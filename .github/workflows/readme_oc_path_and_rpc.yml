name: README OpenConfig Path and RPC Coverage

on:
  push:
    branches: [ main ]
  pull_request:
  schedule:
    - cron: "49 0 * * *"

jobs:
  integration-test:
    runs-on: ubuntu-latest
    steps:
    - name: Check out code
      uses: actions/checkout@v3
    - name: Set up Go
      uses: actions/setup-go@v4
      with:
        go-version: stable
        cache: false

    - name: Validate Validation Script
      run: |
        cd tools/validate_readme_spec
        ./validate_readme_spec_test.sh

    - name: Validate Template README
      run: |
        go install ./tools/validate_readme_spec
        validate_readme_spec -alsologtostderr doc/test-requirements-template.md

    - name: Validate Test READMEs
      run: |
        go install ./tools/validate_readme_spec

        exemption_flags=(
          --non-test-readme security/gnsi/certz/test_data/README.md
          --non-test-readme experimental/p4rt/README.md
          --non-test-readme feature/security/gnsi/acctz/README.md
        )

        # TODO: Remove -feature-dir argument after all READMEs have converted to the new format.
        # TODO: Test folders with (#) have validation errors -- fix them and
        # then uncomment.
<<<<<<< HEAD
        validate_readme_spec --feature-dir feature/gnoi/os --alsologtostderr "${exemption_flags[@]}"
        validate_readme_spec --feature-dir feature/networkinstance --alsologtostderr "${exemption_flags[@]}"
        validate_readme_spec --feature-dir feature/security --alsologtostderr "${exemption_flags[@]}"
        validate_readme_spec --feature-dir feature/bgp/policybase/otg_tests/import_export_multi --alsologtostderr "${exemption_flags[@]}"
        validate_readme_spec --feature-dir feature/aft/aft_summary/otg_tests/route_summary_counters_test --alsologtostderr "${exemption_flags[@]}"
        #validate_readme_spec --feature-dir feature/gnmi/otg_tests/telemetry_basic_check_test --alsologtostderr "${exemption_flags[@]}"
        #validate_readme_spec --feature-dir feature/gnmi/otg_tests/telemetry_interface_packet_counters_test --alsologtostderr "${exemption_flags[@]}"
        #validate_readme_spec --feature-dir feature/gnmi/otg_tests/telemetry_port_speed_test --alsologtostderr "${exemption_flags[@]}"
        validate_readme_spec --feature-dir feature/gnmi/subscribe/tests/gnmi_sample_mode_test --alsologtostderr "${exemption_flags[@]}"
        #validate_readme_spec --feature-dir feature/gnmi/subscribe/tests/gnmi_subscriptionlist_test --alsologtostderr "${exemption_flags[@]}"
        #validate_readme_spec --feature-dir feature/gnoi/system/tests/chassis_reboot_status_and_cancel_test --alsologtostderr "${exemption_flags[@]}"
        #validate_readme_spec --feature-dir feature/gnoi/system/tests/ping_test --alsologtostderr "${exemption_flags[@]}"
        #validate_readme_spec --feature-dir feature/gnoi/system/tests/supervisor_switchover_test --alsologtostderr "${exemption_flags[@]}"
        #validate_readme_spec --feature-dir feature/isis/otg_tests/weighted_ecmp_test --alsologtostderr "${exemption_flags[@]}"
        #validate_readme_spec --feature-dir feature/isis/static_route_isis_redistribution --alsologtostderr "${exemption_flags[@]}"
        #validate_readme_spec --feature-dir feature/mtu/largeippacket/otg_tests/large_ip_packet_transmission --alsologtostderr "${exemption_flags[@]}"
        validate_readme_spec --feature-dir feature/staticroute/otg_tests/basic_static_route_support_test --alsologtostderr "${exemption_flags[@]}"
        #validate_readme_spec --feature-dir feature/staticroute/tests --alsologtostderr "${exemption_flags[@]}"
=======
        validate_readme_spec -alsologtostderr -feature-dir feature/gnoi/os
        validate_readme_spec -alsologtostderr -feature-dir feature/networkinstance
        validate_readme_spec -alsologtostderr -feature-dir feature/security
        validate_readme_spec -alsologtostderr -feature-dir feature/bgp/policybase/otg_tests/import_export_multi
        validate_readme_spec -alsologtostderr -feature-dir feature/aft/aft_summary/otg_tests/route_summary_counters_test
        validate_readme_spec -alsologtostderr -feature-dir feature/gnmi/otg_tests/telemetry_basic_check_test
        validate_readme_spec -alsologtostderr -feature-dir feature/gnmi/otg_tests/telemetry_interface_packet_counters_test
        #validate_readme_spec -alsologtostderr -feature-dir feature/gnmi/otg_tests/telemetry_port_speed_test
        validate_readme_spec -alsologtostderr -feature-dir feature/gnmi/subscribe/tests/gnmi_sample_mode_test
        #validate_readme_spec -alsologtostderr -feature-dir feature/gnmi/subscribe/tests/gnmi_subscriptionlist_test
        #validate_readme_spec -alsologtostderr -feature-dir feature/gnoi/system/tests/chassis_reboot_status_and_cancel_test
        #validate_readme_spec -alsologtostderr -feature-dir feature/gnoi/system/tests/ping_test
        #validate_readme_spec -alsologtostderr -feature-dir feature/gnoi/system/tests/supervisor_switchover_test
        #validate_readme_spec -alsologtostderr -feature-dir feature/isis/otg_tests/weighted_ecmp_test
        #validate_readme_spec -alsologtostderr -feature-dir feature/isis/static_route_isis_redistribution
        #validate_readme_spec -alsologtostderr -feature-dir feature/mtu/largeippacket/otg_tests/large_ip_packet_transmission
        validate_readme_spec -alsologtostderr -feature-dir feature/staticroute/otg_tests/basic_static_route_support_test
        #validate_readme_spec -alsologtostderr -feature-dir feature/staticroute/tests
>>>>>>> eaaf4557
<|MERGE_RESOLUTION|>--- conflicted
+++ resolved
@@ -42,14 +42,13 @@
         # TODO: Remove -feature-dir argument after all READMEs have converted to the new format.
         # TODO: Test folders with (#) have validation errors -- fix them and
         # then uncomment.
-<<<<<<< HEAD
         validate_readme_spec --feature-dir feature/gnoi/os --alsologtostderr "${exemption_flags[@]}"
         validate_readme_spec --feature-dir feature/networkinstance --alsologtostderr "${exemption_flags[@]}"
         validate_readme_spec --feature-dir feature/security --alsologtostderr "${exemption_flags[@]}"
         validate_readme_spec --feature-dir feature/bgp/policybase/otg_tests/import_export_multi --alsologtostderr "${exemption_flags[@]}"
         validate_readme_spec --feature-dir feature/aft/aft_summary/otg_tests/route_summary_counters_test --alsologtostderr "${exemption_flags[@]}"
-        #validate_readme_spec --feature-dir feature/gnmi/otg_tests/telemetry_basic_check_test --alsologtostderr "${exemption_flags[@]}"
-        #validate_readme_spec --feature-dir feature/gnmi/otg_tests/telemetry_interface_packet_counters_test --alsologtostderr "${exemption_flags[@]}"
+        validate_readme_spec --feature-dir feature/gnmi/otg_tests/telemetry_basic_check_test --alsologtostderr "${exemption_flags[@]}"
+        validate_readme_spec --feature-dir feature/gnmi/otg_tests/telemetry_interface_packet_counters_test --alsologtostderr "${exemption_flags[@]}"
         #validate_readme_spec --feature-dir feature/gnmi/otg_tests/telemetry_port_speed_test --alsologtostderr "${exemption_flags[@]}"
         validate_readme_spec --feature-dir feature/gnmi/subscribe/tests/gnmi_sample_mode_test --alsologtostderr "${exemption_flags[@]}"
         #validate_readme_spec --feature-dir feature/gnmi/subscribe/tests/gnmi_subscriptionlist_test --alsologtostderr "${exemption_flags[@]}"
@@ -60,24 +59,4 @@
         #validate_readme_spec --feature-dir feature/isis/static_route_isis_redistribution --alsologtostderr "${exemption_flags[@]}"
         #validate_readme_spec --feature-dir feature/mtu/largeippacket/otg_tests/large_ip_packet_transmission --alsologtostderr "${exemption_flags[@]}"
         validate_readme_spec --feature-dir feature/staticroute/otg_tests/basic_static_route_support_test --alsologtostderr "${exemption_flags[@]}"
-        #validate_readme_spec --feature-dir feature/staticroute/tests --alsologtostderr "${exemption_flags[@]}"
-=======
-        validate_readme_spec -alsologtostderr -feature-dir feature/gnoi/os
-        validate_readme_spec -alsologtostderr -feature-dir feature/networkinstance
-        validate_readme_spec -alsologtostderr -feature-dir feature/security
-        validate_readme_spec -alsologtostderr -feature-dir feature/bgp/policybase/otg_tests/import_export_multi
-        validate_readme_spec -alsologtostderr -feature-dir feature/aft/aft_summary/otg_tests/route_summary_counters_test
-        validate_readme_spec -alsologtostderr -feature-dir feature/gnmi/otg_tests/telemetry_basic_check_test
-        validate_readme_spec -alsologtostderr -feature-dir feature/gnmi/otg_tests/telemetry_interface_packet_counters_test
-        #validate_readme_spec -alsologtostderr -feature-dir feature/gnmi/otg_tests/telemetry_port_speed_test
-        validate_readme_spec -alsologtostderr -feature-dir feature/gnmi/subscribe/tests/gnmi_sample_mode_test
-        #validate_readme_spec -alsologtostderr -feature-dir feature/gnmi/subscribe/tests/gnmi_subscriptionlist_test
-        #validate_readme_spec -alsologtostderr -feature-dir feature/gnoi/system/tests/chassis_reboot_status_and_cancel_test
-        #validate_readme_spec -alsologtostderr -feature-dir feature/gnoi/system/tests/ping_test
-        #validate_readme_spec -alsologtostderr -feature-dir feature/gnoi/system/tests/supervisor_switchover_test
-        #validate_readme_spec -alsologtostderr -feature-dir feature/isis/otg_tests/weighted_ecmp_test
-        #validate_readme_spec -alsologtostderr -feature-dir feature/isis/static_route_isis_redistribution
-        #validate_readme_spec -alsologtostderr -feature-dir feature/mtu/largeippacket/otg_tests/large_ip_packet_transmission
-        validate_readme_spec -alsologtostderr -feature-dir feature/staticroute/otg_tests/basic_static_route_support_test
-        #validate_readme_spec -alsologtostderr -feature-dir feature/staticroute/tests
->>>>>>> eaaf4557
+        #validate_readme_spec --feature-dir feature/staticroute/tests --alsologtostderr "${exemption_flags[@]}"