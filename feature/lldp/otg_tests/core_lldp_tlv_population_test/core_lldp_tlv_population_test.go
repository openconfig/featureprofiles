// Copyright 2022 Google LLC
//
// Licensed under the Apache License, Version 2.0 (the "License");
// you may not use this file except in compliance with the License.
// You may obtain a copy of the License at
//
//      http://www.apache.org/licenses/LICENSE-2.0
//
// Unless required by applicable law or agreed to in writing, software
// distributed under the License is distributed on an "AS IS" BASIS,
// WITHOUT WARRANTIES OR CONDITIONS OF ANY KIND, either express or implied.
// See the License for the specific language governing permissions and
// limitations under the License.

package core_lldp_tlv_population_test

import (
	"context"
	"strings"
	"testing"
	"time"

	"github.com/open-traffic-generator/snappi/gosnappi"
	"github.com/openconfig/featureprofiles/internal/attrs"
	"github.com/openconfig/featureprofiles/internal/confirm"
	"github.com/openconfig/featureprofiles/internal/deviations"
	"github.com/openconfig/featureprofiles/internal/fptest"
	"github.com/openconfig/featureprofiles/internal/otgutils"
	"github.com/openconfig/ondatra"
	"github.com/openconfig/ondatra/gnmi"
	"github.com/openconfig/ondatra/gnmi/oc"
	otgtelemetry "github.com/openconfig/ondatra/gnmi/otg"
	"github.com/openconfig/ondatra/otg"
	"github.com/openconfig/ygnmi/ygnmi"
	"github.com/openconfig/ygot/ygot"

	gpb "github.com/openconfig/gnmi/proto/gnmi"
)

type lldpTestParameters struct {
	systemName string
	macAddress string
	otgName    string
}

type lldpNeighbors struct {
	systemName    string
	portId        string
	portIdType    otgtelemetry.E_LldpNeighbor_PortIdType
	chassisId     string
	chassisIdType otgtelemetry.E_LldpNeighbor_ChassisIdType
}

const (
	portName     = "port1"
	lldpEnabled  = true
	lldpDisabled = false
)

func TestMain(m *testing.M) {
	fptest.RunTests(m)
}

var (
	// Ethernet configuration.
	ateSrc = attrs.Attributes{
		Name: "ateSrc",
		MAC:  "02:00:01:01:01:01",
	}

	// LLDP configuration.
	lldpSrc = lldpTestParameters{
		systemName: "ixia-otg",
		macAddress: "02:00:22:01:01:01",
		otgName:    "ixia-otg",
	}
)

// TestLLDPEnabled tests LLDP advertisement turned on.
func TestLLDPEnabled(t *testing.T) {
	// DUT configuration.
	t.Log("Configure DUT.")
	dut, dutConf := configureDUT(t, "dut", lldpEnabled)
	disableP4RTLLDP(t, dut)
	dutPort := dut.Port(t, portName)
	verifyNodeConfig(t, dut, dutPort, dutConf, lldpEnabled)

	// ATE Configuration.
	t.Log("Configure ATE.")
	ate := ondatra.ATE(t, "ate")
	otg := ate.OTG()
	otgConfig := configureATE(t, otg)

	checkLLDPMetricsOTG(t, otg, otgConfig, lldpEnabled)

	dutPeerState := lldpNeighbors{
		systemName:    lldpSrc.systemName,
		chassisId:     lldpSrc.macAddress,
		chassisIdType: otgtelemetry.LldpNeighbor_ChassisIdType_MAC_ADDRESS,
		portId:        ate.Port(t, portName).Name(),
		portIdType:    otgtelemetry.LldpNeighbor_PortIdType_INTERFACE_NAME,
	}
	verifyDUTTelemetry(t, dut, dutPort, dutConf, dutPeerState)

	expOtgLLDPNeighbor := lldpNeighbors{
		systemName:    dutConf.GetSystemName(),
		portId:        dutPort.Name(),
		portIdType:    otgtelemetry.LldpNeighbor_PortIdType_INTERFACE_NAME,
		chassisId:     strings.ToUpper(dutConf.GetChassisId()),
		chassisIdType: otgtelemetry.E_LldpNeighbor_ChassisIdType(dutConf.GetChassisIdType()),
	}
	checkOTGLLDPNeighbor(t, otg, otgConfig, expOtgLLDPNeighbor)

	// disable LLDP before releasing the devices.
	gnmi.Replace(t, dut, gnmi.OC().Lldp().Enabled().Config(), false)
}

// TestLLDPDisabled tests LLDP advertisement turned off.
func TestLLDPDisabled(t *testing.T) {
	// DUT configuration.
	t.Log("Configure DUT.")
	dut, dutConf := configureDUT(t, "dut", lldpDisabled)
	disableP4RTLLDP(t, dut)
	dutPort := dut.Port(t, portName)
	verifyNodeConfig(t, dut, dutPort, dutConf, lldpDisabled)

	// ATE Configuration.
	t.Log("Configure ATE.")
	ate := ondatra.ATE(t, "ate")
	otg := ate.OTG()
	otgConfig := configureATE(t, otg)

	checkLLDPMetricsOTG(t, otg, otgConfig, lldpDisabled)
	expOtgLLDPNeighbor := lldpNeighbors{}
	checkOTGLLDPNeighbor(t, otg, otgConfig, expOtgLLDPNeighbor)
}

// configureDUT configures LLDP on a single node.
func configureDUT(t *testing.T, name string, lldpEnabled bool) (*ondatra.DUTDevice, *oc.Lldp) {
	node := ondatra.DUT(t, name)
	p := node.Port(t, portName)
	d := &oc.Root{}
	lldp := d.GetOrCreateLldp()
	llint := lldp.GetOrCreateInterface(p.Name())

	gnmi.Replace(t, node, gnmi.OC().Lldp().Enabled().Config(), lldpEnabled)

	if lldpEnabled {
<<<<<<< HEAD
		gnmi.Replace(t, node, lldp.Interface(p.Name()).Config(), &oc.Lldp_Interface{
			Name:    ygot.String(p.Name()),
			Enabled: ygot.Bool(lldpEnabled),
		})
=======
		gnmi.Replace(t, node, gnmi.OC().Lldp().Interface(p.Name()).Config(), llint)
>>>>>>> 37ae75e5
	}

	if deviations.InterfaceEnabled(node) {
		gnmi.Replace(t, node, gnmi.OC().Interface(p.Name()).Enabled().Config(), true)
	}

	return node, gnmi.Get(t, node, gnmi.OC().Lldp().Config())
}

func configureATE(t *testing.T, otg *otg.OTG) gosnappi.Config {

	// Device configuration + Ethernet configuration.
	config := gosnappi.NewConfig()
	srcPort := config.Ports().Add().SetName(portName)
	srcDev := config.Devices().Add().SetName(ateSrc.Name)
	srcEth := srcDev.Ethernets().Add().SetName(ateSrc.Name + ".Eth").SetMac(ateSrc.MAC)
	srcEth.Connection().SetPortName(srcPort.Name())

	// LLDP configuration.
	lldp := config.Lldp().Add()
	lldp.SystemName().SetValue(lldpSrc.systemName)
	lldp.SetName(lldpSrc.otgName)
	lldp.Connection().SetPortName(portName)
	lldp.ChassisId().MacAddressSubtype().SetValue(lldpSrc.macAddress)

	// Push config and start protocol.
	otg.PushConfig(t, config)
	otg.StartProtocols(t)

	return config
}

// verifyNodeConfig verifies the config by comparing against the telemetry state object.
func verifyNodeConfig(t *testing.T, node gnmi.DeviceOrOpts, port *ondatra.Port, conf *oc.Lldp, lldpEnabled bool) {
	statePath := gnmi.OC().Lldp()
	state := gnmi.Get(t, node, statePath.State())
	fptest.LogQuery(t, "Node LLDP", statePath.State(), state)

	if lldpEnabled != state.GetEnabled() {
		t.Errorf("LLDP enabled got: %t, want: %t.", state.GetEnabled(), lldpEnabled)
	}
	if state.GetChassisId() != "" {
		t.Logf("LLDP ChassisId got: %s", state.GetChassisId())
	} else {
		t.Errorf("LLDP chassisID is not proper, got %s", state.GetChassisId())
	}
	if state.GetChassisIdType() != 0 {
		t.Logf("LLDP ChassisIdType got: %s", state.GetChassisIdType())
	} else {
		t.Errorf("LLDP chassisIdType is not proper, got %s", state.GetChassisIdType())
	}
	if state.GetSystemName() != "" {
		t.Logf("LLDP SystemName got: %s", state.GetSystemName())
	} else {
		t.Errorf("LLDP SystemName is not proper, got %s", state.GetSystemName())
	}

	got := state.GetInterface(port.Name()).GetName()
	want := conf.GetInterface(port.Name()).GetName()

	if lldpEnabled && got != want {
		t.Errorf("LLDP interfaces/interface/state/name = %s, want %s", got, want)
	}
}

// checkLLDPMetricsOTG verifies OTG side lldp Metrics values based on DUT side lldp is enabled or not
func checkLLDPMetricsOTG(t *testing.T, otg *otg.OTG, c gosnappi.Config, lldpEnabled bool) {
	for _, lldp := range c.Lldp().Items() {
		lastValue, ok := gnmi.Watch(t, otg, gnmi.OTG().LldpInterface(lldp.Name()).Counters().FrameOut().State(), time.Minute, func(v *ygnmi.Value[uint64]) bool {
			txPackets, _ := v.Val()
			return v.IsPresent() && txPackets != 0
		}).Await(t)
		if !ok {
			txPackets, _ := lastValue.Val()
			t.Errorf("LLDP sent packets got: %v, want: > 0.", txPackets)
		}
		framesIn, _ := gnmi.Watch(t, otg, gnmi.OTG().LldpInterface(lldp.Name()).Counters().FrameIn().State(), time.Minute, func(v *ygnmi.Value[uint64]) bool {
			time.Sleep(1 * time.Second)
			return v.IsPresent()
		}).Await(t)
		otgutils.LogLLDPMetrics(t, otg, c)
		if lldpEnabled {
			if rxPackets, _ := framesIn.Val(); rxPackets == 0 {
				t.Errorf("LLDP received packets got: %v, want: > 0.", rxPackets)
			}
		} else {
			if rxPackets, _ := framesIn.Val(); rxPackets != 0 {
				t.Errorf("LLDP received packets got: %v, want: 0.", rxPackets)
			}
		}
	}
}

// checkOTGLLDPNeighbor verifies OTG side lldp neighbor states
func checkOTGLLDPNeighbor(t *testing.T, otg *otg.OTG, c gosnappi.Config, expLldpNeighbor lldpNeighbors) {
	otgutils.LogLLDPNeighborStates(t, otg, c)

	lldpState := gnmi.Lookup(t, otg, gnmi.OTG().LldpInterface(lldpSrc.otgName).LldpNeighborDatabase().State())
	v, isPresent := lldpState.Val()
	if isPresent {
		neighbors := v.LldpNeighbor
		neighborFound := false
		for _, neighbor := range neighbors {
			if expLldpNeighbor.Equal(neighbor) {
				neighborFound = true
				break
			}
		}
		if !neighborFound {
			t.Errorf("LLDP Neighbor not found")
		}
	}
}

// verifyDUTTelemetry verifies the telemetry values from the node such as port LLDP neighbor info.
func verifyDUTTelemetry(t *testing.T, dut *ondatra.DUTDevice, nodePort *ondatra.Port, conf *oc.Lldp, dutPeerState lldpNeighbors) {
	verifyNodeConfig(t, dut, nodePort, conf, true)
	interfacePath := gnmi.OC().Lldp().Interface(nodePort.Name())

	// Ensure that DUT does not generate any LLDP messages irrespective of the
	// configuration of lldp/interfaces/interface/config/enabled (TRUE or FALSE)
	// on any interface.
	// LLDP Enabled
	// Get the LLDP state of the peer.

	// Get the LLDP port neighbor ID and state of the node.
	if _, ok := gnmi.Watch(t, dut, interfacePath.State(), time.Minute, func(val *ygnmi.Value[*oc.Lldp_Interface]) bool {
		intf, present := val.Val()
		return present && len(intf.Neighbor) > 0
	}).Await(t); !ok {
		t.Error("Number of neighbors: got 0, want > 0.")
		return
	}

	nbrInterfaceID := gnmi.GetAll(t, dut, interfacePath.NeighborAny().Id().State())[0]
	nbrStatePath := interfacePath.Neighbor(nbrInterfaceID) // *telemetry.Lldp_Interface_NeighborPath
	gotNbrState := gnmi.Get(t, dut, nbrStatePath.State())  // *telemetry.Lldp_Interface_Neighbor which is a ValidatedGoStruct.
	fptest.LogQuery(t, "Node port neighbor", nbrStatePath.State(), gotNbrState)

	// Verify the neighbor state against expected values.
	wantNbrState := &oc.Lldp_Interface_Neighbor{
		ChassisId:     &dutPeerState.chassisId,
		ChassisIdType: oc.E_Lldp_ChassisIdType(dutPeerState.chassisIdType),
		PortId:        &dutPeerState.portId,
		PortIdType:    oc.E_Lldp_PortIdType(dutPeerState.portIdType),
		SystemName:    &dutPeerState.systemName,
	}
	confirm.State(t, wantNbrState, gotNbrState)
}

func (expLldpNeighbor *lldpNeighbors) Equal(neighbour *otgtelemetry.LldpInterface_LldpNeighborDatabase_LldpNeighbor) bool {
	return neighbour.GetChassisId() == expLldpNeighbor.chassisId &&
		neighbour.GetChassisIdType() == expLldpNeighbor.chassisIdType &&
		neighbour.GetPortId() == expLldpNeighbor.portId &&
		neighbour.GetPortIdType() == expLldpNeighbor.portIdType &&
		neighbour.GetSystemName() == expLldpNeighbor.systemName
}

func disableP4RTLLDP(t *testing.T, dut *ondatra.DUTDevice) {
	t.Helper()
	switch dut.Vendor() {
	case ondatra.ARISTA:
		cli := `p4-runtime
					shutdown`
		if _, err := dut.RawAPIs().GNMI(t).
			Set(context.Background(), cliSetRequest(cli)); err != nil {
			t.Fatalf("Failed to disable P4RTLLDP: %v", err)
		}
	}
}

func cliSetRequest(config string) *gpb.SetRequest {
	return &gpb.SetRequest{
		Update: []*gpb.Update{{
			Path: &gpb.Path{
				Origin: "cli",
			},
			Val: &gpb.TypedValue{
				Value: &gpb.TypedValue_AsciiVal{
					AsciiVal: config,
				},
			},
		}},
	}
}<|MERGE_RESOLUTION|>--- conflicted
+++ resolved
@@ -146,14 +146,10 @@
 	gnmi.Replace(t, node, gnmi.OC().Lldp().Enabled().Config(), lldpEnabled)
 
 	if lldpEnabled {
-<<<<<<< HEAD
 		gnmi.Replace(t, node, lldp.Interface(p.Name()).Config(), &oc.Lldp_Interface{
 			Name:    ygot.String(p.Name()),
 			Enabled: ygot.Bool(lldpEnabled),
 		})
-=======
-		gnmi.Replace(t, node, gnmi.OC().Lldp().Interface(p.Name()).Config(), llint)
->>>>>>> 37ae75e5
 	}
 
 	if deviations.InterfaceEnabled(node) {
