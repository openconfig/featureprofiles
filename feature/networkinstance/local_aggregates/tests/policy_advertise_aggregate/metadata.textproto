# proto-file: github.com/openconfig/featureprofiles/proto/metadata.proto
# proto-message: Metadata

uuid: "7b2f4621-996a-4d69-b822-433f3193dca4"
plan_id: "RT-10.1"
description: "Default Route Generation based on 192.0.0.0/8 Presence"
testbed: TESTBED_DUT_ATE_2LINKS
platform_exceptions: {
  platform: {
    vendor: CISCO
  }
  deviations: {
    ipv4_missing_enabled: true
  }
}
platform_exceptions: {
  platform: {
    vendor: NOKIA
  }
  deviations: {
    explicit_interface_in_default_vrf: true
    interface_enabled: true
  }
}
platform_exceptions: {
  platform: {
    vendor: ARISTA
  }
  deviations: {
    omit_l2_mtu: true
    interface_config_vrf_before_address: true
    interface_enabled: true
    default_network_instance: "default"
    missing_value_for_defaults: true
    bgp_default_policy_unsupported: true
<<<<<<< HEAD
=======
    bgp_local_aggregate_unsupported: true
>>>>>>> 1bb58515
  }
}<|MERGE_RESOLUTION|>--- conflicted
+++ resolved
@@ -33,9 +33,6 @@
     default_network_instance: "default"
     missing_value_for_defaults: true
     bgp_default_policy_unsupported: true
-<<<<<<< HEAD
-=======
     bgp_local_aggregate_unsupported: true
->>>>>>> 1bb58515
   }
 }