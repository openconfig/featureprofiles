# proto-file: github.com/openconfig/featureprofiles/proto/metadata.proto
# proto-message: Metadata

uuid: "8cab716c-70b4-4730-999d-b997fdf3e37d"
plan_id: "RT-2.9"
description: "IS-IS  metric style wide enabled"
testbed: TESTBED_DUT_ATE_2LINKS
platform_exceptions: {
  platform: {
    vendor: NOKIA
  }
  deviations: {
    isis_interface_level1_disable_required: true
    missing_isis_interface_afi_safi_enable: true
    explicit_port_speed: true
    explicit_interface_in_default_vrf: true
    missing_value_for_defaults: true
    interface_enabled: true
  }
}
platform_exceptions: {
  platform: {
    vendor: CISCO
  }
  deviations: {
    ipv4_missing_enabled: true
    isis_interface_level1_disable_required: true
  }
}
platform_exceptions: {
  platform: {
    vendor: ARISTA
  }
  deviations: {
    isis_instance_enabled_required: true
    omit_l2_mtu: true
    missing_value_for_defaults: true
    interface_enabled: true
    default_network_instance: "default"
<<<<<<< HEAD
    isis_lsp_lifetime_interval_requires_lsp_refresh_interval: true
    isis_timers_csnp_interval_unsupported: true
=======
>>>>>>> 91e38dc1
    isis_counter_manual_address_drop_from_areas_unsupported: true
    isis_counter_part_changes_unsupported: true
    isis_instance_enabled_required: true
    isis_interface_afi_unsupported: true
    isis_metric_style_telemetry_unsupported: true
    isis_timers_csnp_interval_unsupported: true
    missing_isis_interface_afi_safi_enable: true
  }
}
platform_exceptions: {
  platform: {
    vendor: JUNIPER
  }
  deviations: {
    isis_level_enabled: true
  }
}<|MERGE_RESOLUTION|>--- conflicted
+++ resolved
@@ -37,14 +37,9 @@
     missing_value_for_defaults: true
     interface_enabled: true
     default_network_instance: "default"
-<<<<<<< HEAD
     isis_lsp_lifetime_interval_requires_lsp_refresh_interval: true
-    isis_timers_csnp_interval_unsupported: true
-=======
->>>>>>> 91e38dc1
     isis_counter_manual_address_drop_from_areas_unsupported: true
     isis_counter_part_changes_unsupported: true
-    isis_instance_enabled_required: true
     isis_interface_afi_unsupported: true
     isis_metric_style_telemetry_unsupported: true
     isis_timers_csnp_interval_unsupported: true
