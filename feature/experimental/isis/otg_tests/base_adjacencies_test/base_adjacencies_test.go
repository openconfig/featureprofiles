--- conflicted
+++ resolved
@@ -26,14 +26,10 @@
 	"github.com/openconfig/featureprofiles/internal/check"
 	"github.com/openconfig/featureprofiles/internal/deviations"
 	"github.com/openconfig/featureprofiles/internal/fptest"
-<<<<<<< HEAD
 	"github.com/openconfig/featureprofiles/internal/otgutils"
-=======
-	"github.com/openconfig/ondatra"
 	"github.com/openconfig/ondatra/gnmi"
->>>>>>> cd1ace63
 	"github.com/openconfig/ondatra/gnmi/oc"
-	otgtelemetry "github.com/openconfig/ondatra/telemetry/otg"
+
 	"github.com/openconfig/ygnmi/ygnmi"
 	"github.com/openconfig/ygot/ygot"
 )
@@ -523,11 +519,22 @@
 	ts.PushAndStart(t)
 	ts.MustAdjacency(t)
 
-	otg.Telemetry().IsisRouter("devIsis").Counters().Level2().InLsp().Watch(
-		t, 30*time.Second, func(val *otgtelemetry.QualifiedUint64) bool {
-			time.Sleep(5 * time.Second)
-			return val.IsPresent() && val.Val(t) >= 1
-		}).Await(t)
+	// _, ok := gnmi.Watch(t, otg, nbrPath.SessionState().State(), time.Minute, func(val *ygnmi.Value[otgtelemetry.E_BgpPeer_SessionState]) bool {
+	// 	currState, ok := val.Val()
+	// 	return ok && currState.String() == state
+	// }).Await(t)
+
+	gnmi.Watch(t, otg, gnmi.OTG().IsisRouter("devIsis").Counters().Level2().InLsp().State(), 30*time.Second, func(v *ygnmi.Value[uint64]) bool {
+		time.Sleep(5 * time.Second)
+		val, present := v.Val()
+		return present && val >= 1
+	}).Await(t)
+
+	// otg.Telemetry().IsisRouter("devIsis").Counters().Level2().InLsp().Watch(
+	// 	t, 30*time.Second, func(val *otgtelemetry.QualifiedUint64) bool {
+	// 		time.Sleep(5 * time.Second)
+	// 		return val.IsPresent() && val.Val(t) >= 1
+	// 	}).Await(t)
 
 	// TODO: To match the exact IS-IS route prefix once this becomes available in otg
 	// otg.Telemetry().IsisRouter("devIsis").LinkStateDatabase().LspsAny().Tlvs().ExtendedIpv4Reachability().Prefix(targetNetwork.IPv4).Watch(
@@ -538,34 +545,14 @@
 	t.Logf("Running traffic for 30s...")
 	otg.StartTraffic(t)
 	time.Sleep(time.Second * 30)
-<<<<<<< HEAD
 	otg.StopTraffic(t)
 
-	t.Logf("Verify Flow metrics...")
+	t.Logf("Checking telemetry...")
 	otgutils.LogFlowMetrics(t, otg, ts.ATETop)
 
-	for _, flow := range ts.ATETop.Flows().Items() {
-		lossPct := ts.GetPacketLoss(t, flow)
-		if lossPct == -1 {
-			t.Errorf("Tx packets for flow %s is 0", flow.Name())
-			continue
-		}
-		if flow.Name() != "deadFlow" {
-			if lossPct > 0 {
-				t.Errorf("LossPct for flow %s: got %v, want 0", flow.Name(), lossPct)
-			}
-		} else {
-			if lossPct < 100 {
-				t.Errorf("LossPct for flow %s: got %v, want 0", flow.Name(), lossPct)
-			}
-		}
-=======
-	ate.Traffic().Stop(t)
-	t.Logf("Checking telemetry...")
-	telem := gnmi.OC()
-	v4Loss := gnmi.Get(t, ate, telem.Flow(v4Flow.Name()).LossPct().State())
-	v6Loss := gnmi.Get(t, ate, telem.Flow(v6Flow.Name()).LossPct().State())
-	deadLoss := gnmi.Get(t, ate, telem.Flow(deadFlow.Name()).LossPct().State())
+	v4Loss := ts.GetPacketLoss(t, v4Flow)
+	v6Loss := ts.GetPacketLoss(t, v6Flow)
+	deadLoss := ts.GetPacketLoss(t, deadFlow)
 	if v4Loss > 1 {
 		t.Errorf("Got %v%% IPv4 packet loss; expected < 1%%", v4Loss)
 	}
@@ -574,7 +561,5 @@
 	}
 	if deadLoss != 100 {
 		t.Errorf("Got %v%% invalid packet loss; expected 100%%", deadLoss)
->>>>>>> cd1ace63
-	}
-
+	}
 }