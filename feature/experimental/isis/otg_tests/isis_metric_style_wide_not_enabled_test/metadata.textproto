# proto-file: github.com/openconfig/featureprofiles/proto/metadata.proto
# proto-message: Metadata

uuid: "d472b5af-70fa-4259-ae6d-29c921820419"
plan_id: "RT-2.8"
description: "IS-IS  metric style wide not enabled"
testbed: TESTBED_DUT_ATE_2LINKS
platform_exceptions: {
  platform: {
    vendor: NOKIA
  }
  deviations: {
    isis_interface_level1_disable_required: true
    missing_isis_interface_afi_safi_enable: true
    explicit_port_speed: true
    explicit_interface_in_default_vrf: true
    missing_value_for_defaults: true
    interface_enabled: true
  }
}
platform_exceptions: {
  platform: {
    vendor: CISCO
  }
  deviations: {
    ipv4_missing_enabled: true
    isis_interface_level1_disable_required: true
  }
}
platform_exceptions: {
  platform: {
    vendor: ARISTA
  }
  deviations: {
    isis_instance_enabled_required: true
    omit_l2_mtu: true
    missing_value_for_defaults: true
    interface_enabled: true
    default_network_instance: "default"
    isis_lsp_lifetime_interval_requires_lsp_refresh_interval: true
    isis_timers_csnp_interval_unsupported: true
    isis_counter_manual_address_drop_from_areas_unsupported: true
    isis_counter_part_changes_unsupported: true
  }
<<<<<<< HEAD
}
=======
}
platform_exceptions: {
  platform: {
    vendor: JUNIPER
  }
  deviations: {
    isis_level_enabled: true
  }
}
tags: TAGS_AGGREGATION
>>>>>>> 91e38dc1
<|MERGE_RESOLUTION|>--- conflicted
+++ resolved
@@ -1,58 +1,53 @@
 # proto-file: github.com/openconfig/featureprofiles/proto/metadata.proto
 # proto-message: Metadata
 
-uuid: "d472b5af-70fa-4259-ae6d-29c921820419"
-plan_id: "RT-2.8"
-description: "IS-IS  metric style wide not enabled"
-testbed: TESTBED_DUT_ATE_2LINKS
-platform_exceptions: {
-  platform: {
-    vendor: NOKIA
+uuid:  "d472b5af-70fa-4259-ae6d-29c921820419"
+plan_id:  "RT-2.8"
+description:  "IS-IS  metric style wide not enabled"
+testbed:  TESTBED_DUT_ATE_2LINKS
+platform_exceptions:  {
+  platform:  {
+    vendor:  NOKIA
   }
-  deviations: {
-    isis_interface_level1_disable_required: true
-    missing_isis_interface_afi_safi_enable: true
-    explicit_port_speed: true
-    explicit_interface_in_default_vrf: true
-    missing_value_for_defaults: true
-    interface_enabled: true
+  deviations:  {
+    isis_interface_level1_disable_required:  true
+    missing_isis_interface_afi_safi_enable:  true
+    explicit_port_speed:  true
+    explicit_interface_in_default_vrf:  true
+    missing_value_for_defaults:  true
+    interface_enabled:  true
   }
 }
-platform_exceptions: {
-  platform: {
-    vendor: CISCO
+platform_exceptions:  {
+  platform:  {
+    vendor:  CISCO
   }
-  deviations: {
-    ipv4_missing_enabled: true
-    isis_interface_level1_disable_required: true
+  deviations:  {
+    ipv4_missing_enabled:  true
+    isis_interface_level1_disable_required:  true
   }
 }
-platform_exceptions: {
-  platform: {
-    vendor: ARISTA
+platform_exceptions:  {
+  platform:  {
+    vendor:  ARISTA
   }
-  deviations: {
-    isis_instance_enabled_required: true
-    omit_l2_mtu: true
-    missing_value_for_defaults: true
-    interface_enabled: true
-    default_network_instance: "default"
-    isis_lsp_lifetime_interval_requires_lsp_refresh_interval: true
-    isis_timers_csnp_interval_unsupported: true
-    isis_counter_manual_address_drop_from_areas_unsupported: true
-    isis_counter_part_changes_unsupported: true
-  }
-<<<<<<< HEAD
-}
-=======
-}
-platform_exceptions: {
-  platform: {
-    vendor: JUNIPER
-  }
-  deviations: {
-    isis_level_enabled: true
+  deviations:  {
+    isis_instance_enabled_required:  true
+    omit_l2_mtu:  true
+    missing_value_for_defaults:  true
+    interface_enabled:  true
+    default_network_instance:  "default"
+    isis_lsp_lifetime_interval_requires_lsp_refresh_interval:  true
+    isis_timers_csnp_interval_unsupported:  true
+    isis_counter_manual_address_drop_from_areas_unsupported:  true
+    isis_counter_part_changes_unsupported:  true
   }
 }
-tags: TAGS_AGGREGATION
->>>>>>> 91e38dc1
+platform_exceptions:  {
+  platform:  {
+    vendor:  JUNIPER
+  }
+  deviations:  {
+    isis_level_enabled:  true
+  }
+}