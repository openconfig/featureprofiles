--- conflicted
+++ resolved
@@ -227,17 +227,10 @@
 
 // WithISIS adds ISIS to a test session.
 func (s *TestSession) WithISIS() *TestSession {
-	dut := s.DUT
 	if *deviations.ExplicitInterfaceInDefaultVRF {
-<<<<<<< HEAD
-		addISISOC(s.DUTConf, DUTAreaAddress, DUTSysID, s.DUTPort1.Name()+".0", dut)
-	} else {
-		addISISOC(s.DUTConf, DUTAreaAddress, DUTSysID, s.DUTPort1.Name(), dut)
-=======
 		addISISOC(s.DUTConf, DUTAreaAddress, DUTSysID, s.DUTPort1.Name()+".0", s.DUT)
 	} else {
 		addISISOC(s.DUTConf, DUTAreaAddress, DUTSysID, s.DUTPort1.Name(), s.DUT)
->>>>>>> 34885b50
 	}
 	if s.ATE != nil {
 		addISISTopo(s.ATEIntf1, ATEAreaAddress, ATESysID)
