--- conflicted
+++ resolved
@@ -11,7 +11,6 @@
   }
   deviations: {
     explicit_interface_in_default_vrf: true
-<<<<<<< HEAD
     route_policy_under_afi_unsupported: true
     interface_enabled: true
   }
@@ -22,9 +21,7 @@
   }
   deviations: {
     route_policy_under_afi_unsupported: true
-=======
     interface_enabled: true
->>>>>>> 91e38dc1
   }
 }
 platform_exceptions: {
