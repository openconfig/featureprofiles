// Copyright 2022 Google LLC
//
// Licensed under the Apache License, Version 2.0 (the "License");
// you may not use this file except in compliance with the License.
// You may obtain a copy of the License at
//
//      http://www.apache.org/licenses/LICENSE-2.0
//
// Unless required by applicable law or agreed to in writing, software
// distributed under the License is distributed on an "AS IS" BASIS,
// WITHOUT WARRANTIES OR CONDITIONS OF ANY KIND, either express or implied.
// See the License for the specific language governing permissions and
// limitations under the License.

package base_bgp_session_parameters_test

import (
	"testing"
	"time"

	"github.com/openconfig/featureprofiles/internal/attrs"
	"github.com/openconfig/featureprofiles/internal/confirm"
	"github.com/openconfig/featureprofiles/internal/deviations"
	"github.com/openconfig/featureprofiles/internal/fptest"
	"github.com/openconfig/ondatra"
	"github.com/openconfig/ondatra/gnmi"
	"github.com/openconfig/ondatra/gnmi/oc"
	"github.com/openconfig/ygnmi/ygnmi"
	"github.com/openconfig/ygot/ygot"
)

// The testbed consists of ate:port1 -> dut:port1.
func TestMain(m *testing.M) {
	fptest.RunTests(m)
}

// List of variables.
var (
	dutAttrs = attrs.Attributes{
		Desc:    "To ATE",
		IPv4:    "192.0.2.1",
		IPv4Len: 30,
	}
	ateAttrs = attrs.Attributes{
		//Desc:    "To DUT",
		Name:    "ateSrc",
		IPv4:    "192.0.2.2",
		IPv4Len: 30,
	}
)

// Constants.
const (
	dutAS            = 65540
	ateAS            = 65550
	dutAS2           = 65536
	ateAS2           = 65536
	peerGrpName      = "BGP-PEER-GROUP"
	authPassword     = "AUTHPASSWORD"
	dutHoldTime      = 90
	connRetryTime    = 100
	ateHoldTime      = 135
	dutKeepaliveTime = 30
)

type connType string

const (
	connInternal connType = "INTERNAL"
	connExternal connType = "EXTERNAL"
)

// configureDUT is used to configure interfaces on the DUT.
func configureDUT(t *testing.T, dut *ondatra.DUTDevice) {
	dc := gnmi.OC()
	i1 := dutAttrs.NewOCInterface(dut.Port(t, "port1").Name())
	gnmi.Replace(t, dut, dc.Interface(i1.GetName()).Config(), i1)
}

// verifyPortsUp asserts that each port on the device is operating.
func verifyPortsUp(t *testing.T, dev *ondatra.Device) {
	t.Helper()
	for _, p := range dev.Ports() {
		status := gnmi.Get(t, dev, gnmi.OC().Interface(p.Name()).OperStatus().State())
		if want := oc.Interface_OperStatus_UP; status != want {
			t.Errorf("%s Status: got %v, want %v", p, status, want)
		}
	}
}

// Struct is to pass bgp session parameters.
type bgpTestParams struct {
	localAS, peerAS, nbrLocalAS uint32
	peerIP                      string
}

// bgpCreateNbr creates a BGP object with neighbors pointing to ate and returns bgp object.
func bgpCreateNbr(bgpParams *bgpTestParams) *oc.NetworkInstance_Protocol_Bgp {
	d := &oc.Root{}
	ni1 := d.GetOrCreateNetworkInstance(*deviations.DefaultNetworkInstance)
	bgp := ni1.GetOrCreateProtocol(oc.PolicyTypes_INSTALL_PROTOCOL_TYPE_BGP, "BGP").GetOrCreateBgp()
	global := bgp.GetOrCreateGlobal()
	global.As = ygot.Uint32(bgpParams.localAS)

	global.RouterId = ygot.String(dutAttrs.IPv4)
	// Note: we have to define the peer group even if we aren't setting any policy because it's
	// invalid OC for the neighbor to be part of a peer group that doesn't exist.
	pg := bgp.GetOrCreatePeerGroup(peerGrpName)
	pg.PeerAs = ygot.Uint32(bgpParams.peerAS)
	pg.PeerGroupName = ygot.String(peerGrpName)

	nv4 := bgp.GetOrCreateNeighbor(ateAttrs.IPv4)
	nv4.PeerGroup = ygot.String(peerGrpName)
	nv4.PeerAs = ygot.Uint32(bgpParams.peerAS)
	nv4.Enabled = ygot.Bool(true)

	if bgpParams.nbrLocalAS != 0 {
		nv4.LocalAs = ygot.Uint32(bgpParams.nbrLocalAS)
	}

	nv4t := nv4.GetOrCreateTimers()
	nv4t.HoldTime = ygot.Uint16(dutHoldTime)
	nv4t.KeepaliveInterval = ygot.Uint16(dutKeepaliveTime)
	nv4t.ConnectRetry = ygot.Uint16(connRetryTime)

	nv4.GetOrCreateAfiSafi(oc.BgpTypes_AFI_SAFI_TYPE_IPV4_UNICAST).Enabled = ygot.Bool(true)
	return bgp
}

// Verify BGP capabilities like route refresh as32 and mpbgp.
func verifyBGPCapabilities(t *testing.T, dut *ondatra.DUTDevice) {
	t.Log("Verifying BGP capabilities")
	statePath := gnmi.OC().NetworkInstance(*deviations.DefaultNetworkInstance).Protocol(oc.PolicyTypes_INSTALL_PROTOCOL_TYPE_BGP, "BGP").Bgp()
	nbrPath := statePath.Neighbor(ateAttrs.IPv4)

	capabilities := map[oc.E_BgpTypes_BGP_CAPABILITY]bool{
		oc.BgpTypes_BGP_CAPABILITY_ROUTE_REFRESH: false,
		oc.BgpTypes_BGP_CAPABILITY_ASN32:         false,
		oc.BgpTypes_BGP_CAPABILITY_MPBGP:         false,
	}
	for _, cap := range gnmi.Get(t, dut, nbrPath.SupportedCapabilities().State()) {
		capabilities[cap] = true
	}
	for cap, present := range capabilities {
		if !present {
			t.Errorf("Capability not reported: %v", cap)
		}
	}

}

// verifyAuthPassword checks that the dut applied configured auth password to bgp neighbors
func verifyAuthPassword(t *testing.T, dut *ondatra.DUTDevice) {
	t.Log("Verifying BGP Authentication password")
	statePath := dut.Telemetry().NetworkInstance(*deviations.DefaultNetworkInstance).Protocol(telemetry.PolicyTypes_INSTALL_PROTOCOL_TYPE_BGP, "BGP").Bgp()
	nbrPath := statePath.Neighbor(ateAttrs.IPv4)

	// Get BGP Authentication password
	authPwd := nbrPath.AuthPassword().Get(t)
	if len(authPwd) == 0 {
		t.Errorf("Authentication password is not as expected, want non zero value, got lenth %v", len(authPwd))
	}
}

// verifyBgpTelemetry checks that the dut has an established BGP session with reasonable settings.
func verifyBgpTelemetry(t *testing.T, dut *ondatra.DUTDevice) {
	ifName := dut.Port(t, "port1").Name()
	lastFlapTime := gnmi.Get(t, dut, gnmi.OC().Interface(ifName).LastChange().State())
	t.Log("Verifying BGP state")
	statePath := gnmi.OC().NetworkInstance(*deviations.DefaultNetworkInstance).Protocol(oc.PolicyTypes_INSTALL_PROTOCOL_TYPE_BGP, "BGP").Bgp()
	nbrPath := statePath.Neighbor(ateAttrs.IPv4)
	nbr := gnmi.Get(t, dut, statePath.State()).GetNeighbor(ateAttrs.IPv4)

	// Get BGP adjacency state
	t.Log("Waiting for BGP neighbor to establish...")
	_, ok := gnmi.Watch(t, dut, nbrPath.SessionState().State(), time.Minute, func(val *ygnmi.Value[oc.E_Bgp_Neighbor_SessionState]) bool {
		state, present := val.Val()
		return present && state == oc.Bgp_Neighbor_SessionState_ESTABLISHED
	}).Await(t)
	if !ok {
		fptest.LogQuery(t, "BGP reported state", nbrPath.State(), gnmi.Get(t, dut, nbrPath.State()))
		t.Fatal("No BGP neighbor formed")
	}
	status := gnmi.Get(t, dut, nbrPath.SessionState().State())
	t.Logf("BGP adjacency for %s: %s", ateAttrs.IPv4, status)
	if want := oc.Bgp_Neighbor_SessionState_ESTABLISHED; status != want {
		t.Errorf("BGP peer %s status got %d, want %d", ateAttrs.IPv4, status, want)
	}

	// Check last established timestamp
	lestTime := gnmi.Get(t, dut, nbrPath.State()).GetLastEstablished()
	t.Logf("BGP last est time :%v, flapTime :%v", lestTime, lastFlapTime)
	if lestTime < lastFlapTime {
		t.Errorf("Bad last-established timestamp: got %v, want >= %v", lestTime, lastFlapTime)
	}

	// Check BGP Transitions
	estTrans := nbr.GetEstablishedTransitions()
	t.Logf("Got established transitions: %d", estTrans)
	if estTrans != 1 {
		t.Errorf("Wrong established-transitions: got %v, want 1", estTrans)
	}

	// Check BGP neighbor address from telemetry
	addrv4 := gnmi.Get(t, dut, nbrPath.State()).GetNeighborAddress()
	t.Logf("Got ipv4 neighbor address: %s", addrv4)
	if addrv4 != ateAttrs.IPv4 {
		t.Errorf("BGP v4 neighbor address: got %v, want %v", addrv4, ateAttrs.IPv4)
	}
	// Check BGP neighbor address from telemetry
	peerAS := gnmi.Get(t, dut, nbrPath.State()).GetPeerAs()
	if peerAS != ateAS {
		t.Errorf("BGP peerAs: got %v, want %v", peerAS, ateAS)
	}

	// Check BGP neighbor is enabled
	if !gnmi.Get(t, dut, nbrPath.State()).GetEnabled() {
		t.Errorf("Expected neighbor %v to be enabled", ateAttrs.IPv4)
	}
}

// Function to configure ATE configs based on args and returns ate topology handle.
func configureATE(t *testing.T, ateParams *bgpTestParams, connectionType connType) *ondatra.ATETopology {
	ate := ondatra.ATE(t, "ate")
	port1 := ate.Port(t, "port1")
	topo := ate.Topology().New()

	iDut1 := topo.AddInterface(ateAttrs.Name).WithPort(port1)
	iDut1.IPv4().WithAddress(ateAttrs.IPv4CIDR()).WithDefaultGateway(ateParams.peerIP)
	bgpDut1 := iDut1.BGP()

	if connectionType == connInternal {
		bgpDut1.AddPeer().WithPeerAddress(ateParams.peerIP).WithLocalASN(ateParams.localAS).WithTypeInternal().
			WithHoldTime(ateHoldTime)
	} else {
		bgpDut1.AddPeer().WithPeerAddress(ateParams.peerIP).WithLocalASN(ateParams.localAS).WithTypeExternal().
			WithHoldTime(ateHoldTime)
	}
	return topo

}

// TestEstablishAndDisconnect Establishes BGP session between DUT and ATE and Verifies
// abnormal termination of session using notification message:
// Also configures and verifies MD5 authentication password
func TestEstablishAndDisconnect(t *testing.T) {
	// DUT configurations.
	t.Log("Start DUT config load:")
	dut := ondatra.DUT(t, "dut")

	// Configure interface on the DUT
	t.Log("Start DUT interface Config")
	configureDUT(t, dut)

	// Configure Network instance type on DUT
	t.Log("Configure Network Instance")
	dutConfNIPath := gnmi.OC().NetworkInstance(*deviations.DefaultNetworkInstance)
	gnmi.Replace(t, dut, dutConfNIPath.Type().Config(), oc.NetworkInstanceTypes_NETWORK_INSTANCE_TYPE_DEFAULT_INSTANCE)

	t.Log("Configure BGP")
	dutConfPath := gnmi.OC().NetworkInstance(*deviations.DefaultNetworkInstance).Protocol(oc.PolicyTypes_INSTALL_PROTOCOL_TYPE_BGP, "BGP").Bgp()
	statePath := gnmi.OC().NetworkInstance(*deviations.DefaultNetworkInstance).Protocol(oc.PolicyTypes_INSTALL_PROTOCOL_TYPE_BGP, "BGP").Bgp()
	nbrPath := statePath.Neighbor(ateAttrs.IPv4)

<<<<<<< HEAD
	dutConfPath.Delete(t)
	dutConf := bgpCreateNbr(&bgpTestParams{localAS: dutAS, peerAS: ateAS})
	dutConfPath.Replace(t, dutConf)

	// Configure Md5 auth password.
	dutConfPath.Neighbor(ateAttrs.IPv4).AuthPassword().Replace(t, authPassword)

	fptest.LogYgot(t, "DUT BGP Config", dutConfPath, dutConfPath.Get(t))
=======
	fptest.LogQuery(t, "DUT BGP Config before", dutConfPath.Config(), gnmi.GetConfig(t, dut, dutConfPath.Config()))
	gnmi.Delete(t, dut, dutConfPath.Config())
	dutConf := bgpCreateNbr(&bgpTestParams{localAS: dutAS, peerAS: ateAS})
	gnmi.Replace(t, dut, dutConfPath.Config(), dutConf)
	fptest.LogQuery(t, "DUT BGP Config", dutConfPath.Config(), gnmi.GetConfig(t, dut, dutConfPath.Config()))
>>>>>>> 5ac93c72

	// ATE Configuration.
	t.Log("configure port and BGP configs on ATE")
	ate := ondatra.ATE(t, "ate")
	port1 := ate.Port(t, "port1")
	topo := ate.Topology().New()
	iDut1 := topo.AddInterface(ateAttrs.Name).WithPort(port1)
	iDut1.IPv4().WithAddress(ateAttrs.IPv4CIDR()).WithDefaultGateway(dutAttrs.IPv4)
	bgpDut1 := iDut1.BGP()
	bgpPeer := bgpDut1.AddPeer().WithPeerAddress(dutAttrs.IPv4).WithLocalASN(ateAS).WithTypeExternal().
		WithMD5Key(authPassword).WithHoldTime(ateHoldTime)

	t.Log("Pushing config to ATE and starting protocols...")
	topo.Push(t)
	topo.StartProtocols(t)

	// Verify Port Status
	t.Log("Verifying port status")
	verifyPortsUp(t, dut.Device)

	// Verify BGP status
	t.Log("Check BGP parameters")
	verifyBgpTelemetry(t, dut)

	t.Log("Check Authentication password")
	verifyAuthPassword(t, dut)

	// Verify BGP capabilities
	t.Log("Check BGP Capabilities")
	verifyBGPCapabilities(t, dut)

	// Send Cease Notification from ATE to DUT
	t.Log("Send Cease Notification from ATE to DUT")
	ate.Actions().NewBGPPeerNotification().WithCode(6).WithSubCode(6).WithPeers(bgpPeer).Send(t)

	// Verify BGP session state : ACTIVE
	t.Log("Verify BGP session state : ACTIVE")
	gnmi.Await(t, dut, nbrPath.SessionState().State(), time.Second*60, oc.Bgp_Neighbor_SessionState_ACTIVE)

	// Verify if Cease notification is received on DUT.
	t.Log("Verify Error code received on DUT: BgpTypes_BGP_ERROR_CODE_CEASE")
	code := gnmi.Get(t, dut, nbrPath.Messages().Received().LastNotificationErrorCode().State())
	if code != oc.BgpTypes_BGP_ERROR_CODE_CEASE {
		t.Errorf("On disconnect: expected error code %v, got %v", oc.BgpTypes_BGP_ERROR_CODE_CEASE, code)
	}

	// Clear config on DUT and ATE
	topo.StopProtocols(t)
<<<<<<< HEAD
	dutConfPath.Replace(t, nil)
=======
	gnmi.Delete(t, dut, dutConfPath.Config())
>>>>>>> 5ac93c72
}

// TestParameters is to verify normal session establishment and termination
// in both eBGP and iBGP scenarios using session parameters like explicit
// router id , timers.
func TestParameters(t *testing.T) {
	ateIP := ateAttrs.IPv4
	dutIP := dutAttrs.IPv4
	dut := ondatra.DUT(t, "dut")

	// Configure Network instance type on DUT
	t.Log("Configure Network Instance")
	dutConfNIPath := gnmi.OC().NetworkInstance(*deviations.DefaultNetworkInstance)
	gnmi.Replace(t, dut, dutConfNIPath.Type().Config(), oc.NetworkInstanceTypes_NETWORK_INSTANCE_TYPE_DEFAULT_INSTANCE)

	dutConfPath := gnmi.OC().NetworkInstance(*deviations.DefaultNetworkInstance).Protocol(oc.PolicyTypes_INSTALL_PROTOCOL_TYPE_BGP, "BGP").Bgp()
	statePath := gnmi.OC().NetworkInstance(*deviations.DefaultNetworkInstance).Protocol(oc.PolicyTypes_INSTALL_PROTOCOL_TYPE_BGP, "BGP").Bgp()
	nbrPath := statePath.Neighbor(ateIP)

	cases := []struct {
		name      string
		dutConf   *oc.NetworkInstance_Protocol_Bgp
		ateConf   *ondatra.ATETopology
		wantState *oc.NetworkInstance_Protocol_Bgp
	}{
		{
			name:    "Test the eBGP session establishment: Global AS",
			dutConf: bgpCreateNbr(&bgpTestParams{localAS: dutAS, peerAS: ateAS}),
			ateConf: configureATE(t, &bgpTestParams{localAS: ateAS, peerIP: dutIP}, connExternal),
		},
		{
			name:    "Test the eBGP session establishment: Neighbor AS",
			dutConf: bgpCreateNbr(&bgpTestParams{localAS: dutAS2, peerAS: ateAS, nbrLocalAS: dutAS}),
			ateConf: configureATE(t, &bgpTestParams{localAS: ateAS, peerIP: dutIP}, connExternal),
		},
		{
			name:    "Test the iBGP session establishment: Gloabl AS",
			dutConf: bgpCreateNbr(&bgpTestParams{localAS: dutAS2, peerAS: ateAS2}),
			ateConf: configureATE(t, &bgpTestParams{localAS: ateAS2, peerIP: dutIP}, connInternal),
		},
		{
			name:    "Test the iBGP session establishment: Neighbor AS",
			dutConf: bgpCreateNbr(&bgpTestParams{localAS: dutAS2, peerAS: ateAS2, nbrLocalAS: dutAS2}),
			ateConf: configureATE(t, &bgpTestParams{localAS: ateAS2, peerIP: dutIP}, connInternal),
		},
	}
	for _, tc := range cases {
		t.Run(tc.name, func(t *testing.T) {
<<<<<<< HEAD
=======
			fptest.LogQuery(t, "DUT BGP Config before", dutConfPath.Config(), gnmi.GetConfig(t, dut, dutConfPath.Config()))
>>>>>>> 5ac93c72
			t.Log("Clear BGP Configs on DUT")
			gnmi.Delete(t, dut, dutConfPath.Config())
			t.Log("Configure BGP Configs on DUT")
			gnmi.Replace(t, dut, dutConfPath.Config(), tc.dutConf)
			fptest.LogQuery(t, "DUT BGP Config ", dutConfPath.Config(), gnmi.GetConfig(t, dut, dutConfPath.Config()))
			t.Log("Configure BGP on ATE")
			tc.ateConf.Push(t)
			tc.ateConf.StartProtocols(t)
			t.Log("Verify BGP session state : ESTABLISHED")
			gnmi.Await(t, dut, nbrPath.SessionState().State(), time.Second*100, oc.Bgp_Neighbor_SessionState_ESTABLISHED)
			stateDut := gnmi.Get(t, dut, statePath.State())
			wantState := tc.dutConf
			confirm.State(t, wantState, stateDut)
			t.Log("Clear BGP Configs on ATE")
			tc.ateConf.StopProtocols(t)
		})
	}
}<|MERGE_RESOLUTION|>--- conflicted
+++ resolved
@@ -262,22 +262,11 @@
 	statePath := gnmi.OC().NetworkInstance(*deviations.DefaultNetworkInstance).Protocol(oc.PolicyTypes_INSTALL_PROTOCOL_TYPE_BGP, "BGP").Bgp()
 	nbrPath := statePath.Neighbor(ateAttrs.IPv4)
 
-<<<<<<< HEAD
-	dutConfPath.Delete(t)
-	dutConf := bgpCreateNbr(&bgpTestParams{localAS: dutAS, peerAS: ateAS})
-	dutConfPath.Replace(t, dutConf)
-
-	// Configure Md5 auth password.
-	dutConfPath.Neighbor(ateAttrs.IPv4).AuthPassword().Replace(t, authPassword)
-
-	fptest.LogYgot(t, "DUT BGP Config", dutConfPath, dutConfPath.Get(t))
-=======
 	fptest.LogQuery(t, "DUT BGP Config before", dutConfPath.Config(), gnmi.GetConfig(t, dut, dutConfPath.Config()))
 	gnmi.Delete(t, dut, dutConfPath.Config())
 	dutConf := bgpCreateNbr(&bgpTestParams{localAS: dutAS, peerAS: ateAS})
 	gnmi.Replace(t, dut, dutConfPath.Config(), dutConf)
 	fptest.LogQuery(t, "DUT BGP Config", dutConfPath.Config(), gnmi.GetConfig(t, dut, dutConfPath.Config()))
->>>>>>> 5ac93c72
 
 	// ATE Configuration.
 	t.Log("configure port and BGP configs on ATE")
@@ -326,11 +315,7 @@
 
 	// Clear config on DUT and ATE
 	topo.StopProtocols(t)
-<<<<<<< HEAD
-	dutConfPath.Replace(t, nil)
-=======
 	gnmi.Delete(t, dut, dutConfPath.Config())
->>>>>>> 5ac93c72
 }
 
 // TestParameters is to verify normal session establishment and termination
@@ -379,10 +364,6 @@
 	}
 	for _, tc := range cases {
 		t.Run(tc.name, func(t *testing.T) {
-<<<<<<< HEAD
-=======
-			fptest.LogQuery(t, "DUT BGP Config before", dutConfPath.Config(), gnmi.GetConfig(t, dut, dutConfPath.Config()))
->>>>>>> 5ac93c72
 			t.Log("Clear BGP Configs on DUT")
 			gnmi.Delete(t, dut, dutConfPath.Config())
 			t.Log("Configure BGP Configs on DUT")
