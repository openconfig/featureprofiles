# proto-file: github.com/openconfig/featureprofiles/proto/metadata.proto
# proto-message: Metadata

uuid: "a993eb24-40f8-4b86-bc6b-02c19f6a0d53"
plan_id: "RT-1.24"
description: "BGP 2-Byte and 4-Byte ASN support with policy"
testbed: TESTBED_DUT_ATE_2LINKS
platform_exceptions: {
  platform: {
    vendor: CISCO
  }
  deviations: {
    ipv4_missing_enabled: true
  }
}
platform_exceptions: {
  platform: {
    vendor: NOKIA
  }
  deviations: {
<<<<<<< HEAD
    use_vendor_native_acl_config: true
=======
    explicit_port_speed: true
>>>>>>> 9d7e4f72
    explicit_interface_in_default_vrf: true
    interface_enabled: true
  }
}
platform_exceptions: {
  platform: {
    vendor: ARISTA
  }
  deviations: {
    route_policy_under_afi_unsupported: true
    omit_l2_mtu: true
    interface_enabled: true
    default_network_instance: "default"
  }
}
tags: TAGS_AGGREGATION<|MERGE_RESOLUTION|>--- conflicted
+++ resolved
@@ -18,11 +18,6 @@
     vendor: NOKIA
   }
   deviations: {
-<<<<<<< HEAD
-    use_vendor_native_acl_config: true
-=======
-    explicit_port_speed: true
->>>>>>> 9d7e4f72
     explicit_interface_in_default_vrf: true
     interface_enabled: true
   }
