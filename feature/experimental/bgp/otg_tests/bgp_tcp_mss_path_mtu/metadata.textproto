# proto-file: github.com/openconfig/featureprofiles/proto/metadata.proto
# proto-message: Metadata

uuid: "5a1c71f3-9c37-4ea3-8101-8f3058ed8c33"
plan_id: "RT-1.21"
description: "BGP TCP MSS and PMTUD"
testbed: TESTBED_DUT_DUT_ATE_2LINKS
platform_exceptions: {
  platform: {
    vendor: JUNIPER
  }
  deviations: {
    skip_tcp_negotiated_mss_check: true
<<<<<<< HEAD
=======
    isis_level_enabled: true
>>>>>>> 91e38dc1
  }
}
platform_exceptions: {
  platform: {
    vendor: ARISTA
  }
  deviations: {
    isis_instance_enabled_required: true
    omit_l2_mtu: true
    interface_enabled: true
    default_network_instance: "default"
    isis_interface_afi_unsupported: true
  }
}
platform_exceptions: {
  platform: {
    vendor: NOKIA
  }
  deviations: {
    interface_enabled: true
  }
}<|MERGE_RESOLUTION|>--- conflicted
+++ resolved
@@ -11,10 +11,7 @@
   }
   deviations: {
     skip_tcp_negotiated_mss_check: true
-<<<<<<< HEAD
-=======
     isis_level_enabled: true
->>>>>>> 91e38dc1
   }
 }
 platform_exceptions: {
