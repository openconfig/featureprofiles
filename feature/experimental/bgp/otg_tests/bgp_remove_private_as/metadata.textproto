--- conflicted
+++ resolved
@@ -1,29 +1,24 @@
 # proto-file: github.com/openconfig/featureprofiles/proto/metadata.proto
 # proto-message: Metadata
 
-uuid: "2b4372c2-8827-4624-837c-f44b1a54edf7"
-plan_id: "RT-1.11"
-description: "BGP remove private AS"
-testbed: TESTBED_DUT_ATE_2LINKS
-platform_exceptions: {
-  platform: {
-    vendor: ARISTA
+uuid:  "2b4372c2-8827-4624-837c-f44b1a54edf7"
+plan_id:  "RT-1.11"
+description:  "BGP remove private AS"
+testbed:  TESTBED_DUT_ATE_2LINKS
+platform_exceptions:  {
+  platform:  {
+    vendor:  ARISTA
   }
-  deviations: {
-    interface_enabled: true
-    default_network_instance: "default"
+  deviations:  {
+    interface_enabled:  true
+    default_network_instance:  "default"
   }
 }
-platform_exceptions: {
-  platform: {
-    vendor: NOKIA
+platform_exceptions:  {
+  platform:  {
+    vendor:  NOKIA
   }
-  deviations: {
-    interface_enabled: true
+  deviations:  {
+    interface_enabled:  true
   }
-<<<<<<< HEAD
-}
-=======
-}
-tags: TAGS_AGGREGATION
->>>>>>> 91e38dc1
+}