--- conflicted
+++ resolved
@@ -1,27 +1,16 @@
 # proto-file: github.com/openconfig/featureprofiles/proto/metadata.proto
 # proto-message: Metadata
 
-uuid: "4ba9a73c-9ed3-46fb-a9be-356542f41a3b"
-plan_id: "TUN-1.4"
-description: "Interface based IPv6 GRE Encapsulation"
-testbed: TESTBED_DUT_ATE_4LINKS
-platform_exceptions: {
-  platform: {
-    vendor: JUNIPER
-<<<<<<< HEAD
-=======
-    hardware_model: "PTX10008"
-    hardware_model: "PTX10001-36MR"
-    hardware_model: "cptx"
->>>>>>> 91e38dc1
+uuid:  "4ba9a73c-9ed3-46fb-a9be-356542f41a3b"
+plan_id:  "TUN-1.4"
+description:  "Interface based IPv6 GRE Encapsulation"
+testbed:  TESTBED_DUT_ATE_4LINKS
+platform_exceptions:  {
+  platform:  {
+    vendor:  JUNIPER
   }
-  deviations: {
-    tunnel_state_path_unsupported: true
-    tunnel_config_path_unsupported: true
+  deviations:  {
+    tunnel_state_path_unsupported:  true
+    tunnel_config_path_unsupported:  true
   }
-<<<<<<< HEAD
-}
-=======
-}
-tags: TAGS_AGGREGATION
->>>>>>> 91e38dc1
+}