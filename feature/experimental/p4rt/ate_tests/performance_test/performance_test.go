--- conflicted
+++ resolved
@@ -236,140 +236,6 @@
 		t.Fatalf("There is error when programming entry")
 	}
 	// Delete wbb acl entry on the device
-<<<<<<< HEAD
-	defer programTableEntry(leader, true)
-
-	perfTests := []struct {
-		desc       string
-		client     *p4rt_client.P4RTClient
-		expectPass bool
-		wantPkts   int
-	}{{
-		desc:       "PacketOut and Packetin traffic tests",
-		client:     leader,
-		expectPass: true,
-	}}
-
-	for _, test := range perfTests {
-		t.Run(test.desc, func(t *testing.T) {
-			// Check initial packet counters
-			port := sortPorts(args.ate.Ports())[0].Name()
-			counter0 := gnmi.Get(t, args.ate, gnmi.OC().Interface(port).Counters().InPkts().State())
-
-			packets := newPacketOut(portID)
-			srcEndPoint := args.top.Interfaces()[atePort1.Name]
-			streamChan := leader.StreamChannelGet(&streamName)
-
-			qSize := 12000
-			streamChan.SetArbQSize(qSize)
-			qSizeRead := streamChan.GetArbQSize()
-			if qSize != qSizeRead {
-				t.Errorf("Stream '%s' expecting Arbitration qSize(%d) Got (%d)",
-					streamName, qSize, qSizeRead)
-			}
-
-			streamChan.SetPacketQSize(qSize)
-			qSizeRead = streamChan.GetPacketQSize()
-			if qSize != qSizeRead {
-				t.Errorf("Stream '%s' expecting Packet qSize(%d) Got (%d)",
-					streamName, qSize, qSizeRead)
-			}
-			// Create the flows for Packetin.
-			flows := newTrafficFlow(args.ate)
-			pktIn := 0
-			// Run Packetin and packetout traffic in parallel.
-			var wg sync.WaitGroup
-			wg.Add(4)
-
-			go func() {
-				defer wg.Done()
-				pktIn = testTraffic(t, args.ate, flows, srcEndPoint, 20*time.Second)
-				t.Logf("Total Packetin packets sent from ATE %v", pktIn)
-			}()
-
-			go func() {
-				defer wg.Done()
-				time.Sleep(packetOutWait)
-				// GDP packetout with 2.6ms timer.
-				sendPackets(t, test.client, packets[0], packetCount, 2600*time.Microsecond)
-			}()
-
-			go func() {
-				defer wg.Done()
-				time.Sleep(packetOutWait)
-				// Traceroute packetout with 3.1ms timer.
-				sendPackets(t, test.client, packets[1], packetCount, 3100*time.Microsecond)
-			}()
-
-			go func() {
-				defer wg.Done()
-				time.Sleep(packetOutWait)
-				// LLDP packetout with 5.1ms timer.
-				sendPackets(t, test.client, packets[2], packetCount, 5100*time.Microsecond)
-			}()
-
-			wg.Wait() // Wait for all four goroutines to finish before exiting.
-
-			test.wantPkts = pktIn
-
-			// Check packet counters after packet out
-			time.Sleep(3 * time.Second)
-			counter1 := gnmi.Get(t, args.ate, gnmi.OC().Interface(port).Counters().InPkts().State())
-
-			// Verify Packetout stats to check P4RT stream
-			t.Logf("Received %v packetout on ATE port %s", counter1-counter0, port)
-
-			if test.expectPass {
-				if (counter1 - counter0) < uint64(float32(3*packetCount)*0.95) {
-					t.Fatalf("Number of Packetout packets, got: %d, want: %d", counter1-counter0, 3*packetCount)
-				}
-			} else {
-				if (counter1 - counter0) > uint64(float32(3*packetCount)*0.10) {
-					t.Fatalf("Unexpected packets are received.")
-				}
-			}
-			_, packetinPackets, err := test.client.StreamChannelGetPackets(&streamName, uint64(test.wantPkts), 30*time.Second)
-			if err != nil {
-				t.Errorf("Unexpected error on StreamChannelGetPackets: %v", err)
-			}
-
-			if got, want := len(packetinPackets), test.wantPkts; got != want {
-				t.Errorf("Number of PacketIn, got: %d, want: %d", got, want)
-			}
-			if test.wantPkts == 0 {
-				return
-			}
-			t.Logf("Start to decode packetin and compare with expected packets.")
-			wantgdpPacket := args.gdpPacketIO.GetPacketTemplate()
-			wantlldpPacket := args.lldpPacketIO.GetPacketTemplate()
-			wanttrPacket := args.trPacketIO.GetPacketTemplate()
-
-			gdpIncount := 0
-			lldpIncount := 0
-			trIncount := 0
-
-			for _, packet := range packetinPackets {
-				if packet != nil {
-					dstMac, etherType := decodeL2Packet(packet.Pkt.GetPayload())
-					ttl := decodeIPPacketTTL(packet.Pkt.GetPayload())
-					metaData := packet.Pkt.GetMetadata()
-					if wantgdpPacket.EthernetType != nil {
-						if etherType == layers.EthernetType(*wantgdpPacket.EthernetType) {
-							if dstMac == *wantgdpPacket.DstMAC {
-								for _, data := range metaData {
-									switch data.GetMetadataId() {
-									case metadataIngressPort:
-										if string(data.GetValue()) != args.gdpPacketIO.GetIngressPort() {
-											t.Fatalf("Ingress Port Id is not matching expectation for GDP.")
-										}
-									case metadataEgressPort:
-										portData := args.gdpPacketIO.GetEgressPort()
-										if string(data.GetValue()) != portData {
-											t.Fatalf("Egress Port Id is not matching expectation for GDP.")
-										}
-									default:
-										t.Fatalf("Missing packet metadata for GDP PacketIn")
-=======
 	defer programTableEntry(args.leader, true)
 
 	t.Run("PacketOut and Packetin traffic tests", func(t *testing.T) {
@@ -474,7 +340,6 @@
 								case metadataIngressPort:
 									if string(data.GetValue()) != args.gdpPacketIO.GetIngressPort() {
 										t.Fatalf("Ingress Port Id is not matching expectation for GDP.")
->>>>>>> bac2534e
 									}
 								case metadataEgressPort:
 									portData := args.gdpPacketIO.GetEgressPort()
@@ -483,28 +348,9 @@
 									}
 									gdpIncount++
 								}
-								gdpIncount += 1
 							}
 						}
 					}
-<<<<<<< HEAD
-					if wantlldpPacket.EthernetType != nil {
-						if etherType == layers.EthernetType(*wantlldpPacket.EthernetType) {
-							if dstMac == *wantlldpPacket.DstMAC {
-								for _, data := range metaData {
-									switch data.GetMetadataId() {
-									case metadataIngressPort:
-										if string(data.GetValue()) != args.lldpPacketIO.GetIngressPort() {
-											t.Fatalf("Ingress Port Id is not matching expectation for LLDP.")
-										}
-									case metadataEgressPort:
-										portData := args.lldpPacketIO.GetEgressPort()
-										if string(data.GetValue()) != portData {
-											t.Fatalf("Egress Port Id is not matching expectation for LLDP.")
-										}
-									default:
-										t.Fatalf("Missing packet metadata for LLDP PacketIn")
-=======
 				}
 				if wantlldpPacket.EthernetType != nil {
 					if etherType == layers.EthernetType(*wantlldpPacket.EthernetType) {
@@ -519,11 +365,9 @@
 									portData := args.lldpPacketIO.GetEgressPort()
 									if string(data.GetValue()) != portData {
 										t.Fatalf("Egress Port Id is not matching expectation for LLDP.")
->>>>>>> bac2534e
 									}
 									lldpIncount++
 								}
-								lldpIncount += 1
 							}
 						}
 					}
@@ -553,19 +397,11 @@
 					}
 				}
 			}
-<<<<<<< HEAD
-			if totalPacketout := gdpIncount + lldpIncount + trIncount; float32(totalPacketout) < (0.95 * float32(test.wantPkts)) {
-				t.Fatalf("Not all Packetin Packets are received by P4RT client, got GDP: %v, LLDP: %v, Traceroute: %v, total: %v, want total %v", gdpIncount, lldpIncount, trIncount, totalPacketout, test.wantPkts)
-			}
-		})
-	}
-=======
 		}
 		if got, want := (gdpIncount + lldpIncount + trIncount), pktIn; float32(got) < (0.95 * float32(want)) {
 			t.Errorf("Number of PacketIn, got: %d, want: %d", got, want)
 		}
 	})
->>>>>>> bac2534e
 }
 
 func TestMain(m *testing.M) {
@@ -840,11 +676,7 @@
 }
 
 // packetTracerouteRequestGet generates PacketOut payload for Traceroute packets.
-<<<<<<< HEAD
-func packetTracerouteRequestGet(srcMAC, dstMAC net.HardwareAddr, ttl uint8, seq int) ([]byte, error) {
-=======
 func packetTracerouteRequestGet(ttl uint8, seq int) ([]byte, error) {
->>>>>>> bac2534e
 	buf := gopacket.NewSerializeBuffer()
 	opts := gopacket.SerializeOptions{
 		FixLengths:       true,
@@ -854,8 +686,6 @@
 	payLoadLen := 32
 
 	ethType := layers.EthernetTypeIPv4
-<<<<<<< HEAD
-=======
 
 	srcMAC, err := net.ParseMAC(pktOutSrcMAC)
 	if err != nil {
@@ -865,7 +695,6 @@
 	if err != nil {
 		return nil, err
 	}
->>>>>>> bac2534e
 	pktEth := &layers.Ethernet{
 		SrcMAC:       srcMAC,
 		DstMAC:       dstMAC,
@@ -884,6 +713,18 @@
 		TypeCode: layers.CreateICMPv4TypeCode(layers.ICMPv4TypeEchoRequest, 0),
 		Seq:      uint16(seq),
 	}
+
+	pktIpv6 := &layers.IPv6{
+		Version:    6,
+		HopLimit:   ttl,
+		NextHeader: layers.IPProtocolICMPv6,
+		SrcIP:      net.ParseIP(dutPort1.IPv6).To16(),
+		DstIP:      net.ParseIP(atePort1.IPv6).To16(),
+	}
+	pktICMP6 := &layers.ICMPv6{
+		TypeCode: layers.CreateICMPv6TypeCode(layers.ICMPv6TypeEchoRequest, 0),
+	}
+	pktICMP6.SetNetworkLayerForChecksum(pktIpv6)
 
 	for i := 0; i < payLoadLen; i++ {
 		payload = append(payload, byte(i))
@@ -966,12 +807,6 @@
 }
 
 // newPacketOut generates 3 PacketOut messages with payload as GDP, LLDP and, traceroute.
-<<<<<<< HEAD
-func newPacketOut(portID uint32) []*p4_v1.PacketOut {
-	packet1 := &p4_v1.PacketOut{
-		Payload: packetGDPRequestGet(),
-		Metadata: []*p4_v1.PacketMetadata{
-=======
 func newPacketOut(portID uint32, submitIngress bool) ([]*p4v1pb.PacketOut, error) {
 	p, err := packetGDPRequestGet()
 	if err != nil {
@@ -980,7 +815,6 @@
 	packet1 := &p4v1pb.PacketOut{
 		Payload: p,
 		Metadata: []*p4v1pb.PacketMetadata{
->>>>>>> bac2534e
 			{
 				MetadataId: uint32(1), // "egress_port"
 				Value:      []byte(fmt.Sprint(portID)),
@@ -988,16 +822,10 @@
 		},
 	}
 
-<<<<<<< HEAD
-	srcMAC := net.HardwareAddr{0x00, 0x12, 0x8a, 0x00, 0x00, 0x01}
-	dstMAC := net.HardwareAddr{0x02, 0xF6, 0x65, 0x64, 0x00, 0x08}
-	pkt, _ := packetTracerouteRequestGet(srcMAC, dstMAC, 2, 1)
-=======
 	p, err = packetTracerouteRequestGet(2, 1)
 	if err != nil {
 		return nil, err
 	}
->>>>>>> bac2534e
 
 	packet2 := &p4v1pb.PacketOut{
 		Payload: p,
@@ -1034,7 +862,7 @@
 }
 
 // newTrafficFlow generates ATE traffic flows for LLDP.
-func newTrafficFlow(ate *ondatra.ATEDevice) []*ondatra.Flow {
+func newTrafficFlow(args *testArgs, ate *ondatra.ATEDevice) []*ondatra.Flow {
 	ethHeader1 := ondatra.NewEthernetHeader()
 	ethHeader1.WithSrcAddress(pktInSrcMAC)
 	ethHeader1.WithDstAddress(lldpInDstMAC)
