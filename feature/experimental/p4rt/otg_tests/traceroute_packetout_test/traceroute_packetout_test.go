// Copyright 2022 Google LLC
//
// Licensed under the Apache License, Version 2.0 (the "License");
// you may not use this file except in compliance with the License.
// You may obtain a copy of the License at
//
//      http://www.apache.org/licenses/LICENSE-2.0
//
// Unless required by applicable law or agreed to in writing, software
// distributed under the License is distributed on an "AS IS" BASIS,
// WITHOUT WARRANTIES OR CONDITIONS OF ANY KIND, either express or implied.
// See the License for the specific language governing permissions and
// limitations under the License.
//go test -v  -testbed /root/ondatra/featureprofiles/topologies/atedut_2.testbed -binding /root/ondatra/featureprofiles/topologies/atedut_2.binding -outputs_dir logs

package traceroute_packetout_test

import (
	"context"
	"errors"
	"fmt"
	"net"
	"testing"

	"flag"

	"github.com/cisco-open/go-p4/p4rt_client"
	"github.com/cisco-open/go-p4/utils"
	"github.com/google/gopacket"
	"github.com/google/gopacket/layers"
	"github.com/open-traffic-generator/snappi/gosnappi"
	"github.com/openconfig/featureprofiles/feature/experimental/p4rt/internal/p4rtutils"
	"github.com/openconfig/featureprofiles/internal/attrs"
	"github.com/openconfig/featureprofiles/internal/deviations"
	"github.com/openconfig/featureprofiles/internal/fptest"
	"github.com/openconfig/ondatra"
	"github.com/openconfig/ondatra/gnmi"
	"github.com/openconfig/ondatra/gnmi/oc"
	"github.com/openconfig/ygot/ygot"
	p4v1 "github.com/p4lang/p4runtime/go/p4/v1"
)

const (
	ipv4PrefixLen = 30
	ipv6PrefixLen = 126
	deviceID      = uint64(100)
	ingressPortId = uint32(2100)
	egressPortId  = ingressPortId + 1
	electionId    = uint64(100)
	dstMAC        = "00:1A:11:00:00:01"
)

var (
	p4InfoFile = flag.String("p4info_file_location", "../../wbb.p4info.pb.txt", "Path to the p4info file.")
	streamName = "p4rt"
)

func dMAC(t *testing.T, dut *ondatra.DUTDevice) string {
	if !deviations.GRIBIMACOverrideStaticARPStaticRoute(dut) {
		return dstMAC
	}
	gnmi.Replace(t, dut, gnmi.OC().System().MacAddress().RoutingMac().Config(), dstMAC)
	return dstMAC
}

var (
	dutPort1 = attrs.Attributes{
		Desc:    "dutPort1",
		IPv4:    "192.0.2.1",
		IPv6:    "2001:db8::192:0:2:1",
		IPv4Len: ipv4PrefixLen,
		IPv6Len: ipv6PrefixLen,
	}

	atePort1 = attrs.Attributes{
		Name:    "atePort1",
		MAC:     "02:11:01:00:00:01",
		IPv4:    "192.0.2.2",
		IPv6:    "2001:db8::192:0:2:2",
		IPv4Len: ipv4PrefixLen,
		IPv6Len: ipv6PrefixLen,
	}

	dutPort2 = attrs.Attributes{
		Desc:    "dutPort2",
		IPv4:    "192.0.2.5",
		IPv6:    "2001:db8::192:0:2:5",
		IPv4Len: ipv4PrefixLen,
		IPv6Len: ipv6PrefixLen,
	}

	atePort2 = attrs.Attributes{
		Name:    "atePort2",
		MAC:     "02:12:01:00:00:01",
		IPv4:    "192.0.2.6",
		IPv6:    "2001:db8::192:0:2:6",
		IPv4Len: ipv4PrefixLen,
		IPv6Len: ipv6PrefixLen,
	}
)

func TestMain(m *testing.M) {
	fptest.RunTests(m)
}

// configureDUT configures port1 and port2 on the DUT.
func configureDUT(t *testing.T, dut *ondatra.DUTDevice) {
	d := gnmi.OC()

	p1 := dut.Port(t, "port1").Name()
	i1 := dutPort1.NewOCInterface(p1, dut)
	i1.Id = ygot.Uint32(ingressPortId)
	gnmi.Replace(t, dut, d.Interface(p1).Config(), i1)

	p2 := dut.Port(t, "port2").Name()
	i2 := dutPort2.NewOCInterface(p2, dut)
	i2.Id = ygot.Uint32(egressPortId)
	gnmi.Replace(t, dut, d.Interface(p2).Config(), i2)

	if deviations.ExplicitPortSpeed(dut) {
		fptest.SetPortSpeed(t, dut.Port(t, "port1"))
		fptest.SetPortSpeed(t, dut.Port(t, "port2"))
	}
	if deviations.ExplicitInterfaceInDefaultVRF(dut) {
		fptest.AssignToNetworkInstance(t, dut, p1, deviations.DefaultNetworkInstance(dut), 0)
		fptest.AssignToNetworkInstance(t, dut, p2, deviations.DefaultNetworkInstance(dut), 0)
	}
}

// configureATE configures port1 and port2 on the ATE.
func configureATE(t *testing.T, ate *ondatra.ATEDevice) gosnappi.Config {
	top := gosnappi.NewConfig()

	p1 := ate.Port(t, "port1")
	atePort1.AddToOTG(top, p1, &dutPort1)

	p2 := ate.Port(t, "port2")
	atePort2.AddToOTG(top, p2, &dutPort2)
	return top
}

// configureDeviceIDs configures p4rt device-id on the DUT.
func configureDeviceID(ctx context.Context, t *testing.T, dut *ondatra.DUTDevice) {
	nodes := p4rtutils.P4RTNodesByPort(t, dut)
	p4rtNode, ok := nodes["port1"]
	if !ok {
		t.Fatal("Couldn't find P4RT Node for port: port1")
	}
	t.Logf("Configuring P4RT Node: %s", p4rtNode)
	c := oc.Component{}
	c.Name = ygot.String(p4rtNode)
	c.IntegratedCircuit = &oc.Component_IntegratedCircuit{}
	c.IntegratedCircuit.NodeId = ygot.Uint64(deviceID)
	gnmi.Replace(t, dut, gnmi.OC().Component(p4rtNode).Config(), &c)
}

func setupP4RTClient(ctx context.Context, client *p4rt_client.P4RTClient) error {
	streamParameter := p4rt_client.P4RTStreamParameters{
		Name:        streamName,
		DeviceId:    deviceID,
		ElectionIdH: uint64(0),
		ElectionIdL: electionId,
	}

	if client != nil {
		client.StreamChannelCreate(&streamParameter)
		if err := client.StreamChannelSendMsg(&streamName, &p4v1.StreamMessageRequest{
			Update: &p4v1.StreamMessageRequest_Arbitration{
				Arbitration: &p4v1.MasterArbitrationUpdate{
					DeviceId: streamParameter.DeviceId,
					ElectionId: &p4v1.Uint128{
						High: streamParameter.ElectionIdH,
						Low:  streamParameter.ElectionIdL - uint64(0),
					},
				},
			},
		}); err != nil {
			return fmt.Errorf("errors seen when sending ClientArbitration message: %v", err)
		}
		if _, _, arbErr := client.StreamChannelGetArbitrationResp(&streamName, 1); arbErr != nil {
			if err := p4rtutils.StreamTermErr(client.StreamTermErr); err != nil {
				return err
			}
			return fmt.Errorf("errors seen in ClientArbitration response: %v", arbErr)
		}
	}

	p4Info, err := utils.P4InfoLoad(p4InfoFile)
	if err != nil {
		return errors.New("Errors seen when loading p4info file.")
	}

	if err := client.SetForwardingPipelineConfig(&p4v1.SetForwardingPipelineConfigRequest{
		DeviceId:   deviceID,
		ElectionId: &p4v1.Uint128{High: uint64(0), Low: electionId},
		Action:     p4v1.SetForwardingPipelineConfigRequest_VERIFY_AND_COMMIT,
		Config: &p4v1.ForwardingPipelineConfig{
			P4Info: p4Info,
			Cookie: &p4v1.ForwardingPipelineConfig_Cookie{
				Cookie: 159,
			},
		},
	}); err != nil {
		return errors.New("errors seen when sending SetForwardingPipelineConfig.")
	}
	return nil
}

// getTracerouteParameter returns Traceroute related parameters for testPacketOut testcase.
func getTracerouteParameter(t *testing.T) PacketIO {
	return &TraceroutePacketIO{
		IngressPort: fmt.Sprint(ingressPortId),
	}
}

func TestPacketOut(t *testing.T) {
	ctx := context.Background()
<<<<<<< HEAD

	// Configure the ATE
=======
	dut := ondatra.DUT(t, "dut")
	configureDUT(t, dut)

>>>>>>> 96f0e70e
	ate := ondatra.ATE(t, "ate")
	top := configureATE(t, ate)

	otg := ate.OTG()
	otg.PushConfig(t, top)
	// Configure the DUT
	configureDUT(t, dut)

	otg.StartProtocols(t)

	configureDeviceID(ctx, t, dut)

	client := p4rt_client.NewP4RTClient(&p4rt_client.P4RTClientParameters{})
	if err := client.P4rtClientSet(dut.RawAPIs().P4RT(t)); err != nil {
		t.Fatalf("Could not initialize p4rt client: %v", err)
	}

	sm := gnmi.Get(t, dut, gnmi.OC().Interface(dut.Port(t, "port1").Name()).Ethernet().MacAddress().State())
	srcMAC, err := net.ParseMAC(sm)
	if err != nil {
		t.Fatalf("Couldn't parse Source MAC: %v", err)
	}

	dstMAC, err := net.ParseMAC(dMAC(t, dut))
	if err != nil {
		t.Fatalf("Couldn't parse router MAC: %v", err)
	}

	if err := setupP4RTClient(ctx, client); err != nil {
		t.Fatalf("Could not setup p4rt client: %v", err)
	}

	for _, m := range genMetadataCombinations() {
		for _, ipv4 := range []bool{true, false} {
			args := &testArgs{
				ctx:         ctx,
				client:      client,
				dut:         dut,
				ate:         ate,
				top:         top,
				srcMAC:      srcMAC,
				dstMAC:      dstMAC,
				metadata:    m,
				useIpv4:     ipv4,
				trafficPort: getExpectedTrafficPort(m),
				packetIO:    getTracerouteParameter(t),
			}

			t.Run(args.testName(), func(t *testing.T) {
				args.packetIO = getTracerouteParameter(t)
				testPacketOut(ctx, t, args)
			})
		}
	}
}

// generates all possible combinations of metadata
// including omission
func genMetadataCombinations() [][]*p4v1.PacketMetadata {
	combinations := [][]*p4v1.PacketMetadata{{}} // no metadata

	egressOptions := []string{fmt.Sprint(egressPortId), "TBD BY SWITCH"}
	submitToIngressOpts := []byte{0, 1}

	// singletons
	for _, pId := range egressOptions {
		combinations = append(combinations, []*p4v1.PacketMetadata{{
			MetadataId: uint32(1), // "egress_port"
			Value:      []byte(pId),
		}})
	}

	for _, submitIngress := range submitToIngressOpts {
		combinations = append(combinations, []*p4v1.PacketMetadata{{
			MetadataId: uint32(2), // "submit_to_ingress"
			Value:      []byte{submitIngress},
		}})
	}

	// binary combinations
	for _, pId := range egressOptions {
		for _, submitIngress := range submitToIngressOpts {
			combinations = append(combinations, []*p4v1.PacketMetadata{
				{
					MetadataId: uint32(1), // "egress_port"
					Value:      []byte(pId),
				},
				{
					MetadataId: uint32(2), // "submit_to_ingress"
					Value:      []byte{submitIngress},
				},
			})
		}
	}

	// add ternary combinations with padding
	for i := len(combinations) - 1; i >= 0; i-- {
		combinations = append(combinations, append([]*p4v1.PacketMetadata{{
			MetadataId: uint32(3), // "unused padding"
			Value:      []byte{0},
		}}, combinations[i]...))
	}

	return combinations
}

// returns the ate port on which traffic is expected
// depending on submit_to_ingress and egress_port
func getExpectedTrafficPort(meta []*p4v1.PacketMetadata) string {
	for _, m := range meta {
		// submit_to_ingress
		if m.MetadataId == 2 && m.Value[0] == 1 {
			return "port1"
		}
	}
	for _, m := range meta {
		// egress_port
		if m.MetadataId == 1 && string(m.Value) == fmt.Sprint(egressPortId) {
			return "port2"
		}
	}
	return ""
}

type TraceroutePacketIO struct {
	PacketIO
	IngressPort string
}

// packetTracerouteRequestGet generates PacketOut payload for Traceroute packets.
func packetTracerouteRequestGet(srcMAC, dstMAC net.HardwareAddr, isIPv4 bool, ttl uint8, seq int, size int) ([]byte, error) {
	buf := gopacket.NewSerializeBuffer()
	opts := gopacket.SerializeOptions{
		FixLengths:       true,
		ComputeChecksums: true,
	}
	payload := []byte{}

	ethType := layers.EthernetTypeIPv4
	if !isIPv4 {
		ethType = layers.EthernetTypeIPv6
	}
	pktEth := &layers.Ethernet{
		SrcMAC:       srcMAC,
		DstMAC:       dstMAC,
		EthernetType: ethType,
	}

	pktIpv4 := &layers.IPv4{
		Version:  4,
		TTL:      ttl,
		SrcIP:    net.ParseIP(dutPort1.IPv4).To4(),
		DstIP:    net.ParseIP(atePort1.IPv4).To4(),
		Protocol: layers.IPProtocolICMPv4,
		Flags:    layers.IPv4DontFragment,
	}
	pktICMP4 := &layers.ICMPv4{
		TypeCode: layers.CreateICMPv4TypeCode(layers.ICMPv4TypeEchoRequest, 0),
		Seq:      uint16(seq),
	}

	pktIpv6 := &layers.IPv6{
		Version:    6,
		HopLimit:   ttl,
		NextHeader: layers.IPProtocolICMPv6,
		SrcIP:      net.ParseIP(dutPort1.IPv6).To16(),
		DstIP:      net.ParseIP(atePort1.IPv6).To16(),
	}
	pktICMP6 := &layers.ICMPv6{
		TypeCode: layers.CreateICMPv6TypeCode(layers.ICMPv6TypeEchoRequest, 0),
	}
	pktICMP6.SetNetworkLayerForChecksum(pktIpv6)

	for i := 0; i < size; i++ {
		payload = append(payload, byte(i))
	}
	if isIPv4 {
		if err := gopacket.SerializeLayers(buf, opts,
			pktEth, pktIpv4, pktICMP4, gopacket.Payload(payload),
		); err != nil {
			return nil, err
		}
		return buf.Bytes(), nil
	}
	if err := gopacket.SerializeLayers(buf, opts,
		pktEth, pktIpv6, pktICMP6, gopacket.Payload(payload),
	); err != nil {
		return nil, err
	}
	return buf.Bytes(), nil
}

// GetPacketOut generates PacketOut message with payload as Traceroute IPv6 and IPv6 packets.
// isIPv4==true refers to the ipv4 packets and if false we are sending ipv6 packet
func (traceroute *TraceroutePacketIO) GetPacketOut(srcMAC, dstMAC net.HardwareAddr, isIPv4 bool, ttl uint8, numPkts int, metadata []*p4v1.PacketMetadata) ([]*p4v1.PacketOut, error) {
	packets := []*p4v1.PacketOut{}
	packetSizes := []int{32, 512, 1024, 2048}

	seqNum := 0
	for pSize := range packetSizes {
		for i := 0; i < numPkts/len(packetSizes); i++ {
			seqNum += 1
			pkt, err := packetTracerouteRequestGet(srcMAC, dstMAC, isIPv4, ttl, seqNum, pSize)
			if err != nil {
				return nil, err
			}
			packet := &p4v1.PacketOut{
				Payload:  pkt,
				Metadata: metadata,
			}
			packets = append(packets, packet)
		}
	}

	return packets, nil
}<|MERGE_RESOLUTION|>--- conflicted
+++ resolved
@@ -215,14 +215,9 @@
 
 func TestPacketOut(t *testing.T) {
 	ctx := context.Background()
-<<<<<<< HEAD
+	dut := ondatra.DUT(t, "dut")
 
 	// Configure the ATE
-=======
-	dut := ondatra.DUT(t, "dut")
-	configureDUT(t, dut)
-
->>>>>>> 96f0e70e
 	ate := ondatra.ATE(t, "ate")
 	top := configureATE(t, ate)
 
