--- conflicted
+++ resolved
@@ -7,18 +7,19 @@
 testbed: TESTBED_DUT_ATE_2LINKS
 platform_exceptions: {
   platform: {
-<<<<<<< HEAD
+    vendor: ARISTA
+  }
+  deviations: {
+    interface_enabled: true
+    aggregate_loopback_mode_requires_member_port_loopback_mode: true
+  }
+}
+platform_exceptions: {
+  platform: {
     vendor: CISCO
   }
   deviations: {
     skip_interface_oper_status_lower_layer_down: true
     interface_loopback_mode_raw_gnmi: true
-=======
-    vendor: ARISTA
-  }
-  deviations: {
-    interface_enabled: true
-    aggregate_loopback_mode_requires_member_port_loopback_mode: true
->>>>>>> 4bbd1624
   }
 }