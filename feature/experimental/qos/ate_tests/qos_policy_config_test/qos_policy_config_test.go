--- conflicted
+++ resolved
@@ -631,15 +631,14 @@
 	uniform.SetMinThreshold(ecnConfig.minThreshold)
 	uniform.SetMaxThreshold(ecnConfig.maxThreshold)
 	uniform.SetMaxDropProbabilityPercent(ecnConfig.maxDropProbabilityPercent)
-<<<<<<< HEAD
+
 	if dut.Vendor() != ondatra.JUNIPER {
 		uniform.SetDrop(ecnConfig.dropEnabled)
 		// TODO: uncomment the following config after it is supported.
 		// uniform.SetWeight(ecnConfig.weight)
 	}
-=======
+  
 	uniform.SetWeight(ecnConfig.weight)
->>>>>>> 07a696c5
 
 	t.Logf("qos ECN QueueManagementProfile config cases: %v", ecnConfig)
 	gnmi.Replace(t, dut, gnmi.OC().Qos().Config(), q)
