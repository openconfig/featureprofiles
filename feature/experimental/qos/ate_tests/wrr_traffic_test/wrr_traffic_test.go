--- conflicted
+++ resolved
@@ -1232,13 +1232,8 @@
 		priority:    oc.Scheduler_Priority_UNSET,
 		inputID:     "BE0",
 		inputType:   oc.Input_InputType_QUEUE,
-<<<<<<< HEAD
-		weight:      uint64(4),
-		queueName:   qos.be0,
-=======
 		weight:      uint64(1),
 		queueName:   "BE0",
->>>>>>> c7c3ff9c
 		targetGroup: "target-group-BE0",
 	}, {
 		desc:        "scheduler-policy-AF1",
@@ -1246,13 +1241,8 @@
 		priority:    oc.Scheduler_Priority_UNSET,
 		inputID:     "AF1",
 		inputType:   oc.Input_InputType_QUEUE,
-<<<<<<< HEAD
-		weight:      uint64(16),
-		queueName:   qos.af1,
-=======
 		weight:      uint64(4),
 		queueName:   "AF1",
->>>>>>> c7c3ff9c
 		targetGroup: "target-group-AF1",
 	}, {
 		desc:        "scheduler-policy-AF2",
@@ -1260,13 +1250,8 @@
 		priority:    oc.Scheduler_Priority_UNSET,
 		inputID:     "AF2",
 		inputType:   oc.Input_InputType_QUEUE,
-<<<<<<< HEAD
-		weight:      uint64(64),
-		queueName:   qos.af2,
-=======
 		weight:      uint64(16),
 		queueName:   "AF2",
->>>>>>> c7c3ff9c
 		targetGroup: "target-group-AF2",
 	}, {
 		desc:        "scheduler-policy-AF3",
@@ -1274,13 +1259,8 @@
 		priority:    oc.Scheduler_Priority_UNSET,
 		inputID:     "AF3",
 		inputType:   oc.Input_InputType_QUEUE,
-<<<<<<< HEAD
-		weight:      uint64(256),
-		queueName:   qos.af3,
-=======
 		weight:      uint64(64),
 		queueName:   "AF3",
->>>>>>> c7c3ff9c
 		targetGroup: "target-group-AF3",
 	}, {
 		desc:        "scheduler-policy-AF4",
