--- conflicted
+++ resolved
@@ -230,211 +230,6 @@
 	d := &oc.Root{}
 	q := d.GetOrCreateQos()
 
-	t.Logf("Create qos forwarding groups config")
-	forwardingGroups := []struct {
-		desc        string
-		queueName   string
-		targetGroup string
-	}{{
-		desc:        "forwarding-group-BE1",
-		queueName:   "BE1",
-		targetGroup: "target-group-BE1",
-	}, {
-		desc:        "forwarding-group-BE0",
-		queueName:   "BE0",
-		targetGroup: "target-group-BE0",
-	}, {
-		desc:        "forwarding-group-AF1",
-		queueName:   "AF1",
-		targetGroup: "target-group-AF1",
-	}, {
-		desc:        "forwarding-group-AF2",
-		queueName:   "AF2",
-		targetGroup: "target-group-AF2",
-	}, {
-		desc:        "forwarding-group-AF3",
-		queueName:   "AF3",
-		targetGroup: "target-group-AF3",
-	}, {
-		desc:        "forwarding-group-AF4",
-		queueName:   "AF4",
-		targetGroup: "target-group-AF4",
-	}, {
-		desc:        "forwarding-group-NC1",
-		queueName:   "NC1",
-		targetGroup: "target-group-NC1",
-	}}
-
-	t.Logf("qos forwarding groups config: %v", forwardingGroups)
-	for _, tc := range forwardingGroups {
-		fwdGroup := q.GetOrCreateForwardingGroup(tc.targetGroup)
-		fwdGroup.SetOutputQueue(tc.queueName)
-		gnmi.Replace(t, dut, gnmi.OC().Qos().Config(), q)
-	}
-
-	t.Logf("Create qos Classifiers config")
-	classifiers := []struct {
-		desc        string
-		name        string
-		classType   oc.E_Qos_Classifier_Type
-		termID      string
-		targetGroup string
-		dscpSet     []uint8
-	}{{
-		desc:        "classifier_ipv4_be1",
-		name:        "dscp_based_classifier_ipv4",
-		classType:   oc.Qos_Classifier_Type_IPV4,
-		termID:      "0",
-		targetGroup: "target-group-BE1",
-		dscpSet:     []uint8{0, 1, 2, 3},
-	}, {
-		desc:        "classifier_ipv4_be0",
-		name:        "dscp_based_classifier_ipv4",
-		classType:   oc.Qos_Classifier_Type_IPV4,
-		termID:      "1",
-		targetGroup: "target-group-BE0",
-		dscpSet:     []uint8{4, 5, 6, 7},
-	}, {
-		desc:        "classifier_ipv4_af1",
-		name:        "dscp_based_classifier_ipv4",
-		classType:   oc.Qos_Classifier_Type_IPV4,
-		termID:      "2",
-		targetGroup: "target-group-AF1",
-		dscpSet:     []uint8{8, 9, 10, 11},
-	}, {
-		desc:        "classifier_ipv4_af2",
-		name:        "dscp_based_classifier_ipv4",
-		classType:   oc.Qos_Classifier_Type_IPV4,
-		termID:      "3",
-		targetGroup: "target-group-AF2",
-		dscpSet:     []uint8{16, 17, 18, 19},
-	}, {
-		desc:        "classifier_ipv4_af3",
-		name:        "dscp_based_classifier_ipv4",
-		classType:   oc.Qos_Classifier_Type_IPV4,
-		termID:      "4",
-		targetGroup: "target-group-AF3",
-		dscpSet:     []uint8{24, 25, 26, 27},
-	}, {
-		desc:        "classifier_ipv4_af4",
-		name:        "dscp_based_classifier_ipv4",
-		classType:   oc.Qos_Classifier_Type_IPV4,
-		termID:      "5",
-		targetGroup: "target-group-AF4",
-		dscpSet:     []uint8{32, 33, 34, 35},
-	}, {
-		desc:        "classifier_ipv4_nc1",
-		name:        "dscp_based_classifier_ipv4",
-		classType:   oc.Qos_Classifier_Type_IPV4,
-		termID:      "6",
-		targetGroup: "target-group-NC1",
-		dscpSet:     []uint8{48, 49, 50, 51, 52, 53, 54, 55, 56, 57, 58, 59},
-	}, {
-		desc:        "classifier_ipv6_be1",
-		name:        "dscp_based_classifier_ipv6",
-		classType:   oc.Qos_Classifier_Type_IPV6,
-		termID:      "0",
-		targetGroup: "target-group-BE1",
-		dscpSet:     []uint8{0, 1, 2, 3},
-	}, {
-		desc:        "classifier_ipv6_be0",
-		name:        "dscp_based_classifier_ipv6",
-		classType:   oc.Qos_Classifier_Type_IPV6,
-		termID:      "1",
-		targetGroup: "target-group-BE0",
-		dscpSet:     []uint8{4, 5, 6, 7},
-	}, {
-		desc:        "classifier_ipv6_af1",
-		name:        "dscp_based_classifier_ipv6",
-		classType:   oc.Qos_Classifier_Type_IPV6,
-		termID:      "2",
-		targetGroup: "target-group-AF1",
-		dscpSet:     []uint8{8, 9, 10, 11},
-	}, {
-		desc:        "classifier_ipv6_af2",
-		name:        "dscp_based_classifier_ipv6",
-		classType:   oc.Qos_Classifier_Type_IPV6,
-		termID:      "3",
-		targetGroup: "target-group-AF2",
-		dscpSet:     []uint8{16, 17, 18, 19},
-	}, {
-		desc:        "classifier_ipv6_af3",
-		name:        "dscp_based_classifier_ipv6",
-		classType:   oc.Qos_Classifier_Type_IPV6,
-		termID:      "4",
-		targetGroup: "target-group-AF3",
-		dscpSet:     []uint8{24, 25, 26, 27},
-	}, {
-		desc:        "classifier_ipv6_af4",
-		name:        "dscp_based_classifier_ipv6",
-		classType:   oc.Qos_Classifier_Type_IPV6,
-		termID:      "5",
-		targetGroup: "target-group-AF4",
-		dscpSet:     []uint8{32, 33, 34, 35},
-	}, {
-		desc:        "classifier_ipv6_nc1",
-		name:        "dscp_based_classifier_ipv6",
-		classType:   oc.Qos_Classifier_Type_IPV6,
-		termID:      "6",
-		targetGroup: "target-group-NC1",
-		dscpSet:     []uint8{48, 49, 50, 51, 52, 53, 54, 55, 56, 57, 58, 59},
-	}}
-
-	t.Logf("qos Classifiers config: %v", classifiers)
-	for _, tc := range classifiers {
-		classifier := q.GetOrCreateClassifier(tc.name)
-		classifier.SetName(tc.name)
-		classifier.SetType(tc.classType)
-		term, err := classifier.NewTerm(tc.termID)
-		if err != nil {
-			t.Fatalf("Failed to create classifier.NewTerm(): %v", err)
-		}
-
-		term.SetId(tc.termID)
-		action := term.GetOrCreateActions()
-		action.SetTargetGroup(tc.targetGroup)
-		condition := term.GetOrCreateConditions()
-		if tc.name == "dscp_based_classifier_ipv4" {
-			condition.GetOrCreateIpv4().SetDscpSet(tc.dscpSet)
-		} else if tc.name == "dscp_based_classifier_ipv6" {
-			condition.GetOrCreateIpv6().SetDscpSet(tc.dscpSet)
-		}
-		gnmi.Replace(t, dut, gnmi.OC().Qos().Config(), q)
-	}
-
-	t.Logf("Create qos input classifier config")
-	classifierIntfs := []struct {
-		desc                string
-		intf                string
-		inputClassifierType oc.E_Input_Classifier_Type
-		classifier          string
-	}{{
-		desc:                "Input Classifier Type IPV4",
-		intf:                dp1.Name(),
-		inputClassifierType: oc.Input_Classifier_Type_IPV4,
-		classifier:          "dscp_based_classifier_ipv4",
-	}, {
-		desc:                "Input Classifier Type IPV6",
-		intf:                dp1.Name(),
-		inputClassifierType: oc.Input_Classifier_Type_IPV6,
-		classifier:          "dscp_based_classifier_ipv6",
-	}}
-
-	t.Logf("qos input classifier config: %v", classifierIntfs)
-	for _, tc := range classifierIntfs {
-		i := q.GetOrCreateInterface(tc.intf)
-		i.SetInterfaceId(tc.intf)
-		if *deviations.ExplicitInterfaceRefDefinition {
-			i.GetOrCreateInterfaceRef().Interface = ygot.String(dp1.Name())
-			i.GetOrCreateInterfaceRef().Subinterface = ygot.Uint32(0)
-		}
-		c := i.GetOrCreateInput().GetOrCreateClassifier(tc.inputClassifierType)
-		c.SetType(tc.inputClassifierType)
-		c.SetName(tc.classifier)
-		gnmi.Replace(t, dut, gnmi.OC().Qos().Config(), q)
-	}
-
-<<<<<<< HEAD
 	var q_BE1, q_BE0, q_AF1, q_AF2, q_AF3, q_AF4, q_NC1 string
 	switch dut.Vendor() {
 	case ondatra.JUNIPER:
@@ -459,49 +254,206 @@
 	forwardingGroups := []struct {
 		desc         string
 		queueName    string
-		targetGrpoup string
+		targetGroup  string
 	}{{
 		desc:         "forwarding-group-BE1",
 		queueName:    q_BE1,
-		targetGrpoup: "target-group-BE1",
+		targetGroup:  "target-group-BE1",
 	}, {
 		desc:         "forwarding-group-BE0",
 		queueName:    q_BE0,
-		targetGrpoup: "target-group-BE0",
+		targetGroup:  "target-group-BE0",
 	}, {
 		desc:         "forwarding-group-AF1",
 		queueName:    q_AF1,
-		targetGrpoup: "target-group-AF1",
+		targetGroup:  "target-group-AF1",
 	}, {
 		desc:         "forwarding-group-AF2",
 		queueName:    q_AF2,
-		targetGrpoup: "target-group-AF2",
+		targetGroup:  "target-group-AF2",
 	}, {
 		desc:         "forwarding-group-AF3",
 		queueName:    q_AF3,
-		targetGrpoup: "target-group-AF3",
+		targetGroup:  "target-group-AF3",
 	}, {
 		desc:         "forwarding-group-AF4",
 		queueName:    q_AF4,
-		targetGrpoup: "target-group-AF4",
+		targetGroup:  "target-group-AF4",
 	}, {
 		desc:         "forwarding-group-NC1",
 		queueName:    q_NC1,
-		targetGrpoup: "target-group-NC1",
+		targetGroup:  "target-group-NC1",
 	}}
-
+  
 	t.Logf("qos forwarding groups config: %v", forwardingGroups)
 	for _, tc := range forwardingGroups {
-		fwdGroup := q.GetOrCreateForwardingGroup(tc.targetGrpoup)
-		fwdGroup.SetName(tc.targetGrpoup)
+		fwdGroup := q.GetOrCreateForwardingGroup(tc.targetGroup)
 		fwdGroup.SetOutputQueue(tc.queueName)
-		queue := q.GetOrCreateQueue(tc.queueName)
-		queue.SetName(tc.queueName)
 		gnmi.Replace(t, dut, gnmi.OC().Qos().Config(), q)
 	}
 
-=======
->>>>>>> 44795935
+	t.Logf("Create qos Classifiers config")
+	classifiers := []struct {
+		desc        string
+		name        string
+		classType   oc.E_Qos_Classifier_Type
+		termID      string
+		targetGroup string
+		dscpSet     []uint8
+	}{{
+		desc:        "classifier_ipv4_be1",
+		name:        "dscp_based_classifier_ipv4",
+		classType:   oc.Qos_Classifier_Type_IPV4,
+		termID:      "0",
+		targetGroup: "target-group-BE1",
+		dscpSet:     []uint8{0, 1, 2, 3},
+	}, {
+		desc:        "classifier_ipv4_be0",
+		name:        "dscp_based_classifier_ipv4",
+		classType:   oc.Qos_Classifier_Type_IPV4,
+		termID:      "1",
+		targetGroup: "target-group-BE0",
+		dscpSet:     []uint8{4, 5, 6, 7},
+	}, {
+		desc:        "classifier_ipv4_af1",
+		name:        "dscp_based_classifier_ipv4",
+		classType:   oc.Qos_Classifier_Type_IPV4,
+		termID:      "2",
+		targetGroup: "target-group-AF1",
+		dscpSet:     []uint8{8, 9, 10, 11},
+	}, {
+		desc:        "classifier_ipv4_af2",
+		name:        "dscp_based_classifier_ipv4",
+		classType:   oc.Qos_Classifier_Type_IPV4,
+		termID:      "3",
+		targetGroup: "target-group-AF2",
+		dscpSet:     []uint8{16, 17, 18, 19},
+	}, {
+		desc:        "classifier_ipv4_af3",
+		name:        "dscp_based_classifier_ipv4",
+		classType:   oc.Qos_Classifier_Type_IPV4,
+		termID:      "4",
+		targetGroup: "target-group-AF3",
+		dscpSet:     []uint8{24, 25, 26, 27},
+	}, {
+		desc:        "classifier_ipv4_af4",
+		name:        "dscp_based_classifier_ipv4",
+		classType:   oc.Qos_Classifier_Type_IPV4,
+		termID:      "5",
+		targetGroup: "target-group-AF4",
+		dscpSet:     []uint8{32, 33, 34, 35},
+	}, {
+		desc:        "classifier_ipv4_nc1",
+		name:        "dscp_based_classifier_ipv4",
+		classType:   oc.Qos_Classifier_Type_IPV4,
+		termID:      "6",
+		targetGroup: "target-group-NC1",
+		dscpSet:     []uint8{48, 49, 50, 51, 52, 53, 54, 55, 56, 57, 58, 59},
+	}, {
+		desc:        "classifier_ipv6_be1",
+		name:        "dscp_based_classifier_ipv6",
+		classType:   oc.Qos_Classifier_Type_IPV6,
+		termID:      "0",
+		targetGroup: "target-group-BE1",
+		dscpSet:     []uint8{0, 1, 2, 3},
+	}, {
+		desc:        "classifier_ipv6_be0",
+		name:        "dscp_based_classifier_ipv6",
+		classType:   oc.Qos_Classifier_Type_IPV6,
+		termID:      "1",
+		targetGroup: "target-group-BE0",
+		dscpSet:     []uint8{4, 5, 6, 7},
+	}, {
+		desc:        "classifier_ipv6_af1",
+		name:        "dscp_based_classifier_ipv6",
+		classType:   oc.Qos_Classifier_Type_IPV6,
+		termID:      "2",
+		targetGroup: "target-group-AF1",
+		dscpSet:     []uint8{8, 9, 10, 11},
+	}, {
+		desc:        "classifier_ipv6_af2",
+		name:        "dscp_based_classifier_ipv6",
+		classType:   oc.Qos_Classifier_Type_IPV6,
+		termID:      "3",
+		targetGroup: "target-group-AF2",
+		dscpSet:     []uint8{16, 17, 18, 19},
+	}, {
+		desc:        "classifier_ipv6_af3",
+		name:        "dscp_based_classifier_ipv6",
+		classType:   oc.Qos_Classifier_Type_IPV6,
+		termID:      "4",
+		targetGroup: "target-group-AF3",
+		dscpSet:     []uint8{24, 25, 26, 27},
+	}, {
+		desc:        "classifier_ipv6_af4",
+		name:        "dscp_based_classifier_ipv6",
+		classType:   oc.Qos_Classifier_Type_IPV6,
+		termID:      "5",
+		targetGroup: "target-group-AF4",
+		dscpSet:     []uint8{32, 33, 34, 35},
+	}, {
+		desc:        "classifier_ipv6_nc1",
+		name:        "dscp_based_classifier_ipv6",
+		classType:   oc.Qos_Classifier_Type_IPV6,
+		termID:      "6",
+		targetGroup: "target-group-NC1",
+		dscpSet:     []uint8{48, 49, 50, 51, 52, 53, 54, 55, 56, 57, 58, 59},
+	}}
+
+	t.Logf("qos Classifiers config: %v", classifiers)
+	for _, tc := range classifiers {
+		classifier := q.GetOrCreateClassifier(tc.name)
+		classifier.SetName(tc.name)
+		classifier.SetType(tc.classType)
+		term, err := classifier.NewTerm(tc.termID)
+		if err != nil {
+			t.Fatalf("Failed to create classifier.NewTerm(): %v", err)
+		}
+
+		term.SetId(tc.termID)
+		action := term.GetOrCreateActions()
+		action.SetTargetGroup(tc.targetGroup)
+		condition := term.GetOrCreateConditions()
+		if tc.name == "dscp_based_classifier_ipv4" {
+			condition.GetOrCreateIpv4().SetDscpSet(tc.dscpSet)
+		} else if tc.name == "dscp_based_classifier_ipv6" {
+			condition.GetOrCreateIpv6().SetDscpSet(tc.dscpSet)
+		}
+		gnmi.Replace(t, dut, gnmi.OC().Qos().Config(), q)
+	}
+
+	t.Logf("Create qos input classifier config")
+	classifierIntfs := []struct {
+		desc                string
+		intf                string
+		inputClassifierType oc.E_Input_Classifier_Type
+		classifier          string
+	}{{
+		desc:                "Input Classifier Type IPV4",
+		intf:                dp1.Name(),
+		inputClassifierType: oc.Input_Classifier_Type_IPV4,
+		classifier:          "dscp_based_classifier_ipv4",
+	}, {
+		desc:                "Input Classifier Type IPV6",
+		intf:                dp1.Name(),
+		inputClassifierType: oc.Input_Classifier_Type_IPV6,
+		classifier:          "dscp_based_classifier_ipv6",
+	}}
+
+	t.Logf("qos input classifier config: %v", classifierIntfs)
+	for _, tc := range classifierIntfs {
+		i := q.GetOrCreateInterface(tc.intf)
+		i.SetInterfaceId(tc.intf)
+		if *deviations.ExplicitInterfaceRefDefinition {
+			i.GetOrCreateInterfaceRef().Interface = ygot.String(dp1.Name())
+			i.GetOrCreateInterfaceRef().Subinterface = ygot.Uint32(0)
+		}
+		c := i.GetOrCreateInput().GetOrCreateClassifier(tc.inputClassifierType)
+		c.SetType(tc.inputClassifierType)
+		c.SetName(tc.classifier)
+		gnmi.Replace(t, dut, gnmi.OC().Qos().Config(), q)
+	}
+
 	t.Logf("Create qos scheduler policies config")
 	schedulerPolicies := []struct {
 		desc        string
