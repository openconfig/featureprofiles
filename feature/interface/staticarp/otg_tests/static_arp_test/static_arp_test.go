// Copyright 2022 Google LLC
//
// Licensed under the Apache License, Version 2.0 (the "License");
// you may not use this file except in compliance with the License.
// You may obtain a copy of the License at
//
//      http://www.apache.org/licenses/LICENSE-2.0
//
// Unless required by applicable law or agreed to in writing, software
// distributed under the License is distributed on an "AS IS" BASIS,
// WITHOUT WARRANTIES OR CONDITIONS OF ANY KIND, either express or implied.
// See the License for the specific language governing permissions and
// limitations under the License.

package te_1_1_static_arp_test

import (
	"log"
	"sort"
	"testing"
	"time"

	"github.com/open-traffic-generator/snappi/gosnappi"
	"github.com/openconfig/featureprofiles/helpers"
	"github.com/openconfig/featureprofiles/internal/attrs"
	"github.com/openconfig/featureprofiles/internal/deviations"
	"github.com/openconfig/featureprofiles/internal/fptest"
	"github.com/openconfig/ondatra/telemetry"
	"github.com/openconfig/ygot/ygot"

	"github.com/openconfig/ondatra"
)

func TestMain(m *testing.M) {
	fptest.RunTests(m)
}

// Settings for configuring the baseline testbed with the test
// topology.  IxNetwork flow requires both source and destination
// networks be configured on the ATE.  It is not possible to send
// packets to the ether.
//
// The testbed consists of ate:port1 -> dut:port1 and
// dut:port2 -> ate:port2.  The first pair is called the "source"
// pair, and the second the "destination" pair.
//
//   * Source: ate:port1 -> dut:port1 subnet 192.0.2.0/30 2001:db8::0/126
//   * Destination: dut:port2 -> ate:port2 subnet 192.0.2.4/30 2001:db8::4/126
//
// Note that the first (.0, .4) and last (.3, .7) IPv4 addresses are
// reserved from the subnet for broadcast, so a /30 leaves exactly 2
// usable addresses.  This does not apply to IPv6 which allows /127
// for point to point links, but we use /126 so the numbering is
// consistent with IPv4.
//
// A traffic flow is configured from ate:port1 as the source interface
// and ate:port2 as the destination interface.  The traffic should
// flow as expected both when using dynamic or static ARP since the
// Ixia interfaces are promiscuous.  However, using custom egress
// filter, we can tell if the static ARP is honored or not.
//
// Synthesized static MAC addresses have the form 02:1a:WW:XX:YY:ZZ
// where WW:XX:YY:ZZ are the four octets of the IPv4 in hex.  The 0x02
// means the MAC address is locally administered.
const (
	trafficDuration   = 10 * time.Second
	trafficPacketRate = 10
	plen4             = 30
	plen6             = 126

	poisonedMAC = "12:34:56:78:7a:69" // 0x7a69 = 31337
	noStaticMAC = ""
)

var (
	ateSrc = attrs.Attributes{
		Name:    "port1",
		MAC:     "00:11:01:00:00:01",
		IPv4:    "192.0.2.1",
		IPv6:    "2001:db8::1",
		IPv4Len: plen4,
		IPv6Len: plen6,
	}

	dutSrc = attrs.Attributes{
		Desc:    "DUT to ATE source",
		IPv4:    "192.0.2.2",
		IPv6:    "2001:db8::2",
		MAC:     "02:1a:c0:00:02:02", // 02:1a+192.0.2.2
		IPv4Len: plen4,
		IPv6Len: plen6,
	}

	dutDst = attrs.Attributes{
		Desc:    "DUT to ATE destination",
		IPv4:    "192.0.2.5",
		IPv6:    "2001:db8::5",
		MAC:     "02:1a:c0:00:02:05", // 02:1a+192.0.2.5
		IPv4Len: plen4,
		IPv6Len: plen6,
	}

	ateDst = attrs.Attributes{
		Name:    "port2",
		MAC:     "00:12:01:00:00:01",
		IPv4:    "192.0.2.6",
		IPv6:    "2001:db8::6",
		IPv4Len: plen4,
		IPv6Len: plen6,
	}
)

// configInterfaceDUT configures the interface on "me" with static ARP
// of peer.  Note that peermac is used for static ARP, and not
// peer.MAC.
func configInterfaceDUT(i *telemetry.Interface, me, peer *attrs.Attributes, peermac string) *telemetry.Interface {
	i.Description = ygot.String(me.Desc)
	i.Type = telemetry.IETFInterfaces_InterfaceType_ethernetCsmacd
	if *deviations.InterfaceEnabled {
		i.Enabled = ygot.Bool(true)
	}

	if me.MAC != "" {
		e := i.GetOrCreateEthernet()
		e.MacAddress = ygot.String(me.MAC)
	}

	s := i.GetOrCreateSubinterface(0)
	s4 := s.GetOrCreateIpv4()
	if *deviations.InterfaceEnabled {
		s4.Enabled = ygot.Bool(true)
	}
	a := s4.GetOrCreateAddress(me.IPv4)
	a.PrefixLength = ygot.Uint8(plen4)

	if peermac != noStaticMAC {
		n4 := s4.GetOrCreateNeighbor(peer.IPv4)
		n4.LinkLayerAddress = ygot.String(peermac)
	}

	s6 := s.GetOrCreateIpv6()
	if *deviations.InterfaceEnabled {
		s6.Enabled = ygot.Bool(true)
	}
	s6.GetOrCreateAddress(me.IPv6).PrefixLength = ygot.Uint8(plen6)

	if peermac != noStaticMAC {
		n6 := s6.GetOrCreateNeighbor(peer.IPv6)
		n6.LinkLayerAddress = ygot.String(peermac)
	}

	return i
}

func configureDUT(t *testing.T, peermac string) (interfaceOrder bool) {
	interfaceOrder = true
	dut := ondatra.DUT(t, "dut")
	d := dut.Config()
	p1 := dut.Port(t, "port1")
	p2 := dut.Port(t, "port2")
	i1 := &telemetry.Interface{Name: ygot.String(p1.Name())}
	i2 := &telemetry.Interface{Name: ygot.String(p2.Name())}
	portList := []string{*i1.Name, *i2.Name}
	if sort.StringsAreSorted(portList) {
		d.Interface(p1.Name()).Replace(t,
			configInterfaceDUT(i1, &dutSrc, &ateSrc, peermac))
		d.Interface(p2.Name()).Replace(t,
			configInterfaceDUT(i2, &dutDst, &ateDst, peermac))
	} else {
		interfaceOrder = false
		d.Interface(p1.Name()).Replace(t,
			configInterfaceDUT(i1, &dutDst, &ateDst, peermac))
		d.Interface(p2.Name()).Replace(t,
			configInterfaceDUT(i2, &dutSrc, &ateSrc, peermac))

	}
	return interfaceOrder
}

func configureOTG(t *testing.T, interfaceOrder bool) (*ondatra.ATEDevice, gosnappi.Config) {
	ate := ondatra.ATE(t, "ate")
	otg := ate.OTG(t)
	config := otg.NewConfig()
	var srcPort gosnappi.Port
	var dstPort gosnappi.Port
	if interfaceOrder {
		srcPort = config.Ports().Add().SetName(ateSrc.Name)
		dstPort = config.Ports().Add().SetName(ateDst.Name)
	} else {
		srcPort = config.Ports().Add().SetName(ateDst.Name)
		dstPort = config.Ports().Add().SetName(ateSrc.Name)
	}

	srcDev := config.Devices().Add().SetName(ateSrc.Name)
	srcEth := srcDev.Ethernets().Add().
		SetName(ateSrc.Name + ".eth").
		SetPortName(srcPort.Name()).
		SetMac(ateSrc.MAC)
	srcEth.Ipv4Addresses().Add().
		SetName(ateSrc.Name + ".ipv4").
		SetAddress(ateSrc.IPv4).
		SetGateway(dutSrc.IPv4).
		SetPrefix(int32(ateSrc.IPv4Len))
	srcEth.Ipv6Addresses().Add().
		SetName(ateSrc.Name + ".ipv6").
		SetAddress(ateSrc.IPv6).
		SetGateway(dutSrc.IPv6).
		SetPrefix(int32(ateSrc.IPv6Len))

	dstDev := config.Devices().Add().SetName(ateDst.Name)
	dstEth := dstDev.Ethernets().Add().
		SetName(ateDst.Name + ".eth").
		SetPortName(dstPort.Name()).
		SetMac(ateDst.MAC)
	dstEth.Ipv4Addresses().Add().
		SetName(ateDst.Name + ".ipv4").
		SetAddress(ateDst.IPv4).
		SetGateway(dutDst.IPv4).
		SetPrefix(int32(ateDst.IPv4Len))
	dstEth.Ipv6Addresses().Add().
		SetName(ateDst.Name + ".ipv6").
		SetAddress(ateDst.IPv6).
		SetGateway(dutDst.IPv6).
		SetPrefix(int32(ateDst.IPv6Len))

	return ate, config
}

func checkArpEntry(t *testing.T, ipType string, poisoned bool) {
	dut := ondatra.DUT(t, "dut")
	var expectedMac string
	if poisoned {
		expectedMac = poisonedMAC
	} else {
		expectedMac = ateDst.MAC
	}
	switch ipType {
	case "IPv4":
		macAddress := dut.Telemetry().Interface("Ethernet2").Subinterface(0).Ipv4().Neighbor(ateDst.IPv4).Get(t).LinkLayerAddress
		if *macAddress != expectedMac {
			t.Errorf("ARP entry for %v is %v and expected was %v", ateDst.IPv4, *macAddress, expectedMac)
		} else {
			t.Logf("ARP entry for %v is %v", ateDst.IPv4, *macAddress)
		}
	case "IPv6":
		macAddress := dut.Telemetry().Interface("Ethernet2").Subinterface(0).Ipv6().Neighbor(ateDst.IPv6).Get(t).LinkLayerAddress
		if *macAddress != expectedMac {
			t.Errorf("ARP entry for %v is %v and expected was %v", ateDst.IPv6, *macAddress, expectedMac)
		} else {
			t.Logf("ARP entry for %v is %v", ateDst.IPv6, *macAddress)
		}
	}
}

<<<<<<< HEAD
=======
func GetInterfaceMacs(t *testing.T, dev *ondatra.Device) map[string]string {
	t.Helper()
	dutMacDetails := make(map[string]string)
	for _, p := range dev.Ports() {
		eth := dev.Telemetry().Interface(p.Name()).Ethernet().Get(t)
		t.Logf("Mac address of Interface %s in DUT: %s", p.Name(), eth.GetMacAddress())
		dutMacDetails[p.Name()] = eth.GetMacAddress()
	}
	return dutMacDetails
}

func checkOTGArpEntry(t *testing.T, c gosnappi.Config, ipType string, poisoned bool) {
	ate := ondatra.ATE(t, "ate")
	dut := ondatra.DUT(t, "dut")
	dutInterfaceMac := GetInterfaceMacs(t, dut.Device)
	t.Logf("Mac Addresses of DUT: %v", dutInterfaceMac)
	switch ipType {
	case "IPv4":
		ipv4Neighbors, err := helpers.GetIPv4NeighborStates(t, ate, c)
		if err != nil {
			t.Errorf("Error while fetching IPv4 Neighbor states: %v", err)
		}
		t.Logf("IPv4 Neighbor states of OTG: %v", ipv4Neighbors)
	case "IPv6":
		ipv6Neighbors, err := helpers.GetIPv6NeighborStates(t, ate, c)
		if err != nil {
			t.Errorf("Error while fetching IPv6 Neighbor states: %v", err)
		}
		t.Logf("IPv6 Neighbor states of OTG: %v", ipv6Neighbors)
	}
}

>>>>>>> 4c3c98bb
func testFlow(
	t *testing.T,
	want string,
	ate *ondatra.ATEDevice,
	config gosnappi.Config,
	ipType string,
) {

	// Egress tracking inspects packets from DUT and key the flow
	// counters by custom bit offset and width.  Width is limited to
	// 15-bits.
	//
	// Ethernet header:
	//   - Destination MAC (6 octets)
	//   - Source MAC (6 octets)
	//   - Optional 802.1q VLAN tag (4 octets)
	//   - Frame size (2 octets)
	// Configure the flow
	otg := ate.OTG(t)
	i1 := ateSrc.Name
	i2 := ateDst.Name
	config.Flows().Clear().Items()
	switch ipType {
	case "ipv4":
		flowipv4 := config.Flows().Add().SetName("FlowIpv4")
		flowipv4.Metrics().SetEnable(true)
		flowipv4.TxRx().Device().
			SetTxNames([]string{i1 + ".ipv4"}).
			SetRxNames([]string{i2 + ".ipv4"})
		flowipv4.Size().SetFixed(512)
		flowipv4.Rate().SetPps(trafficPacketRate)
		flowipv4.Duration().SetChoice("continuous")
		e1 := flowipv4.Packet().Add().Ethernet()
		e1.Src().SetValue(ateSrc.MAC)
		v4 := flowipv4.Packet().Add().Ipv4()
		v4.Src().SetValue(ateSrc.IPv4)
		v4.Dst().SetValue(ateDst.IPv4)
	case "ipv6":
		flowipv6 := config.Flows().Add().SetName("FlowIpv6")
		flowipv6.Metrics().SetEnable(true)
		flowipv6.TxRx().Device().
			SetTxNames([]string{i1 + ".ipv6"}).
			SetRxNames([]string{i2 + ".ipv6"})
		flowipv6.Size().SetFixed(512)
		flowipv6.Rate().SetPps(2)
		flowipv6.Duration().SetChoice("continuous")
		e1 := flowipv6.Packet().Add().Ethernet()
		e1.Src().SetValue(ateSrc.MAC)
		v4 := flowipv6.Packet().Add().Ipv6()
		v4.Src().SetValue(ateSrc.IPv6)
		v4.Dst().SetValue(ateDst.IPv6)
	}
	otg.PushConfig(t, ate, config)

	// Starting the traffic
	otg.StartTraffic(t)
	err := helpers.WatchFlowMetrics(t, ate, config, &helpers.WaitForOpts{Interval: 1 * time.Second, Timeout: trafficDuration})
	if err != nil {
		log.Println(err)
	}
	t.Logf("Stop traffic")
	otg.StopTraffic(t)

	// Get the flow statistics
	fMetrics, err := helpers.GetFlowMetrics(t, ate, config)
	if err != nil {
		t.Fatal("Error while getting the flow metrics")
	}

	helpers.PrintMetricsTable(&helpers.MetricsTableOpts{
		ClearPrevious: false,
		FlowMetrics:   fMetrics,
	})

	for _, f := range fMetrics.Items() {
		lossPct := (f.FramesTx() - f.FramesRx()) * 100 / f.FramesTx()
		if lossPct > 0 {
			t.Errorf("LossPct for flow %s got %d, want 0", f.Name(), lossPct)
		}
	}

}

func TestStaticARP(t *testing.T) {
	// First configure the DUT with dynamic ARP.

	interfaceOrder := configureDUT(t, noStaticMAC)
	// var ate *ondatra.ATEDevice
	ate, config := configureOTG(t, interfaceOrder)
	ate.OTG(t).PushConfig(t, ate, config)
	ate.OTG(t).StartProtocols(t)

	// Default MAC addresses on Ixia are assigned incrementally as:
	//   - 00:11:01:00:00:01
	//   - 00:12:01:00:00:01
	// etc.
	//
	// The last 15-bits therefore resolve to "1".
	t.Run("NotPoisoned", func(t *testing.T) {
		t.Run("IPv4", func(t *testing.T) {
<<<<<<< HEAD
			testFlow(t, "1" /* want */, ate, config, gnmiClient, "ipv4")
			checkArpEntry(t, "IPv4", false)
		})
		t.Run("IPv6", func(t *testing.T) {
			testFlow(t, "1" /* want */, ate, config, gnmiClient, "ipv6")
=======
			testFlow(t, "1" /* want */, ate, config, "ipv4")
			checkArpEntry(t, "IPv4", false)
		})
		t.Run("IPv6", func(t *testing.T) {
			testFlow(t, "1" /* want */, ate, config, "ipv6")
>>>>>>> 4c3c98bb
			checkArpEntry(t, "IPv6", false)
		})
	})

	// Reconfigure the DUT with static MAC.
	configureDUT(t, poisonedMAC)

	// Poisoned MAC address ends with 7a:69, so 0x7a69 = 31337.
	t.Run("Poisoned", func(t *testing.T) {
		t.Run("IPv4", func(t *testing.T) {
<<<<<<< HEAD
			testFlow(t, "31337" /* want */, ate, config, gnmiClient, "ipv4")
			checkArpEntry(t, "IPv4", true)
		})
		t.Run("IPv6", func(t *testing.T) {
			testFlow(t, "31337" /* want */, ate, config, gnmiClient, "ipv6")
=======
			testFlow(t, "31337" /* want */, ate, config, "ipv4")
			checkArpEntry(t, "IPv4", true)
		})
		t.Run("IPv6", func(t *testing.T) {
			testFlow(t, "31337" /* want */, ate, config, "ipv6")
>>>>>>> 4c3c98bb
			checkArpEntry(t, "IPv6", true)
		})
	})
}

func TestUnsetDut(t *testing.T) {
	t.Logf("Start Unsetting DUT Config")
	helpers.ConfigDUTs(map[string]string{"arista": "unset_dut.txt"})
}<|MERGE_RESOLUTION|>--- conflicted
+++ resolved
@@ -252,8 +252,6 @@
 	}
 }
 
-<<<<<<< HEAD
-=======
 func GetInterfaceMacs(t *testing.T, dev *ondatra.Device) map[string]string {
 	t.Helper()
 	dutMacDetails := make(map[string]string)
@@ -286,7 +284,6 @@
 	}
 }
 
->>>>>>> 4c3c98bb
 func testFlow(
 	t *testing.T,
 	want string,
@@ -387,19 +384,11 @@
 	// The last 15-bits therefore resolve to "1".
 	t.Run("NotPoisoned", func(t *testing.T) {
 		t.Run("IPv4", func(t *testing.T) {
-<<<<<<< HEAD
-			testFlow(t, "1" /* want */, ate, config, gnmiClient, "ipv4")
-			checkArpEntry(t, "IPv4", false)
-		})
-		t.Run("IPv6", func(t *testing.T) {
-			testFlow(t, "1" /* want */, ate, config, gnmiClient, "ipv6")
-=======
 			testFlow(t, "1" /* want */, ate, config, "ipv4")
 			checkArpEntry(t, "IPv4", false)
 		})
 		t.Run("IPv6", func(t *testing.T) {
 			testFlow(t, "1" /* want */, ate, config, "ipv6")
->>>>>>> 4c3c98bb
 			checkArpEntry(t, "IPv6", false)
 		})
 	})
@@ -410,19 +399,11 @@
 	// Poisoned MAC address ends with 7a:69, so 0x7a69 = 31337.
 	t.Run("Poisoned", func(t *testing.T) {
 		t.Run("IPv4", func(t *testing.T) {
-<<<<<<< HEAD
-			testFlow(t, "31337" /* want */, ate, config, gnmiClient, "ipv4")
-			checkArpEntry(t, "IPv4", true)
-		})
-		t.Run("IPv6", func(t *testing.T) {
-			testFlow(t, "31337" /* want */, ate, config, gnmiClient, "ipv6")
-=======
 			testFlow(t, "31337" /* want */, ate, config, "ipv4")
 			checkArpEntry(t, "IPv4", true)
 		})
 		t.Run("IPv6", func(t *testing.T) {
 			testFlow(t, "31337" /* want */, ate, config, "ipv6")
->>>>>>> 4c3c98bb
 			checkArpEntry(t, "IPv6", true)
 		})
 	})
