// Copyright 2022 Google LLC
//
// Licensed under the Apache License, Version 2.0 (the "License");
// you may not use this file except in compliance with the License.
// You may obtain a copy of the License at
//
//      http://www.apache.org/licenses/LICENSE-2.0
//
// Unless required by applicable law or agreed to in writing, software
// distributed under the License is distributed on an "AS IS" BASIS,
// WITHOUT WARRANTIES OR CONDITIONS OF ANY KIND, either express or implied.
// See the License for the specific language governing permissions and
// limitations under the License.

package lacp_interval_test

import (
	"fmt"
	"sort"
	"testing"
	"time"

	"github.com/openconfig/featureprofiles/internal/attrs"
	"github.com/openconfig/featureprofiles/internal/cfgplugins"
	"github.com/openconfig/featureprofiles/internal/deviations"
	"github.com/openconfig/featureprofiles/internal/fptest"
	"github.com/openconfig/ondatra"
	"github.com/openconfig/ondatra/gnmi"
	"github.com/openconfig/ondatra/gnmi/oc"
	"github.com/openconfig/ondatra/netutil"
	"github.com/openconfig/ygot/ygot"
)

func TestMain(m *testing.M) {
	fptest.RunTests(m)
}

// The testbed consists of dut1:port{1-2} -> dut2:port{1-2}
//
//   - Source: dut1:port{1-2} -> dut2:port{1-2} subnet 192.0.2.0/30 2001:db8::0/126

// Note that the first (.0) and last (.3) IPv4 addresses are
// reserved from the subnet for broadcast, so a /30 leaves exactly 2
// usable addresses.  This does not apply to IPv6 which allows /127
// for point to point links, but we use /126 so the numbering is
// consistent with IPv4.

const (
	plen4          = 30
	plen6          = 126
	opUp           = oc.Interface_OperStatus_UP
	adminUp        = oc.Interface_AdminStatus_UP
	ethernetCsmacd = oc.IETFInterfaces_InterfaceType_ethernetCsmacd
	ieee8023adLag  = oc.IETFInterfaces_InterfaceType_ieee8023adLag
	lagTypeLACP    = oc.IfAggregate_AggregationType_LACP
)

var (
	dut1Src = attrs.Attributes{
		Desc:    "dutdut",
		IPv4:    "192.0.2.1",
		IPv6:    "2001:db8::1",
		IPv4Len: plen4,
		IPv6Len: plen6,
	}

	dut2Src = attrs.Attributes{
		Desc:    "dutdut",
		Name:    "atesrc",
		MAC:     "02:11:01:00:00:01",
		IPv4:    "192.0.2.2",
		IPv6:    "2001:db8::2",
		IPv4Len: plen4,
		IPv6Len: plen6,
	}
)

type testCase struct {
	lagType      oc.E_IfAggregate_AggregationType
	dut1         *ondatra.DUTDevice
	dut2         *ondatra.DUTDevice
	lacpInterval oc.E_Lacp_LacpPeriodType

	// dutPorts is the set of ports the DUT -- the first (i.e., dutPorts[0])
	// is not configured in the aggregate interface.
	dut1Ports []*ondatra.Port
	// atePorts is the set of ports on the ATE -- the first, as with the DUT
	// is not configured in the aggregate interface.
	// is not configured in the aggregate interface.
	dut2Ports []*ondatra.Port
	aggID     string
}

// sortPorts sorts the ports by the testbed port ID.
func sortPorts(ports []*ondatra.Port) []*ondatra.Port {
	sort.SliceStable(ports, func(i, j int) bool {
		return ports[i].ID() < ports[j].ID()
	})
	return ports
}

func (tc *testCase) verifyAggID(t *testing.T, dp *ondatra.Port, dut *ondatra.DUTDevice) {
	dip := gnmi.OC().Interface(dp.Name())
	di := gnmi.Get(t, dut, dip.State())
	if lagID := di.GetEthernet().GetAggregateId(); lagID != tc.aggID {
		t.Errorf("%s LagID got %v, want %v", dp, lagID, tc.aggID)
	}
}

func (tc *testCase) configureDUT(t *testing.T) {
	t.Logf("dut1 ports = %v, dut2 ports = %v", tc.dut1Ports, tc.dut2Ports)
	if len(tc.dut1Ports) < 2 || len(tc.dut2Ports) < 2 {
		t.Fatalf("Testbed requires at least 2 ports, got %d and %d", len(tc.dut1Ports), len(tc.dut2Ports))
	}

	lacpMode := oc.Lacp_LacpActivityType_ACTIVE
	lacpData := &cfgplugins.LACPParams{
		Activity: &lacpMode,
		Period:   &tc.lacpInterval,
	}

	dut1AggData := &cfgplugins.DUTAggData{
		LagName:      tc.aggID,
		AggType:      tc.lagType,
		LacpParams:   lacpData,
		Attributes:   dut1Src,
		OndatraPorts: tc.dut1Ports,
	}

	dut1Batch := &gnmi.SetBatch{}
	cfgplugins.NewAggregateInterface(t, tc.dut1, dut1Batch, dut1AggData)
	dut1Batch.Set(t, tc.dut1)
	t.Logf("Configured DUT1 aggregate interface %s", tc.aggID)

<<<<<<< HEAD
	dut2AggData := &cfgplugins.DUTAggData{
		LagName:      tc.aggID,
		AggType:      tc.lagType,
		LacpParams:   lacpData,
		Attributes:   dut2Src,
		OndatraPorts: tc.dut2Ports,
=======
	if deviations.ExplicitInterfaceInDefaultVRF(tc.dut1) {
		duts := []*ondatra.DUTDevice{tc.dut1, tc.dut2}
		for _, dut := range duts {
			fptest.AssignToNetworkInstance(t, dut, tc.aggID,
				deviations.DefaultNetworkInstance(dut), 0)
		}
>>>>>>> 03a1db80
	}

	dut2Batch := &gnmi.SetBatch{}
	cfgplugins.NewAggregateInterface(t, tc.dut2, dut2Batch, dut2AggData)
	dut2Batch.Set(t, tc.dut2)
	t.Logf("Configured DUT2 aggregate interface %s", tc.aggID)

	gnmi.Await(t, tc.dut2, gnmi.OC().Interface(tc.aggID).Type().State(), time.Minute, ieee8023adLag)

	if deviations.ExplicitInterfaceInDefaultVRF(tc.dut1) {
		duts := []*ondatra.DUTDevice{tc.dut1, tc.dut2}
		for _, dut := range duts {
			fptest.AssignToNetworkInstance(t, dut, tc.aggID,
				deviations.DefaultNetworkInstance(dut), 0)
		}
	}

	if deviations.ExplicitPortSpeed(tc.dut1) {
		for _, port := range tc.dut1Ports {
			fptest.SetPortSpeed(t, port)
		}
	}
	if deviations.ExplicitPortSpeed(tc.dut2) {
		for _, port := range tc.dut2Ports {
			fptest.SetPortSpeed(t, port)
		}
	}
}

func (tc *testCase) verifyDUT(t *testing.T) {
	// Wait for LAG negotiation and verify LAG type for the aggregate interface.
	gnmi.Await(t, tc.dut1, gnmi.OC().Interface(tc.aggID).Type().State(), time.Minute, ieee8023adLag)

	for _, port := range tc.dut1Ports {
		tc.verifyInterfaceDUT(t, port, tc.dut1)
		tc.verifyAggID(t, port, tc.dut1)
	}
	for _, port := range tc.dut2Ports {
		tc.verifyInterfaceDUT(t, port, tc.dut2)
		tc.verifyAggID(t, port, tc.dut2)
	}
}

func (tc *testCase) verifyLACPInterval(t *testing.T) {
	lacpIntervals := gnmi.OC().Lacp().Interface(tc.aggID).Interval().State()
	lacpIntervalDUT1 := gnmi.Get(t, tc.dut1, lacpIntervals)
	lacpIntervalDUT2 := gnmi.Get(t, tc.dut2, lacpIntervals)

	if lacpIntervalDUT1 != lacpIntervalDUT2 {
		t.Errorf("LACP Interval is not same on both the DUTs, DUT1: %v, DUT2: %v", lacpIntervalDUT1, lacpIntervalDUT2)
	}
	if lacpIntervalDUT1 != tc.lacpInterval {
		t.Errorf("LACP Interval is not same as configured, got: %v, want: %v", lacpIntervalDUT1, tc.lacpInterval)
	}
	t.Logf("LACP Interval is same as configured, got: %v, want: %v", lacpIntervalDUT1, tc.lacpInterval)
}

func (tc *testCase) verifyInterfaceDUT(t *testing.T, dp *ondatra.Port, dut *ondatra.DUTDevice) {
	dip := gnmi.OC().Interface(dp.Name())
	di := gnmi.Get(t, dut, dip.State())
	fptest.LogQuery(t, dp.String()+" before Await", dip.State(), di)

	if got := di.GetAdminStatus(); got != adminUp {
		t.Errorf("%s admin-status got %v, want %v", dp, got, adminUp)
	}

	// LAG members may fall behind, so wait for them to be up.
	gnmi.Await(t, dut, dip.OperStatus().State(), time.Minute, opUp)
}

func TestLacpTimers(t *testing.T) {
	dut1 := ondatra.DUT(t, "dut1")
	dut2 := ondatra.DUT(t, "dut2")
	aggID := netutil.NextAggregateInterface(t, dut1)

	lacpIntervals := []oc.E_Lacp_LacpPeriodType{oc.Lacp_LacpPeriodType_FAST, oc.Lacp_LacpPeriodType_SLOW}

	for _, lacpInterval := range lacpIntervals {

		tc := &testCase{
			dut1:         dut1,
			dut2:         dut2,
			lagType:      lagTypeLACP,
			lacpInterval: lacpInterval,
			dut1Ports:    sortPorts(dut1.Ports()),
			dut2Ports:    sortPorts(dut2.Ports()),
			aggID:        aggID,
		}
		t.Run(fmt.Sprintf("lacpInterval=%s", lacpInterval), func(t *testing.T) {
			tc.configureDUT(t)
			tc.verifyDUT(t)
			tc.verifyLACPInterval(t)
		})
	}
}<|MERGE_RESOLUTION|>--- conflicted
+++ resolved
@@ -132,21 +132,12 @@
 	dut1Batch.Set(t, tc.dut1)
 	t.Logf("Configured DUT1 aggregate interface %s", tc.aggID)
 
-<<<<<<< HEAD
 	dut2AggData := &cfgplugins.DUTAggData{
 		LagName:      tc.aggID,
 		AggType:      tc.lagType,
 		LacpParams:   lacpData,
 		Attributes:   dut2Src,
 		OndatraPorts: tc.dut2Ports,
-=======
-	if deviations.ExplicitInterfaceInDefaultVRF(tc.dut1) {
-		duts := []*ondatra.DUTDevice{tc.dut1, tc.dut2}
-		for _, dut := range duts {
-			fptest.AssignToNetworkInstance(t, dut, tc.aggID,
-				deviations.DefaultNetworkInstance(dut), 0)
-		}
->>>>>>> 03a1db80
 	}
 
 	dut2Batch := &gnmi.SetBatch{}
