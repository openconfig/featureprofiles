--- conflicted
+++ resolved
@@ -19,13 +19,9 @@
     the octets of IPv4.
   * Ensure: ARP discovers static MAC address specified when port is
         configured with static MAC.
-<<<<<<< HEAD
-### RT-5.1.1 - singleton interface verification:
-=======
 
 ### RT-5.1.1 - singleton interface verification:
 
->>>>>>> 89afd8cd
 * Validate that port speed is reported correctly and that port telemetry
     matches expected negotiated speeds for forced, auto-negotiation, and
     auto-negotiation while overriding port speed and duplex.
@@ -41,13 +37,9 @@
 
 [^1]: The MTU specified above refers to the L3 MTU, which is the payload portion
     of an Ethernet frame.
-<<<<<<< HEAD
-### RT-5.1.2 - link flaps:
-=======
 
 ### RT-5.1.2 - link flaps:
 
->>>>>>> 89afd8cd
 * Bring down the physical layer of ATE port-1, and bring it back up.
     Repeat this a few times (minimum 2)
   * Verify that the interface goes down by checking the physical state on DUT/ATE.
