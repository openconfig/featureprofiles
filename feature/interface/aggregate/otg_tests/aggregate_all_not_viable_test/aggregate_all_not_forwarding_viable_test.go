--- conflicted
+++ resolved
@@ -467,13 +467,10 @@
 	if len(dut.Ports()) > 4 {
 		agg2.ateLagCount = uint32(len(dut.Ports()) - 3)
 		agg3.ateLagCount = 2
-<<<<<<< HEAD
 		trafficDistributionWeights = []uint64{50, 50}
-=======
-		if dut.Vendor() != ondatra.CISCO {
+		if dut.Vendor() != ondatra.CISCO && dut.Vendor() != ondatra.JUNIPER  {
 			trafficDistributionWeights = []uint64{33, 67}
 		}
->>>>>>> 66afa80b
 	}
 	var aggIDs []string
 	for _, a := range []*aggPortData{agg1, agg2, agg3} {
