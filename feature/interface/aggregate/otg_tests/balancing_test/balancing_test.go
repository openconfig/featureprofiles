--- conflicted
+++ resolved
@@ -424,11 +424,7 @@
 	return ys, sum
 }
 
-<<<<<<< HEAD
 var approxOpt = cmpopts.EquateApprox(0 /* frac */, 0.05 /* absolute */)
-=======
-var approxOpt = cmpopts.EquateApprox(0 /* frac */, 0.1 /* absolute */)
->>>>>>> 846fee27
 
 // portWants converts the nextHop wanted weights to per-port wanted
 // weights listed in the same order as atePorts.
