# proto-file: github.com/openconfig/featureprofiles/proto/metadata.proto
# proto-message: Metadata

<<<<<<< HEAD
uuid:  "c09345b2-bddf-4e5c-b4c4-22424e8cb602"
plan_id:  "TE-6.3"
description:  "Route Leakage between Non Default VRF"
testbed:  TESTBED_DUT_ATE_2LINKS
platform_exceptions:  {
  platform:  {
    vendor:  ARISTA
  }
  deviations:  {
    interface_enabled:  true
    default_network_instance:  "default"
    network_instance_import_export_policy_oc_unsuppored:  true
=======
uuid: "c09345b2-bddf-4e5c-b4c4-22424e8cb602"
plan_id: "TE-6.3"
description: "Route Leakage between Non Default VRF"
testbed: TESTBED_DUT_ATE_2LINKS
platform_exceptions: {
  platform: {
    vendor: ARISTA
  }
  deviations: {
    interface_enabled: true
    default_network_instance: "default"
    network_instance_import_export_policy_oc_unsuppored: true
>>>>>>> 611c0146
  }
}
tags: TAGS_AGGREGATION<|MERGE_RESOLUTION|>--- conflicted
+++ resolved
@@ -1,20 +1,5 @@
 # proto-file: github.com/openconfig/featureprofiles/proto/metadata.proto
 # proto-message: Metadata
-
-<<<<<<< HEAD
-uuid:  "c09345b2-bddf-4e5c-b4c4-22424e8cb602"
-plan_id:  "TE-6.3"
-description:  "Route Leakage between Non Default VRF"
-testbed:  TESTBED_DUT_ATE_2LINKS
-platform_exceptions:  {
-  platform:  {
-    vendor:  ARISTA
-  }
-  deviations:  {
-    interface_enabled:  true
-    default_network_instance:  "default"
-    network_instance_import_export_policy_oc_unsuppored:  true
-=======
 uuid: "c09345b2-bddf-4e5c-b4c4-22424e8cb602"
 plan_id: "TE-6.3"
 description: "Route Leakage between Non Default VRF"
@@ -27,7 +12,6 @@
     interface_enabled: true
     default_network_instance: "default"
     network_instance_import_export_policy_oc_unsuppored: true
->>>>>>> 611c0146
   }
 }
 tags: TAGS_AGGREGATION