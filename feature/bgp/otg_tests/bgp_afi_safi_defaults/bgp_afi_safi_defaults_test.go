--- conflicted
+++ resolved
@@ -151,7 +151,13 @@
 	pg2 := bgp.GetOrCreatePeerGroup(peerGrpName2) // V6 peer group
 	pg2.PeerAs = ygot.Uint32(dutAS)
 	pg2.PeerGroupName = ygot.String(peerGrpName2)
-
+	if isV4Only {
+		global.GetOrCreateAfiSafi(oc.BgpTypes_AFI_SAFI_TYPE_IPV4_UNICAST).Enabled = ygot.Bool(true)
+		global.GetOrCreateAfiSafi(oc.BgpTypes_AFI_SAFI_TYPE_IPV6_UNICAST).Enabled = ygot.Bool(false)
+	} else {
+		global.GetOrCreateAfiSafi(oc.BgpTypes_AFI_SAFI_TYPE_IPV4_UNICAST).Enabled = ygot.Bool(false)
+		global.GetOrCreateAfiSafi(oc.BgpTypes_AFI_SAFI_TYPE_IPV6_UNICAST).Enabled = ygot.Bool(true)
+	}
 	for _, nbr := range nbrs {
 		nv4 := bgp.GetOrCreateNeighbor(nbr.neighborip)
 		nv4.PeerGroup = ygot.String(nbr.peerGrp)
@@ -160,11 +166,7 @@
 
 		switch afiSafiLevel {
 		case globalLevel:
-<<<<<<< HEAD
-			if isV4Only {
-=======
 			if nbr.isV4 == true {
->>>>>>> a92713a6
 				global.GetOrCreateAfiSafi(oc.BgpTypes_AFI_SAFI_TYPE_IPV4_UNICAST).Enabled = ygot.Bool(true)
 			} else {
 				global.GetOrCreateAfiSafi(oc.BgpTypes_AFI_SAFI_TYPE_IPV6_UNICAST).Enabled = ygot.Bool(true)
