--- conflicted
+++ resolved
@@ -642,15 +642,15 @@
 
 	dut := ondatra.DUT(t, "dut")
 	ate := ondatra.ATE(t, "ate")
+
 	// ATE Configuration.
 	t.Log("Start ATE Config")
 	conf := configureATE(t, ate)
 
-<<<<<<< HEAD
 	// DUT Configuration
 	t.Log("Start DUT interface Config")
 	configureDUT(t, dut)
-=======
+
 	ate.OTG().StartProtocols(t)
 
 	withdrawBGPRoutes(t, conf, []string{r4UnderLimit,
@@ -659,7 +659,6 @@
 		r6AtLimit,
 		r4OverLimit,
 		r6OverLimit})
->>>>>>> 9c39278e
 
 	for _, tc := range cases {
 		t.Run(tc.name, func(t *testing.T) {
