# proto-file: github.com/openconfig/featureprofiles/proto/metadata.proto
# proto-message: Metadata

uuid:  "a8344612-0db0-42a1-96cf-38846a7f1603"
plan_id:  "RT-7.5"
description:  "BGP Policy - Match and Set Link Bandwidth Community"
testbed:  TESTBED_DUT_ATE_2LINKS
platform_exceptions:  {
  platform:  {
    vendor:  ARISTA
  }
  deviations:  {
    omit_l2_mtu:  true
    missing_value_for_defaults:  true
    interface_enabled:  true
    default_network_instance:  "default"
    bgp_extended_community_index_unsupported:  true
  }
}
platform_exceptions:  {
  platform:  {
    vendor:  CISCO
  }
  deviations:  {
    bgp_extended_community_set_unsupported:  true
    community_member_regex_unsupported: true
    skip_setting_statement_for_policy: true
    bgp_set_ext_community_set_refs_unsupported: true
    bgp_delete_link_bandwidth_unsupported: true
    skip_bgp_send_community_type: true
    bgp_extended_community_index_unsupported: true
    bgp_conditions_match_community_set_unsupported: true
    bgp_explicit_extended_community_enable: true
  }
}
platform_exceptions: {
  platform: {
<<<<<<< HEAD
    vendor: JUNIPER
  }
  deviations: {
    bgp_rib_oc_path_unsupported: true
=======
    vendor: NOKIA
  }
  deviations: {
    interface_enabled: true
    explicit_interface_in_default_vrf: true
    bgp_extended_community_index_unsupported: true
    skip_bgp_send_community_type: true
>>>>>>> fff3fe0b
  }
}
tags:  TAGS_AGGREGATION
tags:  TAGS_DATACENTER_EDGE<|MERGE_RESOLUTION|>--- conflicted
+++ resolved
@@ -35,12 +35,10 @@
 }
 platform_exceptions: {
   platform: {
-<<<<<<< HEAD
     vendor: JUNIPER
   }
   deviations: {
     bgp_rib_oc_path_unsupported: true
-=======
     vendor: NOKIA
   }
   deviations: {
@@ -48,7 +46,6 @@
     explicit_interface_in_default_vrf: true
     bgp_extended_community_index_unsupported: true
     skip_bgp_send_community_type: true
->>>>>>> fff3fe0b
   }
 }
 tags:  TAGS_AGGREGATION
