--- conflicted
+++ resolved
@@ -15,7 +15,9 @@
 package actions_MED_LocPref_prepend_flow_control_test
 
 import (
-<<<<<<< HEAD
+	"testing"
+	"time"
+
 	"github.com/google/go-cmp/cmp"
 	"github.com/open-traffic-generator/snappi/gosnappi"
 	"github.com/openconfig/featureprofiles/internal/attrs"
@@ -29,26 +31,6 @@
 	otg "github.com/openconfig/ondatra/otg"
 	"github.com/openconfig/ygnmi/ygnmi"
 	"github.com/openconfig/ygot/ygot"
-	"testing"
-	"time"
-=======
-        "testing"
-        "time"
-
-        "github.com/google/go-cmp/cmp"
-        "github.com/open-traffic-generator/snappi/gosnappi"
-        "github.com/openconfig/featureprofiles/internal/attrs"
-        "github.com/openconfig/featureprofiles/internal/deviations"
-        "github.com/openconfig/featureprofiles/internal/fptest"
-        "github.com/openconfig/ondatra"
-        "github.com/openconfig/ondatra/gnmi"
-        "github.com/openconfig/ondatra/gnmi/oc"
-        "github.com/openconfig/ondatra/gnmi/oc/netinstbgp"
-        otgtelemetry "github.com/openconfig/ondatra/gnmi/otg"
-        otg "github.com/openconfig/ondatra/otg"
-        "github.com/openconfig/ygnmi/ygnmi"
-        "github.com/openconfig/ygot/ygot"
->>>>>>> 93e51ba5
 )
 
 func TestMain(m *testing.M) {
@@ -200,7 +182,6 @@
 
 // VerifyBgpState verifies that BGP is established
 func VerifyBgpState(t *testing.T, dut *ondatra.DUTDevice) {
-<<<<<<< HEAD
 	t.Helper()
 	var nbrIP = []string{atePort1.IPv4, atePort1.IPv6, atePort2.IPv4, atePort2.IPv6}
 	bgpPath := gnmi.OC().NetworkInstance(deviations.DefaultNetworkInstance(dut)).Protocol(oc.PolicyTypes_INSTALL_PROTOCOL_TYPE_BGP, "BGP").Bgp()
@@ -217,24 +198,6 @@
 		t.Fatalf("BGP sessions not established: got %v", val)
 	}
 	t.Log("BGP sessions Established")
-=======
-        t.Helper()
-        var nbrIP = []string{atePort1.IPv4, atePort1.IPv6, atePort2.IPv4, atePort2.IPv6}
-        bgpPath := gnmi.OC().NetworkInstance(deviations.DefaultNetworkInstance(dut)).Protocol(oc.PolicyTypes_INSTALL_PROTOCOL_TYPE_BGP, "BGP").Bgp()
-        watch := gnmi.Watch(t, dut, bgpPath.State(), time.Minute, func(val *ygnmi.Value[*oc.NetworkInstance_Protocol_Bgp]) bool {      
-                path, _ := val.Val()
-                for _, nbr := range nbrIP {
-                        if path.GetNeighbor(nbr).GetSessionState() != oc.Bgp_Neighbor_SessionState_ESTABLISHED {
-                                return false
-                        }
-                }
-                return true
-        })
-        if val, ok := watch.Await(t); !ok {
-                t.Fatalf("BGP sessions not established: got %v", val)
-        }
-        t.Log("BGP sessions Established")
->>>>>>> 93e51ba5
 }
 
 // configureMEDLocalPrefPolicy configures MED, Local Pref, AS prepend etc
