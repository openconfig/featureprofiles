# proto-file: github.com/openconfig/featureprofiles/proto/metadata.proto
# proto-message: Metadata

plan_id: "RT-7.11"
description: "BGP Policy - Import/Export Policy Action Using Multiple Criteria"
uuid: "520f6013-0188-45a3-b5be-ce13c55ce7cd"

testbed: TESTBED_DUT_ATE_2LINKS
tags: [TAGS_DATACENTER_EDGE]
platform_exceptions: {
  platform: {
    vendor: ARISTA
  }
  deviations: {
    omit_l2_mtu: true
    interface_enabled: true
    default_network_instance: "default"
    missing_value_for_defaults: true
    skip_set_rp_match_set_options: true
    bgp_community_set_refs_unsupported: true
<<<<<<< HEAD
    skip_prefix_set_mode: true
=======
    bgp_conditions_match_community_set_unsupported: true
>>>>>>> 2f7bcca8
    bgp_community_member_is_a_string: true
    skip_bgp_send_community_type: true
  }
}
platform_exceptions: {
  platform: {
    vendor: CISCO
  }
  deviations: {
    bgp_conditions_match_community_set_unsupported: true
    bgp_community_set_refs_unsupported: true
    community_member_regex_unsupported: true
    skip_setting_statement_for_policy: true
    default_route_policy_unsupported: true
    skip_checking_attribute_index: true
    skip_bgp_send_community_type: true
  }
}<|MERGE_RESOLUTION|>--- conflicted
+++ resolved
@@ -18,11 +18,6 @@
     missing_value_for_defaults: true
     skip_set_rp_match_set_options: true
     bgp_community_set_refs_unsupported: true
-<<<<<<< HEAD
-    skip_prefix_set_mode: true
-=======
-    bgp_conditions_match_community_set_unsupported: true
->>>>>>> 2f7bcca8
     bgp_community_member_is_a_string: true
     skip_bgp_send_community_type: true
   }
