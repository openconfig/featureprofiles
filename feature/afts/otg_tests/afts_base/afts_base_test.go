--- conflicted
+++ resolved
@@ -539,7 +539,6 @@
 func (tc *testCase) cache(t *testing.T, stoppingCondition aftcache.PeriodicHook) (*aftcache.AFTData, error) {
 	t.Helper()
 	streamContext, streamCancel := context.WithCancel(t.Context())
-<<<<<<< HEAD
 	defer streamCancel()
 
 	aftSession1 := aftcache.NewAFTStreamSession(streamContext, t, tc.gnmiClient1, tc.dut)
@@ -563,13 +562,6 @@
 		return nil, fmt.Errorf("error getting AFT from session 1: %v", err)
 	}
 	aft2, err := aftSession2.Cache.ToAFT(tc.dut)
-=======
-	aftSession := aftcache.NewAFTStreamSession(streamContext, t, tc.gnmiClient, tc.dut)
-	aftSession.ListenUntil(streamContext, t, aftConvergenceTime, stoppingCondition)
-	// Get the AFT from the cache.
-	streamCancel()
-	aft, err := aftSession.Cache.ToAFT(t, tc.dut)
->>>>>>> 4914b68a
 	if err != nil {
 		return nil, fmt.Errorf("error getting AFT from session 2: %v", err)
 	}
