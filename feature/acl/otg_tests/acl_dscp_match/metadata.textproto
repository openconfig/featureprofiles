--- conflicted
+++ resolved
@@ -1,7 +1,6 @@
 # proto-file: github.com/openconfig/featureprofiles/proto/metadata.proto
 # proto-message: Metadata
 
-<<<<<<< HEAD
 uuid: "e31cac3b-c49c-4530-8e2e-8357b25f13fe"
 plan_id: "ACL-1.1"
 description: "ACL match based on L3/L4 fields and DSCP value"
@@ -13,19 +12,6 @@
   deviations: {
     interface_enabled: true
     default_network_instance: "default"
-=======
-uuid:  "e31cac3b-c49c-4530-8e2e-8357b25f13fe"
-plan_id:  "ACL-1.1"
-description:  "ACL match based on L3/L4 fields and DSCP value"
-testbed:  TESTBED_DUT_ATE_2LINKS
-platform_exceptions:  {
-  platform:  {
-    vendor:  ARISTA
-  }
-  deviations:  {
-    interface_enabled:  true
-    default_network_instance:  "default"
->>>>>>> 348a91f1
   }
 }
 tags:  TAGS_AGGREGATION