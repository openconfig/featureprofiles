--- conflicted
+++ resolved
@@ -27,14 +27,14 @@
 }
 platform_exceptions: {
   platform: {
-<<<<<<< HEAD
     vendor: JUNIPER
   }
   deviations: {
     isis_level_enabled: true
   }
 } 
-=======
+platform_exceptions: {
+  platform: {
     vendor: CISCO
   }
   deviations: {
@@ -47,5 +47,4 @@
 
   }
 }
->>>>>>> c4120e38
 tags: TAGS_DATACENTER_EDGE