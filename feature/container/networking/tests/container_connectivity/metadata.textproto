# proto-file: github.com/openconfig/featureprofiles/proto/metadata.proto
# proto-message: Metadata

uuid: "dc9a9682-8ec1-4ca0-8f54-635d690bb488"
plan_id: "CNTR-2"
description: "Container network connectivity tests"
testbed: TESTBED_DUT_DUT_4LINKS
platform_exceptions: {
  platform: {
<<<<<<< HEAD
    vendor: NOKIA
  }
  deviations: {
    explicit_interface_in_default_vrf: true
  }
=======
    vendor: JUNIPER
  }
  deviations: {
    localhost_for_containerz: true
  }  
>>>>>>> 92f79a8c
}<|MERGE_RESOLUTION|>--- conflicted
+++ resolved
@@ -7,17 +7,17 @@
 testbed: TESTBED_DUT_DUT_4LINKS
 platform_exceptions: {
   platform: {
-<<<<<<< HEAD
     vendor: NOKIA
   }
   deviations: {
     explicit_interface_in_default_vrf: true
   }
-=======
+}
+platform_exceptions: {
+  platform: {
     vendor: JUNIPER
   }
   deviations: {
     localhost_for_containerz: true
   }  
->>>>>>> 92f79a8c
 }