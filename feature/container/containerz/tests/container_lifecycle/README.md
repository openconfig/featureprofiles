--- conflicted
+++ resolved
@@ -70,18 +70,6 @@
 be stopped, and is subsequently no longer listed in the `gnoi.Containerz.List`
 API.
 
-<<<<<<< HEAD
-## CNTR-1.5: Restart Behaviour
-
-Using the containers started as part of CNTR-1.1, restart the device via gNOI
-and ensure that the containers are still running post reboot.
-
-## CNTR-1.6: Failover Behaviour
-
-Using the containers started as part of CNTR-1.1, trigger a failover and 
-ensure that the containers that were running on the failed RP are running 
-on the backup RP.
-=======
 ## CNTR-1.5: Create a volume on the DUT.
 
 Validate the the DUT is capable of creating a volume, reading it back
@@ -92,7 +80,18 @@
 Using the same container started as part of CNTR-1.1, validate that the container
 can be upgraded to the new version of the image identified by a different tag
 than the current running container image. 
->>>>>>> f2c3d8ec
+
+## CNTR-1.7: Restart Behaviour
+
+Using the containers started as part of CNTR-1.1, restart the device via gNOI
+and ensure that the containers are still running post reboot.
+
+## CNTR-1.8: Failover Behaviour
+
+Using the containers started as part of CNTR-1.1, trigger a failover and 
+ensure that the containers that were running on the failed RP are running 
+on the backup RP.
+=
 
 ## OpenConfig Path and RPC Coverage
 
@@ -106,18 +105,14 @@
     containerz.Containerz.StopContainer:
     containerz.Containerz.Log:
     containerz.Containerz.ListContainer:
-<<<<<<< HEAD
+    containerz.Containerz.CreateVolume:
+    containerz.Containerz.RemoveVolume:
+    containerz.Containerz.ListVolume:
+    containerz.Containerz.UpdateContainer:
     system.System.Reboot:
     system.System.SwitchControlProcessor:
 ```
 
 ## Required DUT Platform
 
-* MFF
-=======
-    containerz.Containerz.CreateVolume:
-    containerz.Containerz.RemoveVolume:
-    containerz.Containerz.ListVolume:
-    containerz.Containerz.UpdateContainer:
-```
->>>>>>> f2c3d8ec
+* MFF