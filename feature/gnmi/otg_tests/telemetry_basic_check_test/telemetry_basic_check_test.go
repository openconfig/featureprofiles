// Copyright 2022 Google LLC
//
// Licensed under the Apache License, Version 2.0 (the "License");
// you may not use this file except in compliance with the License.
// You may obtain a copy of the License at
//
//      http://www.apache.org/licenses/LICENSE-2.0
//
// Unless required by applicable law or agreed to in writing, software
// distributed under the License is distributed on an "AS IS" BASIS,
// WITHOUT WARRANTIES OR CONDITIONS OF ANY KIND, either express or implied.
// See the License for the specific language governing permissions and
// limitations under the License.

package telemetry_basic_check_test

import (
	"fmt"
	"math"
	"regexp"
	"strconv"
	"testing"
	"time"

	"github.com/open-traffic-generator/snappi/gosnappi"
	"github.com/openconfig/featureprofiles/internal/args"
	"github.com/openconfig/featureprofiles/internal/components"
	"github.com/openconfig/featureprofiles/internal/deviations"
	"github.com/openconfig/featureprofiles/internal/fptest"
	"github.com/openconfig/featureprofiles/internal/otgutils"
	"github.com/openconfig/ondatra"
	"github.com/openconfig/ondatra/gnmi"
	"github.com/openconfig/ondatra/gnmi/oc"
	otgtelemetry "github.com/openconfig/ondatra/gnmi/otg"
	"github.com/openconfig/ygnmi/ygnmi"
	"github.com/openconfig/ygot/ygot"
)

const (
	ethernetCsmacd  = oc.IETFInterfaces_InterfaceType_ethernetCsmacd
	adminStatusUp   = oc.Interface_AdminStatus_UP
	adminStatusDown = oc.Interface_AdminStatus_DOWN
	operStatusUp    = oc.Interface_OperStatus_UP
	operStatusDown  = oc.Interface_OperStatus_DOWN
	maxPortVal      = "FFFFFEFF" // Maximum Port Value : https://github.com/openconfig/public/blob/2049164a8bca4cc9f11ffb313ef25c0e87303a24/release/models/p4rt/openconfig-p4rt.yang#L63-L81
)

var (
	vendorQueueNo = map[ondatra.Vendor]int{
		ondatra.ARISTA:  16,
		ondatra.CISCO:   6,
		ondatra.JUNIPER: 8,
	}
)

const (
	chassisType     = oc.PlatformTypes_OPENCONFIG_HARDWARE_COMPONENT_CHASSIS
	supervisorType  = oc.PlatformTypes_OPENCONFIG_HARDWARE_COMPONENT_CONTROLLER_CARD
	linecardType    = oc.PlatformTypes_OPENCONFIG_HARDWARE_COMPONENT_LINECARD
	powerSupplyType = oc.PlatformTypes_OPENCONFIG_HARDWARE_COMPONENT_POWER_SUPPLY
	fabricType      = oc.PlatformTypes_OPENCONFIG_HARDWARE_COMPONENT_FABRIC
	switchChipType  = oc.PlatformTypes_OPENCONFIG_HARDWARE_COMPONENT_INTEGRATED_CIRCUIT
	cpuType         = oc.PlatformTypes_OPENCONFIG_HARDWARE_COMPONENT_CPU
	portType        = oc.PlatformTypes_OPENCONFIG_HARDWARE_COMPONENT_PORT
	osType          = oc.PlatformTypes_OPENCONFIG_SOFTWARE_COMPONENT_OPERATING_SYSTEM
)

var portSpeed = map[ondatra.Speed]oc.E_IfEthernet_ETHERNET_SPEED{
	ondatra.Speed10Gb:  oc.IfEthernet_ETHERNET_SPEED_SPEED_10GB,
	ondatra.Speed100Gb: oc.IfEthernet_ETHERNET_SPEED_SPEED_100GB,
	ondatra.Speed400Gb: oc.IfEthernet_ETHERNET_SPEED_SPEED_400GB,
}

func TestMain(m *testing.M) {
	fptest.RunTests(m)
}

// Topology:
//   ate:port1 <--> port1:dut:port2 <--> ate:port2
//
// Test notes:
//
//  - P4RT needs to be configired and enabled during the binding.
//      p4-runtime
//        no shutdown
//
//  Sample CLI command to get telemetry using gmic:
//   - gnmic -a ipaddr:10162 -u username -p password --skip-verify get \
//      --path /components/component --format flat
//   - gnmic tool info:
//     - https://github.com/karimra/gnmic/blob/main/README.md
//

func TestEthernetPortSpeed(t *testing.T) {
	dut := ondatra.DUT(t, "dut")
	dp := dut.Port(t, "port1")
	if *deviations.ExplicitPortSpeed {
		fptest.SetPortSpeed(t, dp)
	}
	want := portSpeed[dp.Speed()]
	got := gnmi.Get(t, dut, gnmi.OC().Interface(dp.Name()).Ethernet().PortSpeed().State())
	t.Logf("Got %s PortSpeed from telmetry: %v, expected: %v", dp.Name(), got, want)
	if got != want {
		t.Errorf("Get(DUT port1 PortSpeed): got %v, want %v", got, want)
	}
}

func TestEthernetMacAddress(t *testing.T) {
	dut := ondatra.DUT(t, "dut")
	dp := dut.Port(t, "port1")

	macRegexp := "^([0-9A-Fa-f]{2}[:-]){5}([0-9A-Fa-f]{2})$"
	r, err := regexp.Compile(macRegexp)
	if err != nil {
		t.Fatalf("Cannot compile regular expression: %v", err)
	}
	macAddress := gnmi.Get(t, dut, gnmi.OC().Interface(dp.Name()).Ethernet().MacAddress().State())
	t.Logf("Got %s MacAddress from telmetry: %v", dp.Name(), macAddress)
	if len(r.FindString(macAddress)) == 0 {
		t.Errorf("Get(DUT port1 MacAddress): got %v, want matching regexp %v", macAddress, macRegexp)
	}
}

func TestInterfaceAdminStatus(t *testing.T) {
	dut := ondatra.DUT(t, "dut")
	dp := dut.Port(t, "port1")
	if *deviations.ExplicitPortSpeed {
		fptest.SetPortSpeed(t, dp)
	}
	adminStatus := gnmi.Get(t, dut, gnmi.OC().Interface(dp.Name()).AdminStatus().State())
	t.Logf("Got %s AdminStatus from telmetry: %v", dp.Name(), adminStatus)
	if adminStatus != adminStatusUp {
		t.Errorf("Get(DUT port1 OperStatus): got %v, want %v", adminStatus, adminStatusUp)
	}
}

func TestInterfaceOperStatus(t *testing.T) {
	dut := ondatra.DUT(t, "dut")
	dp := dut.Port(t, "port1")
	if *deviations.ExplicitPortSpeed {
		fptest.SetPortSpeed(t, dp)
	}
	operStatus := gnmi.Get(t, dut, gnmi.OC().Interface(dp.Name()).OperStatus().State())
	t.Logf("Got %s OperStatus from telmetry: %v", dp.Name(), operStatus)
	if operStatus != operStatusUp {
		t.Errorf("Get(DUT port1 OperStatus): got %v, want %v", operStatus, operStatusUp)
	}
}

func TestInterfacePhysicalChannel(t *testing.T) {
	dut := ondatra.DUT(t, "dut")
	if deviations.MissingInterfacePhysicalChannel(dut) {
		t.Skip("Test is skipped due to MissingInterfacePhysicalChannel deviation")
	}
	dp := dut.Port(t, "port1")

	phyChannel := gnmi.Get(t, dut, gnmi.OC().Interface(dp.Name()).PhysicalChannel().State())
	t.Logf("Got %q PhysicalChannel from telmetry: %v", dp.Name(), phyChannel)
	if len(phyChannel) == 0 {
		t.Errorf("Get(DUT port1 PhysicalChannel): got empty %v, want non-empty list", phyChannel)
	}
}

func TestInterfaceStatusChange(t *testing.T) {
	dut := ondatra.DUT(t, "dut")
	dp := dut.Port(t, "port2")
	d := &oc.Root{}
	i := d.GetOrCreateInterface(dp.Name())

	cases := []struct {
		desc                string
		IntfStatus          bool
		expectedAdminStatus oc.E_Interface_AdminStatus
		expectedOperStatus  oc.E_Interface_OperStatus
	}{{
		desc:                "Disable the interface",
		IntfStatus:          false,
		expectedAdminStatus: adminStatusDown,
		expectedOperStatus:  operStatusDown,
	}, {
		desc:                "Re-enable the interface",
		IntfStatus:          true,
		expectedAdminStatus: adminStatusUp,
		expectedOperStatus:  operStatusUp,
	}}
	for _, tc := range cases {
		t.Log(tc.desc)
		intUpdateTime := 2 * time.Minute
		t.Run(tc.desc, func(t *testing.T) {
			i.Enabled = ygot.Bool(tc.IntfStatus)
			i.Type = ethernetCsmacd
			gnmi.Replace(t, dut, gnmi.OC().Interface(dp.Name()).Config(), i)
			if *deviations.ExplicitPortSpeed {
				fptest.SetPortSpeed(t, dp)
			}
			gnmi.Await(t, dut, gnmi.OC().Interface(dp.Name()).OperStatus().State(), intUpdateTime, tc.expectedOperStatus)
			gnmi.Await(t, dut, gnmi.OC().Interface(dp.Name()).AdminStatus().State(), intUpdateTime, tc.expectedAdminStatus)
			operStatus := gnmi.Get(t, dut, gnmi.OC().Interface(dp.Name()).OperStatus().State())
			if want := tc.expectedOperStatus; operStatus != want {
				t.Errorf("Get(DUT port1 oper status): got %v, want %v", operStatus, want)
			}
			adminStatus := gnmi.Get(t, dut, gnmi.OC().Interface(dp.Name()).AdminStatus().State())
			if want := tc.expectedAdminStatus; adminStatus != want {
				t.Errorf("Get(DUT port1 admin status): got %v, want %v", adminStatus, want)
			}
		})
	}
}

func TestHardwarePort(t *testing.T) {
	dut := ondatra.DUT(t, "dut")
	if deviations.MissingInterfaceHardwarePort(dut) {
		t.Skip("Test is skipped due to MissingInterfaceHardwarePort deviation")
	}
<<<<<<< HEAD
	dut := ondatra.DUT(t, "dut")
=======
>>>>>>> cbb9ecac
	dp := dut.Port(t, "port1")

	// Verify HardwarePort leaf is present under interface.
	got := gnmi.Lookup(t, dut, gnmi.OC().Interface(dp.Name()).HardwarePort().State())
	val, present := got.Val()
	if !present {
		t.Errorf("DUT port1 %s HardwarePort leaf not found", dp.Name())
	}
	t.Logf("For interface %s, HardwarePort is %s", dp.Name(), val)

	// Verify HardwarePort is a component of type PORT.
	typeGot := gnmi.Get(t, dut, gnmi.OC().Component(val).Type().State())
	if typeGot != portType {
		t.Errorf("HardwarePort leaf's component type got %s, want %s", typeGot, portType)
	}

	// Verify HardwarePort component has CHASSIS as an ancestor.
	verifyChassisIsAncestor(t, dut, val)
}

func TestInterfaceCounters(t *testing.T) {
	dut := ondatra.DUT(t, "dut")
	dp := dut.Port(t, "port2")
	counters := gnmi.OC().Interface(dp.Name()).Counters()
	intCounterPath := "/interfaces/interface/state/counters/"

	cases := []struct {
		desc    string
		path    string
		counter *ygnmi.Value[uint64]
	}{{
		desc:    "InUnicastPkts",
		path:    intCounterPath + "in-unicast-pkts",
		counter: gnmi.Lookup(t, dut, counters.InUnicastPkts().State()),
	}, {
		desc:    "InOctets",
		path:    intCounterPath + "in-octets",
		counter: gnmi.Lookup(t, dut, counters.InOctets().State()),
	}, {
		desc:    "InMulticastPkts",
		path:    intCounterPath + "in-multicast-pkts",
		counter: gnmi.Lookup(t, dut, counters.InMulticastPkts().State()),
	}, {
		desc:    "InBroadcastPkts",
		path:    intCounterPath + "in-broadcast-pkts",
		counter: gnmi.Lookup(t, dut, counters.InBroadcastPkts().State()),
	}, {
		desc:    "InDiscards",
		path:    intCounterPath + "in-discards",
		counter: gnmi.Lookup(t, dut, counters.InDiscards().State()),
	}, {
		desc:    "InErrors",
		path:    intCounterPath + "in-errors",
		counter: gnmi.Lookup(t, dut, counters.InErrors().State()),
	}, {
		desc:    "InFcsErrors",
		path:    intCounterPath + "in-fcs-errors",
		counter: gnmi.Lookup(t, dut, counters.InFcsErrors().State()),
	}, {
		desc:    "OutUnicastPkts",
		path:    intCounterPath + "out-unicast-pkts",
		counter: gnmi.Lookup(t, dut, counters.OutUnicastPkts().State()),
	}, {
		desc:    "OutOctets",
		path:    intCounterPath + "out-octets",
		counter: gnmi.Lookup(t, dut, counters.OutOctets().State()),
	}, {
		desc:    "OutMulticastPkts",
		path:    intCounterPath + "out-broadcast-pkts",
		counter: gnmi.Lookup(t, dut, counters.OutMulticastPkts().State()),
	}, {
		desc:    "OutBroadcastPkts",
		path:    intCounterPath + "out-multicast-pkts",
		counter: gnmi.Lookup(t, dut, counters.OutBroadcastPkts().State()),
	}, {
		desc:    "OutDiscards",
		path:    intCounterPath + "out-discards",
		counter: gnmi.Lookup(t, dut, counters.OutDiscards().State()),
	}, {
		desc:    "OutErrors",
		path:    intCounterPath + "out-errors",
		counter: gnmi.Lookup(t, dut, counters.OutErrors().State()),
	}}

	for _, tc := range cases {
		t.Run(tc.desc, func(t *testing.T) {
			val, present := tc.counter.Val()
			if !present {
				t.Errorf("Get IsPresent status for path %q: got false, want true", tc.path)
			}
			t.Logf("Got path/value: %s:%d", tc.path, val)
		})
	}
}

func TestQoSCounters(t *testing.T) {
	if !*args.QoSBaseConfigPresent {
		t.Skipf("Test is skipped, since the related base config for QoS is not loaded.")
	}
	dut := ondatra.DUT(t, "dut")
	dp := dut.Port(t, "port2")
	queues := gnmi.OC().Qos().Interface(dp.Name()).Output().QueueAny()
	qosQueuePath := "/qos/interfaces/interface/output/queues/queue/state/"

	cases := []struct {
		desc     string
		path     string
		counters []*ygnmi.Value[uint64]
	}{{
		desc:     "TransmitPkts",
		path:     qosQueuePath + "transmit-pkts",
		counters: gnmi.LookupAll(t, dut, queues.TransmitPkts().State()),
	}, {
		desc:     "TransmitOctets",
		path:     qosQueuePath + "transmit-octets",
		counters: gnmi.LookupAll(t, dut, queues.TransmitOctets().State()),
	}, {
		desc:     "DroppedPkts",
		path:     qosQueuePath + "dropped-pkts",
		counters: gnmi.LookupAll(t, dut, queues.DroppedPkts().State()),
	}}
	if !*deviations.QOSDroppedOctets {
		cases = append(cases,
			struct {
				desc     string
				path     string
				counters []*ygnmi.Value[uint64]
			}{
				desc:     "DroppedOctets",
				path:     qosQueuePath + "dropped-octets",
				counters: gnmi.LookupAll(t, dut, queues.DroppedOctets().State()),
			})
	}
	for _, tc := range cases {
		t.Run(tc.desc, func(t *testing.T) {

			if len(tc.counters) != vendorQueueNo[dut.Vendor()] {
				t.Errorf("Get QoS queue# for %q: got %d, want %d", dut.Vendor(), len(tc.counters), vendorQueueNo[dut.Vendor()])
			}
			for i, counter := range tc.counters {
				val, present := counter.Val()
				if !present {
					t.Errorf("counter.IsPresent() for queue %d): got false, want true", i)
				}
				t.Logf("Got queue %d path/value: %s:%d", i, tc.path, val)
			}
		})
	}
}

func findComponentsListByType(t *testing.T, dut *ondatra.DUTDevice) map[string][]string {
	t.Helper()
	componentType := map[string]oc.E_PlatformTypes_OPENCONFIG_HARDWARE_COMPONENT{
		"Fabric":      fabricType,
		"Linecard":    linecardType,
		"PowerSupply": powerSupplyType,
		"Supervisor":  supervisorType,
		"SwitchChip":  switchChipType,
	}
	components := gnmi.GetAll(t, dut, gnmi.OC().ComponentAny().State())
	s := make(map[string][]string)
	for comp := range componentType {
		for _, c := range components {
			if c.GetType() == nil {
				t.Logf("Component %s type is missing from telemetry", c.GetName())
				continue
			}
			t.Logf("Component %s has type: %v", c.GetName(), c.GetType())
			if v := c.GetType(); v == componentType[comp] {
				s[comp] = append(s[comp], c.GetName())
			}
		}
	}
	return s
}

// verifyChassisIsAncestor verifies that a given component has
// a component of type CHASSIS as an ancestor.
func verifyChassisIsAncestor(t *testing.T, dut *ondatra.DUTDevice, comp string) {
	visited := make(map[string]bool)
	for curr := comp; ; {
		if visited[curr] {
			t.Errorf("Component %s already visited; loop detected in the hierarchy.", curr)
			break
		}
		visited[curr] = true
		parent := gnmi.Lookup(t, dut, gnmi.OC().Component(curr).Parent().State())
		val, present := parent.Val()
		if !present {
			t.Errorf("Chassis component NOT found as an ancestor of component %s", comp)
			break
		}
		got := gnmi.Get(t, dut, gnmi.OC().Component(val).Type().State())
		if got == chassisType {
			t.Logf("Found chassis component as an ancestor of component %s", comp)
			break
		}
		// Not reached chassis yet; go one level up.
		curr = gnmi.Get(t, dut, gnmi.OC().Component(val).Name().State())
	}
}

func TestComponentParent(t *testing.T) {
	dut := ondatra.DUT(t, "dut")
	componentParent := map[string]oc.E_PlatformTypes_OPENCONFIG_HARDWARE_COMPONENT{
		"Fabric":      chassisType,
		"Linecard":    chassisType,
		"PowerSupply": chassisType,
		"Supervisor":  chassisType,
		"SwitchChip":  linecardType,
	}
	compList := findComponentsListByType(t, dut)
	cases := []struct {
		desc          string
		componentType oc.E_PlatformTypes_OPENCONFIG_HARDWARE_COMPONENT
		parent        oc.E_PlatformTypes_OPENCONFIG_HARDWARE_COMPONENT
	}{{
		desc:          "Fabric",
		componentType: fabricType,
		parent:        componentParent["Fabric"],
	}, {
		desc:          "Linecard",
		componentType: linecardType,
		parent:        componentParent["Linecard"],
	}, {
		desc:          "PowerSupply",
		componentType: powerSupplyType,
		parent:        componentParent["PowerSupply"],
	}, {
		desc:          "Supervisor",
		componentType: supervisorType,
		parent:        componentParent["Supervisor"],
	}, {
		desc:          "SwitchChip",
		componentType: switchChipType,
		parent:        componentParent["SwitchChip"],
	}}

	for _, tc := range cases {
		t.Run(tc.desc, func(t *testing.T) {
			t.Logf("Found component list for type %v : %v", tc.componentType, compList[tc.desc])
			if len(compList[tc.desc]) == 0 {
				t.Fatalf("Get component list for %q: got 0, want > 0", dut.Model())
			}
			// Validate parent component.
			for _, comp := range compList[tc.desc] {
				t.Logf("Validate component %s", comp)
				verifyChassisIsAncestor(t, dut, comp)
			}
		})
	}
}

func TestSoftwareVersion(t *testing.T) {
	dut := ondatra.DUT(t, "dut")

	if deviations.SwVersionUnsupported(dut) {
		t.Skipf("Software version test is not supported by DUT")
	}

	// validate /system/state/software-version.
	swVer := gnmi.Lookup(t, dut, gnmi.OC().System().SoftwareVersion().State())
	if v, ok := swVer.Val(); ok && v != "" {
		t.Logf("Got a system software version value %q", v)
	} else {
		t.Errorf("System software version was not reported")
	}

	// validate OPERATING_SYSTEM component(s).
	osList := components.FindSWComponentsByType(t, dut, osType)
	if len(osList) == 0 {
		t.Fatalf("Get OS component list: got 0, want > 0")
	}
	t.Logf("Found OS component list: %v", osList)

	for _, os := range osList {
		swVer = gnmi.Lookup(t, dut, gnmi.OC().Component(os).SoftwareVersion().State())
		if v, ok := swVer.Val(); ok && v != "" {
			t.Logf("Got a system software version value %q for component %v", v, os)
		} else {
			t.Errorf("System software version was not reported for component %v", v)
		}

		// validate OPERATING_SYSTEM component parent.
		parent := gnmi.Lookup(t, dut, gnmi.OC().Component(os).Parent().State())
		if v, ok := parent.Val(); ok {
			got := gnmi.Get(t, dut, gnmi.OC().Component(v).Type().State())
			if got == supervisorType {
				t.Logf("Got a valid parent %v with a type %v for the component %v", v, got, os)
			} else {
				t.Errorf("Got a parent %v with a type %v for the component %v, want %v", v, got, os, supervisorType)
			}
		} else {
			t.Errorf("Parent for the component %v was not found", os)
		}
	}
}

func TestCPU(t *testing.T) {
	dut := ondatra.DUT(t, "dut")

	cpus := components.FindComponentsByType(t, dut, cpuType)
	t.Logf("Found CPU list: %v", cpus)
	if len(cpus) == 0 {
		t.Fatalf("Get CPU list for %q: got 0, want > 0", dut.Model())
	}

	for _, cpu := range cpus {
		t.Logf("Validate CPU: %s", cpu)
		component := gnmi.OC().Component(cpu)
		if !deviations.MissingCPUMfgName(dut) {
			if !gnmi.Lookup(t, dut, component.MfgName().State()).IsPresent() {
				t.Errorf("component.MfgName().Lookup(t).IsPresent() for %q: got false, want true", cpu)
			} else {
				t.Logf("CPU %s MfgName: %s", cpu, gnmi.Get(t, dut, component.MfgName().State()))
			}
		} else {
			t.Logf("Check MfgName for CPU %s is skipped due to MissingCPUMfgName deviation", cpu)
		}
		if !gnmi.Lookup(t, dut, component.Description().State()).IsPresent() {
			t.Errorf("component.Description().Lookup(t).IsPresent() for %q: got false, want true", cpu)
		} else {
			t.Logf("CPU %s Description: %s", cpu, gnmi.Get(t, dut, component.Description().State()))
		}
	}
}

func TestSupervisorLastRebootInfo(t *testing.T) {
	dut := ondatra.DUT(t, "dut")

	cards := components.FindComponentsByType(t, dut, supervisorType)
	t.Logf("Found card list: %v", cards)
	if len(cards) == 0 {
		t.Fatalf("Get Card list for %q: got 0, want > 0", dut.Model())
	}

	rebootTimeFound := false
	rebootReasonFound := false
	for _, card := range cards {
		t.Logf("Validate card %s", card)
		rebootTime := gnmi.OC().Component(card).LastRebootTime()
		if gnmi.Lookup(t, dut, rebootTime.State()).IsPresent() {
			t.Logf("Hardware card %s reboot time: %v", card, gnmi.Get(t, dut, rebootTime.State()))
			rebootTimeFound = true
		}

		rebootReason := gnmi.OC().Component(card).LastRebootReason()
		if gnmi.Lookup(t, dut, rebootReason.State()).IsPresent() {
			t.Logf("Hardware card %s reboot reason: %v", card, gnmi.Get(t, dut, rebootReason.State()))
			rebootReasonFound = true
		}
	}

	if !rebootTimeFound {
		t.Errorf("rebootTime.Lookup(t).IsPresent(): got %v, want %v", rebootTimeFound, !rebootTimeFound)
	}
	if !rebootReasonFound {
		t.Errorf("rebootReason.Lookup(t).IsPresent(): got %v, want %v", rebootReasonFound, !rebootReasonFound)
	}
}

func TestAFT(t *testing.T) {
	// TODO: Remove t.Skipf() after the issue is fixed.
	t.Skipf("Test is skipped due to the failure")

	dut := ondatra.DUT(t, "dut")
	afts := gnmi.LookupAll(t, dut, gnmi.OC().NetworkInstanceAny().Afts().State())

	if len(afts) == 0 {
		t.Errorf("Afts().Lookup(t) for %q: got 0, want > 0", dut.Name())
	}
	for i, aft := range afts {
		val, present := aft.Val()
		if !present {
			t.Errorf("aft.IsPresent() for %q: got false, want true", dut.Name())
		}
		t.Logf("Telemetry path/value %d: %v=>%v:", i, aft.Path.String(), val)
	}
}

func TestLacpMember(t *testing.T) {
	if !*args.LACPBaseConfigPresent {
		t.Skipf("Test is skipped, since the related base config for LACP is not present")
	}
	dut := ondatra.DUT(t, "dut")
	lacpIntfs := gnmi.GetAll(t, dut, gnmi.OC().Lacp().InterfaceAny().Name().State())
	if len(lacpIntfs) == 0 {
		t.Errorf("Lacp().InterfaceAny().Name().Get(t) for %q: got 0, want > 0", dut.Name())
	}
	t.Logf("Found %d LACP interfaces: %v", len(lacpIntfs)+1, lacpIntfs)

	for i, intf := range lacpIntfs {
		t.Logf("Telemetry LACP interface %d: %s:", i, intf)
		members := gnmi.LookupAll(t, dut, gnmi.OC().Lacp().Interface(intf).MemberAny().State())
		if len(members) == 0 {
			t.Errorf("MemberAny().Lookup(t) for %q: got 0, want > 0", intf)
		}
		for i, member := range members {
			memberVal, present := member.Val()
			if !present {
				t.Errorf("member.IsPresent() for %q: got false, want true", intf)
			}
			t.Logf("Telemetry path/value %d: %v=>%v:", i, member.Path.String(), memberVal)

			// Check LACP packet counters.
			counters := memberVal.GetCounters()

			lacpInPkts := counters.GetLacpInPkts()
			if lacpInPkts == 0 {
				t.Errorf("counters.GetLacpInPkts() for %q: got 0, want >0", memberVal.GetInterface())
			}
			t.Logf("counters.GetLacpInPkts() for %q: %d", memberVal.GetInterface(), lacpInPkts)

			lacpOutPkts := counters.GetLacpOutPkts()
			if lacpOutPkts == 0 {
				t.Errorf("counters.GetLacpOutPkts() for %q: got 0, want >0", memberVal.GetInterface())
			}
			t.Logf("counters.GetLacpOutPkts() for %q: %d", memberVal.GetInterface(), lacpOutPkts)

			// Check LACP interface status.
			if !memberVal.GetAggregatable() {
				t.Errorf("memberVal.GetAggregatable() for %q: got false, want true", memberVal.GetInterface())
			}
			t.Logf("memberVal.GetAggregatable() for %q: %v", memberVal.GetInterface(), memberVal.GetAggregatable())

			if !memberVal.GetCollecting() {
				t.Errorf("memberVal.GetCollecting() for %q: got false, want true", memberVal.GetInterface())
			}
			t.Logf("memberVal.GetCollecting() for %q: %v", memberVal.GetInterface(), memberVal.GetAggregatable())

			if !memberVal.GetDistributing() {
				t.Errorf("memberVal.GetDistributing() for %q: got false, want true", memberVal.GetInterface())
			}
			t.Logf("memberVal.GetDistributing() for %q: %v", memberVal.GetInterface(), memberVal.GetAggregatable())

			// Check LCP partner info.
			if memberVal.GetPartnerId() == "" {
				t.Errorf("memberVal.GetPartnerId() for %q: got empty string, want non-empty string", memberVal.GetInterface())
			}
			t.Logf("memberVal.GetPartnerId() for %q: %s", memberVal.GetInterface(), memberVal.GetPartnerId())

			if memberVal.GetPartnerKey() == 0 {
				t.Errorf("memberVal.GetPartnerKey() for %q: got 0, want > 0", memberVal.GetInterface())
			}
			t.Logf("memberVal.GetPartnerKey() for %q: %d", memberVal.GetInterface(), memberVal.GetPartnerKey())

			if memberVal.GetPartnerPortNum() == 0 {
				t.Errorf("memberVal.GetPartnerPortNum() for %q: got 0, want > 0", memberVal.GetInterface())
			}
			t.Logf("memberVal.GetPartnerPortNum() for %q: %d", memberVal.GetInterface(), memberVal.GetPartnerPortNum())
		}
	}
}

func TestP4rtInterfaceID(t *testing.T) {
	dut := ondatra.DUT(t, "dut")
	dp := dut.Port(t, "port1")
	d := &oc.Root{}
	i := d.GetOrCreateInterface(dp.Name())

	maxPortValDec, err := strconv.ParseUint(maxPortVal, 16, 32)
	if err != nil {
		t.Fatalf("Error while converting portID value: %v", err)
	}

	cases := []struct {
		desc   string
		portID uint32
	}{{
		desc:   "MinPortID",
		portID: 1,
	}, {
		desc:   "AvePortID",
		portID: uint32(maxPortValDec) / 2,
	}, {
		desc:   "MaxPortID",
		portID: uint32(maxPortValDec),
	}}

	for _, tc := range cases {
		t.Run(tc.desc, func(t *testing.T) {
			i.Id = ygot.Uint32(tc.portID)
			i.Type = oc.IETFInterfaces_InterfaceType_ethernetCsmacd
			gnmi.Replace(t, dut, gnmi.OC().Interface(dp.Name()).Config(), i)
			if *deviations.ExplicitPortSpeed {
				fptest.SetPortSpeed(t, dp)
			}
			// Check path /interfaces/interface/state/id.
			intfID := gnmi.Lookup(t, dut, gnmi.OC().Interface(dp.Name()).Id().State())
			intfVal, present := intfID.Val()
			if !present {
				t.Fatalf("intfID.IsPresent() for %q: got false, want true", dp.Name())
			}
			t.Logf("Telemetry path/value: %v=>%v:", intfID.Path.String(), intfVal)
			if intfVal != tc.portID {
				t.Fatalf("intfID.Val(t) for %q: got %d, want %d", dp.Name(), intfVal, tc.portID)
			}
		})
	}
}

func TestP4rtNodeID(t *testing.T) {
	// TODO: add p4rtNodeName to Ondatra's netutil
	dut := ondatra.DUT(t, "dut")
	d := &oc.Root{}
	nodes := P4RTNodesByPort(t, dut)
	ic := d.GetOrCreateComponent(nodes["port1"]).GetOrCreateIntegratedCircuit()

	cases := []struct {
		desc   string
		nodeID uint64
	}{{
		desc:   "MinNodeID",
		nodeID: 1,
	}, {
		desc:   "AveNodeID",
		nodeID: math.MaxUint64 / 2,
	}, {
		desc:   "MaxNodeID",
		nodeID: math.MaxUint64,
	}}

	for _, tc := range cases {
		t.Run(tc.desc, func(t *testing.T) {
			ic.NodeId = ygot.Uint64(tc.nodeID)

			if _, ok := nodes["port1"]; !ok {
				t.Fatalf("Couldn't find P4RT Node for port: %s", "port1")
			}
			t.Logf("Configuring P4RT Node: %s", nodes["port1"])
			gnmi.Replace(t, dut, gnmi.OC().Component(nodes["port1"]).IntegratedCircuit().Config(), ic)
			// Check path /components/component/integrated-circuit/state/node-id.
			nodeID := gnmi.Lookup(t, dut, gnmi.OC().Component(nodes["port1"]).IntegratedCircuit().NodeId().State())
			nodeIDVal, present := nodeID.Val()
			if !present {
				t.Fatalf("nodeID.IsPresent() for %q: got false, want true", nodes["port1"])
			}
			t.Logf("Telemetry path/value: %v=>%v:", nodeID.Path.String(), nodeIDVal)
			if nodeIDVal != tc.nodeID {
				t.Fatalf("nodeID.Val(t) for %q: got %d, want %d", nodes["port1"], nodeIDVal, tc.nodeID)
			}
		})
	}
}

func fetchInAndOutPkts(t *testing.T, dut *ondatra.DUTDevice, dp1, dp2 *ondatra.Port) (uint64, uint64) {
	if deviations.InterfaceCountersFromContainer(dut) {
		inPkts := *gnmi.Get(t, dut, gnmi.OC().Interface(dp1.Name()).Counters().State()).InUnicastPkts
		outPkts := *gnmi.Get(t, dut, gnmi.OC().Interface(dp2.Name()).Counters().State()).OutUnicastPkts
		return inPkts, outPkts
	}

	inPkts := gnmi.Get(t, dut, gnmi.OC().Interface(dp1.Name()).Counters().InUnicastPkts().State())
	outPkts := gnmi.Get(t, dut, gnmi.OC().Interface(dp2.Name()).Counters().OutUnicastPkts().State())
	return inPkts, outPkts
}

func TestIntfCounterUpdate(t *testing.T) {
	dut := ondatra.DUT(t, "dut")
	dp1 := dut.Port(t, "port1")
	dp2 := dut.Port(t, "port2")

	// Configure DUT interfaces.
	ConfigureDUTIntf(t, dut)

	// Configure ATE interfaces.
	ate := ondatra.ATE(t, "ate")
	otg := ate.OTG()
	ap1 := ate.Port(t, "port1")
	ap2 := ate.Port(t, "port2")
	config := otg.NewConfig(t)
	config.Ports().Add().SetName(ap1.ID())
	intf1 := config.Devices().Add().SetName(ap1.Name())
	eth1 := intf1.Ethernets().Add().SetName(ap1.Name() + ".Eth").SetMac("02:00:01:01:01:01")
	eth1.Connection().SetChoice(gosnappi.EthernetConnectionChoice.PORT_NAME).SetPortName(ap1.ID())
	ip4_1 := eth1.Ipv4Addresses().Add().SetName(intf1.Name() + ".IPv4").
		SetAddress("198.51.100.1").SetGateway("198.51.100.0").
		SetPrefix(31)
	config.Ports().Add().SetName(ap2.ID())
	intf2 := config.Devices().Add().SetName(ap2.Name())
	eth2 := intf2.Ethernets().Add().SetName(ap2.Name() + ".Eth").SetMac("02:00:01:02:01:01")
	eth2.Connection().SetChoice(gosnappi.EthernetConnectionChoice.PORT_NAME).SetPortName(ap2.ID())
	ip4_2 := eth2.Ipv4Addresses().Add().SetName(intf2.Name() + ".IPv4").
		SetAddress("198.51.100.3").SetGateway("198.51.100.2").
		SetPrefix(31)

	flowName := "telemetry_test_flow"
	flowipv4 := config.Flows().Add().SetName(flowName)
	flowipv4.Metrics().SetEnable(true)
	flowipv4.TxRx().Device().
		SetTxNames([]string{intf1.Name() + ".IPv4"}).
		SetRxNames([]string{intf2.Name() + ".IPv4"})
	flowipv4.Size().SetFixed(100)
	flowipv4.Rate().SetPercentage(1)
	e1 := flowipv4.Packet().Add().Ethernet()
	e1.Src().SetValue(eth1.Mac())
	v4 := flowipv4.Packet().Add().Ipv4()
	v4.Src().SetValue(ip4_1.Address())
	v4.Dst().SetValue(ip4_2.Address())
	v4.Priority().Dscp().Phb().SetValue(56)
	otg.PushConfig(t, config)
	otg.StartProtocols(t)

	t.Log("Running traffic on DUT interfaces: ", dp1, dp2)
	dutInPktsBeforeTraffic, dutOutPktsBeforeTraffic := fetchInAndOutPkts(t, dut, dp1, dp2)
	t.Log("inPkts and outPkts counters before traffic: ", dutInPktsBeforeTraffic, dutOutPktsBeforeTraffic)
	otg.StartTraffic(t)
	time.Sleep(10 * time.Second)
	otg.StopTraffic(t)

	ds1 := gnmi.Get(t, dut, gnmi.OC().Interface(dp1.Name()).OperStatus().State())
	if want := oc.Interface_OperStatus_UP; ds1 != want {
		t.Errorf("Get(DUT port1 status): got %v, want %v", ds1, want)
	}
	ds2 := gnmi.Get(t, dut, gnmi.OC().Interface(dp2.Name()).OperStatus().State())
	if want := oc.Interface_OperStatus_UP; ds2 != want {
		t.Errorf("Get(DUT port2 status): got %v, want %v", ds2, want)
	}
	// Verifying the ate port link state
	for _, p := range config.Ports().Items() {
		portMetrics := gnmi.Get(t, otg, gnmi.OTG().Port(p.Name()).State())
		if portMetrics.GetLink() != otgtelemetry.Port_Link_UP {
			t.Errorf("Get(ATE %v status): got %v, want %v", p.Name(), portMetrics.GetLink(), otgtelemetry.Port_Link_UP)
		}
	}

	otgutils.LogFlowMetrics(t, otg, config)
	ateInPkts := float32(gnmi.Get(t, otg, gnmi.OTG().Flow(flowName).Counters().InPkts().State()))
	ateOutPkts := float32(gnmi.Get(t, otg, gnmi.OTG().Flow(flowName).Counters().OutPkts().State()))

	if ateOutPkts == 0 {
		t.Errorf("Get(out packets for flow %q: got %v, want nonzero", flowName, ateOutPkts)
	}
	lossPct := (ateOutPkts - ateInPkts) * 100 / ateOutPkts
	if lossPct >= 0.1 {
		t.Errorf("Get(traffic loss for flow %q: got %v, want < 0.1", flowName, lossPct)
	}
	dutInPktsAfterTraffic, dutOutPktsAfterTraffic := fetchInAndOutPkts(t, dut, dp1, dp2)
	t.Log("inPkts and outPkts counters after traffic: ", dutInPktsAfterTraffic, dutOutPktsAfterTraffic)

	if dutInPktsAfterTraffic-dutInPktsBeforeTraffic < uint64(ateInPkts) {
		t.Errorf("Get less inPkts from telemetry: got %v, want >= %v", dutInPktsAfterTraffic-dutInPktsBeforeTraffic, ateOutPkts)
	}
	if dutOutPktsAfterTraffic-dutOutPktsBeforeTraffic < uint64(ateOutPkts) {
		t.Errorf("Get less outPkts from telemetry: got %v, want >= %v", dutOutPktsAfterTraffic-dutOutPktsBeforeTraffic, ateOutPkts)
	}
}

func ConfigureDUTIntf(t *testing.T, dut *ondatra.DUTDevice) {
	t.Helper()
	dp1 := dut.Port(t, "port1")
	dp2 := dut.Port(t, "port2")

	dutIntfs := []struct {
		desc      string
		intfName  string
		ipAddr    string
		prefixLen uint8
	}{{
		desc:      "Input interface port1",
		intfName:  dp1.Name(),
		ipAddr:    "198.51.100.0",
		prefixLen: 31,
	}, {
		desc:      "Output interface port2",
		intfName:  dp2.Name(),
		ipAddr:    "198.51.100.2",
		prefixLen: 31,
	}}

	// Configure the interfaces.
	for _, intf := range dutIntfs {
		t.Logf("Configure DUT interface %s with attributes %v", intf.intfName, intf)
		i := &oc.Interface{
			Name:        ygot.String(intf.intfName),
			Description: ygot.String(intf.desc),
			Type:        oc.IETFInterfaces_InterfaceType_ethernetCsmacd,
			Enabled:     ygot.Bool(true),
		}
		i.GetOrCreateEthernet()
		s := i.GetOrCreateSubinterface(0).GetOrCreateIpv4()
		if *deviations.InterfaceEnabled && !*deviations.IPv4MissingEnabled {
			s.Enabled = ygot.Bool(true)
		}
		a := s.GetOrCreateAddress(intf.ipAddr)
		a.PrefixLength = ygot.Uint8(intf.prefixLen)
		gnmi.Replace(t, dut, gnmi.OC().Interface(intf.intfName).Config(), i)
	}
	if *deviations.ExplicitPortSpeed {
		fptest.SetPortSpeed(t, dp1)
		fptest.SetPortSpeed(t, dp2)
	}
	if *deviations.ExplicitInterfaceInDefaultVRF {
		fptest.AssignToNetworkInstance(t, dut, dp1.Name(), *deviations.DefaultNetworkInstance, 0)
		fptest.AssignToNetworkInstance(t, dut, dp2.Name(), *deviations.DefaultNetworkInstance, 0)
	}
}

func explicitP4RTNodes() map[string]string {
	return map[string]string{
		"port1": *args.P4RTNodeName1,
		"port2": *args.P4RTNodeName2,
	}
}

var nokiaPortNameRE = regexp.MustCompile("ethernet-([0-9]+)/([0-9]+)")

// inferP4RTNodesNokia infers the P4RT node name from the port name for Nokia devices.
func inferP4RTNodesNokia(t testing.TB, dut *ondatra.DUTDevice) map[string]string {
	res := make(map[string]string)
	for _, p := range dut.Ports() {
		m := nokiaPortNameRE.FindStringSubmatch(p.Name())
		if len(m) != 3 {
			continue
		}

		fpc := m[1]
		port, err := strconv.Atoi(m[2])
		if err != nil {
			t.Fatalf("Error generating P4RT Node Name: %v", err)
		}
		asic := 0
		if port > 18 {
			asic = 1
		}
		res[p.ID()] = fmt.Sprintf("SwitchChip%s/%d", fpc, asic)
	}

	if _, ok := res["port1"]; !ok {
		res["port1"] = *args.P4RTNodeName1
	}
	if _, ok := res["port2"]; !ok {
		res["port2"] = *args.P4RTNodeName2
	}
	return res
}

// P4RTNodesByPort returns a map of <portID>:<P4RTNodeName> for the reserved ondatra
// ports using the component and the interface OC tree.
func P4RTNodesByPort(t testing.TB, dut *ondatra.DUTDevice) map[string]string {
	t.Helper()
	if *deviations.ExplicitP4RTNodeComponent {
		switch dut.Vendor() {
		case ondatra.NOKIA:
			return inferP4RTNodesNokia(t, dut)
		default:
			return explicitP4RTNodes()
		}
	}

	ports := make(map[string][]string) // <hardware-port>:[<portID>]
	for _, p := range dut.Ports() {
		hp := gnmi.Lookup(t, dut, gnmi.OC().Interface(p.Name()).HardwarePort().State())
		if v, ok := hp.Val(); ok {
			if _, ok = ports[v]; !ok {
				ports[v] = []string{p.ID()}
			} else {
				ports[v] = append(ports[v], p.ID())
			}
		}
	}
	nodes := make(map[string]string) // <hardware-port>:<p4rtComponentName>
	for hp := range ports {
		p4Node := gnmi.Lookup(t, dut, gnmi.OC().Component(hp).Parent().State())
		if v, ok := p4Node.Val(); ok {
			nodes[hp] = v
		}
	}
	res := make(map[string]string) // <portID>:<P4RTNodeName>
	for k, v := range nodes {
		cType := gnmi.Lookup(t, dut, gnmi.OC().Component(v).Type().State())
		ct, ok := cType.Val()
		if !ok {
			continue
		}
		if ct != oc.PlatformTypes_OPENCONFIG_HARDWARE_COMPONENT_INTEGRATED_CIRCUIT {
			continue
		}
		for _, p := range ports[k] {
			res[p] = v
		}
	}
	return res
}<|MERGE_RESOLUTION|>--- conflicted
+++ resolved
@@ -212,10 +212,6 @@
 	if deviations.MissingInterfaceHardwarePort(dut) {
 		t.Skip("Test is skipped due to MissingInterfaceHardwarePort deviation")
 	}
-<<<<<<< HEAD
-	dut := ondatra.DUT(t, "dut")
-=======
->>>>>>> cbb9ecac
 	dp := dut.Port(t, "port1")
 
 	// Verify HardwarePort leaf is present under interface.
