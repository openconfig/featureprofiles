--- conflicted
+++ resolved
@@ -29,13 +29,8 @@
 	otgtelemetry "github.com/openconfig/ondatra/gnmi/otg"
 	"github.com/openconfig/ygnmi/ygnmi"
 	"github.com/openconfig/ygot/ygot"
-<<<<<<< HEAD
-
-	gpb "github.com/openconfig/gnmi/proto/gnmi/gnmi_go_proto"
-=======
-	
+
 	gpb "github.com/openconfig/gnmi/proto/gnmi"
->>>>>>> 9bda19f4
 )
 
 func TestMain(m *testing.M) {
@@ -317,7 +312,7 @@
 
 	t.Logf("inPkts: %v and outPkts: %v before traffic: ", dutInPktsBeforeTraffic, dutOutPktsBeforeTraffic)
 	waitOTGARPEntry(t)
-	
+
 	otg.StartTraffic(t)
 	time.Sleep(2 * time.Second)
 	// Check incoming and outgoing interface counters updated per second
