--- conflicted
+++ resolved
@@ -111,10 +111,6 @@
 		counter ygnmi.SingletonQuery[uint64]
 		skip    bool
 	}{{
-		desc:    "InUnicastPkts",
-		path:    intfCounterPath + "in-unicast-pkts",
-		counter: intfCounters.InUnicastPkts().State(),
-	}, {
 		desc:    "InUnicastPkts",
 		path:    intfCounterPath + "in-unicast-pkts",
 		counter: intfCounters.InUnicastPkts().State(),
@@ -259,27 +255,6 @@
 
 	i1 := gnmi.OC().Interface(dp1.Name())
 	i2 := gnmi.OC().Interface(dp2.Name())
-<<<<<<< HEAD
-	// subintf2 := i2.Subinterface(0)
-	dutOutPktsBeforeTraffic := map[string]uint64{
-		"parent": gnmi.Get(t, dut, i2.Counters().OutUnicastPkts().State()),
-		// "ipv4":   subintf2.Ipv4().Counters().OutPkts().Get(t),
-		// "ipv6":   subintf2.Ipv6().Counters().OutPkts().Get(t),
-	}
-	if *deviations.InterfaceCountersFromContainer {
-		dutInPktsBeforeTraffic = map[string]uint64{
-			"parent": *gnmi.Get(t, dut, i1.Counters().State()).InUnicastPkts,
-			// "ipv4":   *subintf1.Ipv4().Counters().Get(t).InPkts,
-			// "ipv6":   subintf1.Ipv6().Counters().Get(t).InPkts,
-		}
-		dutOutPktsBeforeTraffic = map[string]uint64{
-			"parent": *gnmi.Get(t, dut, i2.Counters().State()).OutUnicastPkts,
-			// "ipv4":   *subintf2.Ipv4().Counters().Get(t).OutPkts,
-			// "ipv6":   *subintf2.Ipv6().Counters().Get(t).OutPkts,
-		}
-	}
-=======
->>>>>>> 33807189
 
 	t.Log("Running traffic on DUT interfaces: ", dp1, dp2)
 	dutInPktsBeforeTraffic, dutOutPktsBeforeTraffic := fetchInAndOutPkts(t, dut, i1, i2)
@@ -346,33 +321,7 @@
 		}
 	}
 
-<<<<<<< HEAD
-	// TODO: Replace InUnicastPkts with InPkts and OutUnicastPkts with OutPkts.
-	dutInPktsAfterTraffic := map[string]uint64{
-		"parent": gnmi.Get(t, dut, i1.Counters().InUnicastPkts().State()),
-		// "ipv4":   subintf1.Ipv4().Counters().InPkts().Get(t),
-		// "ipv6":   subintf1.Ipv6().Counters().InPkts().Get(t),
-	}
-	dutOutPktsAfterTraffic := map[string]uint64{
-		"parent": gnmi.Get(t, dut, i2.Counters().OutUnicastPkts().State()),
-		// "ipv4":   subintf2.Ipv4().Counters().OutPkts().Get(t),
-		// "ipv6":   subintf2.Ipv6().Counters().OutPkts().Get(t),
-	}
-	if *deviations.InterfaceCountersFromContainer {
-		dutInPktsAfterTraffic = map[string]uint64{
-			"parent": *gnmi.Get(t, dut, i1.Counters().State()).InUnicastPkts,
-			// "ipv4":   *subintf1.Ipv4().Counters().Get(t).InPkts,
-			// "ipv6":   *subintf1.Ipv6().Counters().Get(t).InPkts,
-		}
-		dutOutPktsAfterTraffic = map[string]uint64{
-			"parent": *gnmi.Get(t, dut, i2.Counters().State()).OutUnicastPkts,
-			// "ipv4":   *subintf2.Ipv4().Counters().Get(t).OutPkts,
-			// "ipv6":   *subintf2.Ipv6().Counters().Get(t).OutPkts,
-		}
-	}
-=======
 	dutInPktsAfterTraffic, dutOutPktsAfterTraffic := fetchInAndOutPkts(t, dut, i1, i2)
->>>>>>> 33807189
 
 	t.Logf("inPkts: %v and outPkts: %v after traffic: ", dutInPktsAfterTraffic, dutOutPktsAfterTraffic)
 	for k := range dutInPktsAfterTraffic {
