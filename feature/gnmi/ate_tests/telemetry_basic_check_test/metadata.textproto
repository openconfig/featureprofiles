--- conflicted
+++ resolved
@@ -60,6 +60,7 @@
   }
   deviations: {
     interface_enabled: true
+    default_network_instance: "default"
   }
 }
 platform_exceptions: {
@@ -69,10 +70,6 @@
   }
   deviations: {
     interface_enabled: true
-<<<<<<< HEAD
     os_component_parent_is_chassis: true
-=======
-    default_network_instance: "default"
->>>>>>> fa716131
   }
 }