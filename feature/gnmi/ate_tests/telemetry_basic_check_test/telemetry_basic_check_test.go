// Copyright 2022 Google LLC
//
// Licensed under the Apache License, Version 2.0 (the "License");
// you may not use this file except in compliance with the License.
// You may obtain a copy of the License at
//
//      http://www.apache.org/licenses/LICENSE-2.0
//
// Unless required by applicable law or agreed to in writing, software
// distributed under the License is distributed on an "AS IS" BASIS,
// WITHOUT WARRANTIES OR CONDITIONS OF ANY KIND, either express or implied.
// See the License for the specific language governing permissions and
// limitations under the License.

package telemetry_basic_check_test

import (
	"fmt"
	"math"
	"regexp"
	"strconv"
	"testing"
	"time"

	"github.com/openconfig/featureprofiles/internal/args"
	"github.com/openconfig/featureprofiles/internal/components"
	"github.com/openconfig/featureprofiles/internal/deviations"
	"github.com/openconfig/featureprofiles/internal/fptest"
	"github.com/openconfig/ondatra"
	"github.com/openconfig/ondatra/gnmi"
	"github.com/openconfig/ondatra/gnmi/oc"
	"github.com/openconfig/ygnmi/ygnmi"
	"github.com/openconfig/ygot/ygot"
)

const (
	ethernetCsmacd  = oc.IETFInterfaces_InterfaceType_ethernetCsmacd
	adminStatusUp   = oc.Interface_AdminStatus_UP
	adminStatusDown = oc.Interface_AdminStatus_DOWN
	operStatusUp    = oc.Interface_OperStatus_UP
	operStatusDown  = oc.Interface_OperStatus_DOWN
	maxPortVal      = "FFFFFEFF" // Maximum Port Value : https://github.com/openconfig/public/blob/2049164a8bca4cc9f11ffb313ef25c0e87303a24/release/models/p4rt/openconfig-p4rt.yang#L63-L81
)

var (
	vendorQueueNo = map[ondatra.Vendor]int{
		ondatra.ARISTA:  16,
		ondatra.CISCO:   6,
		ondatra.JUNIPER: 8,
	}
)

const (
	chassisType     = oc.PlatformTypes_OPENCONFIG_HARDWARE_COMPONENT_CHASSIS
	supervisorType  = oc.PlatformTypes_OPENCONFIG_HARDWARE_COMPONENT_CONTROLLER_CARD
	linecardType    = oc.PlatformTypes_OPENCONFIG_HARDWARE_COMPONENT_LINECARD
	powerSupplyType = oc.PlatformTypes_OPENCONFIG_HARDWARE_COMPONENT_POWER_SUPPLY
	fabricType      = oc.PlatformTypes_OPENCONFIG_HARDWARE_COMPONENT_FABRIC
	switchChipType  = oc.PlatformTypes_OPENCONFIG_HARDWARE_COMPONENT_INTEGRATED_CIRCUIT
	cpuType         = oc.PlatformTypes_OPENCONFIG_HARDWARE_COMPONENT_CPU
	portType        = oc.PlatformTypes_OPENCONFIG_HARDWARE_COMPONENT_PORT
	osType          = oc.PlatformTypes_OPENCONFIG_SOFTWARE_COMPONENT_OPERATING_SYSTEM
)

var portSpeed = map[ondatra.Speed]oc.E_IfEthernet_ETHERNET_SPEED{
	ondatra.Speed10Gb:  oc.IfEthernet_ETHERNET_SPEED_SPEED_10GB,
	ondatra.Speed100Gb: oc.IfEthernet_ETHERNET_SPEED_SPEED_100GB,
	ondatra.Speed400Gb: oc.IfEthernet_ETHERNET_SPEED_SPEED_400GB,
}

func TestMain(m *testing.M) {
	fptest.RunTests(m)
}

// Topology:
//   ate:port1 <--> port1:dut:port2 <--> ate:port2
//
// Test notes:
//
//  - P4RT needs to be configired and enabled during the binding.
//      p4-runtime
//        no shutdown
//
//  Sample CLI command to get telemetry using gmic:
//   - gnmic -a ipaddr:10162 -u username -p password --skip-verify get \
//      --path /components/component --format flat
//   - gnmic tool info:
//     - https://github.com/karimra/gnmic/blob/main/README.md
//

func TestEthernetPortSpeed(t *testing.T) {
	dut := ondatra.DUT(t, "dut")
	dp := dut.Port(t, "port1")
	if *deviations.ExplicitPortSpeed {
		fptest.SetPortSpeed(t, dp)
	}
	want := portSpeed[dp.Speed()]
	got := gnmi.Get(t, dut, gnmi.OC().Interface(dp.Name()).Ethernet().PortSpeed().State())
	t.Logf("Got %s PortSpeed from telmetry: %v, expected: %v", dp.Name(), got, want)
	if got != want {
		t.Errorf("Get(DUT port1 PortSpeed): got %v, want %v", got, want)
	}
}

func TestEthernetMacAddress(t *testing.T) {
	dut := ondatra.DUT(t, "dut")
	dp := dut.Port(t, "port1")

	macRegexp := "^([0-9A-Fa-f]{2}[:-]){5}([0-9A-Fa-f]{2})$"
	r, err := regexp.Compile(macRegexp)
	if err != nil {
		t.Fatalf("Cannot compile regular expression: %v", err)
	}
	macAddress := gnmi.Get(t, dut, gnmi.OC().Interface(dp.Name()).Ethernet().MacAddress().State())
	t.Logf("Got %s MacAddress from telmetry: %v", dp.Name(), macAddress)
	if len(r.FindString(macAddress)) == 0 {
		t.Errorf("Get(DUT port1 MacAddress): got %v, want matching regexp %v", macAddress, macRegexp)
	}
}

func TestInterfaceAdminStatus(t *testing.T) {
	dut := ondatra.DUT(t, "dut")
	dp := dut.Port(t, "port1")
	if *deviations.ExplicitPortSpeed {
		fptest.SetPortSpeed(t, dp)
	}
	adminStatus := gnmi.Get(t, dut, gnmi.OC().Interface(dp.Name()).AdminStatus().State())
	t.Logf("Got %s AdminStatus from telmetry: %v", dp.Name(), adminStatus)
	if adminStatus != adminStatusUp {
		t.Errorf("Get(DUT port1 OperStatus): got %v, want %v", adminStatus, adminStatusUp)
	}
}

func TestInterfaceOperStatus(t *testing.T) {
	dut := ondatra.DUT(t, "dut")
	dp := dut.Port(t, "port1")
	if *deviations.ExplicitPortSpeed {
		fptest.SetPortSpeed(t, dp)
	}
	operStatus := gnmi.Get(t, dut, gnmi.OC().Interface(dp.Name()).OperStatus().State())
	t.Logf("Got %s OperStatus from telmetry: %v", dp.Name(), operStatus)
	if operStatus != operStatusUp {
		t.Errorf("Get(DUT port1 OperStatus): got %v, want %v", operStatus, operStatusUp)
	}
}

func TestInterfacePhysicalChannel(t *testing.T) {
	dut := ondatra.DUT(t, "dut")
	if deviations.MissingInterfacePhysicalChannel(dut) {
		t.Skip("Test is skipped due to MissingInterfacePhysicalChannel deviation")
	}
	dp := dut.Port(t, "port1")

	phyChannel := gnmi.Get(t, dut, gnmi.OC().Interface(dp.Name()).PhysicalChannel().State())
	t.Logf("Got %q PhysicalChannel from telmetry: %v", dp.Name(), phyChannel)
	if len(phyChannel) == 0 {
		t.Errorf("Get(DUT port1 PhysicalChannel): got empty %v, want non-empty list", phyChannel)
	}
}

func TestInterfaceStatusChange(t *testing.T) {
	dut := ondatra.DUT(t, "dut")
	dp := dut.Port(t, "port2")
	d := &oc.Root{}
	i := d.GetOrCreateInterface(dp.Name())

	cases := []struct {
		desc                string
		IntfStatus          bool
		expectedAdminStatus oc.E_Interface_AdminStatus
		expectedOperStatus  oc.E_Interface_OperStatus
	}{{
		desc:                "Disable the interface",
		IntfStatus:          false,
		expectedAdminStatus: adminStatusDown,
		expectedOperStatus:  operStatusDown,
	}, {
		desc:                "Re-enable the interface",
		IntfStatus:          true,
		expectedAdminStatus: adminStatusUp,
		expectedOperStatus:  operStatusUp,
	}}
	for _, tc := range cases {
		t.Log(tc.desc)
		intUpdateTime := 2 * time.Minute
		t.Run(tc.desc, func(t *testing.T) {
			i.Enabled = ygot.Bool(tc.IntfStatus)
			i.Type = ethernetCsmacd
			gnmi.Replace(t, dut, gnmi.OC().Interface(dp.Name()).Config(), i)
			if *deviations.ExplicitPortSpeed {
				fptest.SetPortSpeed(t, dp)
			}
			gnmi.Await(t, dut, gnmi.OC().Interface(dp.Name()).OperStatus().State(), intUpdateTime, tc.expectedOperStatus)
			gnmi.Await(t, dut, gnmi.OC().Interface(dp.Name()).AdminStatus().State(), intUpdateTime, tc.expectedAdminStatus)
			operStatus := gnmi.Get(t, dut, gnmi.OC().Interface(dp.Name()).OperStatus().State())
			if want := tc.expectedOperStatus; operStatus != want {
				t.Errorf("Get(DUT port1 oper status): got %v, want %v", operStatus, want)
			}
			adminStatus := gnmi.Get(t, dut, gnmi.OC().Interface(dp.Name()).AdminStatus().State())
			if want := tc.expectedAdminStatus; adminStatus != want {
				t.Errorf("Get(DUT port1 admin status): got %v, want %v", adminStatus, want)
			}
		})
	}
}

func TestHardwarePort(t *testing.T) {
	dut := ondatra.DUT(t, "dut")
	if deviations.MissingInterfaceHardwarePort(dut) {
		t.Skip("Test is skipped due to MissingInterfaceHardwarePort deviation")
	}
	dp := dut.Port(t, "port1")

	// Verify HardwarePort leaf is present under interface.
	got := gnmi.Lookup(t, dut, gnmi.OC().Interface(dp.Name()).HardwarePort().State())
	val, present := got.Val()
	if !present {
		t.Errorf("DUT port1 %s HardwarePort leaf not found", dp.Name())
	}
	t.Logf("For interface %s, HardwarePort is %s", dp.Name(), val)

	// Verify HardwarePort is a component of type PORT.
	typeGot := gnmi.Get(t, dut, gnmi.OC().Component(val).Type().State())
	if typeGot != portType {
		t.Errorf("HardwarePort leaf's component type got %s, want %s", typeGot, portType)
	}

	// Verify HardwarePort component has CHASSIS as an ancestor.
	verifyChassisIsAncestor(t, dut, val)
}

func TestInterfaceCounters(t *testing.T) {
	dut := ondatra.DUT(t, "dut")
	dp := dut.Port(t, "port2")
	counters := gnmi.OC().Interface(dp.Name()).Counters()
	intCounterPath := "/interfaces/interface/state/counters/"

	cases := []struct {
		desc    string
		path    string
		counter *ygnmi.Value[uint64]
	}{{
		desc:    "InUnicastPkts",
		path:    intCounterPath + "in-unicast-pkts",
		counter: gnmi.Lookup(t, dut, counters.InUnicastPkts().State()),
	}, {
		desc:    "InOctets",
		path:    intCounterPath + "in-octets",
		counter: gnmi.Lookup(t, dut, counters.InOctets().State()),
	}, {
		desc:    "InMulticastPkts",
		path:    intCounterPath + "in-multicast-pkts",
		counter: gnmi.Lookup(t, dut, counters.InMulticastPkts().State()),
	}, {
		desc:    "InBroadcastPkts",
		path:    intCounterPath + "in-broadcast-pkts",
		counter: gnmi.Lookup(t, dut, counters.InBroadcastPkts().State()),
	}, {
		desc:    "InDiscards",
		path:    intCounterPath + "in-discards",
		counter: gnmi.Lookup(t, dut, counters.InDiscards().State()),
	}, {
		desc:    "InErrors",
		path:    intCounterPath + "in-errors",
		counter: gnmi.Lookup(t, dut, counters.InErrors().State()),
	}, {
		desc:    "InFcsErrors",
		path:    intCounterPath + "in-fcs-errors",
		counter: gnmi.Lookup(t, dut, counters.InFcsErrors().State()),
	}, {
		desc:    "OutUnicastPkts",
		path:    intCounterPath + "out-unicast-pkts",
		counter: gnmi.Lookup(t, dut, counters.OutUnicastPkts().State()),
	}, {
		desc:    "OutOctets",
		path:    intCounterPath + "out-octets",
		counter: gnmi.Lookup(t, dut, counters.OutOctets().State()),
	}, {
		desc:    "OutMulticastPkts",
		path:    intCounterPath + "out-broadcast-pkts",
		counter: gnmi.Lookup(t, dut, counters.OutMulticastPkts().State()),
	}, {
		desc:    "OutBroadcastPkts",
		path:    intCounterPath + "out-multicast-pkts",
		counter: gnmi.Lookup(t, dut, counters.OutBroadcastPkts().State()),
	}, {
		desc:    "OutDiscards",
		path:    intCounterPath + "out-discards",
		counter: gnmi.Lookup(t, dut, counters.OutDiscards().State()),
	}, {
		desc:    "OutErrors",
		path:    intCounterPath + "out-errors",
		counter: gnmi.Lookup(t, dut, counters.OutErrors().State()),
	}}

	for _, tc := range cases {
		t.Run(tc.desc, func(t *testing.T) {
			val, present := tc.counter.Val()
			if !present {
				t.Errorf("Get IsPresent status for path %q: got false, want true", tc.path)
			}
			t.Logf("Got path/value: %s:%d", tc.path, val)
		})
	}
}

func TestQoSCounters(t *testing.T) {
	if !*args.QoSBaseConfigPresent {
		t.Skipf("Test is skipped, since the related base config for QoS is not loaded.")
	}
	dut := ondatra.DUT(t, "dut")
	dp := dut.Port(t, "port2")
	queues := gnmi.OC().Qos().Interface(dp.Name()).Output().QueueAny()
	qosQueuePath := "/qos/interfaces/interface/output/queues/queue/state/"

	cases := []struct {
		desc     string
		path     string
		counters []*ygnmi.Value[uint64]
	}{{
		desc:     "TransmitPkts",
		path:     qosQueuePath + "transmit-pkts",
		counters: gnmi.LookupAll(t, dut, queues.TransmitPkts().State()),
	}, {
		desc:     "TransmitOctets",
		path:     qosQueuePath + "transmit-octets",
		counters: gnmi.LookupAll(t, dut, queues.TransmitOctets().State()),
	}, {
		desc:     "DroppedPkts",
		path:     qosQueuePath + "dropped-pkts",
		counters: gnmi.LookupAll(t, dut, queues.DroppedPkts().State()),
	}}
	if !*deviations.QOSDroppedOctets {
		cases = append(cases,
			struct {
				desc     string
				path     string
				counters []*ygnmi.Value[uint64]
			}{
				desc:     "DroppedOctets",
				path:     qosQueuePath + "dropped-octets",
				counters: gnmi.LookupAll(t, dut, queues.DroppedOctets().State()),
			})
	}
	for _, tc := range cases {
		t.Run(tc.desc, func(t *testing.T) {

			if len(tc.counters) != vendorQueueNo[dut.Vendor()] {
				t.Errorf("Get QoS queue# for %q: got %d, want %d", dut.Vendor(), len(tc.counters), vendorQueueNo[dut.Vendor()])
			}
			for i, counter := range tc.counters {
				val, present := counter.Val()
				if !present {
					t.Errorf("counter.IsPresent() for queue %d): got false, want true", i)
				}
				t.Logf("Got queue %d path/value: %s:%d", i, tc.path, val)
			}
		})
	}
}

func findComponentsListByType(t *testing.T, dut *ondatra.DUTDevice) map[string][]string {
	t.Helper()
	componentType := map[string]oc.E_PlatformTypes_OPENCONFIG_HARDWARE_COMPONENT{
		"Fabric":      fabricType,
		"Linecard":    linecardType,
		"PowerSupply": powerSupplyType,
		"Supervisor":  supervisorType,
		"SwitchChip":  switchChipType,
	}
	components := gnmi.GetAll(t, dut, gnmi.OC().ComponentAny().State())
	s := make(map[string][]string)
	for comp := range componentType {
		for _, c := range components {
			if c.GetType() == nil {
				t.Logf("Component %s type is missing from telemetry", c.GetName())
				continue
			}
			t.Logf("Component %s has type: %v", c.GetName(), c.GetType())
			if v := c.GetType(); v == componentType[comp] {
				s[comp] = append(s[comp], c.GetName())
			}
		}
	}
	return s
}

// verifyChassisIsAncestor verifies that a given component has
// a component of type CHASSIS as an ancestor.
func verifyChassisIsAncestor(t *testing.T, dut *ondatra.DUTDevice, comp string) {
	visited := make(map[string]bool)
	for curr := comp; ; {
		if visited[curr] {
			t.Errorf("Component %s already visited; loop detected in the hierarchy.", curr)
			break
		}
		visited[curr] = true
		parent := gnmi.Lookup(t, dut, gnmi.OC().Component(curr).Parent().State())
		val, present := parent.Val()
		if !present {
			t.Errorf("Chassis component NOT found as an ancestor of component %s", comp)
			break
		}
		got := gnmi.Get(t, dut, gnmi.OC().Component(val).Type().State())
		if got == chassisType {
			t.Logf("Found chassis component as an ancestor of component %s", comp)
			break
		}
		// Not reached chassis yet; go one level up.
		curr = gnmi.Get(t, dut, gnmi.OC().Component(val).Name().State())
	}
}

func TestComponentParent(t *testing.T) {
	dut := ondatra.DUT(t, "dut")
	componentParent := map[string]oc.E_PlatformTypes_OPENCONFIG_HARDWARE_COMPONENT{
		"Fabric":      chassisType,
		"Linecard":    chassisType,
		"PowerSupply": chassisType,
		"Supervisor":  chassisType,
		"SwitchChip":  linecardType,
	}
	compList := findComponentsListByType(t, dut)
	cases := []struct {
		desc          string
		componentType oc.E_PlatformTypes_OPENCONFIG_HARDWARE_COMPONENT
		parent        oc.E_PlatformTypes_OPENCONFIG_HARDWARE_COMPONENT
	}{{
		desc:          "Fabric",
		componentType: fabricType,
		parent:        componentParent["Fabric"],
	}, {
		desc:          "Linecard",
		componentType: linecardType,
		parent:        componentParent["Linecard"],
	}, {
		desc:          "PowerSupply",
		componentType: powerSupplyType,
		parent:        componentParent["PowerSupply"],
	}, {
		desc:          "Supervisor",
		componentType: supervisorType,
		parent:        componentParent["Supervisor"],
	}, {
		desc:          "SwitchChip",
		componentType: switchChipType,
		parent:        componentParent["SwitchChip"],
	}}

	for _, tc := range cases {
		t.Run(tc.desc, func(t *testing.T) {
			t.Logf("Found component list for type %v : %v", tc.componentType, compList[tc.desc])
			if len(compList[tc.desc]) == 0 {
				t.Fatalf("Get component list for %q: got 0, want > 0", dut.Model())
			}
			// Validate parent component.
			for _, comp := range compList[tc.desc] {
				t.Logf("Validate component %s", comp)
				verifyChassisIsAncestor(t, dut, comp)
			}
		})
	}
}

func TestSoftwareVersion(t *testing.T) {
	dut := ondatra.DUT(t, "dut")

	if deviations.SwVersionUnsupported(dut) {
		t.Skipf("Software version test is not supported by DUT")
	}

	// validate /system/state/software-version.
	swVer := gnmi.Lookup(t, dut, gnmi.OC().System().SoftwareVersion().State())
	if v, ok := swVer.Val(); ok && v != "" {
		t.Logf("Got a system software version value %q", v)
	} else {
		t.Errorf("System software version was not reported")
	}

	// validate OPERATING_SYSTEM component(s).
	osList := components.FindSWComponentsByType(t, dut, osType)
	if len(osList) == 0 {
		t.Fatalf("Get OS component list: got 0, want > 0")
	}
	t.Logf("Found OS component list: %v", osList)

	for _, os := range osList {
		swVer = gnmi.Lookup(t, dut, gnmi.OC().Component(os).SoftwareVersion().State())
		if v, ok := swVer.Val(); ok && v != "" {
			t.Logf("Got a system software version value %q for component %v", v, os)
		} else {
			t.Errorf("System software version was not reported for component %v", v)
		}

		// validate OPERATING_SYSTEM component parent.
		parent := gnmi.Lookup(t, dut, gnmi.OC().Component(os).Parent().State())
		if v, ok := parent.Val(); ok {
			got := gnmi.Get(t, dut, gnmi.OC().Component(v).Type().State())
			if got == supervisorType {
				t.Logf("Got a valid parent %v with a type %v for the component %v", v, got, os)
			} else {
				t.Errorf("Got a parent %v with a type %v for the component %v, want %v", v, got, os, supervisorType)
			}
		} else {
			t.Errorf("Parent for the component %v was not found", os)
		}
	}
}

func TestCPU(t *testing.T) {
	dut := ondatra.DUT(t, "dut")

	cpus := components.FindComponentsByType(t, dut, cpuType)
	t.Logf("Found CPU list: %v", cpus)
	if len(cpus) == 0 {
		t.Fatalf("Get CPU list for %q: got 0, want > 0", dut.Model())
	}

	for _, cpu := range cpus {
		t.Logf("Validate CPU: %s", cpu)
		component := gnmi.OC().Component(cpu)
<<<<<<< HEAD
		if !gnmi.Lookup(t, dut, component.MfgName().State()).IsPresent() {
			t.Errorf("component.MfgName().Lookup(t).IsPresent() for %q: got false, want true", cpu)
=======
		if !deviations.MissingCPUMfgName(dut) {
			if !gnmi.Lookup(t, dut, component.MfgName().State()).IsPresent() {
				t.Errorf("component.MfgName().Lookup(t).IsPresent() for %q: got false, want true", cpu)
			} else {
				t.Logf("CPU %s MfgName: %s", cpu, gnmi.Get(t, dut, component.MfgName().State()))
			}
>>>>>>> 27ae3c3b
		} else {
			t.Logf("CPU %s MfgName: %s", cpu, gnmi.Get(t, dut, component.MfgName().State()))
		}
		if !gnmi.Lookup(t, dut, component.Description().State()).IsPresent() {
			t.Errorf("component.Description().Lookup(t).IsPresent() for %q: got false, want true", cpu)
		} else {
			t.Logf("CPU %s Description: %s", cpu, gnmi.Get(t, dut, component.Description().State()))
		}
	}
}

func TestSupervisorLastRebootInfo(t *testing.T) {
	dut := ondatra.DUT(t, "dut")

	cards := components.FindComponentsByType(t, dut, supervisorType)
	t.Logf("Found card list: %v", cards)
	if len(cards) == 0 {
		t.Fatalf("Get Card list for %q: got 0, want > 0", dut.Model())
	}

	rebootTimeFound := false
	rebootReasonFound := false
	for _, card := range cards {
		t.Logf("Validate card %s", card)
		rebootTime := gnmi.OC().Component(card).LastRebootTime()
		if gnmi.Lookup(t, dut, rebootTime.State()).IsPresent() {
			t.Logf("Hardware card %s reboot time: %v", card, gnmi.Get(t, dut, rebootTime.State()))
			rebootTimeFound = true
		}

		rebootReason := gnmi.OC().Component(card).LastRebootReason()
		if gnmi.Lookup(t, dut, rebootReason.State()).IsPresent() {
			t.Logf("Hardware card %s reboot reason: %v", card, gnmi.Get(t, dut, rebootReason.State()))
			rebootReasonFound = true
		}
	}

	if !rebootTimeFound {
		t.Errorf("rebootTime.Lookup(t).IsPresent(): got %v, want %v", rebootTimeFound, !rebootTimeFound)
	}
	if !rebootReasonFound {
		t.Errorf("rebootReason.Lookup(t).IsPresent(): got %v, want %v", rebootReasonFound, !rebootReasonFound)
	}
}

func TestAFT(t *testing.T) {
	// TODO: Remove t.Skipf() after the issue is fixed.
	t.Skipf("Test is skipped due to the failure")

	dut := ondatra.DUT(t, "dut")
	afts := gnmi.LookupAll(t, dut, gnmi.OC().NetworkInstanceAny().Afts().State())

	if len(afts) == 0 {
		t.Errorf("Afts().Lookup(t) for %q: got 0, want > 0", dut.Name())
	}
	for i, aft := range afts {
		val, present := aft.Val()
		if !present {
			t.Errorf("aft.IsPresent() for %q: got false, want true", dut.Name())
		}
		t.Logf("Telemetry path/value %d: %v=>%v:", i, aft.Path.String(), val)
	}
}

func TestLacpMember(t *testing.T) {
	if !*args.LACPBaseConfigPresent {
		t.Skipf("Test is skipped, since the related base config for LACP is not present")
	}
	dut := ondatra.DUT(t, "dut")
	lacpIntfs := gnmi.GetAll(t, dut, gnmi.OC().Lacp().InterfaceAny().Name().State())
	if len(lacpIntfs) == 0 {
		t.Errorf("Lacp().InterfaceAny().Name().Get(t) for %q: got 0, want > 0", dut.Name())
	}
	t.Logf("Found %d LACP interfaces: %v", len(lacpIntfs)+1, lacpIntfs)

	for i, intf := range lacpIntfs {
		t.Logf("Telemetry LACP interface %d: %s:", i, intf)
		members := gnmi.LookupAll(t, dut, gnmi.OC().Lacp().Interface(intf).MemberAny().State())
		if len(members) == 0 {
			t.Errorf("MemberAny().Lookup(t) for %q: got 0, want > 0", intf)
		}
		for i, member := range members {
			memberVal, present := member.Val()
			if !present {
				t.Errorf("member.IsPresent() for %q: got false, want true", intf)
			}
			t.Logf("Telemetry path/value %d: %v=>%v:", i, member.Path.String(), memberVal)

			// Check LACP packet counters.
			counters := memberVal.GetCounters()

			lacpInPkts := counters.GetLacpInPkts()
			if lacpInPkts == 0 {
				t.Errorf("counters.GetLacpInPkts() for %q: got 0, want >0", memberVal.GetInterface())
			}
			t.Logf("counters.GetLacpInPkts() for %q: %d", memberVal.GetInterface(), lacpInPkts)

			lacpOutPkts := counters.GetLacpOutPkts()
			if lacpOutPkts == 0 {
				t.Errorf("counters.GetLacpOutPkts() for %q: got 0, want >0", memberVal.GetInterface())
			}
			t.Logf("counters.GetLacpOutPkts() for %q: %d", memberVal.GetInterface(), lacpOutPkts)

			// Check LACP interface status.
			if !memberVal.GetAggregatable() {
				t.Errorf("memberVal.GetAggregatable() for %q: got false, want true", memberVal.GetInterface())
			}
			t.Logf("memberVal.GetAggregatable() for %q: %v", memberVal.GetInterface(), memberVal.GetAggregatable())

			if !memberVal.GetCollecting() {
				t.Errorf("memberVal.GetCollecting() for %q: got false, want true", memberVal.GetInterface())
			}
			t.Logf("memberVal.GetCollecting() for %q: %v", memberVal.GetInterface(), memberVal.GetAggregatable())

			if !memberVal.GetDistributing() {
				t.Errorf("memberVal.GetDistributing() for %q: got false, want true", memberVal.GetInterface())
			}
			t.Logf("memberVal.GetDistributing() for %q: %v", memberVal.GetInterface(), memberVal.GetAggregatable())

			// Check LCP partner info.
			if memberVal.GetPartnerId() == "" {
				t.Errorf("memberVal.GetPartnerId() for %q: got empty string, want non-empty string", memberVal.GetInterface())
			}
			t.Logf("memberVal.GetPartnerId() for %q: %s", memberVal.GetInterface(), memberVal.GetPartnerId())

			if memberVal.GetPartnerKey() == 0 {
				t.Errorf("memberVal.GetPartnerKey() for %q: got 0, want > 0", memberVal.GetInterface())
			}
			t.Logf("memberVal.GetPartnerKey() for %q: %d", memberVal.GetInterface(), memberVal.GetPartnerKey())

			if memberVal.GetPartnerPortNum() == 0 {
				t.Errorf("memberVal.GetPartnerPortNum() for %q: got 0, want > 0", memberVal.GetInterface())
			}
			t.Logf("memberVal.GetPartnerPortNum() for %q: %d", memberVal.GetInterface(), memberVal.GetPartnerPortNum())
		}
	}
}

func TestP4rtInterfaceID(t *testing.T) {
	dut := ondatra.DUT(t, "dut")
	dp := dut.Port(t, "port1")
	d := &oc.Root{}
	i := d.GetOrCreateInterface(dp.Name())

	maxPortValDec, err := strconv.ParseUint(maxPortVal, 16, 32)
	if err != nil {
		t.Fatalf("Error while converting portID value: %v", err)
	}

	cases := []struct {
		desc   string
		portID uint32
	}{{
		desc:   "MinPortID",
		portID: 1,
	}, {
		desc:   "AvePortID",
		portID: uint32(maxPortValDec) / 2,
	}, {
		desc:   "MaxPortID",
		portID: uint32(maxPortValDec),
	}}

	for _, tc := range cases {
		t.Run(tc.desc, func(t *testing.T) {
			i.Id = ygot.Uint32(tc.portID)
			i.Type = oc.IETFInterfaces_InterfaceType_ethernetCsmacd
			gnmi.Replace(t, dut, gnmi.OC().Interface(dp.Name()).Config(), i)
			if *deviations.ExplicitPortSpeed {
				fptest.SetPortSpeed(t, dp)
			}
			// Check path /interfaces/interface/state/id.
			intfID := gnmi.Lookup(t, dut, gnmi.OC().Interface(dp.Name()).Id().State())
			intfVal, present := intfID.Val()
			if !present {
				t.Fatalf("intfID.IsPresent() for %q: got false, want true", dp.Name())
			}
			t.Logf("Telemetry path/value: %v=>%v:", intfID.Path.String(), intfVal)
			if intfVal != tc.portID {
				t.Fatalf("intfID.Val(t) for %q: got %d, want %d", dp.Name(), intfVal, tc.portID)
			}
		})
	}
}

func TestP4rtNodeID(t *testing.T) {
	// TODO: add p4rtNodeName to Ondatra's netutil
	dut := ondatra.DUT(t, "dut")
	d := &oc.Root{}
	nodes := P4RTNodesByPort(t, dut)
	ic := d.GetOrCreateComponent(nodes["port1"]).GetOrCreateIntegratedCircuit()

	cases := []struct {
		desc   string
		nodeID uint64
	}{{
		desc:   "MinNodeID",
		nodeID: 1,
	}, {
		desc:   "AveNodeID",
		nodeID: math.MaxUint64 / 2,
	}, {
		desc:   "MaxNodeID",
		nodeID: math.MaxUint64,
	}}

	for _, tc := range cases {
		t.Run(tc.desc, func(t *testing.T) {
			ic.NodeId = ygot.Uint64(tc.nodeID)

			if _, ok := nodes["port1"]; !ok {
				t.Fatalf("Couldn't find P4RT Node for port: %s", "port1")
			}
			t.Logf("Configuring P4RT Node: %s", nodes["port1"])
			gnmi.Replace(t, dut, gnmi.OC().Component(nodes["port1"]).IntegratedCircuit().Config(), ic)
			// Check path /components/component/integrated-circuit/state/node-id.
			nodeID := gnmi.Lookup(t, dut, gnmi.OC().Component(nodes["port1"]).IntegratedCircuit().NodeId().State())
			nodeIDVal, present := nodeID.Val()
			if !present {
				t.Fatalf("nodeID.IsPresent() for %q: got false, want true", nodes["port1"])
			}
			t.Logf("Telemetry path/value: %v=>%v:", nodeID.Path.String(), nodeIDVal)
			if nodeIDVal != tc.nodeID {
				t.Fatalf("nodeID.Val(t) for %q: got %d, want %d", nodes["port1"], nodeIDVal, tc.nodeID)
			}
		})
	}
}

func fetchInAndOutPkts(t *testing.T, dut *ondatra.DUTDevice, dp1, dp2 *ondatra.Port) (uint64, uint64) {
	if deviations.InterfaceCountersFromContainer(dut) {
		inPkts := *gnmi.Get(t, dut, gnmi.OC().Interface(dp1.Name()).Counters().State()).InUnicastPkts
		outPkts := *gnmi.Get(t, dut, gnmi.OC().Interface(dp2.Name()).Counters().State()).OutUnicastPkts
		return inPkts, outPkts
	}

	inPkts := gnmi.Get(t, dut, gnmi.OC().Interface(dp1.Name()).Counters().InUnicastPkts().State())
	outPkts := gnmi.Get(t, dut, gnmi.OC().Interface(dp2.Name()).Counters().OutUnicastPkts().State())
	return inPkts, outPkts
}

func TestIntfCounterUpdate(t *testing.T) {
	dut := ondatra.DUT(t, "dut")
	dp1 := dut.Port(t, "port1")
	dp2 := dut.Port(t, "port2")

	// Configure DUT interfaces.
	ConfigureDUTIntf(t, dut)

	// Configure ATE interfaces.
	ate := ondatra.ATE(t, "ate")
	ap1 := ate.Port(t, "port1")
	ap2 := ate.Port(t, "port2")
	top := ate.Topology().New()
	intf1 := top.AddInterface("intf1").WithPort(ap1)
	intf1.IPv4().
		WithAddress("198.51.100.1/31").
		WithDefaultGateway("198.51.100.0")
	intf2 := top.AddInterface("intf2").WithPort(ap2)
	intf2.IPv4().
		WithAddress("198.51.100.3/31").
		WithDefaultGateway("198.51.100.2")
	top.Push(t).StartProtocols(t)

	ethHeader := ondatra.NewEthernetHeader()
	ipv4Header := ondatra.NewIPv4Header()
	flow := ate.Traffic().NewFlow("streamtelemetry_test_flow").
		WithSrcEndpoints(intf1).
		WithDstEndpoints(intf2).
		WithHeaders(ethHeader, ipv4Header).
		WithFrameRatePct(15)

	t.Log("Running traffic on DUT interfaces: ", dp1, dp2)
	dutInPktsBeforeTraffic, dutOutPktsBeforeTraffic := fetchInAndOutPkts(t, dut, dp1, dp2)
	t.Log("inPkts and outPkts counters before traffic: ", dutInPktsBeforeTraffic, dutOutPktsBeforeTraffic)

	ate.Traffic().Start(t, flow)
	time.Sleep(10 * time.Second)
	ate.Traffic().Stop(t)

	ds1 := gnmi.Get(t, dut, gnmi.OC().Interface(dp1.Name()).OperStatus().State())
	if want := oc.Interface_OperStatus_UP; ds1 != want {
		t.Errorf("Get(DUT port1 status): got %v, want %v", ds1, want)
	}
	as1 := gnmi.Get(t, ate, gnmi.OC().Interface(ap1.Name()).OperStatus().State())
	if want := oc.Interface_OperStatus_UP; as1 != want {
		t.Errorf("Get(ATE port1 status): got %v, want %v", as1, want)
	}
	ds2 := gnmi.Get(t, dut, gnmi.OC().Interface(dp2.Name()).OperStatus().State())
	if want := oc.Interface_OperStatus_UP; ds2 != want {
		t.Errorf("Get(DUT port2 status): got %v, want %v", ds2, want)
	}
	as2 := gnmi.Get(t, ate, gnmi.OC().Interface(ap2.Name()).OperStatus().State())
	if want := oc.Interface_OperStatus_UP; as2 != want {
		t.Errorf("Get(ATE port2 status): got %v, want %v", as2, want)
	}
	ateInPkts := gnmi.Get(t, ate, gnmi.OC().Flow(flow.Name()).Counters().InPkts().State())
	ateOutPkts := gnmi.Get(t, ate, gnmi.OC().Flow(flow.Name()).Counters().OutPkts().State())

	if ateOutPkts == 0 {
		t.Errorf("Get(out packets for flow %q: got %v, want nonzero", flow.Name(), ateOutPkts)
	}
	lossPct := gnmi.Get(t, ate, gnmi.OC().Flow(flow.Name()).LossPct().State())
	if lossPct >= 0.1 {
		t.Errorf("Get(traffic loss for flow %q: got %v, want < 0.1", flow.Name(), lossPct)
	}
	dutInPktsAfterTraffic, dutOutPktsAfterTraffic := fetchInAndOutPkts(t, dut, dp1, dp2)
	t.Log("inPkts and outPkts counters after traffic: ", dutInPktsAfterTraffic, dutOutPktsAfterTraffic)

	if dutInPktsAfterTraffic-dutInPktsBeforeTraffic < ateInPkts {
		t.Errorf("Get less inPkts from telemetry: got %v, want >= %v", dutInPktsAfterTraffic-dutInPktsBeforeTraffic, ateOutPkts)
	}
	if dutOutPktsAfterTraffic-dutOutPktsBeforeTraffic < ateOutPkts {
		t.Errorf("Get less outPkts from telemetry: got %v, want >= %v", dutOutPktsAfterTraffic-dutOutPktsBeforeTraffic, ateOutPkts)
	}
}

func ConfigureDUTIntf(t *testing.T, dut *ondatra.DUTDevice) {
	t.Helper()
	dp1 := dut.Port(t, "port1")
	dp2 := dut.Port(t, "port2")

	dutIntfs := []struct {
		desc      string
		intfName  string
		ipAddr    string
		prefixLen uint8
	}{{
		desc:      "Input interface port1",
		intfName:  dp1.Name(),
		ipAddr:    "198.51.100.0",
		prefixLen: 31,
	}, {
		desc:      "Output interface port2",
		intfName:  dp2.Name(),
		ipAddr:    "198.51.100.2",
		prefixLen: 31,
	}}

	// Configure the interfaces.
	for _, intf := range dutIntfs {
		t.Logf("Configure DUT interface %s with attributes %v", intf.intfName, intf)
		i := &oc.Interface{
			Name:        ygot.String(intf.intfName),
			Description: ygot.String(intf.desc),
			Type:        oc.IETFInterfaces_InterfaceType_ethernetCsmacd,
			Enabled:     ygot.Bool(true),
		}
		i.GetOrCreateEthernet()
		s := i.GetOrCreateSubinterface(0).GetOrCreateIpv4()
		if *deviations.InterfaceEnabled && !*deviations.IPv4MissingEnabled {
			s.Enabled = ygot.Bool(true)
		}
		a := s.GetOrCreateAddress(intf.ipAddr)
		a.PrefixLength = ygot.Uint8(intf.prefixLen)
		gnmi.Replace(t, dut, gnmi.OC().Interface(intf.intfName).Config(), i)
	}
	if *deviations.ExplicitPortSpeed {
		fptest.SetPortSpeed(t, dp1)
		fptest.SetPortSpeed(t, dp2)
	}
	if *deviations.ExplicitInterfaceInDefaultVRF {
		fptest.AssignToNetworkInstance(t, dut, dp1.Name(), *deviations.DefaultNetworkInstance, 0)
		fptest.AssignToNetworkInstance(t, dut, dp2.Name(), *deviations.DefaultNetworkInstance, 0)
	}
}

func explicitP4RTNodes() map[string]string {
	return map[string]string{
		"port1": *args.P4RTNodeName1,
		"port2": *args.P4RTNodeName2,
	}
}

var nokiaPortNameRE = regexp.MustCompile("ethernet-([0-9]+)/([0-9]+)")

// inferP4RTNodesNokia infers the P4RT node name from the port name for Nokia devices.
func inferP4RTNodesNokia(t testing.TB, dut *ondatra.DUTDevice) map[string]string {
	res := make(map[string]string)
	for _, p := range dut.Ports() {
		m := nokiaPortNameRE.FindStringSubmatch(p.Name())
		if len(m) != 3 {
			continue
		}

		fpc := m[1]
		port, err := strconv.Atoi(m[2])
		if err != nil {
			t.Fatalf("Error generating P4RT Node Name: %v", err)
		}
		asic := 0
		if port > 18 {
			asic = 1
		}
		res[p.ID()] = fmt.Sprintf("SwitchChip%s/%d", fpc, asic)
	}

	if _, ok := res["port1"]; !ok {
		res["port1"] = *args.P4RTNodeName1
	}
	if _, ok := res["port2"]; !ok {
		res["port2"] = *args.P4RTNodeName2
	}
	return res
}

// P4RTNodesByPort returns a map of <portID>:<P4RTNodeName> for the reserved ondatra
// ports using the component and the interface OC tree.
func P4RTNodesByPort(t testing.TB, dut *ondatra.DUTDevice) map[string]string {
	t.Helper()
	if *deviations.ExplicitP4RTNodeComponent {
		switch dut.Vendor() {
		case ondatra.NOKIA:
			return inferP4RTNodesNokia(t, dut)
		default:
			return explicitP4RTNodes()
		}
	}

	ports := make(map[string][]string) // <hardware-port>:[<portID>]
	for _, p := range dut.Ports() {
		hp := gnmi.Lookup(t, dut, gnmi.OC().Interface(p.Name()).HardwarePort().State())
		if v, ok := hp.Val(); ok {
			if _, ok = ports[v]; !ok {
				ports[v] = []string{p.ID()}
			} else {
				ports[v] = append(ports[v], p.ID())
			}
		}
	}
	nodes := make(map[string]string) // <hardware-port>:<p4rtComponentName>
	for hp := range ports {
		p4Node := gnmi.Lookup(t, dut, gnmi.OC().Component(hp).Parent().State())
		if v, ok := p4Node.Val(); ok {
			nodes[hp] = v
		}
	}
	res := make(map[string]string) // <portID>:<P4RTNodeName>
	for k, v := range nodes {
		cType := gnmi.Lookup(t, dut, gnmi.OC().Component(v).Type().State())
		ct, ok := cType.Val()
		if !ok {
			continue
		}
		if ct != oc.PlatformTypes_OPENCONFIG_HARDWARE_COMPONENT_INTEGRATED_CIRCUIT {
			continue
		}
		for _, p := range ports[k] {
			res[p] = v
		}
	}
	return res
}<|MERGE_RESOLUTION|>--- conflicted
+++ resolved
@@ -519,17 +519,8 @@
 	for _, cpu := range cpus {
 		t.Logf("Validate CPU: %s", cpu)
 		component := gnmi.OC().Component(cpu)
-<<<<<<< HEAD
 		if !gnmi.Lookup(t, dut, component.MfgName().State()).IsPresent() {
 			t.Errorf("component.MfgName().Lookup(t).IsPresent() for %q: got false, want true", cpu)
-=======
-		if !deviations.MissingCPUMfgName(dut) {
-			if !gnmi.Lookup(t, dut, component.MfgName().State()).IsPresent() {
-				t.Errorf("component.MfgName().Lookup(t).IsPresent() for %q: got false, want true", cpu)
-			} else {
-				t.Logf("CPU %s MfgName: %s", cpu, gnmi.Get(t, dut, component.MfgName().State()))
-			}
->>>>>>> 27ae3c3b
 		} else {
 			t.Logf("CPU %s MfgName: %s", cpu, gnmi.Get(t, dut, component.MfgName().State()))
 		}
