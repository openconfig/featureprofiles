// Copyright 2022 Google LLC
//
// Licensed under the Apache License, Version 2.0 (the "License");
// you may not use this file except in compliance with the License.
// You may obtain a copy of the License at
//
//      http://www.apache.org/licenses/LICENSE-2.0
//
// Unless required by applicable law or agreed to in writing, software
// distributed under the License is distributed on an "AS IS" BASIS,
// WITHOUT WARRANTIES OR CONDITIONS OF ANY KIND, either express or implied.
// See the License for the specific language governing permissions and
// limitations under the License.

package telemetry_basic_check_test

import (
	"fmt"
	"math"
	"regexp"
	"sort"
	"strconv"
	"strings"
	"testing"
	"time"

	"github.com/openconfig/featureprofiles/internal/args"
	"github.com/openconfig/featureprofiles/internal/components"
	"github.com/openconfig/featureprofiles/internal/deviations"
	"github.com/openconfig/featureprofiles/internal/fptest"
	"github.com/openconfig/ondatra"
	"github.com/openconfig/ondatra/gnmi"
	"github.com/openconfig/ondatra/gnmi/oc"
	"github.com/openconfig/ygnmi/ygnmi"
	"github.com/openconfig/ygot/ygot"
)

const (
	ethernetCsmacd  = oc.IETFInterfaces_InterfaceType_ethernetCsmacd
	adminStatusUp   = oc.Interface_AdminStatus_UP
	adminStatusDown = oc.Interface_AdminStatus_DOWN
	operStatusUp    = oc.Interface_OperStatus_UP
	operStatusDown  = oc.Interface_OperStatus_DOWN
	maxPortVal      = "FFFFFEFF" // Maximum Port Value : https://github.com/openconfig/public/blob/2049164a8bca4cc9f11ffb313ef25c0e87303a24/release/models/p4rt/openconfig-p4rt.yang#L63-L81
)

var (
	vendorQueueNo = map[ondatra.Vendor]int{
		ondatra.ARISTA:  16,
		ondatra.CISCO:   6,
		ondatra.JUNIPER: 6,
	}
)

const (
	chassisType     = oc.PlatformTypes_OPENCONFIG_HARDWARE_COMPONENT_CHASSIS
	supervisorType  = oc.PlatformTypes_OPENCONFIG_HARDWARE_COMPONENT_CONTROLLER_CARD
	linecardType    = oc.PlatformTypes_OPENCONFIG_HARDWARE_COMPONENT_LINECARD
	powerSupplyType = oc.PlatformTypes_OPENCONFIG_HARDWARE_COMPONENT_POWER_SUPPLY
	fabricType      = oc.PlatformTypes_OPENCONFIG_HARDWARE_COMPONENT_FABRIC
	switchChipType  = oc.PlatformTypes_OPENCONFIG_HARDWARE_COMPONENT_INTEGRATED_CIRCUIT
	cpuType         = oc.PlatformTypes_OPENCONFIG_HARDWARE_COMPONENT_CPU
)

var portSpeed = map[ondatra.Speed]oc.E_IfEthernet_ETHERNET_SPEED{
	ondatra.Speed10Gb:  oc.IfEthernet_ETHERNET_SPEED_SPEED_10GB,
	ondatra.Speed100Gb: oc.IfEthernet_ETHERNET_SPEED_SPEED_100GB,
	ondatra.Speed400Gb: oc.IfEthernet_ETHERNET_SPEED_SPEED_400GB,
}

func TestMain(m *testing.M) {
	fptest.RunTests(m)
}

// Topology:
//   ate:port1 <--> port1:dut:port2 <--> ate:port2
//
// Test notes:
//
//  - P4RT needs to be configired and enabled during the binding.
//      p4-runtime
//        no shutdown
//
//  Sample CLI command to get telemetry using gmic:
//   - gnmic -a ipaddr:10162 -u username -p password --skip-verify get \
//      --path /components/component --format flat
//   - gnmic tool info:
//     - https://github.com/karimra/gnmic/blob/main/README.md
//

func TestEthernetPortSpeed(t *testing.T) {
	dut := ondatra.DUT(t, "dut")
	dp := dut.Port(t, "port1")
	if *deviations.ExplicitPortSpeed {
		fptest.SetPortSpeed(t, dp)
	}
	want := portSpeed[dp.Speed()]
	got := gnmi.Get(t, dut, gnmi.OC().Interface(dp.Name()).Ethernet().PortSpeed().State())
	t.Logf("Got %s PortSpeed from telmetry: %v, expected: %v", dp.Name(), got, want)
	if got != want {
		t.Errorf("Get(DUT port1 PortSpeed): got %v, want %v", got, want)
	}
}

func TestEthernetMacAddress(t *testing.T) {
	dut := ondatra.DUT(t, "dut")
	dp := dut.Port(t, "port1")

	macRegexp := "^([0-9A-Fa-f]{2}[:-]){5}([0-9A-Fa-f]{2})$"
	r, err := regexp.Compile(macRegexp)
	if err != nil {
		t.Fatalf("Cannot compile regular expression: %v", err)
	}
	macAddress := gnmi.Get(t, dut, gnmi.OC().Interface(dp.Name()).Ethernet().MacAddress().State())
	t.Logf("Got %s MacAddress from telmetry: %v", dp.Name(), macAddress)
	if len(r.FindString(macAddress)) == 0 {
		t.Errorf("Get(DUT port1 MacAddress): got %v, want matching regexp %v", macAddress, macRegexp)
	}
}

func TestInterfaceAdminStatus(t *testing.T) {
	dut := ondatra.DUT(t, "dut")
	dp := dut.Port(t, "port1")
	if *deviations.ExplicitPortSpeed {
		fptest.SetPortSpeed(t, dp)
	}
	adminStatus := gnmi.Get(t, dut, gnmi.OC().Interface(dp.Name()).AdminStatus().State())
	t.Logf("Got %s AdminStatus from telmetry: %v", dp.Name(), adminStatus)
	if adminStatus != adminStatusUp {
		t.Errorf("Get(DUT port1 OperStatus): got %v, want %v", adminStatus, adminStatusUp)
	}
}

func TestInterfaceOperStatus(t *testing.T) {
	dut := ondatra.DUT(t, "dut")
	dp := dut.Port(t, "port1")
	if *deviations.ExplicitPortSpeed {
		fptest.SetPortSpeed(t, dp)
	}
	operStatus := gnmi.Get(t, dut, gnmi.OC().Interface(dp.Name()).OperStatus().State())
	t.Logf("Got %s OperStatus from telmetry: %v", dp.Name(), operStatus)
	if operStatus != operStatusUp {
		t.Errorf("Get(DUT port1 OperStatus): got %v, want %v", operStatus, operStatusUp)
	}
}

func TestInterfacePhysicalChannel(t *testing.T) {
	if *deviations.MissingInterfacePhysicalChannel {
		t.Skip("Test is skipped due to MissingInterfacePhysicalChannel deviation")
	}
	dut := ondatra.DUT(t, "dut")
	dp := dut.Port(t, "port1")

	phyChannel := gnmi.Get(t, dut, gnmi.OC().Interface(dp.Name()).PhysicalChannel().State())
	t.Logf("Got %q PhysicalChannel from telmetry: %v", dp.Name(), phyChannel)
	if len(phyChannel) == 0 {
		t.Errorf("Get(DUT port1 PhysicalChannel): got empty %v, want non-empty list", phyChannel)
	}
}

func TestInterfaceStatusChange(t *testing.T) {
	dut := ondatra.DUT(t, "dut")
	dp := dut.Port(t, "port2")
	d := &oc.Root{}
	i := d.GetOrCreateInterface(dp.Name())

	cases := []struct {
		desc                string
		IntfStatus          bool
		expectedAdminStatus oc.E_Interface_AdminStatus
		expectedOperStatus  oc.E_Interface_OperStatus
	}{{
		desc:                "Disable the interface",
		IntfStatus:          false,
		expectedAdminStatus: adminStatusDown,
		expectedOperStatus:  operStatusDown,
	}, {
		desc:                "Re-enable the interface",
		IntfStatus:          true,
		expectedAdminStatus: adminStatusUp,
		expectedOperStatus:  operStatusUp,
	}}
	for _, tc := range cases {
		t.Log(tc.desc)
		intUpdateTime := 2 * time.Minute
		t.Run(tc.desc, func(t *testing.T) {
			i.Enabled = ygot.Bool(tc.IntfStatus)
			i.Type = ethernetCsmacd
			gnmi.Replace(t, dut, gnmi.OC().Interface(dp.Name()).Config(), i)
			if *deviations.ExplicitPortSpeed {
				fptest.SetPortSpeed(t, dp)
			}
			gnmi.Await(t, dut, gnmi.OC().Interface(dp.Name()).OperStatus().State(), intUpdateTime, tc.expectedOperStatus)
			gnmi.Await(t, dut, gnmi.OC().Interface(dp.Name()).AdminStatus().State(), intUpdateTime, tc.expectedAdminStatus)
			operStatus := gnmi.Get(t, dut, gnmi.OC().Interface(dp.Name()).OperStatus().State())
			if want := tc.expectedOperStatus; operStatus != want {
				t.Errorf("Get(DUT port1 oper status): got %v, want %v", operStatus, want)
			}
			adminStatus := gnmi.Get(t, dut, gnmi.OC().Interface(dp.Name()).AdminStatus().State())
			if want := tc.expectedAdminStatus; adminStatus != want {
				t.Errorf("Get(DUT port1 admin status): got %v, want %v", adminStatus, want)
			}
		})
	}
}

func TestHardwarePort(t *testing.T) {
	if *deviations.MissingInterfaceHardwarePort {
		t.Skip("Test is skipped due to MissingInterfaceHardwarePort deviation")
	}
	dut := ondatra.DUT(t, "dut")
	dp := dut.Port(t, "port1")

<<<<<<< HEAD
	// Verify that HardwarePort leaf is present
	got := gnmi.Lookup(t, dut, gnmi.OC().Interface(dp.Name()).HardwarePort().State())
	val, present := got.Val()
	if !present {
		t.Errorf("DUT port1 %s HardwarePort leaf not found", dp.Name())
=======
	want := ""
	switch dut.Vendor() {
	case ondatra.NOKIA:
		in := dp.Name()
		// e.g. Ethernet-3/35-Port
		want = strings.Replace(in, "ethernet", "Ethernet", 1) + "-Port"
	default:
		// Derive hardware port from interface name by removing the port number.
		// For example, Ethernet3/35/1 hardware port is Ethernet3/35.
		i := strings.LastIndex(dp.Name(), "/")
		want = dp.Name()[:i]
	}
	got := gnmi.Get(t, dut, gnmi.OC().Interface(dp.Name()).HardwarePort().State())
	t.Logf("Got %s HardwarePort from telmetry: %v, expected: %v", dp.Name(), got, want)
	if got != want {
		t.Errorf("Get(DUT port1 HardwarePort): got %v, want %v", got, want)
>>>>>>> 05e26b86
	}
	t.Logf("Got DUT port1 %s HardwarePort from telmetry as: %v", dp.Name(), val)
}

func TestInterfaceCounters(t *testing.T) {
	dut := ondatra.DUT(t, "dut")
	dp := dut.Port(t, "port2")
	counters := gnmi.OC().Interface(dp.Name()).Counters()
	intCounterPath := "/interfaces/interface/state/counters/"

	cases := []struct {
		desc    string
		path    string
		counter *ygnmi.Value[uint64]
	}{{
		desc:    "InUnicastPkts",
		path:    intCounterPath + "in-unicast-pkts",
		counter: gnmi.Lookup(t, dut, counters.InUnicastPkts().State()),
	}, {
		desc:    "InOctets",
		path:    intCounterPath + "in-octets",
		counter: gnmi.Lookup(t, dut, counters.InOctets().State()),
	}, {
		desc:    "InMulticastPkts",
		path:    intCounterPath + "in-multicast-pkts",
		counter: gnmi.Lookup(t, dut, counters.InMulticastPkts().State()),
	}, {
		desc:    "InBroadcastPkts",
		path:    intCounterPath + "in-broadcast-pkts",
		counter: gnmi.Lookup(t, dut, counters.InBroadcastPkts().State()),
	}, {
		desc:    "InDiscards",
		path:    intCounterPath + "in-discards",
		counter: gnmi.Lookup(t, dut, counters.InDiscards().State()),
	}, {
		desc:    "InErrors",
		path:    intCounterPath + "in-errors",
		counter: gnmi.Lookup(t, dut, counters.InErrors().State()),
	}, {
		desc:    "InFcsErrors",
		path:    intCounterPath + "in-fcs-errors",
		counter: gnmi.Lookup(t, dut, counters.InFcsErrors().State()),
	}, {
		desc:    "OutUnicastPkts",
		path:    intCounterPath + "out-unicast-pkts",
		counter: gnmi.Lookup(t, dut, counters.OutUnicastPkts().State()),
	}, {
		desc:    "OutOctets",
		path:    intCounterPath + "out-octets",
		counter: gnmi.Lookup(t, dut, counters.OutOctets().State()),
	}, {
		desc:    "OutMulticastPkts",
		path:    intCounterPath + "out-broadcast-pkts",
		counter: gnmi.Lookup(t, dut, counters.OutMulticastPkts().State()),
	}, {
		desc:    "OutBroadcastPkts",
		path:    intCounterPath + "out-multicast-pkts",
		counter: gnmi.Lookup(t, dut, counters.OutBroadcastPkts().State()),
	}, {
		desc:    "OutDiscards",
		path:    intCounterPath + "out-discards",
		counter: gnmi.Lookup(t, dut, counters.OutDiscards().State()),
	}, {
		desc:    "OutErrors",
		path:    intCounterPath + "out-errors",
		counter: gnmi.Lookup(t, dut, counters.OutErrors().State()),
	}}

	for _, tc := range cases {
		t.Run(tc.desc, func(t *testing.T) {
			val, present := tc.counter.Val()
			if !present {
				t.Errorf("Get IsPresent status for path %q: got false, want true", tc.path)
			}
			t.Logf("Got path/value: %s:%d", tc.path, val)
		})
	}
}

func TestQoSCounters(t *testing.T) {
	if !*args.QoSBaseConfigPresent {
		t.Skipf("Test is skipped, since the related base config for QoS is not loaded.")
	}
	dut := ondatra.DUT(t, "dut")
	dp := dut.Port(t, "port2")
	queues := gnmi.OC().Qos().Interface(dp.Name()).Output().QueueAny()
	qosQueuePath := "/qos/interfaces/interface/output/queues/queue/state/"

	cases := []struct {
		desc     string
		path     string
		counters []*ygnmi.Value[uint64]
	}{{
		desc:     "TransmitPkts",
		path:     qosQueuePath + "transmit-pkts",
		counters: gnmi.LookupAll(t, dut, queues.TransmitPkts().State()),
	}, {
		desc:     "TransmitOctets",
		path:     qosQueuePath + "transmit-octets",
		counters: gnmi.LookupAll(t, dut, queues.TransmitOctets().State()),
	}, {
		desc:     "DroppedPkts",
		path:     qosQueuePath + "dropped-pkts",
		counters: gnmi.LookupAll(t, dut, queues.DroppedPkts().State()),
	}, {
		desc:     "DroppedOctets",
		path:     qosQueuePath + "dropped-octets",
		counters: gnmi.LookupAll(t, dut, queues.DroppedOctets().State()),
	}}

	for _, tc := range cases {
		t.Run(tc.desc, func(t *testing.T) {

			if len(tc.counters) != vendorQueueNo[dut.Vendor()] {
				t.Errorf("Get QoS queue# for %q: got %d, want %d", dut.Vendor(), len(tc.counters), vendorQueueNo[dut.Vendor()])
			}
			for i, counter := range tc.counters {
				val, present := counter.Val()
				if !present {
					t.Errorf("counter.IsPresent() for queue %d): got false, want true", i)
				}
				t.Logf("Got queue %d path/value: %s:%d", i, tc.path, val)
			}
		})
	}
}

func findComponentsListByType(t *testing.T, dut *ondatra.DUTDevice) map[string][]string {
	t.Helper()
	componentType := map[string]oc.E_PlatformTypes_OPENCONFIG_HARDWARE_COMPONENT{
		"Fabric":      fabricType,
		"Linecard":    linecardType,
		"PowerSupply": powerSupplyType,
		"Supervisor":  supervisorType,
		"SwitchChip":  switchChipType,
	}
	components := gnmi.GetAll(t, dut, gnmi.OC().ComponentAny().State())
	s := make(map[string][]string)
	for comp := range componentType {
		for _, c := range components {
			if c.GetType() == nil {
				t.Logf("Component %s type is missing from telemetry", c.GetName())
				continue
			}
			t.Logf("Component %s has type: %v", c.GetName(), c.GetType())
			if v := c.GetType(); v == componentType[comp] {
				s[comp] = append(s[comp], c.GetName())
			}
		}
	}
	return s
}

func TestComponentParent(t *testing.T) {
	dut := ondatra.DUT(t, "dut")
	componentParent := map[string]oc.E_PlatformTypes_OPENCONFIG_HARDWARE_COMPONENT{
		"Fabric":      chassisType,
		"Linecard":    chassisType,
		"PowerSupply": chassisType,
		"Supervisor":  chassisType,
		"SwitchChip":  linecardType,
	}
	compList := findComponentsListByType(t, dut)
	cases := []struct {
		desc          string
		componentType oc.E_PlatformTypes_OPENCONFIG_HARDWARE_COMPONENT
		parent        oc.E_PlatformTypes_OPENCONFIG_HARDWARE_COMPONENT
	}{{
		desc:          "Fabric",
		componentType: fabricType,
		parent:        componentParent["Fabric"],
	}, {
		desc:          "Linecard",
		componentType: linecardType,
		parent:        componentParent["Linecard"],
	}, {
		desc:          "PowerSupply",
		componentType: powerSupplyType,
		parent:        componentParent["PowerSupply"],
	}, {
		desc:          "Supervisor",
		componentType: supervisorType,
		parent:        componentParent["Supervisor"],
	}, {
		desc:          "SwitchChip",
		componentType: switchChipType,
		parent:        componentParent["SwitchChip"],
	}}

	for _, tc := range cases {
		t.Run(tc.desc, func(t *testing.T) {
			t.Logf("Found component list for type %v : %v", tc.componentType, compList[tc.desc])
			if len(compList[tc.desc]) == 0 {
				t.Fatalf("Get component list for %q: got 0, want > 0", dut.Model())
			}
			// Validate parent component.
			for _, comp := range compList[tc.desc] {
				t.Logf("Validate component %s", comp)
				visited := make(map[string]bool)
				for curr := comp; ; {
					if visited[curr] {
						t.Errorf("Component %s already visited; loop detected in the hierarchy.", curr)
						break
					}
					visited[curr] = true
					parent := gnmi.Lookup(t, dut, gnmi.OC().Component(curr).Parent().State())
					val, present := parent.Val()
					if !present {
						t.Errorf("Chassis component NOT found in the hierarchy tree of component %s", comp)
						break
					}
					got := gnmi.Get(t, dut, gnmi.OC().Component(val).Type().State())
					if got == chassisType {
						t.Logf("Found chassis component in the hierarchy tree of component %s", comp)
						break
					}
					// Not reached chassis yet; go one level up.
					curr = gnmi.Get(t, dut, gnmi.OC().Component(val).Name().State())
				}
			}
		})
	}
}

func TestSoftwareVersion(t *testing.T) {
	dut := ondatra.DUT(t, "dut")

	cards := components.FindComponentsByType(t, dut, cpuType)
	t.Logf("Found card list: %v", cards)
	if len(cards) == 0 {
		t.Fatalf("Get Card list for %q: got 0, want > 0", dut.Model())
	}

	// Validate Supervisor components include software version.
	swVersionFound := false
	for _, card := range cards {
		t.Logf("Validate card %s", card)
		softwareVersion := ""
		// Only a subset of cards are expected to report Software Version.
		swVersion := gnmi.Lookup(t, dut, gnmi.OC().Component(card).SoftwareVersion().State())
		if val, present := swVersion.Val(); present {
			softwareVersion = val
			t.Logf("Hardware card %s SoftwareVersion: %s", card, softwareVersion)
			swVersionFound = true
			if softwareVersion == "" {
				t.Errorf("swVersion.Val(t) for %q: got empty string, want non-empty string", card)
			}
		} else {
			t.Logf("swVersion.Val(t) for %q: got no value.", card)
		}
	}
	if !swVersionFound {
		t.Errorf("Failed to find software version from %v", cards)
	}

	// Get /components/component/state/software-version directly.
	swVersions := gnmi.LookupAll(t, dut, gnmi.OC().ComponentAny().SoftwareVersion().State())
	if len(swVersions) == 0 {
		t.Errorf("SoftwareVersion().Lookup(t) for %q: got none, want non-empty string", dut.Name())
	}
	for i, ver := range swVersions {
		val, present := ver.Val()
		if !present {
			t.Errorf("Telemetry path not present %d: %v:", i, ver.Path.String())
		}
		t.Logf("Telemetry path/value %d: %v=>%v:", i, ver.Path.String(), val)
	}
}

func TestCPU(t *testing.T) {
	dut := ondatra.DUT(t, "dut")

	cpus := components.FindComponentsByType(t, dut, cpuType)
	t.Logf("Found CPU list: %v", cpus)
	if len(cpus) == 0 {
		t.Fatalf("Get CPU list for %q: got 0, want > 0", dut.Model())
	}

	for _, cpu := range cpus {
		t.Logf("Validate CPU: %s", cpu)
		component := gnmi.OC().Component(cpu)
		if !*deviations.MissingCPUMfgName {
			if !gnmi.Lookup(t, dut, component.MfgName().State()).IsPresent() {
				t.Errorf("component.MfgName().Lookup(t).IsPresent() for %q: got false, want true", cpu)
			} else {
				t.Logf("CPU %s MfgName: %s", cpu, gnmi.Get(t, dut, component.MfgName().State()))
			}
		} else {
			t.Logf("Check MfgName for CPU %s is skipped due to MissingCPUMfgName deviation", cpu)
		}
		if !gnmi.Lookup(t, dut, component.Description().State()).IsPresent() {
			t.Errorf("component.Description().Lookup(t).IsPresent() for %q: got false, want true", cpu)
		} else {
			t.Logf("CPU %s Description: %s", cpu, gnmi.Get(t, dut, component.Description().State()))
		}
	}
}

func TestSupervisorLastRebootInfo(t *testing.T) {
	dut := ondatra.DUT(t, "dut")

	cards := components.FindComponentsByType(t, dut, supervisorType)
	t.Logf("Found card list: %v", cards)
	if len(cards) == 0 {
		t.Fatalf("Get Card list for %q: got 0, want > 0", dut.Model())
	}

	rebootTimeFound := false
	rebootReasonFound := false
	for _, card := range cards {
		t.Logf("Validate card %s", card)
		rebootTime := gnmi.OC().Component(card).LastRebootTime()
		if gnmi.Lookup(t, dut, rebootTime.State()).IsPresent() {
			t.Logf("Hardware card %s reboot time: %v", card, gnmi.Get(t, dut, rebootTime.State()))
			rebootTimeFound = true
		}

		rebootReason := gnmi.OC().Component(card).LastRebootReason()
		if gnmi.Lookup(t, dut, rebootReason.State()).IsPresent() {
			t.Logf("Hardware card %s reboot reason: %v", card, gnmi.Get(t, dut, rebootReason.State()))
			rebootReasonFound = true
		}
	}

	if !rebootTimeFound {
		t.Errorf("rebootTime.Lookup(t).IsPresent(): got %v, want %v", rebootTimeFound, !rebootTimeFound)
	}
	if !rebootReasonFound {
		t.Errorf("rebootReason.Lookup(t).IsPresent(): got %v, want %v", rebootReasonFound, !rebootReasonFound)
	}
}

func TestAFT(t *testing.T) {
	// TODO: Remove t.Skipf() after the issue is fixed.
	t.Skipf("Test is skipped due to the failure")

	dut := ondatra.DUT(t, "dut")
	afts := gnmi.LookupAll(t, dut, gnmi.OC().NetworkInstanceAny().Afts().State())

	if len(afts) == 0 {
		t.Errorf("Afts().Lookup(t) for %q: got 0, want > 0", dut.Name())
	}
	for i, aft := range afts {
		val, present := aft.Val()
		if !present {
			t.Errorf("aft.IsPresent() for %q: got false, want true", dut.Name())
		}
		t.Logf("Telemetry path/value %d: %v=>%v:", i, aft.Path.String(), val)
	}
}

func TestLacpMember(t *testing.T) {
	if !*args.LACPBaseConfigPresent {
		t.Skipf("Test is skipped, since the related base config for LACP is not present")
	}
	dut := ondatra.DUT(t, "dut")
	lacpIntfs := gnmi.GetAll(t, dut, gnmi.OC().Lacp().InterfaceAny().Name().State())
	if len(lacpIntfs) == 0 {
		t.Errorf("Lacp().InterfaceAny().Name().Get(t) for %q: got 0, want > 0", dut.Name())
	}
	t.Logf("Found %d LACP interfaces: %v", len(lacpIntfs)+1, lacpIntfs)

	for i, intf := range lacpIntfs {
		t.Logf("Telemetry LACP interface %d: %s:", i, intf)
		members := gnmi.LookupAll(t, dut, gnmi.OC().Lacp().Interface(intf).MemberAny().State())
		if len(members) == 0 {
			t.Errorf("MemberAny().Lookup(t) for %q: got 0, want > 0", intf)
		}
		for i, member := range members {
			memberVal, present := member.Val()
			if !present {
				t.Errorf("member.IsPresent() for %q: got false, want true", intf)
			}
			t.Logf("Telemetry path/value %d: %v=>%v:", i, member.Path.String(), memberVal)

			// Check LACP packet counters.
			counters := memberVal.GetCounters()

			lacpInPkts := counters.GetLacpInPkts()
			if lacpInPkts == 0 {
				t.Errorf("counters.GetLacpInPkts() for %q: got 0, want >0", memberVal.GetInterface())
			}
			t.Logf("counters.GetLacpInPkts() for %q: %d", memberVal.GetInterface(), lacpInPkts)

			lacpOutPkts := counters.GetLacpOutPkts()
			if lacpOutPkts == 0 {
				t.Errorf("counters.GetLacpOutPkts() for %q: got 0, want >0", memberVal.GetInterface())
			}
			t.Logf("counters.GetLacpOutPkts() for %q: %d", memberVal.GetInterface(), lacpOutPkts)

			// Check LACP interface status.
			if !memberVal.GetAggregatable() {
				t.Errorf("memberVal.GetAggregatable() for %q: got false, want true", memberVal.GetInterface())
			}
			t.Logf("memberVal.GetAggregatable() for %q: %v", memberVal.GetInterface(), memberVal.GetAggregatable())

			if !memberVal.GetCollecting() {
				t.Errorf("memberVal.GetCollecting() for %q: got false, want true", memberVal.GetInterface())
			}
			t.Logf("memberVal.GetCollecting() for %q: %v", memberVal.GetInterface(), memberVal.GetAggregatable())

			if !memberVal.GetDistributing() {
				t.Errorf("memberVal.GetDistributing() for %q: got false, want true", memberVal.GetInterface())
			}
			t.Logf("memberVal.GetDistributing() for %q: %v", memberVal.GetInterface(), memberVal.GetAggregatable())

			// Check LCP partner info.
			if memberVal.GetPartnerId() == "" {
				t.Errorf("memberVal.GetPartnerId() for %q: got empty string, want non-empty string", memberVal.GetInterface())
			}
			t.Logf("memberVal.GetPartnerId() for %q: %s", memberVal.GetInterface(), memberVal.GetPartnerId())

			if memberVal.GetPartnerKey() == 0 {
				t.Errorf("memberVal.GetPartnerKey() for %q: got 0, want > 0", memberVal.GetInterface())
			}
			t.Logf("memberVal.GetPartnerKey() for %q: %d", memberVal.GetInterface(), memberVal.GetPartnerKey())

			if memberVal.GetPartnerPortNum() == 0 {
				t.Errorf("memberVal.GetPartnerPortNum() for %q: got 0, want > 0", memberVal.GetInterface())
			}
			t.Logf("memberVal.GetPartnerPortNum() for %q: %d", memberVal.GetInterface(), memberVal.GetPartnerPortNum())
		}
	}
}

func TestP4rtInterfaceID(t *testing.T) {
	dut := ondatra.DUT(t, "dut")
	dp := dut.Port(t, "port1")
	d := &oc.Root{}
	i := d.GetOrCreateInterface(dp.Name())

	maxPortValDec, err := strconv.ParseUint(maxPortVal, 16, 32)
	if err != nil {
		t.Fatalf("Error while converting portID value: %v", err)
	}

	cases := []struct {
		desc   string
		portID uint32
	}{{
		desc:   "MinPortID",
		portID: 1,
	}, {
		desc:   "AvePortID",
		portID: uint32(maxPortValDec) / 2,
	}, {
		desc:   "MaxPortID",
		portID: uint32(maxPortValDec),
	}}

	for _, tc := range cases {
		t.Run(tc.desc, func(t *testing.T) {
			i.Id = ygot.Uint32(tc.portID)
			i.Type = oc.IETFInterfaces_InterfaceType_ethernetCsmacd
			gnmi.Replace(t, dut, gnmi.OC().Interface(dp.Name()).Config(), i)
			if *deviations.ExplicitPortSpeed {
				fptest.SetPortSpeed(t, dp)
			}
			// Check path /interfaces/interface/state/id.
			intfID := gnmi.Lookup(t, dut, gnmi.OC().Interface(dp.Name()).Id().State())
			intfVal, present := intfID.Val()
			if !present {
				t.Fatalf("intfID.IsPresent() for %q: got false, want true", dp.Name())
			}
			t.Logf("Telemetry path/value: %v=>%v:", intfID.Path.String(), intfVal)
			if intfVal != tc.portID {
				t.Fatalf("intfID.Val(t) for %q: got %d, want %d", dp.Name(), intfVal, tc.portID)
			}
		})
	}
}

func TestP4rtNodeID(t *testing.T) {
	// TODO: add p4rtNodeName to Ondatra's netutil
	dut := ondatra.DUT(t, "dut")
	d := &oc.Root{}
	nodes := P4RTNodesByPort(t, dut)
	ic := d.GetOrCreateComponent(nodes["port1"]).GetOrCreateIntegratedCircuit()

	cases := []struct {
		desc   string
		nodeID uint64
	}{{
		desc:   "MinNodeID",
		nodeID: 1,
	}, {
		desc:   "AveNodeID",
		nodeID: math.MaxUint64 / 2,
	}, {
		desc:   "MaxNodeID",
		nodeID: math.MaxUint64,
	}}

	for _, tc := range cases {
		t.Run(tc.desc, func(t *testing.T) {
			ic.NodeId = ygot.Uint64(tc.nodeID)

			if _, ok := nodes["port1"]; !ok {
				t.Fatalf("Couldn't find P4RT Node for port: %s", "port1")
			}
			t.Logf("Configuring P4RT Node: %s", nodes["port1"])
			gnmi.Replace(t, dut, gnmi.OC().Component(nodes["port1"]).IntegratedCircuit().Config(), ic)
			// Check path /components/component/integrated-circuit/state/node-id.
			nodeID := gnmi.Lookup(t, dut, gnmi.OC().Component(nodes["port1"]).IntegratedCircuit().NodeId().State())
			nodeIDVal, present := nodeID.Val()
			if !present {
				t.Fatalf("nodeID.IsPresent() for %q: got false, want true", nodes["port1"])
			}
			t.Logf("Telemetry path/value: %v=>%v:", nodeID.Path.String(), nodeIDVal)
			if nodeIDVal != tc.nodeID {
				t.Fatalf("nodeID.Val(t) for %q: got %d, want %d", nodes["port1"], nodeIDVal, tc.nodeID)
			}
		})
	}
}

func TestIntfCounterUpdate(t *testing.T) {
	dut := ondatra.DUT(t, "dut")
	dp1 := dut.Port(t, "port1")
	dp2 := dut.Port(t, "port2")

	// Configure DUT interfaces.
	ConfigureDUTIntf(t, dut)

	// Configure ATE interfaces.
	ate := ondatra.ATE(t, "ate")
	ap1 := ate.Port(t, "port1")
	ap2 := ate.Port(t, "port2")
	top := ate.Topology().New()
	intf1 := top.AddInterface("intf1").WithPort(ap1)
	intf1.IPv4().
		WithAddress("198.51.100.1/31").
		WithDefaultGateway("198.51.100.0")
	intf2 := top.AddInterface("intf2").WithPort(ap2)
	intf2.IPv4().
		WithAddress("198.51.100.3/31").
		WithDefaultGateway("198.51.100.2")
	top.Push(t).StartProtocols(t)

	ethHeader := ondatra.NewEthernetHeader()
	ipv4Header := ondatra.NewIPv4Header()
	flow := ate.Traffic().NewFlow("streamtelemetry_test_flow").
		WithSrcEndpoints(intf1).
		WithDstEndpoints(intf2).
		WithHeaders(ethHeader, ipv4Header).
		WithFrameRatePct(15)

	t.Log("Running traffic on DUT interfaces: ", dp1, dp2)
	dutInPktsBeforeTraffic := gnmi.Get(t, dut, gnmi.OC().Interface(dp1.Name()).Counters().InUnicastPkts().State())
	dutOutPktsBeforeTraffic := gnmi.Get(t, dut, gnmi.OC().Interface(dp2.Name()).Counters().OutUnicastPkts().State())
	if *deviations.InterfaceCountersFromContainer {
		dutInPktsBeforeTraffic = *gnmi.Get(t, dut, gnmi.OC().Interface(dp1.Name()).Counters().State()).InUnicastPkts
		dutOutPktsBeforeTraffic = *gnmi.Get(t, dut, gnmi.OC().Interface(dp2.Name()).Counters().State()).OutUnicastPkts
	}
	t.Log("inPkts and outPkts counters before traffic: ", dutInPktsBeforeTraffic, dutOutPktsBeforeTraffic)

	ate.Traffic().Start(t, flow)
	time.Sleep(10 * time.Second)
	ate.Traffic().Stop(t)

	ds1 := gnmi.Get(t, dut, gnmi.OC().Interface(dp1.Name()).OperStatus().State())
	if want := oc.Interface_OperStatus_UP; ds1 != want {
		t.Errorf("Get(DUT port1 status): got %v, want %v", ds1, want)
	}
	as1 := gnmi.Get(t, ate, gnmi.OC().Interface(ap1.Name()).OperStatus().State())
	if want := oc.Interface_OperStatus_UP; as1 != want {
		t.Errorf("Get(ATE port1 status): got %v, want %v", as1, want)
	}
	ds2 := gnmi.Get(t, dut, gnmi.OC().Interface(dp2.Name()).OperStatus().State())
	if want := oc.Interface_OperStatus_UP; ds2 != want {
		t.Errorf("Get(DUT port2 status): got %v, want %v", ds2, want)
	}
	as2 := gnmi.Get(t, ate, gnmi.OC().Interface(ap2.Name()).OperStatus().State())
	if want := oc.Interface_OperStatus_UP; as2 != want {
		t.Errorf("Get(ATE port2 status): got %v, want %v", as2, want)
	}
	ateInPkts := gnmi.Get(t, ate, gnmi.OC().Flow(flow.Name()).Counters().InPkts().State())
	ateOutPkts := gnmi.Get(t, ate, gnmi.OC().Flow(flow.Name()).Counters().OutPkts().State())

	if ateOutPkts == 0 {
		t.Errorf("Get(out packets for flow %q: got %v, want nonzero", flow.Name(), ateOutPkts)
	}
	lossPct := gnmi.Get(t, ate, gnmi.OC().Flow(flow.Name()).LossPct().State())
	if lossPct >= 0.1 {
		t.Errorf("Get(traffic loss for flow %q: got %v, want < 0.1", flow.Name(), lossPct)
	}
	dutInPktsAfterTraffic := gnmi.Get(t, dut, gnmi.OC().Interface(dp1.Name()).Counters().InUnicastPkts().State())
	dutOutPktsAfterTraffic := gnmi.Get(t, dut, gnmi.OC().Interface(dp2.Name()).Counters().OutUnicastPkts().State())
	if *deviations.InterfaceCountersFromContainer {
		dutInPktsAfterTraffic = *gnmi.Get(t, dut, gnmi.OC().Interface(dp1.Name()).Counters().State()).InUnicastPkts
		dutOutPktsAfterTraffic = *gnmi.Get(t, dut, gnmi.OC().Interface(dp2.Name()).Counters().State()).OutUnicastPkts
	}
	t.Log("inPkts and outPkts counters after traffic: ", dutInPktsAfterTraffic, dutOutPktsAfterTraffic)

	if dutInPktsAfterTraffic-dutInPktsBeforeTraffic < ateInPkts {
		t.Errorf("Get less inPkts from telemetry: got %v, want >= %v", dutInPktsAfterTraffic-dutInPktsBeforeTraffic, ateOutPkts)
	}
	if dutOutPktsAfterTraffic-dutOutPktsBeforeTraffic < ateOutPkts {
		t.Errorf("Get less outPkts from telemetry: got %v, want >= %v", dutOutPktsAfterTraffic-dutOutPktsBeforeTraffic, ateOutPkts)
	}
}

func ConfigureDUTIntf(t *testing.T, dut *ondatra.DUTDevice) {
	t.Helper()
	dp1 := dut.Port(t, "port1")
	dp2 := dut.Port(t, "port2")

	dutIntfs := []struct {
		desc      string
		intfName  string
		ipAddr    string
		prefixLen uint8
	}{{
		desc:      "Input interface port1",
		intfName:  dp1.Name(),
		ipAddr:    "198.51.100.0",
		prefixLen: 31,
	}, {
		desc:      "Output interface port2",
		intfName:  dp2.Name(),
		ipAddr:    "198.51.100.2",
		prefixLen: 31,
	}}

	// Configure the interfaces.
	for _, intf := range dutIntfs {
		t.Logf("Configure DUT interface %s with attributes %v", intf.intfName, intf)
		i := &oc.Interface{
			Name:        ygot.String(intf.intfName),
			Description: ygot.String(intf.desc),
			Type:        oc.IETFInterfaces_InterfaceType_ethernetCsmacd,
			Enabled:     ygot.Bool(true),
		}
		i.GetOrCreateEthernet()
		s := i.GetOrCreateSubinterface(0).GetOrCreateIpv4()
		if *deviations.InterfaceEnabled && !*deviations.IPv4MissingEnabled {
			s.Enabled = ygot.Bool(true)
		}
		a := s.GetOrCreateAddress(intf.ipAddr)
		a.PrefixLength = ygot.Uint8(intf.prefixLen)
		gnmi.Replace(t, dut, gnmi.OC().Interface(intf.intfName).Config(), i)
	}
	if *deviations.ExplicitPortSpeed {
		fptest.SetPortSpeed(t, dp1)
		fptest.SetPortSpeed(t, dp2)
	}
	if *deviations.ExplicitInterfaceInDefaultVRF {
		fptest.AssignToNetworkInstance(t, dut, dp1.Name(), *deviations.DefaultNetworkInstance, 0)
		fptest.AssignToNetworkInstance(t, dut, dp2.Name(), *deviations.DefaultNetworkInstance, 0)
	}
}

func explicitP4RTNodes() map[string]string {
	return map[string]string{
		"port1": *args.P4RTNodeName1,
		"port2": *args.P4RTNodeName2,
	}
}

var nokiaPortNameRE = regexp.MustCompile("ethernet-([0-9]+)/([0-9]+)")

// inferP4RTNodesNokia infers the P4RT node name from the port name for Nokia devices.
func inferP4RTNodesNokia(t testing.TB, dut *ondatra.DUTDevice) map[string]string {
	res := make(map[string]string)
	for _, p := range dut.Ports() {
		m := nokiaPortNameRE.FindStringSubmatch(p.Name())
		if len(m) != 3 {
			continue
		}

		fpc := m[1]
		port, err := strconv.Atoi(m[2])
		if err != nil {
			t.Fatalf("Error generating P4RT Node Name: %v", err)
		}
		asic := 0
		if port > 18 {
			asic = 1
		}
		res[p.ID()] = fmt.Sprintf("SwitchChip%s/%d", fpc, asic)
	}

	if _, ok := res["port1"]; !ok {
		res["port1"] = *args.P4RTNodeName1
	}
	if _, ok := res["port2"]; !ok {
		res["port2"] = *args.P4RTNodeName2
	}
	return res
}

// inferP4RTNodesCisco infers the P4RT node name from the port name and device model
// for Cisco devices.
func inferP4RTNodesCisco(t testing.TB, dut *ondatra.DUTDevice) map[string]string {
	t.Helper()
	npus := []int{0, 1, 2}
	pranges := []int{11, 23, 35}
	res := make(map[string]string)
	isModular := dut.Model() == "" || strings.HasPrefix(dut.Model(), "CISCO-88")
	for _, p := range dut.Ports() {
		if isModular {
			parts := strings.Split(p.Name(), "/")
			pnum, err := strconv.Atoi(parts[3])
			if err != nil {
				t.Fatalf("Error parsing port name: %v", err)
			}
			npu := npus[sort.SearchInts(pranges, pnum)]
			res[p.ID()] = fmt.Sprintf("0/%s/CPU0-NPU%d", parts[1], npu)
		} else {
			res[p.ID()] = "0/RP0/CPU0-NPU0"
		}
	}
	return res
}

// P4RTNodesByPort returns a map of <portID>:<P4RTNodeName> for the reserved ondatra
// ports using the component and the interface OC tree.
func P4RTNodesByPort(t testing.TB, dut *ondatra.DUTDevice) map[string]string {
	t.Helper()
	if *deviations.ExplicitP4RTNodeComponent {
		switch dut.Vendor() {
		case ondatra.CISCO:
			return inferP4RTNodesCisco(t, dut)
		case ondatra.NOKIA:
			return inferP4RTNodesNokia(t, dut)
		default:
			return explicitP4RTNodes()
		}
	}

	ports := make(map[string]string) // <hardware-port>:<portID>
	for _, p := range dut.Ports() {
		hp := gnmi.Lookup(t, dut, gnmi.OC().Interface(p.Name()).HardwarePort().State())
		if v, ok := hp.Val(); ok {
			ports[v] = p.ID()
		}
	}
	nodes := make(map[string]string) // <hardware-port>:<p4rtComponentName>
	for hp := range ports {
		p4Node := gnmi.Lookup(t, dut, gnmi.OC().Component(hp).Parent().State())
		if v, ok := p4Node.Val(); ok {
			nodes[hp] = v
		}
	}
	res := make(map[string]string) // <portID>:<P4RTNodeName>
	for k, v := range nodes {
		cType := gnmi.Lookup(t, dut, gnmi.OC().Component(v).Type().State())
		ct, ok := cType.Val()
		if !ok {
			continue
		}
		if ct != oc.PlatformTypes_OPENCONFIG_HARDWARE_COMPONENT_INTEGRATED_CIRCUIT {
			continue
		}
		res[ports[k]] = v
	}
	return res
}<|MERGE_RESOLUTION|>--- conflicted
+++ resolved
@@ -211,13 +211,6 @@
 	dut := ondatra.DUT(t, "dut")
 	dp := dut.Port(t, "port1")
 
-<<<<<<< HEAD
-	// Verify that HardwarePort leaf is present
-	got := gnmi.Lookup(t, dut, gnmi.OC().Interface(dp.Name()).HardwarePort().State())
-	val, present := got.Val()
-	if !present {
-		t.Errorf("DUT port1 %s HardwarePort leaf not found", dp.Name())
-=======
 	want := ""
 	switch dut.Vendor() {
 	case ondatra.NOKIA:
@@ -234,9 +227,7 @@
 	t.Logf("Got %s HardwarePort from telmetry: %v, expected: %v", dp.Name(), got, want)
 	if got != want {
 		t.Errorf("Get(DUT port1 HardwarePort): got %v, want %v", got, want)
->>>>>>> 05e26b86
-	}
-	t.Logf("Got DUT port1 %s HardwarePort from telmetry as: %v", dp.Name(), val)
+	}
 }
 
 func TestInterfaceCounters(t *testing.T) {
