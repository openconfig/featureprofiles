--- conflicted
+++ resolved
@@ -59,7 +59,6 @@
 	dut := ondatra.DUT(t, "dut")
 	conn := dialConn(t, dut, introspect.GNMI, 9339)
 	c := gpb.NewGNMIClient(conn)
-<<<<<<< HEAD
 	if _, err := c.Get(context.Background(), &gpb.GetRequest{
 		Path: []*gpb.Path{{
 			Elem: []*gpb.PathElem{
@@ -68,9 +67,6 @@
 		Type:     gpb.GetRequest_STATE,
 		Encoding: gpb.Encoding_JSON_IETF,
 	}); err != nil {
-=======
-	if _, err := c.Get(context.Background(), &gpb.GetRequest{Encoding: gpb.Encoding_JSON_IETF, Path: []*gpb.Path{{Elem: []*gpb.PathElem{}}}}); err != nil {
->>>>>>> 51df6d20
 		t.Fatalf("gnmi.Get failed: %v", err)
 	}
 }
