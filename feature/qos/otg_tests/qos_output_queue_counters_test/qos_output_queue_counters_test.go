// Copyright 2022 Google LLC
//
// Licensed under the Apache License, Version 2.0 (the "License");
// you may not use this file except in compliance with the License.
// You may obtain a copy of the License at
//
//      http://www.apache.org/licenses/LICENSE-2.0
//
// Unless required by applicable law or agreed to in writing, software
// distributed under the License is distributed on an "AS IS" BASIS,
// WITHOUT WARRANTIES OR CONDITIONS OF ANY KIND, either express or implied.
// See the License for the specific language governing permissions and
// limitations under the License.

package qos_output_queue_counters_test

import (
	"testing"
	"time"

	"github.com/open-traffic-generator/snappi/gosnappi"
	"github.com/openconfig/featureprofiles/internal/deviations"
	"github.com/openconfig/featureprofiles/internal/fptest"
	"github.com/openconfig/featureprofiles/internal/otgutils"
	"github.com/openconfig/ondatra"
	"github.com/openconfig/ondatra/gnmi"
	"github.com/openconfig/ondatra/gnmi/oc"
	"github.com/openconfig/ondatra/netutil"
	"github.com/openconfig/ygot/ygot"
)

type trafficData struct {
	trafficRate float64
	frameSize   uint32
	dscp        uint8
	queue       string
}

const (
	ateSrcName    = "dev1"
	ateDstName    = "dev2"
	ateSrcMac     = "02:00:01:01:01:01"
	ateDstMac     = "02:00:01:01:01:02"
	ateSrcIp      = "198.51.100.1"
	ateDstIp      = "198.51.100.3"
	ateSrcGateway = "198.51.100.0"
	ateDstGateway = "198.51.100.2"
	prefixLen     = 31
)

func TestMain(m *testing.M) {
	fptest.RunTests(m)
}

// Test cases:
//
// Verify the presence of the telemetry paths of the following features:
//  - Configure the interfaces connectd to ATE ports.
//  - Send the traffic with all forwarding class NC1, AF4, AF3, AF2, AF1 and BE1 over the DUT.
//  - Check the QoS queue counters exist and are updated correctly
//    - /qos/interfaces/interface/output/queues/queue/state/transmit-pkts
//    - /qos/interfaces/interface/output/queues/queue/state/transmit-octets
//    - /qos/interfaces/interface/output/queues/queue/state/dropped-pkts
//
// Topology:
//   ate:port1 <--> port1:dut:port2 <--> ate:port2
//
// Test notes:
//   - We may need to update the queue mapping after QoS feature implementation is finalized.
//
//  Sample CLI command to get telemetry using gmic:
//   - gnmic -a ipaddr:10162 -u username -p password --skip-verify get \
//      --path /components/component --format flat
//   - gnmic tool info:
//     - https://github.com/karimra/gnmic/blob/main/README.md
//

func TestQoSCounters(t *testing.T) {
	dut := ondatra.DUT(t, "dut")
	dp1 := dut.Port(t, "port1")
	dp2 := dut.Port(t, "port2")

	// Configure DUT interfaces and QoS.
	ConfigureDUTIntf(t, dut)
	if dut.Vendor() == ondatra.CISCO {
		ConfigureCiscoQos(t, dut)
	} else {
		ConfigureQoS(t, dut)
	}

	// Configure ATE interfaces.
	ate := ondatra.ATE(t, "ate")
	ap1 := ate.Port(t, "port1")
	ap2 := ate.Port(t, "port2")
	top := ate.OTG().NewConfig(t)

	top.Ports().Add().SetName(ap1.ID())
	top.Ports().Add().SetName(ap2.ID())

	dev1 := top.Devices().Add().SetName(ateSrcName)
	eth1 := dev1.Ethernets().Add().SetName(dev1.Name() + ".eth").SetMac(ateSrcMac)
	eth1.Connection().SetChoice(gosnappi.EthernetConnectionChoice.PORT_NAME).SetPortName(ap1.ID())
	eth1.Ipv4Addresses().Add().SetName(dev1.Name() + ".ipv4").SetAddress(ateSrcIp).SetGateway(ateSrcGateway).SetPrefix(int32(prefixLen))

	dev2 := top.Devices().Add().SetName(ateDstName)
	eth2 := dev2.Ethernets().Add().SetName(dev2.Name() + ".eth").SetMac(ateDstMac)
	eth2.Connection().SetChoice(gosnappi.EthernetConnectionChoice.PORT_NAME).SetPortName(ap2.ID())
	eth2.Ipv4Addresses().Add().SetName(dev2.Name() + ".ipv4").SetAddress(ateDstIp).SetGateway(ateDstGateway).SetPrefix(int32(prefixLen))

	queues := netutil.CommonTrafficQueues(t, dut)
	var trafficFlows map[string]*trafficData

	switch dut.Vendor() {
	case ondatra.JUNIPER:
		trafficFlows = map[string]*trafficData{
<<<<<<< HEAD
			"flow-nc1": {frameSize: 1000, trafficRate: 1, dscp: 56, queue: "7"},
			"flow-af4": {frameSize: 400, trafficRate: 4, dscp: 32, queue: "6"},
			"flow-af3": {frameSize: 300, trafficRate: 3, dscp: 24, queue: "4"},
			"flow-af2": {frameSize: 200, trafficRate: 2, dscp: 16, queue: "3"},
			"flow-af1": {frameSize: 1100, trafficRate: 1, dscp: 8, queue: "2"},
			"flow-be1": {frameSize: 1200, trafficRate: 1, dscp: 0, queue: "0"},
=======
			"flow-nc1": {frameSize: 1000, trafficRate: 1, dscp: 56, queue: queues.NC1},
			"flow-af4": {frameSize: 400, trafficRate: 4, dscp: 32, queue: queues.AF4},
			"flow-af3": {frameSize: 300, trafficRate: 3, dscp: 24, queue: queues.AF3},
			"flow-af2": {frameSize: 200, trafficRate: 2, dscp: 16, queue: queues.AF2},
			"flow-af1": {frameSize: 1100, trafficRate: 1, dscp: 8, queue: queues.AF1},
			"flow-be1": {frameSize: 1200, trafficRate: 1, dscp: 0, queue: queues.BE1},
>>>>>>> 48b62483
		}
	case ondatra.ARISTA:
		trafficFlows = map[string]*trafficData{
			"flow-nc1": {frameSize: 700, trafficRate: 7, dscp: 56, queue: queues.NC1},
			"flow-af4": {frameSize: 400, trafficRate: 4, dscp: 32, queue: queues.AF4},
			"flow-af3": {frameSize: 1300, trafficRate: 3, dscp: 24, queue: queues.AF3},
			"flow-af2": {frameSize: 1200, trafficRate: 2, dscp: 16, queue: queues.AF2},
			"flow-af1": {frameSize: 1000, trafficRate: 10, dscp: 8, queue: queues.AF1},
			"flow-be0": {frameSize: 1110, trafficRate: 1, dscp: 4, queue: queues.BE0},
			"flow-be1": {frameSize: 1111, trafficRate: 1, dscp: 0, queue: queues.BE1},
		}
	case ondatra.CISCO:
		trafficFlows = map[string]*trafficData{
			"flow-nc1": {frameSize: 700, trafficRate: 7, dscp: 56, queue: queues.NC1},
			"flow-af4": {frameSize: 400, trafficRate: 4, dscp: 32, queue: queues.AF4},
			"flow-af3": {frameSize: 1300, trafficRate: 3, dscp: 24, queue: queues.AF3},
			"flow-af2": {frameSize: 1200, trafficRate: 2, dscp: 16, queue: queues.AF2},
			"flow-af1": {frameSize: 1000, trafficRate: 10, dscp: 8, queue: queues.AF1},
			"flow-be0": {frameSize: 1110, trafficRate: 1, dscp: 4, queue: queues.BE0},
			"flow-be1": {frameSize: 1111, trafficRate: 1, dscp: 0, queue: queues.BE1},
		}
	default:
		t.Fatalf("Output queue mapping is missing for %v", dut.Vendor().String())
	}

	for trafficID, data := range trafficFlows {
		t.Logf("Configuring flow %s", trafficID)

		flow := top.Flows().Add().SetName(trafficID)
		flow.Metrics().SetEnable(true)
		flow.TxRx().Device().SetTxNames([]string{dev1.Name() + ".ipv4"}).SetRxNames([]string{dev2.Name() + ".ipv4"})
		ethHeader := flow.Packet().Add().Ethernet()
		ethHeader.Src().SetValue(ateSrcMac)

		ipHeader := flow.Packet().Add().Ipv4()
		ipHeader.Src().SetValue(ateSrcIp)
		ipHeader.Dst().SetValue(ateDstIp)
		ipHeader.Priority().Dscp().Phb().SetValue(int32(data.dscp))

		flow.Size().SetFixed(int32(data.frameSize))
		flow.Rate().SetPercentage(float32(data.trafficRate))
		flow.Duration().FixedPackets().SetPackets(10000)
	}

	var counterNames []string
	counters := make(map[string]map[string]uint64)

	if !deviations.QOSDroppedOctets(dut) {
		counterNames = []string{

			"ateOutPkts", "ateInPkts", "dutQosPktsBeforeTraffic", "dutQosOctetsBeforeTraffic",
			"dutQosPktsAfterTraffic", "dutQosOctetsAfterTraffic", "dutQosDroppedPktsBeforeTraffic",
			"dutQosDroppedOctetsBeforeTraffic", "dutQosDroppedPktsAfterTraffic",
			"dutQosDroppedOctetsAfterTraffic",
		}
	} else {
		counterNames = []string{

			"ateOutPkts", "ateInPkts", "dutQosPktsBeforeTraffic", "dutQosOctetsBeforeTraffic",
			"dutQosPktsAfterTraffic", "dutQosOctetsAfterTraffic", "dutQosDroppedPktsBeforeTraffic",
			"dutQosDroppedPktsAfterTraffic",
		}

	}

	for _, name := range counterNames {
		counters[name] = make(map[string]uint64)
		// Set the initial counters to 0.
		for _, data := range trafficFlows {
			counters[name][data.queue] = 0
		}
	}

	// Get QoS egress packet counters before the traffic.
	for _, data := range trafficFlows {
		counters["dutQosPktsBeforeTraffic"][data.queue] = gnmi.Get(t, dut, gnmi.OC().Qos().Interface(dp2.Name()).Output().Queue(data.queue).TransmitPkts().State())
		counters["dutQosOctetsBeforeTraffic"][data.queue] = gnmi.Get(t, dut, gnmi.OC().Qos().Interface(dp2.Name()).Output().Queue(data.queue).TransmitOctets().State())
		counters["dutQosDroppedPktsBeforeTraffic"][data.queue] = gnmi.Get(t, dut, gnmi.OC().Qos().Interface(dp2.Name()).Output().Queue(data.queue).DroppedPkts().State())

		if !deviations.QOSDroppedOctets(dut) {
			counters["dutQosDroppedOctetsBeforeTraffic"][data.queue] = gnmi.Get(t, dut, gnmi.OC().Qos().Interface(dp2.Name()).Output().Queue(data.queue).DroppedOctets().State())
		}
	}

	ate.OTG().PushConfig(t, top)
	ate.OTG().StartProtocols(t)
	otgutils.WaitForARP(t, ate.OTG(), top, "IPv4")

	t.Logf("Running traffic 1 on DUT interfaces: %s => %s ", dp1.Name(), dp2.Name())
	t.Logf("Sending traffic flows: \n%v\n\n", trafficFlows)
	ate.OTG().StartTraffic(t)
	time.Sleep(120 * time.Second)
	ate.OTG().StopTraffic(t)
	time.Sleep(30 * time.Second)

	otgutils.LogFlowMetrics(t, ate.OTG(), top)
	for trafficID, data := range trafficFlows {
		counters["ateOutPkts"][data.queue] += gnmi.Get(t, ate.OTG(), gnmi.OTG().Flow(trafficID).Counters().OutPkts().State())
		counters["ateInPkts"][data.queue] += gnmi.Get(t, ate.OTG(), gnmi.OTG().Flow(trafficID).Counters().InPkts().State())

		counters["dutQosPktsAfterTraffic"][data.queue] = gnmi.Get(t, dut, gnmi.OC().Qos().Interface(dp2.Name()).Output().Queue(data.queue).TransmitPkts().State())
		counters["dutQosOctetsAfterTraffic"][data.queue] = gnmi.Get(t, dut, gnmi.OC().Qos().Interface(dp2.Name()).Output().Queue(data.queue).TransmitOctets().State())
		counters["dutQosDroppedPktsAfterTraffic"][data.queue] = gnmi.Get(t, dut, gnmi.OC().Qos().Interface(dp2.Name()).Output().Queue(data.queue).DroppedPkts().State())
		if !deviations.QOSDroppedOctets(dut) {
			counters["dutQosDroppedOctetsAfterTraffic"][data.queue] = gnmi.Get(t, dut, gnmi.OC().Qos().Interface(dp2.Name()).Output().Queue(data.queue).DroppedOctets().State())
		}
		t.Logf("ateInPkts: %v, txPkts %v, Queue: %v", counters["ateInPkts"][data.queue], counters["dutQosPktsAfterTraffic"][data.queue], data.queue)

		ateTxPkts := gnmi.Get(t, ate.OTG(), gnmi.OTG().Flow(trafficID).Counters().OutPkts().State())
		ateRxPkts := gnmi.Get(t, ate.OTG(), gnmi.OTG().Flow(trafficID).Counters().InPkts().State())
		lossPct := (float32(ateTxPkts-ateRxPkts) * 100) / float32(ateTxPkts)
		t.Logf("Get flow %q: lossPct: %.2f%% or rxPct: %.2f%%, want: %.2f%%\n\n", data.queue, lossPct, 100.0-lossPct, 100.0)
		if got, want := 100.0-lossPct, float32(100.0); got != want {
			t.Errorf("Get(throughput for queue %q): got %.2f%%, want %.2f%%", data.queue, got, want)
		}
	}

	// Check QoS egress packet counters are updated correctly.
	for _, name := range counterNames {
		t.Logf("QoS %s: %v", name, counters[name])
	}

	for _, data := range trafficFlows {
		dutPktCounterDiff := counters["dutQosPktsAfterTraffic"][data.queue] - counters["dutQosPktsBeforeTraffic"][data.queue]
		atePktCounterDiff := counters["ateInPkts"][data.queue]
		t.Logf("Queue %q: atePktCounterDiff: %v dutPktCounterDiff: %v", data.queue, atePktCounterDiff, dutPktCounterDiff)
		if dutPktCounterDiff < atePktCounterDiff {
			t.Errorf("Get dutPktCounterDiff for queue %q: got %v, want >= %v", data.queue, dutPktCounterDiff, atePktCounterDiff)
		}

		dutDropPktCounterDiff := counters["dutQosDroppedPktsAfterTraffic"][data.queue] - counters["dutQosDroppedPktsBeforeTraffic"][data.queue]
		t.Logf("Queue %q: dutDropPktCounterDiff: %v", data.queue, dutDropPktCounterDiff)
		if dutDropPktCounterDiff != 0 {
			t.Errorf("Get dutDropPktCounterDiff for queue %q: got %v, want 0", data.queue, dutDropPktCounterDiff)
		}

		dutOctetCounterDiff := counters["dutQosOctetsAfterTraffic"][data.queue] - counters["dutQosOctetsBeforeTraffic"][data.queue]
		ateOctetCounterDiff := counters["ateInPkts"][data.queue] * uint64(data.frameSize)
		t.Logf("Queue %q: ateOctetCounterDiff: %v dutOctetCounterDiff: %v", data.queue, ateOctetCounterDiff, dutOctetCounterDiff)
		if dutOctetCounterDiff < ateOctetCounterDiff {
			t.Errorf("Get dutOctetCounterDiff for queue %q: got %v, want >= %v", data.queue, dutOctetCounterDiff, ateOctetCounterDiff)
		}

		if !deviations.QOSDroppedOctets(dut) {
			dutDropOctetCounterDiff := counters["dutQosDroppedOctetsAfterTraffic"][data.queue] - counters["dutQosDroppedOctetsBeforeTraffic"][data.queue]
			t.Logf("Queue %q: dutDropOctetCounterDiff: %v", data.queue, dutDropOctetCounterDiff)
			if dutDropOctetCounterDiff != 0 {
				t.Errorf("Get dutDropOctetCounterDiff for queue %q: got %v, want 0", data.queue, dutDropOctetCounterDiff)
			}
		}

	}
}

func ConfigureDUTIntf(t *testing.T, dut *ondatra.DUTDevice) {
	t.Helper()
	dp1 := dut.Port(t, "port1")
	dp2 := dut.Port(t, "port2")

	dutIntfs := []struct {
		desc      string
		intfName  string
		ipAddr    string
		prefixLen uint8
	}{{
		desc:      "Input interface port1",
		intfName:  dp1.Name(),
		ipAddr:    "198.51.100.0",
		prefixLen: 31,
	}, {
		desc:      "Output interface port2",
		intfName:  dp2.Name(),
		ipAddr:    "198.51.100.2",
		prefixLen: 31,
	}}

	// Configure the interfaces.
	for _, intf := range dutIntfs {
		t.Logf("Configure DUT interface %s with attributes %v", intf.intfName, intf)
		i := &oc.Interface{
			Name:        ygot.String(intf.intfName),
			Description: ygot.String(intf.desc),
			Type:        oc.IETFInterfaces_InterfaceType_ethernetCsmacd,
			Enabled:     ygot.Bool(true),
		}
		i.GetOrCreateEthernet()
		s := i.GetOrCreateSubinterface(0).GetOrCreateIpv4()
		if deviations.InterfaceEnabled(dut) && !deviations.IPv4MissingEnabled(dut) {
			s.Enabled = ygot.Bool(true)
		}
		a := s.GetOrCreateAddress(intf.ipAddr)
		a.PrefixLength = ygot.Uint8(intf.prefixLen)
		gnmi.Replace(t, dut, gnmi.OC().Interface(intf.intfName).Config(), i)
	}
}

func ConfigureQoS(t *testing.T, dut *ondatra.DUTDevice) {
	t.Helper()
	dp1 := dut.Port(t, "port1")
	dp2 := dut.Port(t, "port2")
	d := &oc.Root{}
	q := d.GetOrCreateQos()
<<<<<<< HEAD

	type qosVals struct {
		be0, be1, af1, af2, af3, af4, nc1 string
	}

	qos := qosVals{
		be0: "BE0",
		be1: "BE1",
		af1: "AF1",
		af2: "AF2",
		af3: "AF3",
		af4: "AF4",
		nc1: "NC1",
	}

	if dut.Vendor() == ondatra.JUNIPER {
		qos = qosVals{
			be0: "1",
			be1: "0",
			af1: "2",
			af2: "3",
			af3: "4",
			af4: "6",
			nc1: "7",
		}
	}
=======
	queues := netutil.CommonTrafficQueues(t, dut)
>>>>>>> 48b62483

	nc1InputWeight := uint64(200)
	af4InputWeight := uint64(100)
	if deviations.SchedulerInputWeightLimit(dut) {
		nc1InputWeight = uint64(100)
		af4InputWeight = uint64(99)
	}

	t.Logf("Create qos forwarding groups config")
	forwardingGroups := []struct {
		desc        string
		queueName   string
		targetGroup string
	}{{
		desc:        "forwarding-group-BE1",
		queueName:   queues.BE1,
		targetGroup: "target-group-BE1",
	}, {
		desc:        "forwarding-group-BE0",
		queueName:   queues.BE0,
		targetGroup: "target-group-BE0",
	}, {
		desc:        "forwarding-group-AF1",
		queueName:   queues.AF1,
		targetGroup: "target-group-AF1",
	}, {
		desc:        "forwarding-group-AF2",
		queueName:   queues.AF2,
		targetGroup: "target-group-AF2",
	}, {
		desc:        "forwarding-group-AF3",
		queueName:   queues.AF3,
		targetGroup: "target-group-AF3",
	}, {
		desc:        "forwarding-group-AF4",
		queueName:   queues.AF4,
		targetGroup: "target-group-AF4",
	}, {
		desc:        "forwarding-group-NC1",
		queueName:   queues.NC1,
		targetGroup: "target-group-NC1",
	}}

	t.Logf("qos forwarding groups config: %v", forwardingGroups)
	for _, tc := range forwardingGroups {
		fwdGroup := q.GetOrCreateForwardingGroup(tc.targetGroup)
		fwdGroup.SetOutputQueue(tc.queueName)
		gnmi.Replace(t, dut, gnmi.OC().Qos().Config(), q)
	}

	t.Logf("Create qos Classifiers config")
	classifiers := []struct {
		desc        string
		name        string
		classType   oc.E_Qos_Classifier_Type
		termID      string
		targetGroup string
		dscpSet     []uint8
	}{{
		desc:        "classifier_ipv4_be1",
		name:        "dscp_based_classifier_ipv4",
		classType:   oc.Qos_Classifier_Type_IPV4,
		termID:      "0",
		targetGroup: "target-group-BE1",
		dscpSet:     []uint8{0, 1, 2, 3},
	}, {
		desc:        "classifier_ipv4_be0",
		name:        "dscp_based_classifier_ipv4",
		classType:   oc.Qos_Classifier_Type_IPV4,
		termID:      "1",
		targetGroup: "target-group-BE0",
		dscpSet:     []uint8{4, 5, 6, 7},
	}, {
		desc:        "classifier_ipv4_af1",
		name:        "dscp_based_classifier_ipv4",
		classType:   oc.Qos_Classifier_Type_IPV4,
		termID:      "2",
		targetGroup: "target-group-AF1",
		dscpSet:     []uint8{8, 9, 10, 11},
	}, {
		desc:        "classifier_ipv4_af2",
		name:        "dscp_based_classifier_ipv4",
		classType:   oc.Qos_Classifier_Type_IPV4,
		termID:      "3",
		targetGroup: "target-group-AF2",
		dscpSet:     []uint8{16, 17, 18, 19},
	}, {
		desc:        "classifier_ipv4_af3",
		name:        "dscp_based_classifier_ipv4",
		classType:   oc.Qos_Classifier_Type_IPV4,
		termID:      "4",
		targetGroup: "target-group-AF3",
		dscpSet:     []uint8{24, 25, 26, 27},
	}, {
		desc:        "classifier_ipv4_af4",
		name:        "dscp_based_classifier_ipv4",
		classType:   oc.Qos_Classifier_Type_IPV4,
		termID:      "5",
		targetGroup: "target-group-AF4",
		dscpSet:     []uint8{32, 33, 34, 35},
	}, {
		desc:        "classifier_ipv4_nc1",
		name:        "dscp_based_classifier_ipv4",
		classType:   oc.Qos_Classifier_Type_IPV4,
		termID:      "6",
		targetGroup: "target-group-NC1",
		dscpSet:     []uint8{48, 49, 50, 51, 52, 53, 54, 55, 56, 57, 58, 59},
	}, {
		desc:        "classifier_ipv6_be1",
		name:        "dscp_based_classifier_ipv6",
		classType:   oc.Qos_Classifier_Type_IPV6,
		termID:      "0",
		targetGroup: "target-group-BE1",
		dscpSet:     []uint8{0, 1, 2, 3},
	}, {
		desc:        "classifier_ipv6_be0",
		name:        "dscp_based_classifier_ipv6",
		classType:   oc.Qos_Classifier_Type_IPV6,
		termID:      "1",
		targetGroup: "target-group-BE0",
		dscpSet:     []uint8{4, 5, 6, 7},
	}, {
		desc:        "classifier_ipv6_af1",
		name:        "dscp_based_classifier_ipv6",
		classType:   oc.Qos_Classifier_Type_IPV6,
		termID:      "2",
		targetGroup: "target-group-AF1",
		dscpSet:     []uint8{8, 9, 10, 11},
	}, {
		desc:        "classifier_ipv6_af2",
		name:        "dscp_based_classifier_ipv6",
		classType:   oc.Qos_Classifier_Type_IPV6,
		termID:      "3",
		targetGroup: "target-group-AF2",
		dscpSet:     []uint8{16, 17, 18, 19},
	}, {
		desc:        "classifier_ipv6_af3",
		name:        "dscp_based_classifier_ipv6",
		classType:   oc.Qos_Classifier_Type_IPV6,
		termID:      "4",
		targetGroup: "target-group-AF3",
		dscpSet:     []uint8{24, 25, 26, 27},
	}, {
		desc:        "classifier_ipv6_af4",
		name:        "dscp_based_classifier_ipv6",
		classType:   oc.Qos_Classifier_Type_IPV6,
		termID:      "5",
		targetGroup: "target-group-AF4",
		dscpSet:     []uint8{32, 33, 34, 35},
	}, {
		desc:        "classifier_ipv6_nc1",
		name:        "dscp_based_classifier_ipv6",
		classType:   oc.Qos_Classifier_Type_IPV6,
		termID:      "6",
		targetGroup: "target-group-NC1",
		dscpSet:     []uint8{48, 49, 50, 51, 52, 53, 54, 55, 56, 57, 58, 59},
	}}

	t.Logf("qos Classifiers config: %v", classifiers)
	for _, tc := range classifiers {
		classifier := q.GetOrCreateClassifier(tc.name)
		classifier.SetName(tc.name)
		classifier.SetType(tc.classType)
		term, err := classifier.NewTerm(tc.termID)
		if err != nil {
			t.Fatalf("Failed to create classifier.NewTerm(): %v", err)
		}

		term.SetId(tc.termID)
		action := term.GetOrCreateActions()
		action.SetTargetGroup(tc.targetGroup)
		condition := term.GetOrCreateConditions()
		if tc.name == "dscp_based_classifier_ipv4" {
			condition.GetOrCreateIpv4().SetDscpSet(tc.dscpSet)
		} else if tc.name == "dscp_based_classifier_ipv6" {
			condition.GetOrCreateIpv6().SetDscpSet(tc.dscpSet)
		}
		gnmi.Replace(t, dut, gnmi.OC().Qos().Config(), q)
	}

	t.Logf("Create qos input classifier config")
	classifierIntfs := []struct {
		desc                string
		intf                string
		inputClassifierType oc.E_Input_Classifier_Type
		classifier          string
	}{{
		desc:                "Input Classifier Type IPV4",
		intf:                dp1.Name(),
		inputClassifierType: oc.Input_Classifier_Type_IPV4,
		classifier:          "dscp_based_classifier_ipv4",
	}, {
		desc:                "Input Classifier Type IPV6",
		intf:                dp1.Name(),
		inputClassifierType: oc.Input_Classifier_Type_IPV6,
		classifier:          "dscp_based_classifier_ipv6",
	}}

	t.Logf("qos input classifier config: %v", classifierIntfs)
	for _, tc := range classifierIntfs {
		i := q.GetOrCreateInterface(tc.intf)
		i.SetInterfaceId(tc.intf)
		i.GetOrCreateInterfaceRef().Interface = ygot.String(dp1.Name())
		i.GetOrCreateInterfaceRef().Subinterface = ygot.Uint32(0)
		c := i.GetOrCreateInput().GetOrCreateClassifier(tc.inputClassifierType)
		c.SetType(tc.inputClassifierType)
		c.SetName(tc.classifier)
		gnmi.Replace(t, dut, gnmi.OC().Qos().Config(), q)
	}

	t.Logf("Create qos scheduler policies config")
	schedulerPolicies := []struct {
		desc        string
		sequence    uint32
		priority    oc.E_Scheduler_Priority
		inputID     string
		inputType   oc.E_Input_InputType
		weight      uint64
		queueName   string
		targetGroup string
	}{{
		desc:        "scheduler-policy-BE1",
		sequence:    uint32(1),
		priority:    oc.Scheduler_Priority_UNSET,
		inputID:     "BE1",
		inputType:   oc.Input_InputType_QUEUE,
		weight:      uint64(1),
		queueName:   queues.BE1,
		targetGroup: "target-group-BE1",
	}, {
		desc:        "scheduler-policy-BE0",
		sequence:    uint32(1),
		priority:    oc.Scheduler_Priority_UNSET,
		inputID:     "BE0",
		inputType:   oc.Input_InputType_QUEUE,
		weight:      uint64(4),
		queueName:   queues.BE0,
		targetGroup: "target-group-BE0",
	}, {
		desc:        "scheduler-policy-AF1",
		sequence:    uint32(1),
		priority:    oc.Scheduler_Priority_UNSET,
		inputID:     "AF1",
		inputType:   oc.Input_InputType_QUEUE,
		weight:      uint64(8),
		queueName:   queues.AF1,
		targetGroup: "target-group-AF1",
	}, {
		desc:        "scheduler-policy-AF2",
		sequence:    uint32(1),
		priority:    oc.Scheduler_Priority_UNSET,
		inputID:     "AF2",
		inputType:   oc.Input_InputType_QUEUE,
		weight:      uint64(16),
		queueName:   queues.AF2,
		targetGroup: "target-group-AF2",
	}, {
		desc:        "scheduler-policy-AF3",
		sequence:    uint32(1),
		priority:    oc.Scheduler_Priority_UNSET,
		inputID:     "AF3",
		inputType:   oc.Input_InputType_QUEUE,
		weight:      uint64(32),
		queueName:   queues.AF3,
		targetGroup: "target-group-AF3",
	}, {
		desc:        "scheduler-policy-AF4",
		sequence:    uint32(0),
		priority:    oc.Scheduler_Priority_STRICT,
		inputID:     "AF4",
		inputType:   oc.Input_InputType_QUEUE,
		weight:      af4InputWeight,
		queueName:   queues.AF4,
		targetGroup: "target-group-AF4",
	}, {
		desc:        "scheduler-policy-NC1",
		sequence:    uint32(0),
		priority:    oc.Scheduler_Priority_STRICT,
		inputID:     "NC1",
		inputType:   oc.Input_InputType_QUEUE,
		weight:      nc1InputWeight,
		queueName:   queues.NC1,
		targetGroup: "target-group-NC1",
	}}

	schedulerPolicy := q.GetOrCreateSchedulerPolicy("scheduler")
	schedulerPolicy.SetName("scheduler")
	t.Logf("qos scheduler policies config: %v", schedulerPolicies)
	for _, tc := range schedulerPolicies {
		s := schedulerPolicy.GetOrCreateScheduler(tc.sequence)
		s.SetSequence(tc.sequence)
		s.SetPriority(tc.priority)
		input := s.GetOrCreateInput(tc.inputID)
		input.SetId(tc.inputID)
		input.SetInputType(tc.inputType)
		input.SetQueue(tc.queueName)
		input.SetWeight(tc.weight)
		gnmi.Replace(t, dut, gnmi.OC().Qos().Config(), q)
	}

	t.Logf("Create qos output interface config")
	schedulerIntfs := []struct {
		desc      string
		queueName string
		scheduler string
	}{{
		desc:      "output-interface-BE1",
		queueName: queues.BE1,
		scheduler: "scheduler",
	}, {
		desc:      "output-interface-BE0",
		queueName: queues.BE0,
		scheduler: "scheduler",
	}, {
		desc:      "output-interface-AF1",
		queueName: queues.AF1,
		scheduler: "scheduler",
	}, {
		desc:      "output-interface-AF2",
		queueName: queues.AF2,
		scheduler: "scheduler",
	}, {
		desc:      "output-interface-AF3",
		queueName: queues.AF3,
		scheduler: "scheduler",
	}, {
		desc:      "output-interface-AF4",
		queueName: queues.AF4,
		scheduler: "scheduler",
	}, {
		desc:      "output-interface-NC1",
		queueName: queues.NC1,
		scheduler: "scheduler",
	}}

	t.Logf("qos output interface config: %v", schedulerIntfs)
	for _, tc := range schedulerIntfs {
		i := q.GetOrCreateInterface(dp2.Name())
		i.SetInterfaceId(dp2.Name())
		i.GetOrCreateInterfaceRef().Interface = ygot.String(dp2.Name())
		output := i.GetOrCreateOutput()
		schedulerPolicy := output.GetOrCreateSchedulerPolicy()
		schedulerPolicy.SetName(tc.scheduler)
		queue := output.GetOrCreateQueue(tc.queueName)
		queue.SetName(tc.queueName)
		gnmi.Replace(t, dut, gnmi.OC().Qos().Config(), q)
	}
}

func ConfigureCiscoQos(t *testing.T, dut *ondatra.DUTDevice) {
	t.Helper()
	dp1 := dut.Port(t, "port1")
	dp2 := dut.Port(t, "port2")
	d := &oc.Root{}
	q := d.GetOrCreateQos()
	queueName := []string{"NC1", "AF4", "AF3", "AF2", "AF1", "BE0", "BE1"}

	for i, queue := range queueName {
		q1 := q.GetOrCreateQueue(queue)
		q1.Name = ygot.String(queue)
		queueid := len(queueName) - i
		q1.QueueId = ygot.Uint8(uint8(queueid))

	}
	gnmi.Replace(t, dut, gnmi.OC().Qos().Config(), q)
	casesfwdgrp := []struct {
		desc        string
		queueName   string
		targetGroup string
	}{{
		desc:        "forwarding-group-BE1",
		queueName:   "BE1",
		targetGroup: "target-group-BE1",
	}, {
		desc:        "forwarding-group-BE0",
		queueName:   "BE0",
		targetGroup: "target-group-BE0",
	}, {
		desc:        "forwarding-group-AF1",
		queueName:   "AF1",
		targetGroup: "target-group-AF1",
	}, {
		desc:        "forwarding-group-AF2",
		queueName:   "AF2",
		targetGroup: "target-group-AF2",
	}, {
		desc:        "forwarding-group-AF3",
		queueName:   "AF3",
		targetGroup: "target-group-AF3",
	}, {
		desc:        "forwarding-group-AF4",
		queueName:   "AF4",
		targetGroup: "target-group-AF4",
	}, {
		desc:        "forwarding-group-NC1",
		queueName:   "NC1",
		targetGroup: "target-group-NC1",
	}}
	t.Logf("qos forwarding groups config cases: %v", casesfwdgrp)
	for _, tc := range casesfwdgrp {
		t.Run(tc.desc, func(t *testing.T) {
			fwdGroup := q.GetOrCreateForwardingGroup(tc.targetGroup)
			fwdGroup.SetName(tc.targetGroup)
			fwdGroup.SetOutputQueue(tc.queueName)
			queue := q.GetOrCreateQueue(tc.queueName)
			queue.SetName(tc.queueName)
			gnmi.Replace(t, dut, gnmi.OC().Qos().Config(), q)
		})
	}

	t.Logf("Create qos Classifiers config")
	t.Logf("Create qos Classifiers config")
	cases := []struct {
		desc        string
		name        string
		classType   oc.E_Qos_Classifier_Type
		termID      string
		targetGroup string
		dscpSet     []uint8
	}{{
		desc:        "classifier_ipv4_be1",
		name:        "dscp_based_classifier_ipv4",
		classType:   oc.Qos_Classifier_Type_IPV4,
		termID:      "0",
		targetGroup: "target-group-BE1",
		dscpSet:     []uint8{0, 1, 2, 3},
	}, {
		desc:        "classifier_ipv4_be0",
		name:        "dscp_based_classifier_ipv4",
		classType:   oc.Qos_Classifier_Type_IPV4,
		termID:      "1",
		targetGroup: "target-group-BE0",
		dscpSet:     []uint8{4, 5, 6, 7},
	}, {
		desc:        "classifier_ipv4_af1",
		name:        "dscp_based_classifier_ipv4",
		classType:   oc.Qos_Classifier_Type_IPV4,
		termID:      "2",
		targetGroup: "target-group-AF1",
		dscpSet:     []uint8{8, 9, 10, 11},
	}, {
		desc:        "classifier_ipv4_af2",
		name:        "dscp_based_classifier_ipv4",
		classType:   oc.Qos_Classifier_Type_IPV4,
		termID:      "3",
		targetGroup: "target-group-AF2",
		dscpSet:     []uint8{16, 17, 18, 19},
	}, {
		desc:        "classifier_ipv4_af3",
		name:        "dscp_based_classifier_ipv4",
		classType:   oc.Qos_Classifier_Type_IPV4,
		termID:      "4",
		targetGroup: "target-group-AF3",
		dscpSet:     []uint8{24, 25, 26, 27},
	}, {
		desc:        "classifier_ipv4_af4",
		name:        "dscp_based_classifier_ipv4",
		classType:   oc.Qos_Classifier_Type_IPV4,
		termID:      "5",
		targetGroup: "target-group-AF4",
		dscpSet:     []uint8{32, 33, 34, 35},
	}, {
		desc:        "classifier_ipv4_nc1",
		name:        "dscp_based_classifier_ipv4",
		classType:   oc.Qos_Classifier_Type_IPV4,
		termID:      "6",
		targetGroup: "target-group-NC1",
		dscpSet:     []uint8{48, 49, 50, 51, 52, 53, 54, 55, 56, 57, 58, 59},
	}, {
		desc:        "classifier_ipv6_be1",
		name:        "dscp_based_classifier_ipv6",
		classType:   oc.Qos_Classifier_Type_IPV6,
		termID:      "0",
		targetGroup: "target-group-BE1",
		dscpSet:     []uint8{0, 1, 2, 3},
	}, {
		desc:        "classifier_ipv6_be0",
		name:        "dscp_based_classifier_ipv6",
		classType:   oc.Qos_Classifier_Type_IPV6,
		termID:      "1",
		targetGroup: "target-group-BE0",
		dscpSet:     []uint8{4, 5, 6, 7},
	}, {
		desc:        "classifier_ipv6_af1",
		name:        "dscp_based_classifier_ipv6",
		classType:   oc.Qos_Classifier_Type_IPV6,
		termID:      "2",
		targetGroup: "target-group-AF1",
		dscpSet:     []uint8{8, 9, 10, 11},
	}, {
		desc:        "classifier_ipv6_af2",
		name:        "dscp_based_classifier_ipv6",
		classType:   oc.Qos_Classifier_Type_IPV6,
		termID:      "3",
		targetGroup: "target-group-AF2",
		dscpSet:     []uint8{16, 17, 18, 19},
	}, {
		desc:        "classifier_ipv6_af3",
		name:        "dscp_based_classifier_ipv6",
		classType:   oc.Qos_Classifier_Type_IPV6,
		termID:      "4",
		targetGroup: "target-group-AF3",
		dscpSet:     []uint8{24, 25, 26, 27},
	}, {
		desc:        "classifier_ipv6_af4",
		name:        "dscp_based_classifier_ipv6",
		classType:   oc.Qos_Classifier_Type_IPV6,
		termID:      "5",
		targetGroup: "target-group-AF4",
		dscpSet:     []uint8{32, 33, 34, 35},
	}, {
		desc:        "classifier_ipv6_nc1",
		name:        "dscp_based_classifier_ipv6",
		classType:   oc.Qos_Classifier_Type_IPV6,
		termID:      "6",
		targetGroup: "target-group-NC1",
		dscpSet:     []uint8{48, 49, 50, 51, 52, 53, 54, 55, 56, 57, 58, 59},
	}}

	t.Logf("qos Classifiers config cases: %v", cases)
	for _, tc := range cases {
		t.Run(tc.desc, func(t *testing.T) {
			classifier := q.GetOrCreateClassifier(tc.name)
			classifier.SetName(tc.name)
			classifier.SetType(tc.classType)
			term, err := classifier.NewTerm(tc.termID)
			if err != nil {
				t.Fatalf("Failed to create classifier.NewTerm(): %v", err)
			}

			term.SetId(tc.termID)
			action := term.GetOrCreateActions()
			action.SetTargetGroup(tc.targetGroup)
			condition := term.GetOrCreateConditions()
			if tc.classType == oc.Qos_Classifier_Type_IPV4 {
				condition.GetOrCreateIpv4().SetDscpSet(tc.dscpSet)
			} else if tc.classType == oc.Qos_Classifier_Type_IPV6 {
				condition.GetOrCreateIpv6().SetDscpSet(tc.dscpSet)
			}
			gnmi.Replace(t, dut, gnmi.OC().Qos().Config(), q)
		})
	}
	intcases := []struct {
		desc                string
		inputClassifierType oc.E_Input_Classifier_Type
		classifier          string
	}{{
		desc:                "Input Classifier Type IPV4",
		inputClassifierType: oc.Input_Classifier_Type_IPV4,
		classifier:          "dscp_based_classifier_ipv4",
	}, {
		desc:                "Input Classifier Type IPV6",
		inputClassifierType: oc.Input_Classifier_Type_IPV6,
		classifier:          "dscp_based_classifier_ipv6",
	}}

	i := q.GetOrCreateInterface(dp1.Name())
	i.InterfaceId = ygot.String(dp1.Name())
	for _, tc := range intcases {
		t.Run(tc.desc, func(t *testing.T) {
			c := i.GetOrCreateInput().GetOrCreateClassifier(tc.inputClassifierType)
			c.SetType(tc.inputClassifierType)
			c.SetName(tc.classifier)
			gnmi.Replace(t, dut, gnmi.OC().Qos().Config(), q)
		})
	}

	gnmi.Replace(t, dut, gnmi.OC().Qos().Config(), q)
	t.Logf("Create qos scheduler policies config")
	schedulerPolicies := []struct {
		desc        string
		sequence    uint32
		priority    oc.E_Scheduler_Priority
		inputID     string
		inputType   oc.E_Input_InputType
		weight      uint64
		queueName   string
		targetGroup string
	}{{
		desc:        "scheduler-policy-BE1",
		sequence:    uint32(1),
		priority:    oc.Scheduler_Priority_UNSET,
		inputID:     "BE1",
		inputType:   oc.Input_InputType_QUEUE,
		weight:      uint64(1),
		queueName:   "BE1",
		targetGroup: "target-group-BE1",
	}, {
		desc:        "scheduler-policy-BE0",
		sequence:    uint32(1),
		priority:    oc.Scheduler_Priority_UNSET,
		inputID:     "BE0",
		inputType:   oc.Input_InputType_QUEUE,
		weight:      uint64(4),
		queueName:   "BE0",
		targetGroup: "target-group-BE0",
	}, {
		desc:        "scheduler-policy-AF1",
		sequence:    uint32(1),
		priority:    oc.Scheduler_Priority_UNSET,
		inputID:     "AF1",
		inputType:   oc.Input_InputType_QUEUE,
		weight:      uint64(8),
		queueName:   "AF1",
		targetGroup: "target-group-AF1",
	}, {
		desc:        "scheduler-policy-AF2",
		sequence:    uint32(1),
		priority:    oc.Scheduler_Priority_UNSET,
		inputID:     "AF2",
		inputType:   oc.Input_InputType_QUEUE,
		weight:      uint64(16),
		queueName:   "AF2",
		targetGroup: "target-group-AF2",
	}, {
		desc:        "scheduler-policy-AF3",
		sequence:    uint32(1),
		priority:    oc.Scheduler_Priority_UNSET,
		inputID:     "AF3",
		inputType:   oc.Input_InputType_QUEUE,
		weight:      uint64(32),
		queueName:   "AF3",
		targetGroup: "target-group-AF3",
	}, {
		desc:        "scheduler-policy-AF4",
		sequence:    uint32(0),
		priority:    oc.Scheduler_Priority_STRICT,
		inputID:     "AF4",
		inputType:   oc.Input_InputType_QUEUE,
		weight:      uint64(6),
		queueName:   "AF4",
		targetGroup: "target-group-AF4",
	}, {
		desc:        "scheduler-policy-NC1",
		sequence:    uint32(0),
		priority:    oc.Scheduler_Priority_STRICT,
		inputID:     "NC1",
		inputType:   oc.Input_InputType_QUEUE,
		weight:      uint64(7),
		queueName:   "NC1",
		targetGroup: "target-group-NC1",
	}}

	schedulerPolicy := q.GetOrCreateSchedulerPolicy("scheduler")
	schedulerPolicy.SetName("scheduler")
	t.Logf("qos scheduler policies config: %v", schedulerPolicies)
	for _, tc := range schedulerPolicies {
		s := schedulerPolicy.GetOrCreateScheduler(tc.sequence)
		s.SetSequence(tc.sequence)
		s.SetPriority(tc.priority)
		input := s.GetOrCreateInput(tc.inputID)
		input.SetId(tc.inputID)
		input.SetInputType(tc.inputType)
		input.SetQueue(tc.queueName)
		input.SetWeight(tc.weight)
		gnmi.Replace(t, dut, gnmi.OC().Qos().Config(), q)
	}

	t.Logf("Create qos output interface config")
	schedulerIntfs := []struct {
		desc      string
		queueName string
		scheduler string
	}{{
		desc:      "output-interface-NC1",
		queueName: "NC1",
		scheduler: "scheduler",
	}, {
		desc:      "output-interface-AF4",
		queueName: "AF4",
		scheduler: "scheduler",
	}, {
		desc:      "output-interface-AF3",
		queueName: "AF3",
		scheduler: "scheduler",
	}, {
		desc:      "output-interface-AF2",
		queueName: "AF2",
		scheduler: "scheduler",
	}, {
		desc:      "output-interface-AF1",
		queueName: "AF1",
		scheduler: "scheduler",
	}, {
		desc:      "output-interface-BE0",
		queueName: "BE0",
		scheduler: "scheduler",
	}, {
		desc:      "output-interface-BE1",
		queueName: "BE1",
		scheduler: "scheduler",
	}}

	t.Logf("qos output interface config: %v", schedulerIntfs)
	for _, tc := range schedulerIntfs {
		i := q.GetOrCreateInterface(dp2.Name())
		i.SetInterfaceId(dp2.Name())
		output := i.GetOrCreateOutput()
		schedulerPolicy := output.GetOrCreateSchedulerPolicy()
		schedulerPolicy.SetName(tc.scheduler)
		queue := output.GetOrCreateQueue(tc.queueName)
		queue.SetName(tc.queueName)
		gnmi.Replace(t, dut, gnmi.OC().Qos().Config(), q)

	}
}<|MERGE_RESOLUTION|>--- conflicted
+++ resolved
@@ -113,21 +113,12 @@
 	switch dut.Vendor() {
 	case ondatra.JUNIPER:
 		trafficFlows = map[string]*trafficData{
-<<<<<<< HEAD
-			"flow-nc1": {frameSize: 1000, trafficRate: 1, dscp: 56, queue: "7"},
-			"flow-af4": {frameSize: 400, trafficRate: 4, dscp: 32, queue: "6"},
-			"flow-af3": {frameSize: 300, trafficRate: 3, dscp: 24, queue: "4"},
-			"flow-af2": {frameSize: 200, trafficRate: 2, dscp: 16, queue: "3"},
-			"flow-af1": {frameSize: 1100, trafficRate: 1, dscp: 8, queue: "2"},
-			"flow-be1": {frameSize: 1200, trafficRate: 1, dscp: 0, queue: "0"},
-=======
 			"flow-nc1": {frameSize: 1000, trafficRate: 1, dscp: 56, queue: queues.NC1},
 			"flow-af4": {frameSize: 400, trafficRate: 4, dscp: 32, queue: queues.AF4},
 			"flow-af3": {frameSize: 300, trafficRate: 3, dscp: 24, queue: queues.AF3},
 			"flow-af2": {frameSize: 200, trafficRate: 2, dscp: 16, queue: queues.AF2},
 			"flow-af1": {frameSize: 1100, trafficRate: 1, dscp: 8, queue: queues.AF1},
 			"flow-be1": {frameSize: 1200, trafficRate: 1, dscp: 0, queue: queues.BE1},
->>>>>>> 48b62483
 		}
 	case ondatra.ARISTA:
 		trafficFlows = map[string]*trafficData{
@@ -330,36 +321,8 @@
 	dp2 := dut.Port(t, "port2")
 	d := &oc.Root{}
 	q := d.GetOrCreateQos()
-<<<<<<< HEAD
-
-	type qosVals struct {
-		be0, be1, af1, af2, af3, af4, nc1 string
-	}
-
-	qos := qosVals{
-		be0: "BE0",
-		be1: "BE1",
-		af1: "AF1",
-		af2: "AF2",
-		af3: "AF3",
-		af4: "AF4",
-		nc1: "NC1",
-	}
-
-	if dut.Vendor() == ondatra.JUNIPER {
-		qos = qosVals{
-			be0: "1",
-			be1: "0",
-			af1: "2",
-			af2: "3",
-			af3: "4",
-			af4: "6",
-			nc1: "7",
-		}
-	}
-=======
+
 	queues := netutil.CommonTrafficQueues(t, dut)
->>>>>>> 48b62483
 
 	nc1InputWeight := uint64(200)
 	af4InputWeight := uint64(100)
