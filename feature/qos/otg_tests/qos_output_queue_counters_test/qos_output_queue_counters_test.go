--- conflicted
+++ resolved
@@ -80,7 +80,7 @@
 func TestQoSCounters(t *testing.T) {
 	// Clear otg config
 	ate := ondatra.ATE(t, "ate")
-	top := ate.OTG().NewConfig(t)
+	top := gosnappi.NewConfig()
 	ate.OTG().PushConfig(t, top)
 
 	dut := ondatra.DUT(t, "dut")
@@ -98,10 +98,6 @@
 	// Configure ATE interfaces.
 	ap1 := ate.Port(t, "port1")
 	ap2 := ate.Port(t, "port2")
-<<<<<<< HEAD
-=======
-	top := gosnappi.NewConfig()
->>>>>>> 96f0e70e
 
 	top.Ports().Add().SetName(ap1.ID())
 	top.Ports().Add().SetName(ap2.ID())
