// Copyright 2022 Google LLC
//
// Licensed under the Apache License, Version 2.0 (the "License");
// you may not use this file except in compliance with the License.
// You may obtain a copy of the License at
//
//      http://www.apache.org/licenses/LICENSE-2.0
//
// Unless required by applicable law or agreed to in writing, software
// distributed under the License is distributed on an "AS IS" BASIS,
// WITHOUT WARRANTIES OR CONDITIONS OF ANY KIND, either express or implied.
// See the License for the specific language governing permissions and
// limitations under the License.

package qos_policy_config_test

import (
	"math"
	"sort"
	"testing"

	"github.com/google/go-cmp/cmp"
	"github.com/openconfig/featureprofiles/internal/deviations"
	"github.com/openconfig/featureprofiles/internal/fptest"
	"github.com/openconfig/ondatra"
	"github.com/openconfig/ondatra/gnmi"
	"github.com/openconfig/ondatra/gnmi/oc"
	"github.com/openconfig/ondatra/netutil"
	"github.com/openconfig/ygot/ygot"
)

type Testcase struct {
	name string
	fn   func(t *testing.T)
}

var (
	QoSConfigTestcases = []Testcase{
		{
			name: "testQoSForwadingGroupsConfig",
			fn:   testQoSForwadingGroupsConfig,
		},
		{
			name: "testQoSClassifierConfig",
			fn:   testQoSClassifierConfig,
		},
		{
			name: "testQoSInputIntfClassifierConfig",
			fn:   testQoSInputIntfClassifierConfig,
		},
		{
			name: "testECNConfig",
			fn:   testECNConfig,
		},
		{
			name: "testSchedulerPoliciesConfig",
			fn:   testSchedulerPoliciesConfig,
		},
		{
			name: "testQoSOutputIntfConfig",
			fn:   testQoSOutputIntfConfig,
		},
	}
	QosCiscoConfigTestcase = []Testcase{

		{
			name: "testQoSCiscoClassifierConfig",
			fn:   testQoSCiscoClassifierConfig,
		},
		{
			name: "testCiscoSchedulerPoliciesConfig",
			fn:   testCiscoSchedulerPoliciesConfig,
		},
	}
	QosJuniperConfigTestcase = []Testcase{

		{
			name: "testJuniperClassifierConfig",
			fn:   testJuniperClassifierConfig,
		},
		{
			name: "testJuniperSchedulerPoliciesConfig",
			fn:   testJuniperSchedulerPoliciesConfig,
		},
	}
)

func TestMain(m *testing.M) {
	fptest.RunTests(m)
}
func TestQosConfigTests(t *testing.T) {
	dut := ondatra.DUT(t, "dut")
	switch dut.Vendor() {
	case ondatra.CISCO:
		for _, tt := range QosCiscoConfigTestcase {
			t.Run(tt.name, func(t *testing.T) {
				tt.fn(t)
			})
		}
	case ondatra.JUNIPER:
		for _, tt := range QosJuniperConfigTestcase {
			t.Run(tt.name, func(t *testing.T) {
				tt.fn(t)
			})
		}
	default:
		for _, tt := range QoSConfigTestcases {
			t.Run(tt.name, func(t *testing.T) {
				tt.fn(t)
			})
		}
	}
}

// QoS policy OC config:
//  - forwarding-groups:
//    - /qos/forwarding-groups/forwarding-group/config/name
//    - /qos/forwarding-groups/forwarding-group/config/output-queue
//    - /qos/queues/queue/config/name
//  - classifiers:
//    - /qos/classifiers/classifier/config/name
//    - /qos/classifiers/classifier/config/type
//    - /qos/classifiers/classifier/terms/term/actions/config/target-group
//    - /qos/classifiers/classifier/terms/term/conditions/ipv4/config/dscp-set
//    - /qos/classifiers/classifier/terms/term/conditions/ipv6/config/dscp-set
//    - /qos/classifiers/classifier/terms/term/config/id
//  - classifiers on input interface:
//    - /qos/interfaces/interface/interface-id,
//    - /qos/interfaces/interface/config/interface-id
//    - /qos/interfaces/interface/input/classifiers/classifier/type
//    - /qos/interfaces/interface/input/classifiers/classifier/config/type
//    - /qos/interfaces/interface/input/classifiers/classifier/config/name
//  - scheduler-policies:
//    - /qos/scheduler-policies/scheduler-policy/config/name
//    - /qos/scheduler-policies/scheduler-policy/schedulers/scheduler/config/priority
//    - /qos/scheduler-policies/scheduler-policy/schedulers/scheduler/config/sequence
//    - /qos/scheduler-policies/scheduler-policy/schedulers/scheduler/inputs/input/config/id
//    - /qos/scheduler-policies/scheduler-policy/schedulers/scheduler/inputs/input/config/input-type
//    - /qos/scheduler-policies/scheduler-policy/schedulers/scheduler/inputs/input/config/queue
//    - /qos/scheduler-policies/scheduler-policy/schedulers/scheduler/inputs/input/config/weight
//  - ECN queue-management-profiles:
//    - /qos/queue-management-profiles/queue-management-profile/wred/uniform/config/min-threshold
//    - /qos/queue-management-profiles/queue-management-profile/wred/uniform/config/max-threshold
//    - /qos/queue-management-profiles/queue-management-profile/wred/uniform/config/enable-ecn
//    - /qos/queue-management-profiles/queue-management-profile/wred/uniform/config/weight
//    - /qos/queue-management-profiles/queue-management-profile/wred/uniform/config/drop
//    - /qos/queue-management-profiles/queue-management-profile/wred/uniform/config/max-drop-probability-percent
//  - Output interface queue and scheduler-policy:
//    - /qos/interfaces/interface/output/queues/queue/config/queue-management-profile
//    - /qos/interfaces/interface/output/queues/queue/config/name
//    - /qos/interfaces/interface/output/scheduler-policy/config/name
//
//
// Topology:
//   ate:port1 <--> port1:dut:port2 <--> ate:port2
//
// Test notes:
//
//  Sample CLI command to get telemetry using gmic:
//   - gnmic -a ipaddr:10162 -u username -p password --skip-verify get \
//      --path /components/component --format flat
//   - gnmic tool info:
//     - https://github.com/karimra/gnmic/blob/main/README.md
//

func testQoSForwadingGroupsConfig(t *testing.T) {
	dut := ondatra.DUT(t, "dut")
	d := &oc.Root{}
	q := d.GetOrCreateQos()
	queues := netutil.CommonTrafficQueues(t, dut)

	cases := []struct {
		desc        string
		queueName   string
		targetGroup string
	}{{
		desc:        "forwarding-group-BE1",
		queueName:   queues.BE1,
		targetGroup: "target-group-BE1",
	}, {
		desc:        "forwarding-group-BE0",
		queueName:   queues.BE0,
		targetGroup: "target-group-BE0",
	}, {
		desc:        "forwarding-group-AF1",
		queueName:   queues.AF1,
		targetGroup: "target-group-AF1",
	}, {
		desc:        "forwarding-group-AF2",
		queueName:   queues.AF2,
		targetGroup: "target-group-AF2",
	}, {
		desc:        "forwarding-group-AF3",
		queueName:   queues.AF3,
		targetGroup: "target-group-AF3",
	}, {
		desc:        "forwarding-group-AF4",
		queueName:   queues.AF4,
		targetGroup: "target-group-AF4",
	}, {
		desc:        "forwarding-group-NC1",
		queueName:   queues.NC1,
		targetGroup: "target-group-NC1",
	}}

	t.Logf("qos forwarding groups config cases: %v", cases)
	for _, tc := range cases {
		t.Run(tc.desc, func(t *testing.T) {
			fwdGroup := q.GetOrCreateForwardingGroup(tc.targetGroup)
			fwdGroup.SetName(tc.targetGroup)
			fwdGroup.SetOutputQueue(tc.queueName)
			queue := q.GetOrCreateQueue(tc.queueName)
			queue.SetName(tc.queueName)
			gnmi.Replace(t, dut, gnmi.OC().Qos().Config(), q)
		})

		// TODO: Remove the following t.Skipf() after the config verification code has been tested.
		t.Skipf("Skip the QoS config verification until it is tested against a DUT.")

		// Verify the ForwardingGroup is applied by checking the telemetry path state values.
		forwardingGroup := gnmi.OC().Qos().ForwardingGroup(tc.targetGroup)
		if got, want := gnmi.Get(t, dut, forwardingGroup.Name().State()), tc.targetGroup; got != want {
			t.Errorf("forwardingGroup.Name().State(): got %v, want %v", got, want)
		}
		if got, want := gnmi.Get(t, dut, forwardingGroup.OutputQueue().State()), tc.queueName; got != want {
			t.Errorf("forwardingGroup.OutputQueue().State(): got %v, want %v", got, want)
		}
	}
}

func testQoSClassifierConfig(t *testing.T) {
	dut := ondatra.DUT(t, "dut")
	d := &oc.Root{}
	q := d.GetOrCreateQos()

	cases := []struct {
		desc        string
		name        string
		classType   oc.E_Qos_Classifier_Type
		termID      string
		targetGroup string
		dscpSet     []uint8
	}{{
		desc:        "classifier_ipv4_be1",
		name:        "dscp_based_classifier_ipv4",
		classType:   oc.Qos_Classifier_Type_IPV4,
		termID:      "0",
		targetGroup: "target-group-BE1",
		dscpSet:     []uint8{0, 1, 2, 3},
	}, {
		desc:        "classifier_ipv4_be0",
		name:        "dscp_based_classifier_ipv4",
		classType:   oc.Qos_Classifier_Type_IPV4,
		termID:      "1",
		targetGroup: "target-group-BE0",
		dscpSet:     []uint8{4, 5, 6, 7},
	}, {
		desc:        "classifier_ipv4_af1",
		name:        "dscp_based_classifier_ipv4",
		classType:   oc.Qos_Classifier_Type_IPV4,
		termID:      "2",
		targetGroup: "target-group-AF1",
		dscpSet:     []uint8{8, 9, 10, 11},
	}, {
		desc:        "classifier_ipv4_af2",
		name:        "dscp_based_classifier_ipv4",
		classType:   oc.Qos_Classifier_Type_IPV4,
		termID:      "3",
		targetGroup: "target-group-AF2",
		dscpSet:     []uint8{16, 17, 18, 19},
	}, {
		desc:        "classifier_ipv4_af3",
		name:        "dscp_based_classifier_ipv4",
		classType:   oc.Qos_Classifier_Type_IPV4,
		termID:      "4",
		targetGroup: "target-group-AF3",
		dscpSet:     []uint8{24, 25, 26, 27},
	}, {
		desc:        "classifier_ipv4_af4",
		name:        "dscp_based_classifier_ipv4",
		classType:   oc.Qos_Classifier_Type_IPV4,
		termID:      "5",
		targetGroup: "target-group-AF4",
		dscpSet:     []uint8{32, 33, 34, 35},
	}, {
		desc:        "classifier_ipv4_nc1",
		name:        "dscp_based_classifier_ipv4",
		classType:   oc.Qos_Classifier_Type_IPV4,
		termID:      "6",
		targetGroup: "target-group-NC1",
		dscpSet:     []uint8{48, 49, 50, 51, 52, 53, 54, 55, 56, 57, 58, 59},
	}, {
		desc:        "classifier_ipv6_be1",
		name:        "dscp_based_classifier_ipv6",
		classType:   oc.Qos_Classifier_Type_IPV6,
		termID:      "0",
		targetGroup: "target-group-BE1",
		dscpSet:     []uint8{0, 1, 2, 3},
	}, {
		desc:        "classifier_ipv6_be0",
		name:        "dscp_based_classifier_ipv6",
		classType:   oc.Qos_Classifier_Type_IPV6,
		termID:      "1",
		targetGroup: "target-group-BE0",
		dscpSet:     []uint8{4, 5, 6, 7},
	}, {
		desc:        "classifier_ipv6_af1",
		name:        "dscp_based_classifier_ipv6",
		classType:   oc.Qos_Classifier_Type_IPV6,
		termID:      "2",
		targetGroup: "target-group-AF1",
		dscpSet:     []uint8{8, 9, 10, 11},
	}, {
		desc:        "classifier_ipv6_af2",
		name:        "dscp_based_classifier_ipv6",
		classType:   oc.Qos_Classifier_Type_IPV6,
		termID:      "3",
		targetGroup: "target-group-AF2",
		dscpSet:     []uint8{16, 17, 18, 19},
	}, {
		desc:        "classifier_ipv6_af3",
		name:        "dscp_based_classifier_ipv6",
		classType:   oc.Qos_Classifier_Type_IPV6,
		termID:      "4",
		targetGroup: "target-group-AF3",
		dscpSet:     []uint8{24, 25, 26, 27},
	}, {
		desc:        "classifier_ipv6_af4",
		name:        "dscp_based_classifier_ipv6",
		classType:   oc.Qos_Classifier_Type_IPV6,
		termID:      "5",
		targetGroup: "target-group-AF4",
		dscpSet:     []uint8{32, 33, 34, 35},
	}, {
		desc:        "classifier_ipv6_nc1",
		name:        "dscp_based_classifier_ipv6",
		classType:   oc.Qos_Classifier_Type_IPV6,
		termID:      "6",
		targetGroup: "target-group-NC1",
		dscpSet:     []uint8{48, 49, 50, 51, 52, 53, 54, 55, 56, 57, 58, 59},
	}}

	t.Logf("qos Classifiers config cases: %v", cases)
	for _, tc := range cases {
		t.Run(tc.desc, func(t *testing.T) {
			classifier := q.GetOrCreateClassifier(tc.name)
			classifier.SetName(tc.name)
			classifier.SetType(tc.classType)
			term, err := classifier.NewTerm(tc.termID)
			if err != nil {
				t.Fatalf("Failed to create classifier.NewTerm(): %v", err)
			}

			term.SetId(tc.termID)
			action := term.GetOrCreateActions()
			action.SetTargetGroup(tc.targetGroup)
			condition := term.GetOrCreateConditions()
			if tc.name == "dscp_based_classifier_ipv4" {
				condition.GetOrCreateIpv4().SetDscpSet(tc.dscpSet)
			} else if tc.name == "dscp_based_classifier_ipv6" {
				condition.GetOrCreateIpv6().SetDscpSet(tc.dscpSet)
			}
			gnmi.Replace(t, dut, gnmi.OC().Qos().Config(), q)
		})

		// TODO: Remove the following t.Skipf() after the config verification code has been tested.
		t.Skipf("Skip the QoS config verification until it is tested against a DUT.")

		// Verify the Classifier is applied by checking the telemetry path state values.
		classifier := gnmi.OC().Qos().Classifier(tc.name)
		term := classifier.Term(tc.termID)
		action := term.Actions()
		condition := term.Conditions()

		cmp.Equal([]uint8{1, 2, 3}, []uint8{1, 2, 3})
		cmp.Equal([]uint8{1, 2, 3}, []uint8{1, 3, 2})

		if got, want := gnmi.Get(t, dut, classifier.Name().State()), tc.name; got != want {
			t.Errorf("classifier.Name().State(): got %v, want %v", got, want)
		}
		if got, want := gnmi.Get(t, dut, classifier.Type().State()), tc.classType; got != want {
			t.Errorf("classifier.Name().Type(): got %v, want %v", got, want)
		}
		if got, want := gnmi.Get(t, dut, term.Id().State()), tc.termID; got != want {
			t.Errorf("term.Id().State(): got %v, want %v", got, want)
		}
		if got, want := gnmi.Get(t, dut, action.TargetGroup().State()), tc.targetGroup; got != want {
			t.Errorf("action.TargetGroup().State(): got %v, want %v", got, want)
		}

		// This Transformer sorts a []uint8.
		trans := cmp.Transformer("Sort", func(in []uint8) []uint8 {
			out := append([]uint8(nil), in...)
			sort.Slice(out, func(i, j int) bool { return out[i] < out[j] })
			return out
		})

		if tc.name == "dscp_based_classifier_ipv4" {
			if equal := cmp.Equal(condition.Ipv4().DscpSet().State(), tc.dscpSet, trans); !equal {
				t.Errorf("condition.Ipv4().DscpSet().State(): got %v, want %v", condition.Ipv4().DscpSet().State(), tc.dscpSet)
			}
		} else if tc.name == "dscp_based_classifier_ipv6" {
			if equal := cmp.Equal(condition.Ipv6().DscpSet().State(), tc.dscpSet, trans); !equal {
				t.Errorf("condition.Ipv4().DscpSet().State(): got %v, want %v", condition.Ipv6().DscpSet().State(), tc.dscpSet)
			}
		}
	}
}

func testQoSInputIntfClassifierConfig(t *testing.T) {
	dut := ondatra.DUT(t, "dut")
	dp := dut.Port(t, "port1")

	cases := []struct {
		desc                string
		inputClassifierType oc.E_Input_Classifier_Type
		classifier          string
	}{{
		desc:                "Input Classifier Type IPV4",
		inputClassifierType: oc.Input_Classifier_Type_IPV4,
		classifier:          "dscp_based_classifier_ipv4",
	}, {
		desc:                "Input Classifier Type IPV6",
		inputClassifierType: oc.Input_Classifier_Type_IPV6,
		classifier:          "dscp_based_classifier_ipv6",
	}}

	d := &oc.Root{}
	q := d.GetOrCreateQos()
	i := q.GetOrCreateInterface(dp.Name())
	i.SetInterfaceId(dp.Name())

	t.Logf("qos input classifier config cases: %v", cases)
	for _, tc := range cases {
		t.Run(tc.desc, func(t *testing.T) {
			c := i.GetOrCreateInput().GetOrCreateClassifier(tc.inputClassifierType)
			c.SetType(tc.inputClassifierType)
			c.SetName(tc.classifier)
			gnmi.Replace(t, dut, gnmi.OC().Qos().Config(), q)
		})

		// TODO: Remove the following t.Skipf() after the config verification code has been tested.
		t.Skipf("Skip the QoS config verification until it is tested against a DUT.")

		// Verify the Classifier is applied on interface by checking the telemetry path state values.
		classifier := gnmi.OC().Qos().Interface(dp.Name()).Input().Classifier(tc.inputClassifierType)
		if got, want := gnmi.Get(t, dut, classifier.Name().State()), tc.classifier; got != want {
			t.Errorf("classifier.Name().State(): got %v, want %v", got, want)
		}
		if got, want := gnmi.Get(t, dut, classifier.Type().State()), tc.inputClassifierType; got != want {
			t.Errorf("classifier.Name().State(): got %v, want %v", got, want)
		}
	}
}

func testSchedulerPoliciesConfig(t *testing.T) {
	dut := ondatra.DUT(t, "dut")
	d := &oc.Root{}
	q := d.GetOrCreateQos()
	queues := netutil.CommonTrafficQueues(t, dut)

	cases := []struct {
		desc        string
		sequence    uint32
		priority    oc.E_Scheduler_Priority
		inputID     string
		inputType   oc.E_Input_InputType
		weight      uint64
		queueName   string
		targetGroup string
	}{{
		desc:        "scheduler-policy-BE1",
		sequence:    uint32(1),
		priority:    oc.Scheduler_Priority_UNSET,
		inputID:     "BE1",
		inputType:   oc.Input_InputType_QUEUE,
		weight:      uint64(1),
		queueName:   queues.BE1,
		targetGroup: "target-group-BE1",
	}, {
		desc:        "scheduler-policy-BE0",
		sequence:    uint32(1),
		priority:    oc.Scheduler_Priority_UNSET,
		inputID:     "BE0",
		inputType:   oc.Input_InputType_QUEUE,
		weight:      uint64(2),
		queueName:   queues.BE0,
		targetGroup: "target-group-BE0",
	}, {
		desc:        "scheduler-policy-AF1",
		sequence:    uint32(1),
		priority:    oc.Scheduler_Priority_UNSET,
		inputID:     "AF1",
		inputType:   oc.Input_InputType_QUEUE,
		weight:      uint64(4),
		queueName:   queues.AF1,
		targetGroup: "target-group-AF1",
	}, {
		desc:        "scheduler-policy-AF2",
		sequence:    uint32(1),
		priority:    oc.Scheduler_Priority_UNSET,
		inputID:     "AF2",
		inputType:   oc.Input_InputType_QUEUE,
		weight:      uint64(8),
		queueName:   queues.AF2,
		targetGroup: "target-group-AF2",
	}, {
		desc:        "scheduler-policy-AF3",
		sequence:    uint32(1),
		priority:    oc.Scheduler_Priority_UNSET,
		inputID:     "AF3",
		inputType:   oc.Input_InputType_QUEUE,
		weight:      uint64(16),
		queueName:   queues.AF3,
		targetGroup: "target-group-AF3",
	}, {
		desc:        "scheduler-policy-AF4",
		sequence:    uint32(0),
		priority:    oc.Scheduler_Priority_STRICT,
		inputID:     "AF4",
		inputType:   oc.Input_InputType_QUEUE,
		weight:      uint64(100),
		queueName:   queues.AF4,
		targetGroup: "target-group-AF4",
	}, {
		desc:        "scheduler-policy-NC1",
		sequence:    uint32(0),
		priority:    oc.Scheduler_Priority_STRICT,
		inputID:     "NC1",
		inputType:   oc.Input_InputType_QUEUE,
		weight:      uint64(200),
		queueName:   queues.NC1,
		targetGroup: "target-group-NC1",
	}}

	schedulerPolicy := q.GetOrCreateSchedulerPolicy("scheduler")
	schedulerPolicy.SetName("scheduler")
	t.Logf("qos scheduler policies config cases: %v", cases)
	for _, tc := range cases {
		t.Run(tc.desc, func(t *testing.T) {
			s := schedulerPolicy.GetOrCreateScheduler(tc.sequence)
			s.SetSequence(tc.sequence)
			s.SetPriority(tc.priority)
			input := s.GetOrCreateInput(tc.inputID)
			input.SetId(tc.inputID)
			input.SetInputType(tc.inputType)
			input.SetQueue(tc.queueName)
			input.SetWeight(tc.weight)
			gnmi.Replace(t, dut, gnmi.OC().Qos().Config(), q)
		})

		// TODO: Remove the following t.Skipf() after the config verification code has been tested.
		t.Skipf("Skip the QoS config verification until it is tested against a DUT.")

		// Verify the SchedulerPolicy is applied by checking the telemetry path state values.
		scheduler := gnmi.OC().Qos().SchedulerPolicy("scheduler").Scheduler(tc.sequence)
		input := scheduler.Input(tc.inputID)

		if got, want := gnmi.Get(t, dut, scheduler.Sequence().State()), tc.sequence; got != want {
			t.Errorf("scheduler.Sequence().State(): got %v, want %v", got, want)
		}
		if got, want := gnmi.Get(t, dut, scheduler.Priority().State()), tc.priority; got != want {
			t.Errorf("scheduler.Priority().State(): got %v, want %v", got, want)
		}
		if got, want := gnmi.Get(t, dut, input.Id().State()), tc.inputID; got != want {
			t.Errorf("input.Id().State(): got %v, want %v", got, want)
		}
		if got, want := gnmi.Get(t, dut, input.InputType().State()), tc.inputType; got != want {
			t.Errorf("input.InputType().State(): got %v, want %v", got, want)
		}
		if got, want := gnmi.Get(t, dut, input.Weight().State()), tc.weight; got != want {
			t.Errorf("input.Weight().State(): got %v, want %v", got, want)
		}
		if got, want := gnmi.Get(t, dut, input.Queue().State()), tc.queueName; got != want {
			t.Errorf("input.Queue().State(): got %v, want %v", got, want)
		}
	}
}

func testECNConfig(t *testing.T) {
	dut := ondatra.DUT(t, "dut")
	d := &oc.Root{}
	q := d.GetOrCreateQos()

	ecnConfig := struct {
		ecnEnabled                bool
		dropEnabled               bool
		minThreshold              uint64
		maxThreshold              uint64
		maxDropProbabilityPercent uint8
		weight                    uint32
	}{
		ecnEnabled:                true,
		dropEnabled:               false,
		minThreshold:              uint64(80000),
		maxThreshold:              math.MaxUint64,
		maxDropProbabilityPercent: uint8(1),
		weight:                    uint32(0),
	}

	queueMgmtProfile := q.GetOrCreateQueueManagementProfile("DropProfile")
	queueMgmtProfile.SetName("DropProfile")
	wred := queueMgmtProfile.GetOrCreateWred()
	uniform := wred.GetOrCreateUniform()
	uniform.SetEnableEcn(ecnConfig.ecnEnabled)
	uniform.SetDrop(ecnConfig.dropEnabled)
	uniform.SetMinThreshold(ecnConfig.minThreshold)
	uniform.SetMaxThreshold(ecnConfig.maxThreshold)
	uniform.SetMaxDropProbabilityPercent(ecnConfig.maxDropProbabilityPercent)
	uniform.SetWeight(ecnConfig.weight)

	t.Logf("qos ECN QueueManagementProfile config cases: %v", ecnConfig)
	gnmi.Replace(t, dut, gnmi.OC().Qos().Config(), q)

	// TODO: Remove the following t.Skipf() after the config verification code has been tested.
	t.Skipf("Skip the QoS config verification until it is tested against a DUT.")

	// Verify the QueueManagementProfile is applied by checking the telemetry path state values.
	wredUniform := gnmi.OC().Qos().QueueManagementProfile("DropProfile").Wred().Uniform()
	if got, want := gnmi.Get(t, dut, wredUniform.EnableEcn().State()), ecnConfig.ecnEnabled; got != want {
		t.Errorf("wredUniform.EnableEcn().State(): got %v, want %v", got, want)
	}
	if got, want := gnmi.Get(t, dut, wredUniform.Drop().State()), ecnConfig.dropEnabled; got != want {
		t.Errorf("wredUniform.Drop().State(): got %v, want %v", got, want)
	}
	if got, want := gnmi.Get(t, dut, wredUniform.MinThreshold().State()), ecnConfig.minThreshold; got != want {
		t.Errorf("wredUniform.MinThreshold().State(): got %v, want %v", got, want)
	}
	if got, want := gnmi.Get(t, dut, wredUniform.MaxThreshold().State()), ecnConfig.maxThreshold; got != want {
		t.Errorf("wredUniform.MaxThreshold().State(): got %v, want %v", got, want)
	}
	if got, want := gnmi.Get(t, dut, wredUniform.MaxDropProbabilityPercent().State()), ecnConfig.maxDropProbabilityPercent; got != want {
		t.Errorf("wredUniform.MaxDropProbabilityPercent().State(): got %v, want %v", got, want)
	}
	if got, want := gnmi.Get(t, dut, wredUniform.Weight().State()), ecnConfig.weight; got != want {
		t.Errorf("wredUniform.Weight().State(): got %v, want %v", got, want)
	}
}

func testQoSOutputIntfConfig(t *testing.T) {
	dut := ondatra.DUT(t, "dut")
	dp := dut.Port(t, "port2")
	queues := netutil.CommonTrafficQueues(t, dut)

	cases := []struct {
		desc       string
		queueName  string
		ecnProfile string
		scheduler  string
	}{{
		desc:       "output-interface-BE1",
		queueName:  queues.BE1,
		ecnProfile: "DropProfile",
		scheduler:  "scheduler",
	}, {
		desc:       "output-interface-BE0",
		queueName:  queues.BE0,
		ecnProfile: "DropProfile",
		scheduler:  "scheduler",
	}, {
		desc:       "output-interface-AF1",
		queueName:  queues.AF1,
		ecnProfile: "DropProfile",
		scheduler:  "scheduler",
	}, {
		desc:       "output-interface-AF2",
		queueName:  queues.AF2,
		ecnProfile: "DropProfile",
		scheduler:  "scheduler",
	}, {
		desc:       "output-interface-AF3",
		queueName:  queues.AF3,
		ecnProfile: "DropProfile",
		scheduler:  "scheduler",
	}, {
		desc:       "output-interface-AF4",
		queueName:  queues.AF4,
		ecnProfile: "DropProfile",
		scheduler:  "scheduler",
	}, {
		desc:       "output-interface-NC1",
		queueName:  queues.NC1,
		ecnProfile: "DropProfile",
		scheduler:  "scheduler",
	}}

	d := &oc.Root{}
	q := d.GetOrCreateQos()
	i := q.GetOrCreateInterface(dp.Name())
	i.SetInterfaceId(dp.Name())

	t.Logf("qos output interface config cases: %v", cases)
	for _, tc := range cases {
		t.Run(tc.desc, func(t *testing.T) {
			output := i.GetOrCreateOutput()
			schedulerPolicy := output.GetOrCreateSchedulerPolicy()
			schedulerPolicy.SetName(tc.scheduler)
			queue := output.GetOrCreateQueue(tc.queueName)
			queue.SetQueueManagementProfile(tc.ecnProfile)
			queue.SetName(tc.queueName)
			gnmi.Replace(t, dut, gnmi.OC().Qos().Config(), q)
		})

		// TODO: Remove the following t.Skipf() after the config verification code has been tested.
		t.Skipf("Skip the QoS config verification until it is tested against a DUT.")

		// Verify the policy is applied by checking the telemetry path state values.
		policy := gnmi.OC().Qos().Interface(dp.Name()).Output().SchedulerPolicy()
		outQueue := gnmi.OC().Qos().Interface(dp.Name()).Output().Queue(tc.queueName)
		if got, want := gnmi.Get(t, dut, policy.Name().State()), tc.scheduler; got != want {
			t.Errorf("policy.Name().State(): got %v, want %v", got, want)
		}
		if got, want := gnmi.Get(t, dut, outQueue.Name().State()), tc.queueName; got != want {
			t.Errorf("outQueue.Name().State(): got %v, want %v", got, want)
		}
		if got, want := gnmi.Get(t, dut, outQueue.QueueManagementProfile().State()), tc.ecnProfile; got != want {
			t.Errorf("outQueue.QueueManagementProfile().State(): got %v, want %v", got, want)
		}
	}
}
func testQoSCiscoClassifierConfig(t *testing.T) {
	dut := ondatra.DUT(t, "dut")
	d := &oc.Root{}
	q := d.GetOrCreateQos()
	queueName := []string{"NC1", "AF4", "AF3", "AF2", "AF1", "BE0", "BE1"}

	for i, queue := range queueName {
		q1 := q.GetOrCreateQueue(queue)
		q1.Name = ygot.String(queue)
		queueid := len(queueName) - i
		q1.QueueId = ygot.Uint8(uint8(queueid))
	}
	gnmi.Replace(t, dut, gnmi.OC().Qos().Config(), q)

	casesfwdgrp := []struct {
		desc        string
		queueName   string
		targetGroup string
	}{{
		desc:        "forwarding-group-BE1",
		queueName:   "BE1",
		targetGroup: "target-group-BE1",
	}, {
		desc:        "forwarding-group-BE0",
		queueName:   "BE0",
		targetGroup: "target-group-BE0",
	}, {
		desc:        "forwarding-group-AF1",
		queueName:   "AF1",
		targetGroup: "target-group-AF1",
	}, {
		desc:        "forwarding-group-AF2",
		queueName:   "AF2",
		targetGroup: "target-group-AF2",
	}, {
		desc:        "forwarding-group-AF3",
		queueName:   "AF3",
		targetGroup: "target-group-AF3",
	}, {
		desc:        "forwarding-group-AF4",
		queueName:   "AF4",
		targetGroup: "target-group-AF4",
	}, {
		desc:        "forwarding-group-NC1",
		queueName:   "NC1",
		targetGroup: "target-group-NC1",
	}}
	t.Logf("qos forwarding groups config cases: %v", casesfwdgrp)
	for _, tc := range casesfwdgrp {
		t.Run(tc.desc, func(t *testing.T) {
			fwdGroup := q.GetOrCreateForwardingGroup(tc.targetGroup)
			fwdGroup.SetName(tc.targetGroup)
			fwdGroup.SetOutputQueue(tc.queueName)
			queue := q.GetOrCreateQueue(tc.queueName)
			queue.SetName(tc.queueName)
			gnmi.Replace(t, dut, gnmi.OC().Qos().Config(), q)
		})
		forwardingGroup := gnmi.OC().Qos().ForwardingGroup(tc.targetGroup)
		if got, want := gnmi.GetConfig(t, dut, forwardingGroup.Name().Config()), tc.targetGroup; got != want {
			t.Errorf("forwardingGroup.Name().State(): got %v, want %v", got, want)
		}
		if got, want := gnmi.GetConfig(t, dut, forwardingGroup.OutputQueue().Config()), tc.queueName; got != want {
			t.Errorf("forwardingGroup.OutputQueue().State(): got %v, want %v", got, want)
		}
	}

	cases := []struct {
		desc        string
		name        string
		classType   oc.E_Qos_Classifier_Type
		termID      string
		targetGroup string
		dscpSet     []uint8
	}{{
		desc:        "classifier_ipv4_be1",
		name:        "dscp_based_classifier_ipv4",
		classType:   oc.Qos_Classifier_Type_IPV4,
		termID:      "0",
		targetGroup: "target-group-BE1",
		dscpSet:     []uint8{0, 1, 2, 3},
	}, {
		desc:        "classifier_ipv4_be0",
		name:        "dscp_based_classifier_ipv4",
		classType:   oc.Qos_Classifier_Type_IPV4,
		termID:      "1",
		targetGroup: "target-group-BE0",
		dscpSet:     []uint8{4, 5, 6, 7},
	}, {
		desc:        "classifier_ipv4_af1",
		name:        "dscp_based_classifier_ipv4",
		classType:   oc.Qos_Classifier_Type_IPV4,
		termID:      "2",
		targetGroup: "target-group-AF1",
		dscpSet:     []uint8{8, 9, 10, 11},
	}, {
		desc:        "classifier_ipv4_af2",
		name:        "dscp_based_classifier_ipv4",
		classType:   oc.Qos_Classifier_Type_IPV4,
		termID:      "3",
		targetGroup: "target-group-AF2",
		dscpSet:     []uint8{16, 17, 18, 19},
	}, {
		desc:        "classifier_ipv4_af3",
		name:        "dscp_based_classifier_ipv4",
		classType:   oc.Qos_Classifier_Type_IPV4,
		termID:      "4",
		targetGroup: "target-group-AF3",
		dscpSet:     []uint8{24, 25, 26, 27},
	}, {
		desc:        "classifier_ipv4_af4",
		name:        "dscp_based_classifier_ipv4",
		classType:   oc.Qos_Classifier_Type_IPV4,
		termID:      "5",
		targetGroup: "target-group-AF4",
		dscpSet:     []uint8{32, 33, 34, 35},
	}, {
		desc:        "classifier_ipv4_nc1",
		name:        "dscp_based_classifier_ipv4",
		classType:   oc.Qos_Classifier_Type_IPV4,
		termID:      "6",
		targetGroup: "target-group-NC1",
		dscpSet:     []uint8{48, 49, 50, 51, 52, 53, 54, 55, 56, 57, 58, 59},
	}, {
		desc:        "classifier_ipv6_be1",
		name:        "dscp_based_classifier_ipv6",
		classType:   oc.Qos_Classifier_Type_IPV6,
		termID:      "0",
		targetGroup: "target-group-BE1",
		dscpSet:     []uint8{0, 1, 2, 3},
	}, {
		desc:        "classifier_ipv6_be0",
		name:        "dscp_based_classifier_ipv6",
		classType:   oc.Qos_Classifier_Type_IPV6,
		termID:      "1",
		targetGroup: "target-group-BE0",
		dscpSet:     []uint8{4, 5, 6, 7},
	}, {
		desc:        "classifier_ipv6_af1",
		name:        "dscp_based_classifier_ipv6",
		classType:   oc.Qos_Classifier_Type_IPV6,
		termID:      "2",
		targetGroup: "target-group-AF1",
		dscpSet:     []uint8{8, 9, 10, 11},
	}, {
		desc:        "classifier_ipv6_af2",
		name:        "dscp_based_classifier_ipv6",
		classType:   oc.Qos_Classifier_Type_IPV6,
		termID:      "3",
		targetGroup: "target-group-AF2",
		dscpSet:     []uint8{16, 17, 18, 19},
	}, {
		desc:        "classifier_ipv6_af3",
		name:        "dscp_based_classifier_ipv6",
		classType:   oc.Qos_Classifier_Type_IPV6,
		termID:      "4",
		targetGroup: "target-group-AF3",
		dscpSet:     []uint8{24, 25, 26, 27},
	}, {
		desc:        "classifier_ipv6_af4",
		name:        "dscp_based_classifier_ipv6",
		classType:   oc.Qos_Classifier_Type_IPV6,
		termID:      "5",
		targetGroup: "target-group-AF4",
		dscpSet:     []uint8{32, 33, 34, 35},
	}, {
		desc:        "classifier_ipv6_nc1",
		name:        "dscp_based_classifier_ipv6",
		classType:   oc.Qos_Classifier_Type_IPV6,
		termID:      "6",
		targetGroup: "target-group-NC1",
		dscpSet:     []uint8{48, 49, 50, 51, 52, 53, 54, 55, 56, 57, 58, 59},
	}}

	t.Logf("qos Classifiers config cases: %v", cases)
	for _, tc := range cases {
		t.Run(tc.desc, func(t *testing.T) {
			classifier := q.GetOrCreateClassifier(tc.name)
			classifier.SetName(tc.name)
			classifier.SetType(tc.classType)
			term, err := classifier.NewTerm(tc.termID)
			if err != nil {
				t.Fatalf("Failed to create classifier.NewTerm(): %v", err)
			}

			term.SetId(tc.termID)
			action := term.GetOrCreateActions()
			action.SetTargetGroup(tc.targetGroup)
			condition := term.GetOrCreateConditions()
			if tc.classType == oc.Qos_Classifier_Type_IPV4 {
				condition.GetOrCreateIpv4().SetDscpSet(tc.dscpSet)
			} else if tc.classType == oc.Qos_Classifier_Type_IPV6 {
				condition.GetOrCreateIpv6().SetDscpSet(tc.dscpSet)
			}
			gnmi.Replace(t, dut, gnmi.OC().Qos().Config(), q)
		})
	}
	dp := dut.Port(t, "port1")
	casesintf := []struct {
		desc                string
		inputClassifierType oc.E_Input_Classifier_Type
		classifier          string
	}{{
		desc:                "Input Classifier Type IPV4",
		inputClassifierType: oc.Input_Classifier_Type_IPV4,
		classifier:          "dscp_based_classifier_ipv4",
	}, {
		desc:                "Input Classifier Type IPV6",
		inputClassifierType: oc.Input_Classifier_Type_IPV6,
		classifier:          "dscp_based_classifier_ipv6",
	}}

	i := q.GetOrCreateInterface(dp.Name())
	i.SetInterfaceId(dp.Name())

	t.Logf("qos input classifier config cases: %v", cases)
	for _, tc := range casesintf {
		t.Run(tc.desc, func(t *testing.T) {
			c := i.GetOrCreateInput().GetOrCreateClassifier(tc.inputClassifierType)
			c.SetType(tc.inputClassifierType)
			c.SetName(tc.classifier)
			gnmi.Replace(t, dut, gnmi.OC().Qos().Config(), q)
		})
		classifier := gnmi.OC().Qos().Interface(dp.Name()).Input().Classifier(tc.inputClassifierType)
		if got, want := gnmi.GetConfig(t, dut, classifier.Name().Config()), tc.classifier; got != want {
			t.Errorf("classifier.Name().State(): got %v, want %v", got, want)
		}
		if got, want := gnmi.GetConfig(t, dut, classifier.Type().Config()), tc.inputClassifierType; got != want {
			t.Errorf("classifier.Name().State(): got %v, want %v", got, want)
		}
	}

	for _, tc := range cases {
		// Verify the Classifier is applied by checking the telemetry path state values.
		classifier := gnmi.OC().Qos().Classifier(tc.name)
		term := classifier.Term(tc.termID)
		action := term.Actions()
		condition := term.Conditions()

		cmp.Equal([]uint8{1, 2, 3}, []uint8{1, 2, 3})
		cmp.Equal([]uint8{1, 2, 3}, []uint8{1, 3, 2})

		if got, want := gnmi.GetConfig(t, dut, classifier.Name().Config()), tc.name; got != want {
			t.Errorf("classifier.Name().State(): got %v, want %v", got, want)
		}
		if got, want := gnmi.GetConfig(t, dut, classifier.Type().Config()), tc.classType; got != want {
			t.Errorf("classifier.Name().Type(): got %v, want %v", got, want)
		}

		if got, want := gnmi.GetConfig(t, dut, term.Id().Config()), tc.termID; got != want {
			t.Errorf("term.Id().State(): got %v, want %v", got, want)
		}
		if got, want := gnmi.GetConfig(t, dut, action.TargetGroup().Config()), tc.targetGroup; got != want {
			t.Errorf("action.TargetGroup().State(): got %v, want %v", got, want)
		}

		// This Transformer sorts a []uint8.
		trans := cmp.Transformer("Sort", func(in []uint8) []uint8 {
			out := append([]uint8(nil), in...)
			sort.Slice(out, func(i, j int) bool { return out[i] < out[j] })
			return out
		})

		if tc.classType == oc.Qos_Classifier_Type_IPV4 {
			if equal := cmp.Equal(gnmi.GetConfig(t, dut, condition.Ipv4().DscpSet().Config()), tc.dscpSet, trans); !equal {
				t.Errorf("condition.Ipv4().DscpSet().State(): got %v, want %v", gnmi.GetConfig(t, dut, condition.Ipv4().DscpSet().Config()), tc.dscpSet)
			}
		} else if tc.classType == oc.Qos_Classifier_Type_IPV6 {
			if equal := cmp.Equal(gnmi.GetConfig(t, dut, condition.Ipv6().DscpSet().Config()), tc.dscpSet, trans); !equal {
				t.Errorf("condition.Ipv4().DscpSet().State(): got %v, want %v", gnmi.GetConfig(t, dut, condition.Ipv6().DscpSet().Config()), tc.dscpSet)
			}
		}
	}

}
func testCiscoSchedulerPoliciesConfig(t *testing.T) {
	dut := ondatra.DUT(t, "dut")
	d := &oc.Root{}
	q := d.GetOrCreateQos()
	queueName := []string{"NC1", "AF4", "AF3", "AF2", "AF1", "BE0", "BE1"}

	for i, queue := range queueName {
		q1 := q.GetOrCreateQueue(queue)
		q1.Name = ygot.String(queue)
		queueid := len(queueName) - i
		q1.QueueId = ygot.Uint8(uint8(queueid))

	}
	gnmi.Replace(t, dut, gnmi.OC().Qos().Config(), q)
	cases := []struct {
		desc         string
		sequence     uint32
		priority     oc.E_Scheduler_Priority
		inputID      string
		inputType    oc.E_Input_InputType
		weight       uint64
		queueName    string
		targetGrpoup string
	}{{
		desc:         "scheduler-policy-BE1",
		sequence:     uint32(1),
		priority:     oc.Scheduler_Priority_UNSET,
		inputID:      "BE1",
		inputType:    oc.Input_InputType_QUEUE,
		weight:       uint64(1),
		queueName:    "BE1",
		targetGrpoup: "target-group-BE1",
	}, {
		desc:         "scheduler-policy-BE0",
		sequence:     uint32(1),
		priority:     oc.Scheduler_Priority_UNSET,
		inputID:      "BE0",
		inputType:    oc.Input_InputType_QUEUE,
		weight:       uint64(4),
		queueName:    "BE0",
		targetGrpoup: "target-group-BE0",
	}, {
		desc:         "scheduler-policy-AF1",
		sequence:     uint32(1),
		priority:     oc.Scheduler_Priority_UNSET,
		inputID:      "AF1",
		inputType:    oc.Input_InputType_QUEUE,
		weight:       uint64(8),
		queueName:    "AF1",
		targetGrpoup: "target-group-AF1",
	}, {
		desc:         "scheduler-policy-AF2",
		sequence:     uint32(1),
		priority:     oc.Scheduler_Priority_UNSET,
		inputID:      "AF2",
		inputType:    oc.Input_InputType_QUEUE,
		weight:       uint64(16),
		queueName:    "AF2",
		targetGrpoup: "target-group-AF2",
	}, {
		desc:         "scheduler-policy-AF3",
		sequence:     uint32(1),
		priority:     oc.Scheduler_Priority_UNSET,
		inputID:      "AF3",
		inputType:    oc.Input_InputType_QUEUE,
		weight:       uint64(32),
		queueName:    "AF3",
		targetGrpoup: "target-group-AF3",
	}, {
		desc:         "scheduler-policy-AF4",
		sequence:     uint32(0),
		priority:     oc.Scheduler_Priority_STRICT,
		inputID:      "AF4",
		inputType:    oc.Input_InputType_QUEUE,
		weight:       uint64(6),
		queueName:    "AF4",
		targetGrpoup: "target-group-AF4",
	}, {
		desc:         "scheduler-policy-NC1",
		sequence:     uint32(0),
		priority:     oc.Scheduler_Priority_STRICT,
		inputID:      "NC1",
		inputType:    oc.Input_InputType_QUEUE,
		weight:       uint64(7),
		queueName:    "NC1",
		targetGrpoup: "target-group-NC1",
	}}

	schedulerPolicy := q.GetOrCreateSchedulerPolicy("scheduler")
	schedulerPolicy.SetName("scheduler")
	t.Logf("qos scheduler policies config cases: %v", cases)
	for _, tc := range cases {
		t.Run(tc.desc, func(t *testing.T) {
			s := schedulerPolicy.GetOrCreateScheduler(tc.sequence)
			s.SetSequence(tc.sequence)
			s.SetPriority(tc.priority)
			input := s.GetOrCreateInput(tc.inputID)
			input.SetId(tc.inputID)
			input.SetInputType(tc.inputType)
			input.SetQueue(tc.queueName)
			input.SetWeight(tc.weight)
			gnmi.Replace(t, dut, gnmi.OC().Qos().Config(), q)
		})
	}
	ecnConfig := struct {
		ecnEnabled                bool
		dropEnabled               bool
		minThreshold              uint64
		maxThreshold              uint64
		maxDropProbabilityPercent uint8
		weight                    uint32
	}{
		ecnEnabled:                true,
		dropEnabled:               false,
		minThreshold:              uint64(8005632),
		maxThreshold:              uint64(8011776),
		maxDropProbabilityPercent: uint8(100),
		weight:                    uint32(0),
	}
	queueMgmtProfile := q.GetOrCreateQueueManagementProfile("DropProfile")
	queueMgmtProfile.SetName("DropProfile")
	wred := queueMgmtProfile.GetOrCreateWred()
	uniform := wred.GetOrCreateUniform()
	uniform.SetEnableEcn(ecnConfig.ecnEnabled)
	uniform.SetMinThreshold(ecnConfig.minThreshold)
	uniform.SetMaxThreshold(ecnConfig.maxThreshold)
	uniform.SetDrop(ecnConfig.dropEnabled)
	uniform.SetMaxDropProbabilityPercent(ecnConfig.maxDropProbabilityPercent)
	t.Logf("qos ECN QueueManagementProfile config cases: %v", ecnConfig)
	gnmi.Replace(t, dut, gnmi.OC().Qos().Config(), q)

	dp := dut.Port(t, "port2")

	intcases := []struct {
		desc       string
		queueName  string
		ecnProfile string
		scheduler  string
	}{{
		desc:       "output-interface-NC1",
		queueName:  "NC1",
		ecnProfile: "DropProfile",
		scheduler:  "scheduler",
	}, {
		desc:       "output-interface-AF4",
		queueName:  "AF4",
		ecnProfile: "DropProfile",
		scheduler:  "scheduler",
	}, {
		desc:       "output-interface-AF3",
		queueName:  "AF3",
		ecnProfile: "DropProfile",
		scheduler:  "scheduler",
	}, {
		desc:       "output-interface-AF2",
		queueName:  "AF2",
		ecnProfile: "DropProfile",
		scheduler:  "scheduler",
	}, {
		desc:       "output-interface-AF1",
		queueName:  "AF1",
		ecnProfile: "DropProfile",
		scheduler:  "scheduler",
	}, {
		desc:       "output-interface-BE0",
		queueName:  "BE0",
		ecnProfile: "DropProfile",
		scheduler:  "scheduler",
	}, {
		desc:       "output-interface-BE1",
		queueName:  "BE1",
		ecnProfile: "DropProfile",
		scheduler:  "scheduler",
	}}
	i := q.GetOrCreateInterface(dp.Name())
	i.SetInterfaceId(dp.Name())
	t.Logf("qos output interface config cases: %v", cases)

	for _, tc := range intcases {
		t.Run(tc.desc, func(t *testing.T) {
			output := i.GetOrCreateOutput()
			schedulerPolicy := output.GetOrCreateSchedulerPolicy()
			schedulerPolicy.SetName(tc.scheduler)
			queue := output.GetOrCreateQueue(tc.queueName)
			queue.SetQueueManagementProfile(tc.ecnProfile)
			queue.SetName(tc.queueName)
			gnmi.Replace(t, dut, gnmi.OC().Qos().Config(), q)
		})

	}

	for _, tc := range cases {
		// Verify the SchedulerPolicy is applied by checking the telemetry path state values.
		scheduler := gnmi.OC().Qos().SchedulerPolicy("scheduler").Scheduler(tc.sequence)
		input := scheduler.Input(tc.inputID)

		if got, want := gnmi.GetConfig(t, dut, scheduler.Sequence().Config()), tc.sequence; got != want {
			t.Errorf("scheduler.Sequence().State(): got %v, want %v", got, want)
		}
		if tc.priority == oc.Scheduler_Priority_STRICT {
			if got, want := gnmi.GetConfig(t, dut, scheduler.Priority().Config()), tc.priority; got != want {
				t.Errorf("scheduler.Priority().State(): got %v, want %v", got, want)
			}
		}
		if got, want := gnmi.GetConfig(t, dut, input.Id().Config()), tc.inputID; got != want {
			t.Errorf("input.Id().State(): got %v, want %v", got, want)
		}

		if got, want := gnmi.GetConfig(t, dut, input.Weight().Config()), tc.weight; got != want {
			t.Errorf("input.Weight().State(): got %v, want %v", got, want)
		}
		if got, want := gnmi.GetConfig(t, dut, input.Queue().Config()), tc.queueName; got != want {
			t.Errorf("input.Queue().State(): got %v, want %v", got, want)
		}
	}

	//Verify the QueueManagementProfile is applied by checking the telemetry path state values.
	wredUniform := gnmi.OC().Qos().QueueManagementProfile("DropProfile").Wred().Uniform()
	if got, want := gnmi.GetConfig(t, dut, wredUniform.EnableEcn().Config()), ecnConfig.ecnEnabled; got != want {
		t.Errorf("wredUniform.EnableEcn().State(): got %v, want %v", got, want)
	}

	if got, want := gnmi.GetConfig(t, dut, wredUniform.MinThreshold().Config()), ecnConfig.minThreshold; got != want {
		t.Errorf("wredUniform.MinThreshold().State(): got %v, want %v", got, want)
	}
	if got, want := gnmi.GetConfig(t, dut, wredUniform.MaxThreshold().Config()), ecnConfig.maxThreshold; got != want {
		t.Errorf("wredUniform.MaxThreshold().State(): got %v, want %v", got, want)
	}
	if got, want := gnmi.GetConfig(t, dut, wredUniform.MaxDropProbabilityPercent().Config()), ecnConfig.maxDropProbabilityPercent; got != want {
		t.Errorf("wredUniform.MaxDropProbabilityPercent().State(): got %v, want %v", got, want)
	}

	for _, tc := range intcases {
		policy := gnmi.OC().Qos().Interface(dp.Name()).Output().SchedulerPolicy()
		outQueue := gnmi.OC().Qos().Interface(dp.Name()).Output().Queue(tc.queueName)
		if got, want := gnmi.GetConfig(t, dut, policy.Name().Config()), tc.scheduler; got != want {
			t.Errorf("policy.Name().State(): got %v, want %v", got, want)
		}
		if got, want := gnmi.GetConfig(t, dut, outQueue.Name().Config()), tc.queueName; got != want {
			t.Errorf("outQueue.Name().State(): got %v, want %v", got, want)
		}
		if got, want := gnmi.GetConfig(t, dut, outQueue.QueueManagementProfile().Config()), tc.ecnProfile; got != want {
			t.Errorf("outQueue.QueueManagementProfile().State(): got %v, want %v", got, want)
		}
	}

}

func testJuniperClassifierConfig(t *testing.T) {
	dut := ondatra.DUT(t, "dut")
	d := &oc.Root{}
	q := d.GetOrCreateQos()

	t.Logf("Create qos forwarding groups config")
	forwardingGroups := []struct {
		desc        string
		queueName   string
		targetGroup string
	}{{
		desc:        "forwarding-group-BE1",
		queueName:   "0",
		targetGroup: "target-group-BE1",
	}, {
		desc:        "forwarding-group-BE0",
		queueName:   "1",
		targetGroup: "target-group-BE0",
	}, {
		desc:        "forwarding-group-AF1",
		queueName:   "2",
		targetGroup: "target-group-AF1",
	}, {
		desc:        "forwarding-group-AF2",
		queueName:   "3",
		targetGroup: "target-group-AF2",
	}, {
		desc:        "forwarding-group-AF3",
		queueName:   "4",
		targetGroup: "target-group-AF3",
	}, {
		desc:        "forwarding-group-AF4",
		queueName:   "6",
		targetGroup: "target-group-AF4",
	}, {
		desc:        "forwarding-group-NC1",
		queueName:   "7",
		targetGroup: "target-group-NC1",
	}}

	t.Logf("qos forwarding groups config cases: %v", forwardingGroups)
	for _, tc := range forwardingGroups {
		t.Run(tc.desc, func(t *testing.T) {
			fwdGroup := q.GetOrCreateForwardingGroup(tc.targetGroup)
			fwdGroup.SetName(tc.targetGroup)
			fwdGroup.SetOutputQueue(tc.queueName)
			queue := q.GetOrCreateQueue(tc.queueName)
			queue.SetName(tc.queueName)
			gnmi.Replace(t, dut, gnmi.OC().Qos().Config(), q)
		})

		// Verify the ForwardingGroup is applied by checking the telemetry path state values.
		forwardingGroup := gnmi.OC().Qos().ForwardingGroup(tc.targetGroup)
		if got, want := gnmi.Get(t, dut, forwardingGroup.Name().State()), tc.targetGroup; got != want {
			t.Errorf("forwardingGroup.Name().State(): got %v, want %v", got, want)
		}
		if got, want := gnmi.Get(t, dut, forwardingGroup.OutputQueue().State()), tc.queueName; got != want {
			t.Errorf("forwardingGroup.OutputQueue().State(): got %v, want %v", got, want)
		}
	}

	classifiers := []struct {
		desc        string
		name        string
		classType   oc.E_Qos_Classifier_Type
		termID      string
		targetGroup string
		dscpSet     []uint8
	}{{
		desc:        "classifier_ipv4_be1",
		name:        "dscp_based_classifier_ipv4",
		classType:   oc.Qos_Classifier_Type_IPV4,
		termID:      "0",
		targetGroup: "target-group-BE1",
		dscpSet:     []uint8{0, 1, 2, 3},
	}, {
		desc:        "classifier_ipv4_be0",
		name:        "dscp_based_classifier_ipv4",
		classType:   oc.Qos_Classifier_Type_IPV4,
		termID:      "1",
		targetGroup: "target-group-BE0",
		dscpSet:     []uint8{4, 5, 6, 7},
	}, {
		desc:        "classifier_ipv4_af1",
		name:        "dscp_based_classifier_ipv4",
		classType:   oc.Qos_Classifier_Type_IPV4,
		termID:      "2",
		targetGroup: "target-group-AF1",
		dscpSet:     []uint8{8, 9, 10, 11},
	}, {
		desc:        "classifier_ipv4_af2",
		name:        "dscp_based_classifier_ipv4",
		classType:   oc.Qos_Classifier_Type_IPV4,
		termID:      "3",
		targetGroup: "target-group-AF2",
		dscpSet:     []uint8{16, 17, 18, 19},
	}, {
		desc:        "classifier_ipv4_af3",
		name:        "dscp_based_classifier_ipv4",
		classType:   oc.Qos_Classifier_Type_IPV4,
		termID:      "4",
		targetGroup: "target-group-AF3",
		dscpSet:     []uint8{24, 25, 26, 27},
	}, {
		desc:        "classifier_ipv4_af4",
		name:        "dscp_based_classifier_ipv4",
		classType:   oc.Qos_Classifier_Type_IPV4,
		termID:      "5",
		targetGroup: "target-group-AF4",
		dscpSet:     []uint8{32, 33, 34, 35},
	}, {
		desc:        "classifier_ipv4_nc1",
		name:        "dscp_based_classifier_ipv4",
		classType:   oc.Qos_Classifier_Type_IPV4,
		termID:      "6",
		targetGroup: "target-group-NC1",
		dscpSet:     []uint8{48, 49, 50, 51, 52, 53, 54, 55, 56, 57, 58, 59},
	}, {
		desc:        "classifier_ipv6_be1",
		name:        "dscp_based_classifier_ipv6",
		classType:   oc.Qos_Classifier_Type_IPV6,
		termID:      "0",
		targetGroup: "target-group-BE1",
		dscpSet:     []uint8{0, 1, 2, 3},
	}, {
		desc:        "classifier_ipv6_be0",
		name:        "dscp_based_classifier_ipv6",
		classType:   oc.Qos_Classifier_Type_IPV6,
		termID:      "1",
		targetGroup: "target-group-BE0",
		dscpSet:     []uint8{4, 5, 6, 7},
	}, {
		desc:        "classifier_ipv6_af1",
		name:        "dscp_based_classifier_ipv6",
		classType:   oc.Qos_Classifier_Type_IPV6,
		termID:      "2",
		targetGroup: "target-group-AF1",
		dscpSet:     []uint8{8, 9, 10, 11},
	}, {
		desc:        "classifier_ipv6_af2",
		name:        "dscp_based_classifier_ipv6",
		classType:   oc.Qos_Classifier_Type_IPV6,
		termID:      "3",
		targetGroup: "target-group-AF2",
		dscpSet:     []uint8{16, 17, 18, 19},
	}, {
		desc:        "classifier_ipv6_af3",
		name:        "dscp_based_classifier_ipv6",
		classType:   oc.Qos_Classifier_Type_IPV6,
		termID:      "4",
		targetGroup: "target-group-AF3",
		dscpSet:     []uint8{24, 25, 26, 27},
	}, {
		desc:        "classifier_ipv6_af4",
		name:        "dscp_based_classifier_ipv6",
		classType:   oc.Qos_Classifier_Type_IPV6,
		termID:      "5",
		targetGroup: "target-group-AF4",
		dscpSet:     []uint8{32, 33, 34, 35},
	}, {
		desc:        "classifier_ipv6_nc1",
		name:        "dscp_based_classifier_ipv6",
		classType:   oc.Qos_Classifier_Type_IPV6,
		termID:      "6",
		targetGroup: "target-group-NC1",
		dscpSet:     []uint8{48, 49, 50, 51, 52, 53, 54, 55, 56, 57, 58, 59},
	}}

	t.Logf("qos Classifiers config cases: %v", classifiers)
	for _, tc := range classifiers {
		t.Run(tc.desc, func(t *testing.T) {
			classifier := q.GetOrCreateClassifier(tc.name)
			classifier.SetName(tc.name)
			classifier.SetType(tc.classType)
			term, err := classifier.NewTerm(tc.termID)
			if err != nil {
				t.Fatalf("Failed to create classifier.NewTerm(): %v", err)
			}

			term.SetId(tc.termID)
			action := term.GetOrCreateActions()
			action.SetTargetGroup(tc.targetGroup)
			condition := term.GetOrCreateConditions()
			if tc.name == "dscp_based_classifier_ipv4" {
				condition.GetOrCreateIpv4().SetDscpSet(tc.dscpSet)
			} else if tc.name == "dscp_based_classifier_ipv6" {
				condition.GetOrCreateIpv6().SetDscpSet(tc.dscpSet)
			}
			gnmi.Replace(t, dut, gnmi.OC().Qos().Config(), q)
		})

		// Verify the Classifier is applied by checking the telemetry path state values.
		classifier := gnmi.OC().Qos().Classifier(tc.name)
		term := classifier.Term(tc.termID)
		action := term.Actions()
		condition := term.Conditions()

		cmp.Equal([]uint8{1, 2, 3}, []uint8{1, 2, 3})
		cmp.Equal([]uint8{1, 2, 3}, []uint8{1, 3, 2})

		if got, want := gnmi.Get(t, dut, classifier.Name().State()), tc.name; got != want {
			t.Errorf("classifier.Name().State(): got %v, want %v", got, want)
		}
		if got, want := gnmi.Get(t, dut, classifier.Type().State()), tc.classType; got != want {
			t.Errorf("classifier.Type().State(): got %v, want %v", got, want)
		}
		if !deviations.StatePathsUnsupported(dut) {
			if got, want := gnmi.Get(t, dut, term.Id().State()), tc.termID; got != want {
				t.Errorf("term.Id().State(): got %v, want %v", got, want)
			}
			if got, want := gnmi.Get(t, dut, action.TargetGroup().State()), tc.targetGroup; got != want {
				t.Errorf("action.TargetGroup().State(): got %v, want %v", got, want)
			}

			// This Transformer sorts a []uint8.
			trans := cmp.Transformer("Sort", func(in []uint8) []uint8 {
				out := append([]uint8(nil), in...)
				sort.Slice(out, func(i, j int) bool { return out[i] < out[j] })
				return out
			})

			if tc.name == "dscp_based_classifier_ipv4" {
				if equal := cmp.Equal(condition.Ipv4().DscpSet().State(), tc.dscpSet, trans); !equal {
					t.Errorf("condition.Ipv4().DscpSet().State(): got %v, want %v", condition.Ipv4().DscpSet().State(), tc.dscpSet)
				}
			} else if tc.name == "dscp_based_classifier_ipv6" {
				if equal := cmp.Equal(condition.Ipv6().DscpSet().State(), tc.dscpSet, trans); !equal {
					t.Errorf("condition.Ipv6().DscpSet().State(): got %v, want %v", condition.Ipv6().DscpSet().State(), tc.dscpSet)
				}
			}
		}
	}

	cases := []struct {
		desc                string
		inputClassifierType oc.E_Input_Classifier_Type
		classifier          string
		classType           oc.E_Qos_Classifier_Type
		termID              string
		dscpSet             []uint8
		targetGroup         string
		queueName           string
	}{{
		desc:                "Input Classifier Type IPV4",
		inputClassifierType: oc.Input_Classifier_Type_IPV4,
		classifier:          "dscp_based_classifier_ipv4",
		classType:           oc.Qos_Classifier_Type_IPV4,
		dscpSet:             []uint8{0, 1, 2, 3},
		termID:              "0",
		targetGroup:         "target-group-BE1",
		queueName:           "0",
	}}
	if !deviations.StatePathsUnsupported(dut) {
		cases = append(cases,
			struct {
				desc                string
				inputClassifierType oc.E_Input_Classifier_Type
				classifier          string
				classType           oc.E_Qos_Classifier_Type
				termID              string
				dscpSet             []uint8
				targetGroup         string
				queueName           string
			}{
				desc:                "Input Classifier Type IPV6",
				inputClassifierType: oc.Input_Classifier_Type_IPV6,
				classifier:          "dscp_based_classifier_ipv6",
				classType:           oc.Qos_Classifier_Type_IPV6,
				termID:              "0",
				targetGroup:         "target-group-BE1",
				dscpSet:             []uint8{0, 1, 2, 3},
				queueName:           "0",
			})
	}
	dp := dut.Port(t, "port1")
	i := q.GetOrCreateInterface(dp.Name())
	i.SetInterfaceId(dp.Name())
	i.GetOrCreateInterfaceRef().Interface = ygot.String(dp.Name())
	i.GetOrCreateInterfaceRef().Subinterface = ygot.Uint32(0)
	ip := &oc.Interface{Name: ygot.String(dp.Name())}
	ip.Type = oc.IETFInterfaces_InterfaceType_ethernetCsmacd
	s := ip.GetOrCreateSubinterface(0)

	t.Logf("qos input classifier config cases: %v", cases)
	for _, tc := range cases {
		t.Run(tc.desc, func(t *testing.T) {
			if tc.classType == oc.Qos_Classifier_Type_IPV4 {
				s4 := s.GetOrCreateIpv4()
				s4.Enabled = ygot.Bool(true)
			} else if tc.classType == oc.Qos_Classifier_Type_IPV6 {
				s6 := s.GetOrCreateIpv6()
				s6.Enabled = ygot.Bool(true)
			}
			gnmi.Replace(t, dut, gnmi.OC().Interface(dp.Name()).Config(), ip)
			c := i.GetOrCreateInput().GetOrCreateClassifier(tc.inputClassifierType)
			c.SetType(tc.inputClassifierType)
			c.SetName(tc.classifier)
			gnmi.Replace(t, dut, gnmi.OC().Qos().Config(), q)
		})

		// Verify the Classifier is applied on interface by checking the telemetry path state values.
		classifier := gnmi.OC().Qos().Interface(dp.Name()).Input().Classifier(tc.inputClassifierType)
		if got, want := gnmi.Get(t, dut, classifier.Name().State()), tc.classifier; got != want {
			t.Errorf("classifier.Name().State(): got %v, want %v", got, want)
		}
		if got, want := gnmi.Get(t, dut, classifier.Type().State()), tc.inputClassifierType; got != want {
			t.Errorf("classifier.Type().State(): got %v, want %v", got, want)
		}
	}

}

func testJuniperSchedulerPoliciesConfig(t *testing.T) {
	dut := ondatra.DUT(t, "dut")
	d := &oc.Root{}
	q := d.GetOrCreateQos()
	dp := dut.Port(t, "port2")
	i := q.GetOrCreateInterface(dp.Name())
	i.SetInterfaceId(dp.Name())
<<<<<<< HEAD
	i.GetOrCreateInterfaceRef().Interface = ygot.String(dp.Name())
	i.GetOrCreateInterfaceRef().Subinterface = ygot.Uint32(0)
=======
	if deviations.ExplicitInterfaceRefDefinition(dut) {
		i.GetOrCreateInterfaceRef().Interface = ygot.String(dp.Name())
		i.GetOrCreateInterfaceRef().Subinterface = ygot.Uint32(0)
	}
	queues := netutil.CommonTrafficQueues(t, dut)
>>>>>>> 48b62483

	schedulers := []struct {
		desc        string
		sequence    uint32
		priority    oc.E_Scheduler_Priority
		inputID     string
		weight      uint64
		queueName   string
		targetGroup string
	}{{
		desc:        "scheduler-policy-BE1",
		sequence:    uint32(1),
		priority:    oc.Scheduler_Priority_UNSET,
		inputID:     "BE1",
		weight:      uint64(1),
<<<<<<< HEAD
		queueName:   "0",
=======
		queueName:   queues.BE1,
>>>>>>> 48b62483
		targetGroup: "BE1",
	}, {
		desc:        "scheduler-policy-BE0",
		sequence:    uint32(1),
		priority:    oc.Scheduler_Priority_UNSET,
		inputID:     "BE0",
		weight:      uint64(2),
<<<<<<< HEAD
		queueName:   "1",
=======
		queueName:   queues.BE0,
>>>>>>> 48b62483
		targetGroup: "BE0",
	}, {
		desc:        "scheduler-policy-AF1",
		sequence:    uint32(1),
		priority:    oc.Scheduler_Priority_UNSET,
		inputID:     "AF1",
		weight:      uint64(4),
<<<<<<< HEAD
		queueName:   "2",
=======
		queueName:   queues.AF1,
>>>>>>> 48b62483
		targetGroup: "AF1",
	}, {
		desc:        "scheduler-policy-AF2",
		sequence:    uint32(1),
		priority:    oc.Scheduler_Priority_UNSET,
		inputID:     "AF2",
		weight:      uint64(8),
<<<<<<< HEAD
		queueName:   "3",
=======
		queueName:   queues.AF2,
>>>>>>> 48b62483
		targetGroup: "AF2",
	}, {
		desc:        "scheduler-policy-AF3",
		sequence:    uint32(1),
		priority:    oc.Scheduler_Priority_UNSET,
		inputID:     "AF3",
		weight:      uint64(16),
<<<<<<< HEAD
		queueName:   "4",
=======
		queueName:   queues.AF3,
>>>>>>> 48b62483
		targetGroup: "AF3",
	}, {
		desc:        "scheduler-policy-AF4",
		sequence:    uint32(0),
		priority:    oc.Scheduler_Priority_STRICT,
		inputID:     queues.AF4,
		weight:      uint64(99),
		queueName:   "6",
		targetGroup: "AF4",
	}, {
		desc:        "scheduler-policy-NC1",
		sequence:    uint32(0),
		priority:    oc.Scheduler_Priority_STRICT,
		inputID:     "NC1",
		weight:      uint64(100),
<<<<<<< HEAD
		queueName:   "7",
=======
		queueName:   queues.NC1,
>>>>>>> 48b62483
		targetGroup: "NC1",
	}}

	schedulerPolicy := q.GetOrCreateSchedulerPolicy("scheduler")
	schedulerPolicy.SetName("scheduler")
	t.Logf("qos scheduler policies config cases: %v", schedulers)
	for _, tc := range schedulers {
		t.Run(tc.desc, func(t *testing.T) {
			fwdGroup := q.GetOrCreateForwardingGroup(tc.targetGroup)
			fwdGroup.SetName(tc.targetGroup)
			fwdGroup.SetOutputQueue(tc.queueName)
			s := schedulerPolicy.GetOrCreateScheduler(tc.sequence)
			s.SetSequence(tc.sequence)
			s.SetPriority(tc.priority)
			input := s.GetOrCreateInput(tc.inputID)
			input.SetId(tc.inputID)
			input.SetInputType(oc.Input_InputType_QUEUE)
			input.SetQueue(tc.queueName)
			input.SetWeight(tc.weight)
			gnmi.Replace(t, dut, gnmi.OC().Qos().Config(), q)
		})

		// Verify the SchedulerPolicy is applied by checking the telemetry path state values.

		scheduler := gnmi.OC().Qos().SchedulerPolicy("scheduler").Scheduler(tc.sequence)
		input := scheduler.Input(tc.inputID)
		if !deviations.StatePathsUnsupported(dut) {
			if got, want := gnmi.Get(t, dut, input.Id().State()), tc.inputID; got != want {
				t.Errorf("input.Id().State(): got %v, want %v", got, want)
			}
			if got, want := gnmi.Get(t, dut, input.InputType().State()), oc.Input_InputType_QUEUE; got != want {
				t.Errorf("input.InputType().State(): got %v, want %v", got, want)
			}
			if got, want := gnmi.Get(t, dut, input.Weight().State()), tc.weight; got != want {
				t.Errorf("input.Weight().State(): got %v, want %v", got, want)
			}
			if got, want := gnmi.Get(t, dut, input.Queue().State()), tc.queueName; got != want {
				t.Errorf("input.Queue().State(): got %v, want %v", got, want)
			}
			if got, want := gnmi.Get(t, dut, scheduler.Sequence().State()), tc.sequence; got != want {
				t.Errorf("scheduler.Sequence().State(): got %v, want %v", got, want)
			}
			if got, want := gnmi.Get(t, dut, scheduler.Priority().State()), tc.priority; got != want {
				t.Errorf("scheduler.Priority().State(): got %v, want %v", got, want)
			}
		}
	}

	ecnConfig := struct {
		ecnEnabled                bool
		dropEnabled               bool
		minThreshold              uint64
		maxThreshold              uint64
		maxDropProbabilityPercent uint8
		weight                    uint32
	}{
		ecnEnabled:                true,
		dropEnabled:               false,
		minThreshold:              uint64(80000),
		maxThreshold:              math.MaxUint64,
		maxDropProbabilityPercent: uint8(1),
		weight:                    uint32(0),
	}

	queueMgmtProfile := q.GetOrCreateQueueManagementProfile("DropProfile")
	queueMgmtProfile.SetName("DropProfile")
	wred := queueMgmtProfile.GetOrCreateWred()
	uniform := wred.GetOrCreateUniform()
	uniform.SetEnableEcn(ecnConfig.ecnEnabled)
	uniform.SetMinThreshold(ecnConfig.minThreshold)
	uniform.SetMaxThreshold(ecnConfig.maxThreshold)
	uniform.SetMaxDropProbabilityPercent(ecnConfig.maxDropProbabilityPercent)

	t.Logf("qos ECN QueueManagementProfile config cases: %v", ecnConfig)
	gnmi.Replace(t, dut, gnmi.OC().Qos().Config(), q)

	// Verify the QueueManagementProfile is applied by checking the telemetry path state values.
	wredUniform := gnmi.OC().Qos().QueueManagementProfile("DropProfile").Wred().Uniform()

	if got, want := gnmi.Get(t, dut, wredUniform.MaxDropProbabilityPercent().State()), ecnConfig.maxDropProbabilityPercent; got != want {
		t.Errorf("wredUniform.MaxDropProbabilityPercent().State(): got %v, want %v", got, want)
	}
	if !deviations.StatePathsUnsupported(dut) {
		if got, want := gnmi.Get(t, dut, wredUniform.MinThreshold().State()), ecnConfig.minThreshold; got != want {
			t.Errorf("wredUniform.MinThreshold().State(): got %v, want %v", got, want)
		}
		if got, want := gnmi.Get(t, dut, wredUniform.MaxThreshold().State()), ecnConfig.maxThreshold; got != want {
			t.Errorf("wredUniform.MaxThreshold().State(): got %v, want %v", got, want)
		}
	}
	if !deviations.DropWeightLeavesUnsupported(dut) {
		uniform.SetDrop(ecnConfig.dropEnabled)
		uniform.SetWeight(ecnConfig.weight)
		gnmi.Replace(t, dut, gnmi.OC().Qos().Config(), q)

		if got, want := gnmi.Get(t, dut, wredUniform.Drop().State()), ecnConfig.dropEnabled; got != want {
			t.Errorf("wredUniform.Drop().State(): got %v, want %v", got, want)
		}
		if got, want := gnmi.Get(t, dut, wredUniform.Weight().State()), ecnConfig.weight; got != want {
			t.Errorf("wredUniform.Weight().State(): got %v, want %v", got, want)
		}
	}

	cases := []struct {
		desc        string
		targetGroup string
	}{{
		desc:        "output-interface-BE1",
		targetGroup: "BE1",
	}, {
		desc:        "output-interface-BE0",
		targetGroup: "BE0",
	}, {
		desc:        "output-interface-AF1",
		targetGroup: "AF1",
	}, {
		desc:        "output-interface-AF2",
		targetGroup: "AF2",
	}, {
		desc:        "output-interface-AF3",
		targetGroup: "AF3",
	}, {
		desc:        "output-interface-AF4",
		targetGroup: "AF4",
	}, {
		desc:        "output-interface-NC1",
		targetGroup: "NC1",
	}}

	t.Logf("qos output interface config cases: %v", cases)
	for _, tc := range cases {
		t.Run(tc.desc, func(t *testing.T) {
			output := i.GetOrCreateOutput()
			schedulerPolicy := output.GetOrCreateSchedulerPolicy()
			schedulerPolicy.SetName("scheduler")
			queue := output.GetOrCreateQueue("scheduler")
			queue.SetQueueManagementProfile("DropProfile")
			queue.SetName(tc.targetGroup)
			gnmi.Replace(t, dut, gnmi.OC().Qos().Config(), q)
		})

		// Verify the policy is applied by checking the telemetry path state values.
		policy := gnmi.OC().Qos().Interface(dp.Name()).Output().SchedulerPolicy()
		outQueue := gnmi.OC().Qos().Interface(dp.Name()).Output().Queue(tc.targetGroup)
		if !deviations.StatePathsUnsupported(dut) {
			if got, want := gnmi.Get(t, dut, policy.Name().State()), "scheduler"; got != want {
				t.Errorf("policy.Name().State(): got %v, want %v", got, want)
			}
			if got, want := gnmi.Get(t, dut, outQueue.Name().State()), tc.targetGroup; got != want {
				t.Errorf("outQueue.Name().State(): got %v, want %v", got, want)
			}
			if got, want := gnmi.Get(t, dut, outQueue.QueueManagementProfile().State()), "DropProfile"; got != want {
				t.Errorf("outQueue.QueueManagementProfile().State(): got %v, want %v", got, want)
			}
		}
		if got, want := gnmi.Get(t, dut, wredUniform.EnableEcn().State()), ecnConfig.ecnEnabled; got != want {
			t.Errorf("wredUniform.EnableEcn().State(): got %v, want %v", got, want)
		}
	}
}<|MERGE_RESOLUTION|>--- conflicted
+++ resolved
@@ -1559,16 +1559,9 @@
 	dp := dut.Port(t, "port2")
 	i := q.GetOrCreateInterface(dp.Name())
 	i.SetInterfaceId(dp.Name())
-<<<<<<< HEAD
 	i.GetOrCreateInterfaceRef().Interface = ygot.String(dp.Name())
 	i.GetOrCreateInterfaceRef().Subinterface = ygot.Uint32(0)
-=======
-	if deviations.ExplicitInterfaceRefDefinition(dut) {
-		i.GetOrCreateInterfaceRef().Interface = ygot.String(dp.Name())
-		i.GetOrCreateInterfaceRef().Subinterface = ygot.Uint32(0)
-	}
 	queues := netutil.CommonTrafficQueues(t, dut)
->>>>>>> 48b62483
 
 	schedulers := []struct {
 		desc        string
@@ -1584,11 +1577,7 @@
 		priority:    oc.Scheduler_Priority_UNSET,
 		inputID:     "BE1",
 		weight:      uint64(1),
-<<<<<<< HEAD
-		queueName:   "0",
-=======
 		queueName:   queues.BE1,
->>>>>>> 48b62483
 		targetGroup: "BE1",
 	}, {
 		desc:        "scheduler-policy-BE0",
@@ -1596,11 +1585,7 @@
 		priority:    oc.Scheduler_Priority_UNSET,
 		inputID:     "BE0",
 		weight:      uint64(2),
-<<<<<<< HEAD
-		queueName:   "1",
-=======
 		queueName:   queues.BE0,
->>>>>>> 48b62483
 		targetGroup: "BE0",
 	}, {
 		desc:        "scheduler-policy-AF1",
@@ -1608,11 +1593,7 @@
 		priority:    oc.Scheduler_Priority_UNSET,
 		inputID:     "AF1",
 		weight:      uint64(4),
-<<<<<<< HEAD
-		queueName:   "2",
-=======
 		queueName:   queues.AF1,
->>>>>>> 48b62483
 		targetGroup: "AF1",
 	}, {
 		desc:        "scheduler-policy-AF2",
@@ -1620,11 +1601,7 @@
 		priority:    oc.Scheduler_Priority_UNSET,
 		inputID:     "AF2",
 		weight:      uint64(8),
-<<<<<<< HEAD
-		queueName:   "3",
-=======
 		queueName:   queues.AF2,
->>>>>>> 48b62483
 		targetGroup: "AF2",
 	}, {
 		desc:        "scheduler-policy-AF3",
@@ -1632,11 +1609,7 @@
 		priority:    oc.Scheduler_Priority_UNSET,
 		inputID:     "AF3",
 		weight:      uint64(16),
-<<<<<<< HEAD
-		queueName:   "4",
-=======
 		queueName:   queues.AF3,
->>>>>>> 48b62483
 		targetGroup: "AF3",
 	}, {
 		desc:        "scheduler-policy-AF4",
@@ -1644,7 +1617,7 @@
 		priority:    oc.Scheduler_Priority_STRICT,
 		inputID:     queues.AF4,
 		weight:      uint64(99),
-		queueName:   "6",
+		queueName:   queues.AF4,
 		targetGroup: "AF4",
 	}, {
 		desc:        "scheduler-policy-NC1",
@@ -1652,11 +1625,7 @@
 		priority:    oc.Scheduler_Priority_STRICT,
 		inputID:     "NC1",
 		weight:      uint64(100),
-<<<<<<< HEAD
-		queueName:   "7",
-=======
 		queueName:   queues.NC1,
->>>>>>> 48b62483
 		targetGroup: "NC1",
 	}}
 
