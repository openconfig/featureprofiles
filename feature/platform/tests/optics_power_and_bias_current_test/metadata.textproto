# proto-file: github.com/openconfig/featureprofiles/proto/metadata.proto
# proto-message: Metadata

uuid:  "fd964d62-068c-486d-8b17-912dfd48f388"
plan_id:  "gNMI-1.13"
description:  "Optics Telemetry, Instant, threshold, and miscellaneous static info"
testbed:  TESTBED_DUT_ATE_2LINKS
platform_exceptions:  {
  platform:  {
    vendor:  NOKIA
  }
<<<<<<< HEAD
  deviations: {
    explicit_port_speed: true
    transceiver_thresholds_unsupported: true
=======
  deviations:  {
    explicit_port_speed:  true
>>>>>>> 2ca4d21a
  }
}
platform_exceptions:  {
  platform:  {
    vendor:  JUNIPER
  }
  deviations:  {
    transceiver_thresholds_unsupported:  true
  }
}<|MERGE_RESOLUTION|>--- conflicted
+++ resolved
@@ -9,14 +9,9 @@
   platform:  {
     vendor:  NOKIA
   }
-<<<<<<< HEAD
-  deviations: {
-    explicit_port_speed: true
-    transceiver_thresholds_unsupported: true
-=======
   deviations:  {
     explicit_port_speed:  true
->>>>>>> 2ca4d21a
+    transceiver_thresholds_unsupported:  true
   }
 }
 platform_exceptions:  {
