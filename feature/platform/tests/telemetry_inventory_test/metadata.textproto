# proto-file: github.com/openconfig/featureprofiles/proto/metadata.proto
# proto-message: Metadata

uuid: "44fed7d9-4c79-4952-8b83-fbd5f7138ae9"
plan_id: "gNMI-1.4"
description: "Telemetry: Inventory"
testbed: TESTBED_DUT_ATE_2LINKS
platform_exceptions: {
  platform: {
    vendor: ARISTA
  }
  deviations: {
<<<<<<< HEAD
    fan_tray_type_unsupported: true
=======
    install_position_and_install_component_unsupported: true
>>>>>>> dfebcd68
    model_name_unsupported: true
  }
}
platform_exceptions: {
  platform: {
    vendor: CISCO
  }
  deviations: {
<<<<<<< HEAD
    fan_tray_type_unsupported: true
=======
    install_position_and_install_component_unsupported: true
>>>>>>> dfebcd68
    model_name_unsupported: true
  }
}
platform_exceptions: {
  platform: {
    vendor: JUNIPER
  }
  deviations: {
    backplane_facing_capacity_unsupported: true
<<<<<<< HEAD
    fan_tray_type_unsupported: true
=======
    install_position_and_install_component_unsupported: true
>>>>>>> dfebcd68
    model_name_unsupported: true
    storage_component_unsupported: true
    switch_chip_id_unsupported: true
  }
}
platform_exceptions: {
  platform: {
    vendor: NOKIA
  }
  deviations: {
    backplane_facing_capacity_unsupported: true
<<<<<<< HEAD
    fan_tray_type_unsupported: true
=======
    install_position_and_install_component_unsupported: true
>>>>>>> dfebcd68
    model_name_unsupported: true
  }
}<|MERGE_RESOLUTION|>--- conflicted
+++ resolved
@@ -10,11 +10,8 @@
     vendor: ARISTA
   }
   deviations: {
-<<<<<<< HEAD
     fan_tray_type_unsupported: true
-=======
     install_position_and_install_component_unsupported: true
->>>>>>> dfebcd68
     model_name_unsupported: true
   }
 }
@@ -23,11 +20,8 @@
     vendor: CISCO
   }
   deviations: {
-<<<<<<< HEAD
     fan_tray_type_unsupported: true
-=======
     install_position_and_install_component_unsupported: true
->>>>>>> dfebcd68
     model_name_unsupported: true
   }
 }
@@ -37,11 +31,8 @@
   }
   deviations: {
     backplane_facing_capacity_unsupported: true
-<<<<<<< HEAD
     fan_tray_type_unsupported: true
-=======
     install_position_and_install_component_unsupported: true
->>>>>>> dfebcd68
     model_name_unsupported: true
     storage_component_unsupported: true
     switch_chip_id_unsupported: true
@@ -53,11 +44,8 @@
   }
   deviations: {
     backplane_facing_capacity_unsupported: true
-<<<<<<< HEAD
     fan_tray_type_unsupported: true
-=======
     install_position_and_install_component_unsupported: true
->>>>>>> dfebcd68
     model_name_unsupported: true
   }
 }