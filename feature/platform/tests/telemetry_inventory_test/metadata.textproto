# proto-file: github.com/openconfig/featureprofiles/proto/metadata.proto
# proto-message: Metadata

uuid: "44fed7d9-4c79-4952-8b83-fbd5f7138ae9"
plan_id: "gNMI-1.4"
description: "Telemetry: Inventory"
testbed: TESTBED_DUT_ATE_2LINKS
platform_exceptions: {
  platform: {
<<<<<<< HEAD
=======
    vendor: ARISTA
  }
  deviations: {
    install_position_and_install_component_unsupported: true
    model_name_unsupported: true
  }
}
platform_exceptions: {
  platform: {
    vendor: CISCO
  }
  deviations: {
    install_position_and_install_component_unsupported: true
    model_name_unsupported: true
  }
}
platform_exceptions: {
  platform: {
    vendor: JUNIPER
  }
  deviations: {
    switch_chip_id_unsupported: true
    backplane_facing_capacity_unsupported: true
    install_position_and_install_component_unsupported: true
    model_name_unsupported: true
    storage_component_unsupported: true
  }
}
platform_exceptions: {
  platform: {
>>>>>>> 84b2220f
    vendor: NOKIA
  }
  deviations: {
    backplane_facing_capacity_unsupported: true
    install_position_and_install_component_unsupported: true
    model_name_unsupported: true
  }
}<|MERGE_RESOLUTION|>--- conflicted
+++ resolved
@@ -7,39 +7,6 @@
 testbed: TESTBED_DUT_ATE_2LINKS
 platform_exceptions: {
   platform: {
-<<<<<<< HEAD
-=======
-    vendor: ARISTA
-  }
-  deviations: {
-    install_position_and_install_component_unsupported: true
-    model_name_unsupported: true
-  }
-}
-platform_exceptions: {
-  platform: {
-    vendor: CISCO
-  }
-  deviations: {
-    install_position_and_install_component_unsupported: true
-    model_name_unsupported: true
-  }
-}
-platform_exceptions: {
-  platform: {
-    vendor: JUNIPER
-  }
-  deviations: {
-    switch_chip_id_unsupported: true
-    backplane_facing_capacity_unsupported: true
-    install_position_and_install_component_unsupported: true
-    model_name_unsupported: true
-    storage_component_unsupported: true
-  }
-}
-platform_exceptions: {
-  platform: {
->>>>>>> 84b2220f
     vendor: NOKIA
   }
   deviations: {
