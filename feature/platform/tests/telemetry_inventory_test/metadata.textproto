# proto-file: github.com/openconfig/featureprofiles/proto/metadata.proto
# proto-message: Metadata

uuid: "44fed7d9-4c79-4952-8b83-fbd5f7138ae9"
plan_id: "gNMI-1.4"
description: "Telemetry: Inventory"
testbed: TESTBED_DUT_ATE_2LINKS
platform_exceptions: {
  platform: {
    vendor: ARISTA
  }
  deviations: {
    install_position_and_install_component_unsupported: true
    model_name_unsupported: true
  }
}
platform_exceptions: {
  platform: {
    vendor: CISCO
  }
  deviations: {
    install_position_and_install_component_unsupported: true
    model_name_unsupported: true
  }
}
platform_exceptions: {
  platform: {
    vendor: JUNIPER
  }
  deviations: {
    switch_chip_id_unsupported: true
    backplane_facing_capacity_unsupported: true
<<<<<<< HEAD
=======
    install_position_and_install_component_unsupported: true
    model_name_unsupported: true
    storage_component_unsupported: true
>>>>>>> 4785a687
  }
}
platform_exceptions: {
  platform: {
    vendor: NOKIA
  }
  deviations: {
    backplane_facing_capacity_unsupported: true
    install_position_and_install_component_unsupported: true
    model_name_unsupported: true
  }
}<|MERGE_RESOLUTION|>--- conflicted
+++ resolved
@@ -30,12 +30,9 @@
   deviations: {
     switch_chip_id_unsupported: true
     backplane_facing_capacity_unsupported: true
-<<<<<<< HEAD
-=======
     install_position_and_install_component_unsupported: true
     model_name_unsupported: true
     storage_component_unsupported: true
->>>>>>> 4785a687
   }
 }
 platform_exceptions: {
