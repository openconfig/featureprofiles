// Copyright 2022 Google LLC
//
// Licensed under the Apache License, Version 2.0 (the "License");
// you may not use this file except in compliance with the License.
// You may obtain a copy of the License at
//
//      http://www.apache.org/licenses/LICENSE-2.0
//
// Unless required by applicable law or agreed to in writing, software
// distributed under the License is distributed on an "AS IS" BASIS,
// WITHOUT WARRANTIES OR CONDITIONS OF ANY KIND, either express or implied.
// See the License for the specific language governing permissions and
// limitations under the License.

package telemetry_inventory_test

import (
	"fmt"
	"regexp"
	"strings"
	"testing"

	"github.com/openconfig/featureprofiles/internal/args"
	"github.com/openconfig/featureprofiles/internal/components"
	"github.com/openconfig/featureprofiles/internal/deviations"
	"github.com/openconfig/featureprofiles/internal/fptest"
	"github.com/openconfig/ondatra"
	"github.com/openconfig/ondatra/gnmi"
	"github.com/openconfig/ondatra/gnmi/oc"
)

var componentType = map[string]oc.E_PlatformTypes_OPENCONFIG_HARDWARE_COMPONENT{
	"Chassis":     oc.PlatformTypes_OPENCONFIG_HARDWARE_COMPONENT_CHASSIS,
	"Fabric":      oc.PlatformTypes_OPENCONFIG_HARDWARE_COMPONENT_FABRIC,
	"Linecard":    oc.PlatformTypes_OPENCONFIG_HARDWARE_COMPONENT_LINECARD,
	"Fan":         oc.PlatformTypes_OPENCONFIG_HARDWARE_COMPONENT_FAN,
	"Fan Tray":    oc.PlatformTypes_OPENCONFIG_HARDWARE_COMPONENT_FAN_TRAY,
	"PowerSupply": oc.PlatformTypes_OPENCONFIG_HARDWARE_COMPONENT_POWER_SUPPLY,
	"Supervisor":  oc.PlatformTypes_OPENCONFIG_HARDWARE_COMPONENT_CONTROLLER_CARD,
	"SwitchChip":  oc.PlatformTypes_OPENCONFIG_HARDWARE_COMPONENT_INTEGRATED_CIRCUIT,
	"Transceiver": oc.PlatformTypes_OPENCONFIG_HARDWARE_COMPONENT_TRANSCEIVER,
	"TempSensor":  oc.PlatformTypes_OPENCONFIG_HARDWARE_COMPONENT_SENSOR,
	"Cpu":         oc.PlatformTypes_OPENCONFIG_HARDWARE_COMPONENT_CPU,
	"Storage":     oc.PlatformTypes_OPENCONFIG_HARDWARE_COMPONENT_STORAGE,
}

// validInstallComponentTypes indicates for each component type, which types of
// install-component it can have (i.e., what types of components can it be installed into).
var validInstallComponentTypes = map[oc.Component_Type_Union]map[oc.Component_Type_Union]bool{
	oc.PlatformTypes_OPENCONFIG_HARDWARE_COMPONENT_CONTROLLER_CARD: {
		oc.PlatformTypes_OPENCONFIG_HARDWARE_COMPONENT_CHASSIS: true,
	},
	oc.PlatformTypes_OPENCONFIG_HARDWARE_COMPONENT_FABRIC: {
		oc.PlatformTypes_OPENCONFIG_HARDWARE_COMPONENT_CHASSIS: true,
	},
	oc.PlatformTypes_OPENCONFIG_HARDWARE_COMPONENT_FAN: {
		oc.PlatformTypes_OPENCONFIG_HARDWARE_COMPONENT_CHASSIS:  true,
		oc.PlatformTypes_OPENCONFIG_HARDWARE_COMPONENT_FAN_TRAY: true,
	},
	oc.PlatformTypes_OPENCONFIG_HARDWARE_COMPONENT_FAN_TRAY: {
		oc.PlatformTypes_OPENCONFIG_HARDWARE_COMPONENT_CHASSIS: true,
	},
	oc.PlatformTypes_OPENCONFIG_HARDWARE_COMPONENT_LINECARD: {
		oc.PlatformTypes_OPENCONFIG_HARDWARE_COMPONENT_CHASSIS: true,
	},
	oc.PlatformTypes_OPENCONFIG_HARDWARE_COMPONENT_POWER_SUPPLY: {
		oc.PlatformTypes_OPENCONFIG_HARDWARE_COMPONENT_CHASSIS: true,
		// Sometimes the parent is the power tray, which has type FRU.
		oc.PlatformTypes_OPENCONFIG_HARDWARE_COMPONENT_FRU: true,
	},
	oc.PlatformTypes_OPENCONFIG_HARDWARE_COMPONENT_TRANSCEIVER: {
		oc.PlatformTypes_OPENCONFIG_HARDWARE_COMPONENT_CHASSIS:  true,
		oc.PlatformTypes_OPENCONFIG_HARDWARE_COMPONENT_LINECARD: true,
	},
}

// use this map to cache related components used in subtests to run the test faster.
var componentsByType map[string][]*oc.Component

// Define a superset of the checklist for each component
type properties struct {
	descriptionValidation                 bool
	idValidation                          bool
	installPositionAndComponentValidation bool
	nameValidation                        bool
	partNoValidation                      bool
	serialNoValidation                    bool
	mfgNameValidation                     bool
	mfgDateValidation                     bool
	// If modelNameValidation is being used, the /components/component/state/model-name
	// of the chassis component must be equal to the ondatra hardware_model name
	// of its device.
	modelNameValidation bool
	swVerValidation     bool
	hwVerValidation     bool
	fwVerValidation     bool
	rrValidation        bool
	operStatus          oc.E_PlatformTypes_COMPONENT_OPER_STATUS
	parentValidation    bool
	pType               oc.Component_Type_Union
}

func TestMain(m *testing.M) {
	fptest.RunTests(m)
}

// Test cases:
//   - Validate Telemetry for each FRU within chassis.
//   - For each of the following component types, validate
//     1) Presence of component within gNMI telemetry.
//     2) Presence of component properties such as description, part-no, serial-no and oper-status etc.
//   - Validate the following components:
//   - Chassis
//   - Line card
//   - Power Supply
//   - Fabric card
//   - FabricChip
//   - Fan
//   - Fan Tray
//   - Supervisor or Controller
//   - Validate telemetry components/component/state/software-version.
//   - SwitchChip
//   - Validate the presence of the following OC paths under SwitchChip component:
//   - integrated-circuit/backplane-facing-capacity/state/available-pct
//   - integrated-circuit/backplane-facing-capacity/state/consumed-capacity
//   - integrated-circuit/backplane-facing-capacity/state/total
//   - integrated-circuit/backplane-facing-capacity/state/total-operational-capacity
//   - Transceiver
//   - Storage
//   - Validate telemetry /components/component/storage exists.
//   - TempSensor
//   - Validate telemetry /components/component/state/temperature/instant exists.
//	 - Validate telemetry /components/component/state/model-name for Chassis.
//
// Topology:
//
//	dut:port1 <--> ate:port1
//
// Test notes:
//
//   - Test cases for Software Module and Storage are skipped due to the blocking bugs:
//
//   - Need to support telemetry path /components/component/software-module.
//
//   - Need to support telemetry path /components/component/storage.
//
//     Sample CLI command to get component inventory using gmic:
//
//   - gnmic -a ipaddr:10162 -u username -p password --skip-verify get \
//     --path /components/component --format flat
//
//   - gnmic tool info:
//
//   - https://github.com/karimra/gnmic/blob/main/README.md

func TestHardwareCards(t *testing.T) {
	dut := ondatra.DUT(t, "dut")

	cases := []struct {
		desc          string
		regexpPattern string
		cardFields    properties
	}{
		{
			desc: "Chassis",
			cardFields: properties{
				descriptionValidation: true,
				idValidation:          false,
				nameValidation:        true,
				partNoValidation:      true,
				serialNoValidation:    true,
				mfgNameValidation:     true,
				mfgDateValidation:     false,
				modelNameValidation:   true,
				hwVerValidation:       true,
				fwVerValidation:       false,
				rrValidation:          false,
				operStatus:            oc.PlatformTypes_COMPONENT_OPER_STATUS_ACTIVE,
				parentValidation:      false,
				pType:                 componentType["Chassis"],
			},
		}, {
			desc: "Fabric",
			cardFields: properties{
				descriptionValidation:                 true,
				idValidation:                          true,
				installPositionAndComponentValidation: true,
				nameValidation:                        true,
				partNoValidation:                      true,
				serialNoValidation:                    true,
				mfgNameValidation:                     true,
				mfgDateValidation:                     false,
				hwVerValidation:                       true,
				fwVerValidation:                       false,
				rrValidation:                          false,
				operStatus:                            oc.PlatformTypes_COMPONENT_OPER_STATUS_ACTIVE,
				parentValidation:                      true,
				pType:                                 componentType["Fabric"],
			},
		}, {
			desc: "Fan",
			cardFields: properties{
<<<<<<< HEAD
				descriptionValidation: true,
				idValidation:          false,
				nameValidation:        true,
				partNoValidation:      true,
				serialNoValidation:    true,
				mfgNameValidation:     false,
				mfgDateValidation:     false,
				hwVerValidation:       false,
				fwVerValidation:       false,
				rrValidation:          false,
				operStatus:            oc.PlatformTypes_COMPONENT_OPER_STATUS_ACTIVE,
				parentValidation:      true,
				pType:                 componentType["Fan"],
=======
				descriptionValidation:                 true,
				idValidation:                          false,
				installPositionAndComponentValidation: true,
				nameValidation:                        true,
				partNoValidation:                      true,
				serialNoValidation:                    true,
				mfgNameValidation:                     false,
				mfgDateValidation:                     false,
				hwVerValidation:                       false,
				fwVerValidation:                       false,
				rrValidation:                          false,
				operStatus:                            oc.PlatformTypes_COMPONENT_OPER_STATUS_ACTIVE,
				parentValidation:                      false,
				pType:                                 componentType["Fan"],
>>>>>>> dfebcd68
			},
		}, {
			desc: "Fan Tray",
			cardFields: properties{
				descriptionValidation: true,
				idValidation:          false,
				nameValidation:        true,
				partNoValidation:      true,
				serialNoValidation:    true,
				mfgNameValidation:     false,
				mfgDateValidation:     false,
				hwVerValidation:       false,
				fwVerValidation:       false,
				rrValidation:          false,
				operStatus:            oc.PlatformTypes_COMPONENT_OPER_STATUS_ACTIVE,
				parentValidation:      true,
				pType:                 componentType["Fan Tray"],
			},
		}, {
			desc: "Linecard",
			cardFields: properties{
				descriptionValidation:                 true,
				idValidation:                          true,
				installPositionAndComponentValidation: true,
				nameValidation:                        true,
				partNoValidation:                      true,
				serialNoValidation:                    true,
				mfgNameValidation:                     true,
				mfgDateValidation:                     false,
				hwVerValidation:                       true,
				fwVerValidation:                       false,
				rrValidation:                          false,
				operStatus:                            oc.PlatformTypes_COMPONENT_OPER_STATUS_ACTIVE,
				parentValidation:                      true,
				pType:                                 oc.PlatformTypes_OPENCONFIG_HARDWARE_COMPONENT_LINECARD,
			},
		}, {
			desc: "PowerSupply",
			cardFields: properties{
				descriptionValidation:                 true,
				idValidation:                          true,
				installPositionAndComponentValidation: true,
				nameValidation:                        true,
				partNoValidation:                      true,
				serialNoValidation:                    true,
				mfgNameValidation:                     true,
				mfgDateValidation:                     false,
				hwVerValidation:                       true,
				fwVerValidation:                       false,
				rrValidation:                          false,
				operStatus:                            oc.PlatformTypes_COMPONENT_OPER_STATUS_ACTIVE,
				parentValidation:                      true,
				pType:                                 componentType["PowerSupply"],
			},
		}, {
			desc: "Supervisor",
			cardFields: properties{
				descriptionValidation:                 true,
				idValidation:                          true,
				installPositionAndComponentValidation: true,
				nameValidation:                        true,
				partNoValidation:                      true,
				serialNoValidation:                    true,
				mfgNameValidation:                     true,
				mfgDateValidation:                     false,
				swVerValidation:                       false,
				hwVerValidation:                       true,
				fwVerValidation:                       false,
				rrValidation:                          true,
				operStatus:                            oc.PlatformTypes_COMPONENT_OPER_STATUS_ACTIVE,
				parentValidation:                      true,
				pType:                                 componentType["Supervisor"],
			},
		}, {
			desc: "Transceiver",
			cardFields: properties{
				descriptionValidation:                 false,
				idValidation:                          false,
				installPositionAndComponentValidation: true,
				nameValidation:                        true,
				partNoValidation:                      true,
				serialNoValidation:                    true,
				mfgNameValidation:                     true,
				mfgDateValidation:                     false,
				swVerValidation:                       false,
				hwVerValidation:                       true,
				fwVerValidation:                       true,
				rrValidation:                          false,
				operStatus:                            oc.PlatformTypes_COMPONENT_OPER_STATUS_UNSET,
				parentValidation:                      false,
				pType:                                 componentType["Transceiver"],
			},
		}, {
			desc: "Cpu",
			cardFields: properties{
				descriptionValidation: false,
				idValidation:          false,
				nameValidation:        true,
				partNoValidation:      true,
				serialNoValidation:    true,
				mfgNameValidation:     false,
				mfgDateValidation:     false,
				swVerValidation:       false,
				hwVerValidation:       false,
				fwVerValidation:       false,
				rrValidation:          false,
				operStatus:            oc.PlatformTypes_COMPONENT_OPER_STATUS_UNSET,
				parentValidation:      false,
				pType:                 componentType["Cpu"],
			},
		}, {
			desc: "Storage",
			cardFields: properties{
				descriptionValidation: false,
				idValidation:          false,
				nameValidation:        true,
				partNoValidation:      true,
				serialNoValidation:    true,
				mfgNameValidation:     false,
				mfgDateValidation:     false,
				swVerValidation:       false,
				hwVerValidation:       false,
				fwVerValidation:       false,
				rrValidation:          false,
				operStatus:            oc.PlatformTypes_COMPONENT_OPER_STATUS_UNSET,
				parentValidation:      false,
				pType:                 componentType["Storage"],
			},
		}}

	components := findComponentsListByType(t, dut)
	for _, tc := range cases {
		t.Run(tc.desc, func(t *testing.T) {
			if tc.desc == "Storage" && deviations.StorageComponentUnsupported(dut) {
				t.Skipf("Telemetry path /components/component/storage is not supported.")
			} else if tc.desc == "Fabric" && *args.NumLinecards <= 0 {
				t.Skip("Skip Fabric Telemetry check for fixed form factor devices.")
			} else if tc.desc == "Linecard" && *args.NumLinecards <= 0 {
				t.Skip("Skip Linecard Telemetry check for fixed form factor devices.")
			} else if tc.desc == "Supervisor" && *args.NumControllerCards <= 0 {
				t.Skip("Skip Supervisor Telemetry check for fixed form factor devices.")
			} else if tc.desc == "Fan Tray" && (*args.NumFanTrays == 0 || deviations.FanTrayTypeUnsupported(dut)) {
				t.Skip("Skip Fan Tray Telemetry check for fixed form factor devices.")
			} else if tc.desc == "Fan" && (*args.NumFans == 0) {
				t.Skip("Skip Fan Telemetry check for fixed form factor devices.")
			}
			cards := components[tc.desc]
			t.Logf("%s components count: %d", tc.desc, len(cards))
			if len(cards) == 0 {
				t.Fatalf("Components list for %s on %v: got 0, want > 0", tc.desc, dut.Model())
			}
			ValidateComponentState(t, dut, cards, tc.cardFields)
		})
	}
}

func findComponentsListByType(t *testing.T, dut *ondatra.DUTDevice) map[string][]*oc.Component {
	t.Helper()

	if len(componentsByType) != 0 {
		return componentsByType
	}
	componentsByType = make(map[string][]*oc.Component)
	components := gnmi.GetAll(t, dut, gnmi.OC().ComponentAny().State())
	for compName := range componentType {
		for _, c := range components {
			if c.GetType() == nil || c.GetType() != componentType[compName] {
				continue
			}
			switch compName {
			case "SwitchChip":
				if *args.SwitchChipNamePattern != "" &&
					!isCompNameExpected(t, c.GetName(), *args.SwitchChipNamePattern) {
					continue
				}
			case "TempSensor":
				if *args.TempSensorNamePattern != "" &&
					!isCompNameExpected(t, c.GetName(), *args.TempSensorNamePattern) {
					continue
				}
			case "Fan":
				if *args.FanNamePattern != "" &&
					!isCompNameExpected(t, c.GetName(), *args.FanNamePattern) {
					continue
				}

			}
			componentsByType[compName] = append(componentsByType[compName], c)
		}
	}
	return componentsByType
}

func isCompNameExpected(t *testing.T, name, regexpPattern string) bool {
	t.Helper()
	r, err := regexp.Compile(regexpPattern)
	if err != nil {
		t.Fatalf("Cannot compile regular expression: %v", err)
	}
	return r.MatchString(name)
}

func TestSwitchChip(t *testing.T) {
	if *args.NumControllerCards <= 0 {
		t.Skip("Skip SwitchChip Telemetry check for fixed form factor devices.")
	}
	dut := ondatra.DUT(t, "dut")

	cardFields := properties{
		descriptionValidation: false,
		idValidation:          true,
		nameValidation:        true,
		partNoValidation:      false,
		serialNoValidation:    false,
		mfgNameValidation:     false,
		mfgDateValidation:     false,
		swVerValidation:       false,
		hwVerValidation:       false,
		fwVerValidation:       false,
		operStatus:            oc.PlatformTypes_COMPONENT_OPER_STATUS_UNSET,
		parentValidation:      false,
		pType:                 componentType["SwitchChip"],
	}

	components := findComponentsListByType(t, dut)
	cards := components["SwitchChip"]
	if len(cards) == 0 {
		t.Fatalf("Get SwitchChip card list for %q: got 0, want > 0", dut.Model())
	} else {
		t.Logf("SwitchChip components count: %d", len(cards))
	}

	ValidateComponentState(t, dut, cards, cardFields)

	for _, card := range cards {

		if card.Name == nil {
			t.Errorf("Encountered SwitchChip component with no Name")
			continue
		}

		cName := card.GetName()
		t.Run(fmt.Sprintf("Backplane:%s", cName), func(t *testing.T) {
			if deviations.BackplaneFacingCapacityUnsupported(dut) {
				v := dut.Vendor()
				// Vendor does not support backplane-facing-capacity
				if v != ondatra.JUNIPER || (v == ondatra.JUNIPER && regexp.MustCompile("NPU[0-9]$").Match([]byte(card.GetName()))) {
					t.Skipf("Skipping check for BackplanceFacingCapacity due to deviation BackplaneFacingCapacityUnsupported")
				}
			}
			// For SwitchChip, check OC integrated-circuit paths.
			if card.GetIntegratedCircuit() == nil {
				t.Fatalf("SwitchChip %s integratedCircuit: got none, want > 0", cName)
			}
			if card.GetIntegratedCircuit().GetBackplaneFacingCapacity() == nil {
				t.Fatalf("SwitchChip %s integratedCircuit.backplaneFacingCapacity: got none, want > 0", cName)
			}
			// TotalOperationalCapacity
			if card.GetIntegratedCircuit().GetBackplaneFacingCapacity().TotalOperationalCapacity == nil {
				t.Errorf("SwitchChip %s totalOperationalCapacity: got none, want > 0", cName)
			}
			totalOperCapacity := card.GetIntegratedCircuit().GetBackplaneFacingCapacity().GetTotalOperationalCapacity()
			t.Logf("SwitchChip %s totalOperationalCapacity: %d", cName, totalOperCapacity)
			if totalOperCapacity <= 0 {
				t.Errorf("SwitchChip %s totalOperationalCapacity: got %v, want > 0", cName, totalOperCapacity)
			}

			// Total
			if card.GetIntegratedCircuit().GetBackplaneFacingCapacity().Total == nil {
				t.Errorf("SwitchChip %s totalCapacity: got none, want > 0", cName)
			}
			totalCapacity := card.GetIntegratedCircuit().GetBackplaneFacingCapacity().GetTotal()
			t.Logf("SwitchChip %s totalCapacity: %d", cName, totalCapacity)
			if totalCapacity == 0 {
				t.Errorf("SwitchChip %s totalCapacity: got %v, want > 0", cName, totalCapacity)
			}

			// AvailablePct
			if card.GetIntegratedCircuit().GetBackplaneFacingCapacity().AvailablePct == nil {
				t.Errorf("SwitchChip %s availablePct: got none, want >= 0", cName)
			}
			availablePct := card.GetIntegratedCircuit().GetBackplaneFacingCapacity().GetAvailablePct()
			t.Logf("SwitchChip %s availablePct: %d", cName, availablePct)

			// ConsumedCapacity
			if card.GetIntegratedCircuit().GetBackplaneFacingCapacity().ConsumedCapacity == nil {
				t.Errorf("SwitchChip %s consumedCapacity: got none, want >= 0", cName)
			}
			consumedCapacity := card.GetIntegratedCircuit().GetBackplaneFacingCapacity().GetConsumedCapacity()
			t.Logf("SwitchChip %s consumedCapacity: %d", cName, consumedCapacity)
		})
	}
}

func TestTempSensor(t *testing.T) {
	dut := ondatra.DUT(t, "dut")
	sensors := findComponentsListByType(t, dut)["TempSensor"]
	if len(sensors) == 0 {
		t.Fatalf("Get TempSensor list for %q: got 0, want > 0", dut.Model())
	} else {
		t.Logf("TempSensor components count: %d", len(sensors))
	}

	for _, sensor := range sensors {

		if sensor.Name == nil {
			t.Errorf("Encountered a sensor with no Name")
			continue
		}

		sName := sensor.GetName()
		t.Run(sName, func(t *testing.T) {

			t.Logf("TempSensor %s Id: %s", sName, sensor.GetId())

			if sensor.Type == nil {
				t.Fatalf("TempSensor %s: Type is empty", sName)
			}

			t.Logf("TempSensor %s Type: %s", sName, sensor.GetType())
			if got, want := sensor.GetType(), componentType["TempSensor"]; got != want {
				t.Errorf("Type for TempSensor %s: got %v, want %v", sName, got, want)
			}

			if sensor.GetTemperature() == nil {
				t.Fatalf("TempSensor %s: Temperature is nil", sName)
			}

			t.Logf("TempSensor %s Temperature instant: %v", sName, sensor.GetTemperature().GetInstant())
			if sensor.Temperature.Instant == nil {
				t.Errorf("TempSensor %s: Temperature instant is nil", sName)
			}

			t.Logf("TempSensor %s Temperature AlarmStatus: %v", sName, sensor.GetTemperature().GetAlarmStatus())
			if sensor.Temperature.AlarmStatus == nil {
				t.Errorf("TempSensor %s: Temperature AlarmStatus is nil", sName)
			}

			t.Logf("TempSensor %s Temperature Max: %v", sName, sensor.GetTemperature().GetMax())
			if sensor.Temperature.Max == nil {
				t.Errorf("TempSensor %s: Temperature Max is nil", sName)
			}

			t.Logf("TempSensor %s Temperature MaxTime: %v", sName, sensor.GetTemperature().GetMaxTime())
			if sensor.Temperature.MaxTime == nil {
				t.Errorf("TempSensor %s: Temperature MaxTime is nil", sName)
			}
		})
	}
}

func TestControllerCardEmpty(t *testing.T) {
	if *args.NumControllerCards <= 0 {
		t.Skip("Skip ControllerCardEmpty Telemetry check for fixed form factor devices.")
	}

	dut := ondatra.DUT(t, "dut")
	controllerCards := findComponentsListByType(t, dut)["Supervisor"]
	if len(controllerCards) == 0 {
		t.Fatalf("Get ControllerCard list for %q: got 0, want > 0", dut.Model())
	}

	t.Logf("ControllerCard components count: %d", len(controllerCards))

	nonEmptyControllerCards := 0
	for _, controllerCard := range controllerCards {
		if controllerCard.Name == nil {
			t.Errorf("Encountered a ControllerCard with no Name")
			continue
		}

		sName := controllerCard.GetName()
		t.Run(sName, func(t *testing.T) {
			t.Logf("ControllerCard %s Id: %s", sName, controllerCard.GetId())

			if !controllerCard.GetEmpty() {
				nonEmptyControllerCards++
			}
		})
	}

	if got, want := nonEmptyControllerCards, *args.NumControllerCards; got != want {
		t.Errorf("Number of non-empty ControllerCard: got %d, want %d", got, want)
	}
}

func ValidateComponentState(t *testing.T, dut *ondatra.DUTDevice, cards []*oc.Component, p properties) {
	var validCards []*oc.Component
	switch p.pType {
	case componentType["Transceiver"]:
		// For transceiver, only check the transceiver with optics installed.
		for _, card := range cards {
			if card.GetMfgName() != "" {
				validCards = append(validCards, card)
			}
		}
	default:
		for _, lc := range cards {
			if !lc.GetEmpty() {
				validCards = append(validCards, lc)
			}
		}
	}
	for _, card := range validCards {
		if card.Name == nil {
			t.Errorf("Encountered a component with no Name")
			continue
		}
		cName := card.GetName()
		t.Run(cName, func(t *testing.T) {
			if p.descriptionValidation {
				t.Logf("Component %s Description: %s", cName, card.GetDescription())
				if card.GetDescription() == "" {
					t.Errorf("Component %s Description: got empty string, want non-empty string", cName)
				}
			}
			if card.GetType() == oc.PlatformTypes_OPENCONFIG_HARDWARE_COMPONENT_LINECARD {
				t.Logf("Component %s linecard/state/slot-id: %s", cName, card.GetLinecard().GetSlotId())
				if card.GetLinecard().GetSlotId() == "" {
					t.Errorf("Component %s LineCard SlotID: got empty string, want non-empty string", cName)
				}
			}
			if p.idValidation {
				if deviations.SwitchChipIDUnsupported(dut) {
					t.Logf("Skipping check for Id due to deviation SwitChipIDUnsupported")
				} else {
					id := card.GetId()
					t.Logf("Component %s Id: %s", cName, id)
					if id == "" {
						t.Errorf("Component %s Id: got empty string, want non-empty string", cName)
					}
				}
			}

			if p.installPositionAndComponentValidation && !deviations.InstallPositionAndInstallComponentUnsupported(dut) {
				// If the component has a location and is removable, then it needs to have install-component
				// and install-position.
				if card.GetLocation() != "" && card.GetRemovable() {
					testInstallComponentAndInstallPosition(t, card, validCards)
				}
			}

			if p.nameValidation {
				name := card.GetName()
				t.Logf("Component %s Name: %s", cName, name)
				if name == "" {
					t.Errorf("Encountered empty Name for component %s", cName)
				}
			}

			if p.partNoValidation {
				t.Logf("Component %s PartNo: %s", cName, card.GetPartNo())
				if card.GetPartNo() == "" {
					switch card.GetType() {
					case componentType["Fan"]:
						fallthrough
					case componentType["Storage"]:
						fallthrough
					case componentType["Cpu"]:
						if deviations.CPUMissingAncestor(dut) {
							break
						}
						parent := card.GetParent()
						for {
							cp, ok := gnmi.Lookup(t, dut, gnmi.OC().Component(parent).State()).Val()
							if !ok {
								t.Errorf("Couldn't find component: %s, (ancestor of: %s)", parent, cName)
								break
							}
							t.Logf("Component %s (ancestor of %s) PartNo: %s", parent, cName, cp.GetPartNo())

							// Found a Part No
							if cp.GetPartNo() != "" {
								break
							}
							// Found no parent
							if cp.GetParent() == "" || cp.GetParent() == parent {
								t.Errorf("Couldn't find parent of %s, (ancestor of %s)", parent, cName)
								break
							}
							parent = cp.GetParent()
						}
					default:
						t.Errorf("PartNo for Component %s: got empty string, want non-empty string", cName)
					}
				}
			}

			if p.serialNoValidation {
				t.Logf("Component %s SerialNo: %s", cName, card.GetSerialNo())
				if card.GetSerialNo() == "" {
					switch card.GetType() {
					case componentType["Fan"]:
						fallthrough
					case componentType["Storage"]:
						fallthrough
					case componentType["Cpu"]:
						if deviations.CPUMissingAncestor(dut) {
							break
						}
						parent := card.GetParent()
						for {
							cp, ok := gnmi.Lookup(t, dut, gnmi.OC().Component(parent).State()).Val()
							if !ok {
								t.Errorf("Couldn't find component: %s, (ancestor of: %s)", parent, cName)
								break
							}
							t.Logf("Component %s (ancestor of %s) SerialNo: %s", parent, cName, cp.GetSerialNo())

							// Found a Serial No
							if cp.GetSerialNo() != "" {
								break
							}
							// Found no parent
							if cp.GetParent() == "" || cp.GetParent() == parent {
								t.Errorf("Couldn't find parent of %s, (ancestor of %s)", parent, cName)
								break
							}
							parent = cp.GetParent()
						}
					default:
						t.Errorf("SerialNo for Component %s: got empty string, want non-empty string", cName)
					}
				}
			}

			if p.mfgNameValidation {
				mfgName := card.GetMfgName()
				t.Logf("Component %s MfgName: %s", cName, mfgName)
				if mfgName == "" {
					t.Errorf("Component %s MfgName: got empty string, want non-empty string", cName)
				}
			}

			if p.mfgDateValidation {
				mfgDate := card.GetMfgDate()
				t.Logf("Component %s MfgDate: %s", cName, mfgDate)
				if mfgDate == "" {
					t.Errorf("Component %s MfgDate: got empty string, want non-empty string", cName)
				}
			}

			if p.swVerValidation {
				// Only a subset of cards are expected to report Software Version.
				swVer := card.GetSoftwareVersion()
				t.Logf("Component %s SoftwareVersion: %s", cName, swVer)
				if swVer == "" {
					t.Errorf("Component %s SoftwareVersion: got empty string, want non-empty string", cName)
				}
			}

			if p.hwVerValidation {
				hwVer := card.GetHardwareVersion()
				t.Logf("Component %s HardwareVersion: %s", cName, hwVer)
				if hwVer == "" {
					t.Errorf("Component %s HardwareVersion: got empty string, want non-empty string", cName)
				}
			}

			if p.fwVerValidation {
				fwVer := card.GetFirmwareVersion()
				t.Logf("Component %s FirmwareVersion: %s", cName, fwVer)

				isTransceiver := card.GetType() == componentType["Transceiver"]
				is400G := false
				if isTransceiver {
					is400G = strings.Contains(card.GetTransceiver().GetEthernetPmd().String(), "ETH_400GBASE")
				}
				if fwVer == "" {
					if isTransceiver && !is400G {
						t.Logf("Skipping firmware-version check for %s transceiver", card.GetTransceiver().GetEthernetPmd().String())
					} else {
						t.Errorf("Component %s FirmwareVersion: got empty string, want non-empty string", cName)
					}
				}
			}

			if p.rrValidation {
				redundantRole := card.GetRedundantRole().String()
				t.Logf("Hardware card %s RedundantRole: %s", cName, redundantRole)
				if redundantRole != "PRIMARY" && redundantRole != "SECONDARY" {
					t.Errorf("Component %s RedundantRole: got %s, want %v", cName, redundantRole, p.operStatus)
				}
			}

			if p.operStatus != oc.PlatformTypes_COMPONENT_OPER_STATUS_UNSET {
				operStatus := card.GetOperStatus()
				t.Logf("Component %s OperStatus: %s", cName, operStatus.String())
				if operStatus != p.operStatus {
					t.Errorf("Component %s OperStatus: got %s, want %s", cName, operStatus, p.operStatus)
				}
			}

			if p.parentValidation {
				cur := cName
				for {
					if p.pType == componentType["Cpu"] && deviations.CPUMissingAncestor(dut) {
						break
					}
					if p.pType == componentType["Fan"] {
						fanParent(t, dut, cName, cur)
						break
					}
					parent, parentType, present := findParent(t, dut, cName, cur)
					if present && parentType == componentType["Chassis"] {
						t.Logf("Component %s Parent: Found chassis component in the hierarchy tree of component", cName)
						break
					}
					if parent == cur {
						t.Errorf("Component %s Parent: Chassis component NOT found in the hierarchy tree of component", cName)
						break
					}
					cur = parent
				}
			}

			if p.modelNameValidation {
				if deviations.ModelNameUnsupported(dut) {
					t.Logf("Telemetry path /components/component/state/model-name is not supported due to deviation ModelNameUnsupported. Skipping model name validation.")
				} else if card.GetModelName() != dut.Model() {
					t.Errorf("Component %s ModelName: got %s, want %s (dut's hardware model)", cName, card.GetModelName(), dut.Model())
				}
			}

			if p.pType != nil {
				ptype := card.GetType()
				t.Logf("Component %s Type: %v", cName, ptype)
				if ptype != p.pType {
					t.Errorf("Component %s Type: got %v, want %v", cName, ptype, p.pType)
				}
			}
		})
	}
}

<<<<<<< HEAD
func findParent(t *testing.T, dut *ondatra.DUTDevice, cName string, cur string) (parent string, parentType oc.Component_Type_Union, present bool) {
	val := gnmi.Lookup(t, dut, gnmi.OC().Component(cur).Parent().State())
	parent, ok := val.Val()
	if !ok {
		t.Errorf("Component %s Parent component NOT found in the hierarchy tree of component", cName)
	}
	pLoookup := gnmi.Lookup(t, dut, gnmi.OC().Component(parent).Type().State())
	parentType, present = pLoookup.Val()
	return parent, parentType, present
}

func fanParent(t *testing.T, dut *ondatra.DUTDevice, cName string, cur string) {
	_, parentType, present := findParent(t, dut, cName, cur)
	if !present {
		t.Errorf("Component %s Parent: Parent component NOT found in the hierarchy tree of fan component", cName)
	}
	switch parentType {
	case componentType["Chassis"]:
		t.Logf("Component %s Parent: Found Chassis component in the hierarchy tree of fan component", cName)
	case componentType["Fan Tray"]:
		t.Logf("Component %s Parent: Found Fan Tray component in the hierarchy tree of fan component", cName)
	default:
		t.Errorf("Component %s Parent: Found unexpected parent component type in the hierarchy tree of fan component", cName)
=======
func testInstallComponentAndInstallPosition(t *testing.T, c *oc.Component, components []*oc.Component) {
	icName := c.GetInstallComponent()
	ip := c.GetInstallPosition()
	hasInstallComponentAndPosition(t, c, icName, ip)
	validateInstallComponent(t, icName, components, c)
}

func validateInstallComponent(t *testing.T, icName string, components []*oc.Component, c *oc.Component) {
	compMap := compNameMap(t, ondatra.DUT(t, "dut"))
	ic, ok := compMap[icName]
	if !ok {
		t.Errorf("Component %s's install-component %s is not in component tree", icName, c.GetName())
		return
	}
	validTypes := validInstallComponentTypes[c.GetType()]
	icType := ic.GetType()
	if !validTypes[icType] {
		t.Errorf("Component %s's install-component %s is not a supported parent type (%s)", c.GetName(), icName, icType)
	}
}

func hasInstallComponentAndPosition(t *testing.T, c *oc.Component, icName string, ip string) {
	if icName == "" {
		t.Errorf("Component %s is missing install-component", c.GetName())
		return
	}
	if ip == "" {
		t.Errorf("Component %s is missing install-position", c.GetName())
		return
>>>>>>> dfebcd68
	}
}

func TestStorage(t *testing.T) {
	// TODO: Add Storage test case here once supported.
	t.Skipf("Telemetry path /components/component/storage is not supported.")

	dut := ondatra.DUT(t, "dut")

	if deviations.StorageComponentUnsupported(dut) {
		t.Skipf("Telemetry path /components/component/storage is not supported.")
	}

	storages := gnmi.LookupAll(t, dut, gnmi.OC().ComponentAny().Storage().State())
	if len(storages) == 0 {
		t.Errorf("Get Storage list for %q: got 0, want > 0", dut.Model())
	}

	for i, storage := range storages {
		storVal, present := storage.Val()
		if !present {
			t.Fatalf("storage.IsPresent() item %d: got false, want true", i)
		}
		t.Logf("Telemetry storage path/value %d: %v=>%v.", i, storage.Path.String(), storVal)
	}
}

func TestLinecardConfig(t *testing.T) {
	// TODO: Add linecard config test case here once supported.
	t.Skipf("/components/component/linecard/config is not supported.")
}

func TestHeatsinkTempSensor(t *testing.T) {
	// TODO: Add heatsink-temperature-sensor test case here once supported.
	t.Skipf("/components/component[name=<heatsink-temperature-sensor>]/state/temperature/instant is not supported.")
}

// Creates a map of component Name to corresponding Component OC object.
func compNameMap(t *testing.T, dut *ondatra.DUTDevice) map[string]*oc.Component {
	compMap := make(map[string]*oc.Component)
	for _, c := range gnmi.GetAll(t, dut, gnmi.OC().ComponentAny().State()) {
		compMap[c.GetName()] = c
	}
	return compMap
}

func TestInterfaceComponentHierarchy(t *testing.T) {
	dut := ondatra.DUT(t, "dut")

	compMap := compNameMap(t, dut)

	// Map of populated Transceivers to a random integer.
	transceivers := make(map[string]int)
	tvs := components.FindComponentsByType(t, dut, oc.PlatformTypes_OPENCONFIG_HARDWARE_COMPONENT_TRANSCEIVER)
	for idx, tv := range tvs {
		if compMap[tv].GetMfgName() == "" {
			continue
		}
		transceivers[compMap[tv].GetName()] = idx
	}

	numHardwareIntfs := 0
	integratedCircuits := make(map[string]*oc.Component)

	t.Run("Interface to Integrated Circuit mapping", func(t *testing.T) {
		for _, intf := range gnmi.GetAll(t, dut, gnmi.OC().InterfaceAny().State()) {
			if intf.GetHardwarePort() == "" {
				continue
			}
			if _, ok := transceivers[intf.GetTransceiver()]; !ok {
				continue
			}
			t.Run(intf.GetHardwarePort(), func(t *testing.T) {
				numHardwareIntfs++
				c, ok := compMap[intf.GetHardwarePort()]
				if !ok {
					t.Fatalf("Couldn't find interface hardware port(%s) in component tree for port: %s", intf.GetHardwarePort(), intf.GetName())
				}
				for {
					if c.GetType() == oc.PlatformTypes_OPENCONFIG_HARDWARE_COMPONENT_INTEGRATED_CIRCUIT {
						break
					}
					if c.GetParent() == "" {
						t.Fatalf("Couldn't get parent for component: %s", c.GetName())
					}
					c, ok = compMap[c.GetParent()]
					if !ok {
						t.Fatalf("Couldn't find parent component(%s) for component: %s", c.GetParent(), c.GetName())
					}
				}
				integratedCircuits[c.GetName()] = c
			})
		}
	})
	if len(integratedCircuits) == 0 {
		t.Fatalf("Couldn't find integrated circuits for %q", dut.Model())
	}
	chassis := make(map[string]*oc.Component)
	t.Run("Integrated Circuit to Chassis mapping", func(t *testing.T) {
		for _, ic := range integratedCircuits {
			t.Run(ic.GetName(), func(t *testing.T) {
				c, ok := ic, true
				for {
					if c.GetType() == oc.PlatformTypes_OPENCONFIG_HARDWARE_COMPONENT_CHASSIS {
						break
					}
					if c.GetParent() == "" {
						t.Fatalf("Couldn't get parent for component: %s", c.GetName())
					}
					c, ok = compMap[c.GetParent()]
					if !ok {
						t.Fatalf("Couldn't find parent component(%s) for component: %s", c.GetParent(), c.GetName())
					}
				}
				chassis[c.GetName()] = c
			})
		}
	})
	if len(chassis) == 0 {
		t.Fatalf("Couldn't find chassis for %q", dut.Model())
	}
}<|MERGE_RESOLUTION|>--- conflicted
+++ resolved
@@ -200,7 +200,6 @@
 		}, {
 			desc: "Fan",
 			cardFields: properties{
-<<<<<<< HEAD
 				descriptionValidation: true,
 				idValidation:          false,
 				nameValidation:        true,
@@ -214,22 +213,6 @@
 				operStatus:            oc.PlatformTypes_COMPONENT_OPER_STATUS_ACTIVE,
 				parentValidation:      true,
 				pType:                 componentType["Fan"],
-=======
-				descriptionValidation:                 true,
-				idValidation:                          false,
-				installPositionAndComponentValidation: true,
-				nameValidation:                        true,
-				partNoValidation:                      true,
-				serialNoValidation:                    true,
-				mfgNameValidation:                     false,
-				mfgDateValidation:                     false,
-				hwVerValidation:                       false,
-				fwVerValidation:                       false,
-				rrValidation:                          false,
-				operStatus:                            oc.PlatformTypes_COMPONENT_OPER_STATUS_ACTIVE,
-				parentValidation:                      false,
-				pType:                                 componentType["Fan"],
->>>>>>> dfebcd68
 			},
 		}, {
 			desc: "Fan Tray",
@@ -865,7 +848,7 @@
 	}
 }
 
-<<<<<<< HEAD
+
 func findParent(t *testing.T, dut *ondatra.DUTDevice, cName string, cur string) (parent string, parentType oc.Component_Type_Union, present bool) {
 	val := gnmi.Lookup(t, dut, gnmi.OC().Component(cur).Parent().State())
 	parent, ok := val.Val()
@@ -889,7 +872,7 @@
 		t.Logf("Component %s Parent: Found Fan Tray component in the hierarchy tree of fan component", cName)
 	default:
 		t.Errorf("Component %s Parent: Found unexpected parent component type in the hierarchy tree of fan component", cName)
-=======
+
 func testInstallComponentAndInstallPosition(t *testing.T, c *oc.Component, components []*oc.Component) {
 	icName := c.GetInstallComponent()
 	ip := c.GetInstallPosition()
@@ -919,7 +902,6 @@
 	if ip == "" {
 		t.Errorf("Component %s is missing install-position", c.GetName())
 		return
->>>>>>> dfebcd68
 	}
 }
 
