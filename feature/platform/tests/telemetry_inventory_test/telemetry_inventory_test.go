// Copyright 2022 Google LLC
//
// Licensed under the Apache License, Version 2.0 (the "License");
// you may not use this file except in compliance with the License.
// You may obtain a copy of the License at
//
//      http://www.apache.org/licenses/LICENSE-2.0
//
// Unless required by applicable law or agreed to in writing, software
// distributed under the License is distributed on an "AS IS" BASIS,
// WITHOUT WARRANTIES OR CONDITIONS OF ANY KIND, either express or implied.
// See the License for the specific language governing permissions and
// limitations under the License.

package telemetry_inventory_test

import (
	"fmt"
	"regexp"
	"strings"
	"testing"
	"time"

	gpb "github.com/openconfig/gnmi/proto/gnmi"
	"github.com/openconfig/ygnmi/ygnmi"

	"github.com/openconfig/featureprofiles/internal/args"
	"github.com/openconfig/featureprofiles/internal/components"
	"github.com/openconfig/featureprofiles/internal/deviations"
	"github.com/openconfig/featureprofiles/internal/fptest"
	"github.com/openconfig/ondatra"
	"github.com/openconfig/ondatra/gnmi"
	"github.com/openconfig/ondatra/gnmi/oc"
)

var componentType = map[string]oc.E_PlatformTypes_OPENCONFIG_HARDWARE_COMPONENT{
	"Chassis":     oc.PlatformTypes_OPENCONFIG_HARDWARE_COMPONENT_CHASSIS,
	"Fabric":      oc.PlatformTypes_OPENCONFIG_HARDWARE_COMPONENT_FABRIC,
	"Linecard":    oc.PlatformTypes_OPENCONFIG_HARDWARE_COMPONENT_LINECARD,
	"Fan":         oc.PlatformTypes_OPENCONFIG_HARDWARE_COMPONENT_FAN,
	"Fan Tray":    oc.PlatformTypes_OPENCONFIG_HARDWARE_COMPONENT_FAN_TRAY,
	"PowerSupply": oc.PlatformTypes_OPENCONFIG_HARDWARE_COMPONENT_POWER_SUPPLY,
	"Supervisor":  oc.PlatformTypes_OPENCONFIG_HARDWARE_COMPONENT_CONTROLLER_CARD,
	"SwitchChip":  oc.PlatformTypes_OPENCONFIG_HARDWARE_COMPONENT_INTEGRATED_CIRCUIT,
	"Transceiver": oc.PlatformTypes_OPENCONFIG_HARDWARE_COMPONENT_TRANSCEIVER,
	"TempSensor":  oc.PlatformTypes_OPENCONFIG_HARDWARE_COMPONENT_SENSOR,
	"Cpu":         oc.PlatformTypes_OPENCONFIG_HARDWARE_COMPONENT_CPU,
	"Storage":     oc.PlatformTypes_OPENCONFIG_HARDWARE_COMPONENT_STORAGE,
}

// validInstallComponentTypes indicates for each component type, which types of
// install-component it can have (i.e., what types of components can it be installed into).
var validInstallComponentTypes = map[oc.Component_Type_Union]map[oc.Component_Type_Union]bool{
	oc.PlatformTypes_OPENCONFIG_HARDWARE_COMPONENT_CONTROLLER_CARD: {
		oc.PlatformTypes_OPENCONFIG_HARDWARE_COMPONENT_CHASSIS: true,
	},
	oc.PlatformTypes_OPENCONFIG_HARDWARE_COMPONENT_FABRIC: {
		oc.PlatformTypes_OPENCONFIG_HARDWARE_COMPONENT_CHASSIS: true,
	},
	oc.PlatformTypes_OPENCONFIG_HARDWARE_COMPONENT_FAN: {
		oc.PlatformTypes_OPENCONFIG_HARDWARE_COMPONENT_CHASSIS:  true,
		oc.PlatformTypes_OPENCONFIG_HARDWARE_COMPONENT_FAN_TRAY: true,
	},
	oc.PlatformTypes_OPENCONFIG_HARDWARE_COMPONENT_FAN_TRAY: {
		oc.PlatformTypes_OPENCONFIG_HARDWARE_COMPONENT_CHASSIS: true,
	},
	oc.PlatformTypes_OPENCONFIG_HARDWARE_COMPONENT_LINECARD: {
		oc.PlatformTypes_OPENCONFIG_HARDWARE_COMPONENT_CHASSIS: true,
	},
	oc.PlatformTypes_OPENCONFIG_HARDWARE_COMPONENT_POWER_SUPPLY: {
		oc.PlatformTypes_OPENCONFIG_HARDWARE_COMPONENT_CHASSIS: true,
		// Sometimes the parent is the power tray, which has type FRU.
		oc.PlatformTypes_OPENCONFIG_HARDWARE_COMPONENT_FRU: true,
	},
	oc.PlatformTypes_OPENCONFIG_HARDWARE_COMPONENT_TRANSCEIVER: {
		oc.PlatformTypes_OPENCONFIG_HARDWARE_COMPONENT_CHASSIS:  true,
		oc.PlatformTypes_OPENCONFIG_HARDWARE_COMPONENT_LINECARD: true,
	},
}

// use this map to cache related components used in subtests to run the test faster.
var componentsByType map[string][]*oc.Component

// Define a superset of the checklist for each component
type properties struct {
<<<<<<< HEAD
	descriptionValidation bool
	idValidation          bool
	nameValidation        bool
	partNoValidation      bool
	serialNoValidation    bool
	mfgNameValidation     bool
	mfgDateValidation     bool
	swVerValidation       bool
	hwVerValidation       bool
	fwVerValidation       bool
	rrValidation          bool
	tempOpSensor          bool
	operStatus            oc.E_PlatformTypes_COMPONENT_OPER_STATUS
	parentValidation      bool
	pType                 oc.Component_Type_Union
=======
	descriptionValidation                 bool
	idValidation                          bool
	installPositionAndComponentValidation bool
	nameValidation                        bool
	partNoValidation                      bool
	serialNoValidation                    bool
	mfgNameValidation                     bool
	mfgDateValidation                     bool
	// If modelNameValidation is being used, the /components/component/state/model-name
	// of the chassis component must be equal to the ondatra hardware_model name
	// of its device.
	modelNameValidation bool
	swVerValidation     bool
	hwVerValidation     bool
	fwVerValidation     bool
	rrValidation        bool
	operStatus          oc.E_PlatformTypes_COMPONENT_OPER_STATUS
	parentValidation    bool
	pType               oc.Component_Type_Union
>>>>>>> 5cf0a874
}

func TestMain(m *testing.M) {
	fptest.RunTests(m)
}

// Test cases:
//   - Validate Telemetry for each FRU within chassis.
//   - For each of the following component types, validate
//     1) Presence of component within gNMI telemetry.
//     2) Presence of component properties such as description, part-no, serial-no and oper-status etc.
//   - Validate the following components:
//   - Chassis
//   - Line card
//   - Power Supply
//   - Fabric card
//   - FabricChip
//   - Fan
//   - Fan Tray
//   - Supervisor or Controller
//   - Validate telemetry components/component/state/software-version.
//   - SwitchChip
//   - Validate the presence of the following OC paths under SwitchChip component:
//   - integrated-circuit/backplane-facing-capacity/state/available-pct
//   - integrated-circuit/backplane-facing-capacity/state/consumed-capacity
//   - integrated-circuit/backplane-facing-capacity/state/total
//   - integrated-circuit/backplane-facing-capacity/state/total-operational-capacity
//   - components/component/subcomponents/subcomponent/name
//   - components/component/subcomponents/subcomponent/state/name
//   - Transceiver
//   - Storage
//   - Validate telemetry /components/component/storage exists.
//   - TempSensor
//   - Validate telemetry /components/component/state/temperature/instant exists.
//	 - Validate telemetry /components/component/state/model-name for Chassis.
//
// Topology:
//
//	dut:port1 <--> ate:port1
//
// Test notes:
//
//   - Test cases for Software Module and Storage are skipped due to the blocking bugs:
//
//   - Need to support telemetry path /components/component/software-module.
//
//   - Need to support telemetry path /components/component/storage.
//
//     Sample CLI command to get component inventory using gmic:
//
//   - gnmic -a ipaddr:10162 -u username -p password --skip-verify get \
//     --path /components/component --format flat
//
//   - gnmic tool info:
//
//   - https://github.com/karimra/gnmic/blob/main/README.md

// Helper function to format and log time.
func formatUnixTime(unixTimePtr *uint64) string {
	if unixTimePtr != nil {
		unixTime := int64(*unixTimePtr)
		return time.Unix(unixTime, 0).UTC().Format(time.RFC3339)
	}

	return "time not available"
}
func subscribeOnChangeTemperature(t *testing.T,
	dut *ondatra.DUTDevice,
	temperaturePath ygnmi.SingletonQuery[float64]) *gnmi.Watcher[float64] {
	t.Helper()
	t.Logf("TRY: subscribe ON_CHANGE to %s", temperaturePath)
	watchTemperature := gnmi.Watch(t,
		dut.GNMIOpts().WithYGNMIOpts(ygnmi.WithSubscriptionMode(gpb.SubscriptionMode_ON_CHANGE)),
		temperaturePath,
		time.Minute,
		func(val *ygnmi.Value[float64]) bool {
			temp, present := val.Val()
			if present {
				t.Logf("Temperature change detected: %f", temp)
			}
			return present
		})

	return watchTemperature
}
func subscribeOnChangeTime(t *testing.T,
	dut *ondatra.DUTDevice,
	temperaturePath ygnmi.SingletonQuery[uint64]) *gnmi.Watcher[uint64] {

	t.Helper()
	t.Logf("TRY: subscribe ON_CHANGE to %s", temperaturePath)
	watchTime := gnmi.Watch(t,
		dut.GNMIOpts().WithYGNMIOpts(ygnmi.WithSubscriptionMode(gpb.SubscriptionMode_ON_CHANGE)),
		temperaturePath,
		time.Minute,

		func(val *ygnmi.Value[uint64]) bool {
			temp, present := val.Val()
			if present {
				t.Logf("Time change detected: %v", temp)
			}
			return present
		})

	return watchTime
}

func TestHardwareCards(t *testing.T) {
	dut := ondatra.DUT(t, "dut")

	cases := []struct {
		desc          string
		regexpPattern string
		cardFields    properties
	}{
		{
			desc: "Chassis",
			cardFields: properties{
				descriptionValidation: true,
				idValidation:          false,
				nameValidation:        true,
				partNoValidation:      true,
				serialNoValidation:    true,
				mfgNameValidation:     true,
				mfgDateValidation:     false,
				modelNameValidation:   true,
				hwVerValidation:       true,
				fwVerValidation:       false,
				rrValidation:          false,
				tempOpSensor:          false,
				operStatus:            oc.PlatformTypes_COMPONENT_OPER_STATUS_ACTIVE,
				parentValidation:      false,
				pType:                 componentType["Chassis"],
			},
		}, {
			desc: "Fabric",
			cardFields: properties{
<<<<<<< HEAD
				descriptionValidation: true,
				idValidation:          true,
				nameValidation:        true,
				partNoValidation:      true,
				serialNoValidation:    true,
				mfgNameValidation:     true,
				mfgDateValidation:     false,
				hwVerValidation:       true,
				fwVerValidation:       false,
				rrValidation:          false,
				tempOpSensor:          false,
				operStatus:            oc.PlatformTypes_COMPONENT_OPER_STATUS_ACTIVE,
				parentValidation:      true,
				pType:                 componentType["Fabric"],
=======
				descriptionValidation:                 true,
				idValidation:                          true,
				installPositionAndComponentValidation: true,
				nameValidation:                        true,
				partNoValidation:                      true,
				serialNoValidation:                    true,
				mfgNameValidation:                     true,
				mfgDateValidation:                     false,
				hwVerValidation:                       true,
				fwVerValidation:                       false,
				rrValidation:                          false,
				operStatus:                            oc.PlatformTypes_COMPONENT_OPER_STATUS_ACTIVE,
				parentValidation:                      true,
				pType:                                 componentType["Fabric"],
>>>>>>> 5cf0a874
			},
		}, {
			desc: "Fan",
			cardFields: properties{
				descriptionValidation: true,
				idValidation:          false,
				nameValidation:        true,
				partNoValidation:      true,
				serialNoValidation:    true,
				mfgNameValidation:     false,
				mfgDateValidation:     false,
				hwVerValidation:       false,
				fwVerValidation:       false,
				rrValidation:          false,
				tempOpSensor:          false,
				operStatus:            oc.PlatformTypes_COMPONENT_OPER_STATUS_ACTIVE,
				parentValidation:      true,
				pType:                 componentType["Fan"],
			},
		}, {
			desc: "Fan Tray",
			cardFields: properties{
				descriptionValidation: true,
				idValidation:          false,
				nameValidation:        true,
				partNoValidation:      true,
				serialNoValidation:    true,
				mfgNameValidation:     false,
				mfgDateValidation:     false,
				hwVerValidation:       false,
				fwVerValidation:       false,
				rrValidation:          false,
				tempOpSensor:          false,
				operStatus:            oc.PlatformTypes_COMPONENT_OPER_STATUS_ACTIVE,
				parentValidation:      true,
				pType:                 componentType["Fan Tray"],
			},
		}, {
			desc: "Linecard",
			cardFields: properties{
				descriptionValidation:                 true,
				idValidation:                          true,
				installPositionAndComponentValidation: true,
				nameValidation:                        true,
				partNoValidation:                      true,
				serialNoValidation:                    true,
				mfgNameValidation:                     true,
				mfgDateValidation:                     false,
				hwVerValidation:                       true,
				fwVerValidation:                       false,
				rrValidation:                          false,
				operStatus:                            oc.PlatformTypes_COMPONENT_OPER_STATUS_ACTIVE,
				parentValidation:                      true,
				pType:                                 oc.PlatformTypes_OPENCONFIG_HARDWARE_COMPONENT_LINECARD,
			},
		}, {
			desc: "PowerSupply",
			cardFields: properties{
<<<<<<< HEAD
				descriptionValidation: true,
				idValidation:          true,
				nameValidation:        true,
				partNoValidation:      true,
				serialNoValidation:    true,
				mfgNameValidation:     true,
				mfgDateValidation:     false,
				hwVerValidation:       true,
				fwVerValidation:       false,
				rrValidation:          false,
				tempOpSensor:          false,
				operStatus:            oc.PlatformTypes_COMPONENT_OPER_STATUS_ACTIVE,
				parentValidation:      true,
				pType:                 componentType["PowerSupply"],
=======
				descriptionValidation:                 true,
				idValidation:                          true,
				installPositionAndComponentValidation: true,
				nameValidation:                        true,
				partNoValidation:                      true,
				serialNoValidation:                    true,
				mfgNameValidation:                     true,
				mfgDateValidation:                     false,
				hwVerValidation:                       true,
				fwVerValidation:                       false,
				rrValidation:                          false,
				operStatus:                            oc.PlatformTypes_COMPONENT_OPER_STATUS_ACTIVE,
				parentValidation:                      true,
				pType:                                 componentType["PowerSupply"],
>>>>>>> 5cf0a874
			},
		}, {
			desc: "Supervisor",
			cardFields: properties{
<<<<<<< HEAD
				descriptionValidation: true,
				idValidation:          true,
				nameValidation:        true,
				partNoValidation:      true,
				serialNoValidation:    true,
				mfgNameValidation:     true,
				mfgDateValidation:     false,
				swVerValidation:       false,
				hwVerValidation:       true,
				fwVerValidation:       false,
				rrValidation:          true,
				tempOpSensor:          false,
				operStatus:            oc.PlatformTypes_COMPONENT_OPER_STATUS_ACTIVE,
				parentValidation:      true,
				pType:                 componentType["Supervisor"],
=======
				descriptionValidation:                 true,
				idValidation:                          true,
				installPositionAndComponentValidation: true,
				nameValidation:                        true,
				partNoValidation:                      true,
				serialNoValidation:                    true,
				mfgNameValidation:                     true,
				mfgDateValidation:                     false,
				swVerValidation:                       false,
				hwVerValidation:                       true,
				fwVerValidation:                       false,
				rrValidation:                          true,
				operStatus:                            oc.PlatformTypes_COMPONENT_OPER_STATUS_ACTIVE,
				parentValidation:                      true,
				pType:                                 componentType["Supervisor"],
>>>>>>> 5cf0a874
			},
		}, {
			desc: "Transceiver",
			cardFields: properties{
<<<<<<< HEAD
				descriptionValidation: false,
				idValidation:          false,
				nameValidation:        true,
				partNoValidation:      true,
				serialNoValidation:    true,
				mfgNameValidation:     true,
				mfgDateValidation:     false,
				swVerValidation:       false,
				hwVerValidation:       true,
				fwVerValidation:       true,
				rrValidation:          false,
				tempOpSensor:          true,
				operStatus:            oc.PlatformTypes_COMPONENT_OPER_STATUS_UNSET,
				parentValidation:      false,
				pType:                 componentType["Transceiver"],
=======
				descriptionValidation:                 false,
				idValidation:                          false,
				installPositionAndComponentValidation: true,
				nameValidation:                        true,
				partNoValidation:                      true,
				serialNoValidation:                    true,
				mfgNameValidation:                     true,
				mfgDateValidation:                     false,
				swVerValidation:                       false,
				hwVerValidation:                       true,
				fwVerValidation:                       true,
				rrValidation:                          false,
				operStatus:                            oc.PlatformTypes_COMPONENT_OPER_STATUS_UNSET,
				parentValidation:                      false,
				pType:                                 componentType["Transceiver"],
>>>>>>> 5cf0a874
			},
		}, {
			desc: "Cpu",
			cardFields: properties{
				descriptionValidation: false,
				idValidation:          false,
				nameValidation:        true,
				partNoValidation:      true,
				serialNoValidation:    true,
				mfgNameValidation:     false,
				mfgDateValidation:     false,
				swVerValidation:       false,
				hwVerValidation:       false,
				fwVerValidation:       false,
				rrValidation:          false,
				tempOpSensor:          false,
				operStatus:            oc.PlatformTypes_COMPONENT_OPER_STATUS_UNSET,
				parentValidation:      false,
				pType:                 componentType["Cpu"],
			},
		}, {
			desc: "Storage",
			cardFields: properties{
				descriptionValidation: false,
				idValidation:          false,
				nameValidation:        true,
				partNoValidation:      true,
				serialNoValidation:    true,
				mfgNameValidation:     false,
				mfgDateValidation:     false,
				swVerValidation:       false,
				hwVerValidation:       false,
				fwVerValidation:       false,
				rrValidation:          false,
				tempOpSensor:          false,
				operStatus:            oc.PlatformTypes_COMPONENT_OPER_STATUS_UNSET,
				parentValidation:      false,
				pType:                 componentType["Storage"],
			},
		}}

	components := findComponentsListByType(t, dut)
	for _, tc := range cases {
		t.Run(tc.desc, func(t *testing.T) {
			if tc.desc == "Storage" && deviations.StorageComponentUnsupported(dut) {
				t.Skipf("Telemetry path /components/component/storage is not supported.")
			} else if tc.desc == "Fabric" && *args.NumLinecards <= 0 {
				t.Skip("Skip Fabric Telemetry check for fixed form factor devices.")
			} else if tc.desc == "Linecard" && *args.NumLinecards <= 0 {
				t.Skip("Skip Linecard Telemetry check for fixed form factor devices.")
			} else if tc.desc == "Supervisor" && *args.NumControllerCards <= 0 {
				t.Skip("Skip Supervisor Telemetry check for fixed form factor devices.")
			} else if tc.desc == "Fan Tray" && *args.NumFanTrays == 0 {
				t.Skip("Skip Fan Tray Telemetry check for fixed form factor devices.")
			} else if tc.desc == "Fan" && *args.NumFans == 0 {
				t.Skip("Skip Fan Telemetry check for fixed form factor devices.")
			}
			cards := components[tc.desc]
			t.Logf("%s components count: %d", tc.desc, len(cards))
			if len(cards) == 0 {
				t.Fatalf("Components list for %s on %v: got 0, want > 0", tc.desc, dut.Model())
			}
			ValidateComponentState(t, dut, cards, tc.cardFields)
		})
	}
}

func findComponentsListByType(t *testing.T, dut *ondatra.DUTDevice) map[string][]*oc.Component {
	t.Helper()

	if len(componentsByType) != 0 {
		return componentsByType
	}
	componentsByType = make(map[string][]*oc.Component)
	components := gnmi.GetAll(t, dut, gnmi.OC().ComponentAny().State())
	for compName := range componentType {
		for _, c := range components {
			if c.GetType() == nil || c.GetType() != componentType[compName] {
				continue
			}
			switch compName {
			case "SwitchChip":
				if *args.SwitchChipNamePattern != "" &&
					!isCompNameExpected(t, c.GetName(), *args.SwitchChipNamePattern) {
					continue
				}
			case "TempSensor":
				if *args.TempSensorNamePattern != "" &&
					!isCompNameExpected(t, c.GetName(), *args.TempSensorNamePattern) {
					continue
				}
			case "Fan":
				if *args.FanNamePattern != "" &&
					!isCompNameExpected(t, c.GetName(), *args.FanNamePattern) {
					continue
				}

			}
			componentsByType[compName] = append(componentsByType[compName], c)
		}
	}
	return componentsByType
}

func isCompNameExpected(t *testing.T, name, regexpPattern string) bool {
	t.Helper()
	r, err := regexp.Compile(regexpPattern)
	if err != nil {
		t.Fatalf("Cannot compile regular expression: %v", err)
	}
	return r.MatchString(name)
}

func TestSwitchChip(t *testing.T) {
	if *args.NumControllerCards <= 0 {
		t.Skip("Skip SwitchChip Telemetry check for fixed form factor devices.")
	}
	dut := ondatra.DUT(t, "dut")

	cardFields := properties{
		descriptionValidation: false,
		idValidation:          true,
		nameValidation:        true,
		partNoValidation:      false,
		serialNoValidation:    false,
		mfgNameValidation:     false,
		mfgDateValidation:     false,
		swVerValidation:       false,
		hwVerValidation:       false,
		fwVerValidation:       false,
		operStatus:            oc.PlatformTypes_COMPONENT_OPER_STATUS_UNSET,
		parentValidation:      false,
		pType:                 componentType["SwitchChip"],
	}

	components := findComponentsListByType(t, dut)
	cards := components["SwitchChip"]
	if len(cards) == 0 {
		t.Fatalf("Get SwitchChip card list for %q: got 0, want > 0", dut.Model())
	} else {
		t.Logf("SwitchChip components count: %d", len(cards))
	}

	ValidateComponentState(t, dut, cards, cardFields)

	for _, card := range cards {

		if card.Name == nil {
			t.Errorf("Encountered SwitchChip component with no Name")
			continue
		}

		cName := card.GetName()
		t.Run(fmt.Sprintf("Backplane:%s", cName), func(t *testing.T) {
			if deviations.BackplaneFacingCapacityUnsupported(dut) {
				v := dut.Vendor()
				// Vendor does not support backplane-facing-capacity
				if v != ondatra.JUNIPER || (v == ondatra.JUNIPER && regexp.MustCompile("NPU[0-9]$").Match([]byte(card.GetName()))) {
					t.Skipf("Skipping check for BackplanceFacingCapacity due to deviation BackplaneFacingCapacityUnsupported")
				}
			}
			// For SwitchChip, check OC integrated-circuit paths.
			if card.GetIntegratedCircuit() == nil {
				t.Fatalf("SwitchChip %s integratedCircuit: got none, want > 0", cName)
			}
			if card.GetIntegratedCircuit().GetBackplaneFacingCapacity() == nil {
				t.Fatalf("SwitchChip %s integratedCircuit.backplaneFacingCapacity: got none, want > 0", cName)
			}
			// TotalOperationalCapacity
			if card.GetIntegratedCircuit().GetBackplaneFacingCapacity().TotalOperationalCapacity == nil {
				t.Errorf("SwitchChip %s totalOperationalCapacity: got none, want > 0", cName)
			}
			totalOperCapacity := card.GetIntegratedCircuit().GetBackplaneFacingCapacity().GetTotalOperationalCapacity()
			t.Logf("SwitchChip %s totalOperationalCapacity: %d", cName, totalOperCapacity)
			if totalOperCapacity <= 0 {
				t.Errorf("SwitchChip %s totalOperationalCapacity: got %v, want > 0", cName, totalOperCapacity)
			}

			// Total
			if card.GetIntegratedCircuit().GetBackplaneFacingCapacity().Total == nil {
				t.Errorf("SwitchChip %s totalCapacity: got none, want > 0", cName)
			}
			totalCapacity := card.GetIntegratedCircuit().GetBackplaneFacingCapacity().GetTotal()
			t.Logf("SwitchChip %s totalCapacity: %d", cName, totalCapacity)
			if totalCapacity == 0 {
				t.Errorf("SwitchChip %s totalCapacity: got %v, want > 0", cName, totalCapacity)
			}

			// AvailablePct
			if card.GetIntegratedCircuit().GetBackplaneFacingCapacity().AvailablePct == nil {
				t.Errorf("SwitchChip %s availablePct: got none, want >= 0", cName)
			}
			availablePct := card.GetIntegratedCircuit().GetBackplaneFacingCapacity().GetAvailablePct()
			t.Logf("SwitchChip %s availablePct: %d", cName, availablePct)

			// ConsumedCapacity
			if card.GetIntegratedCircuit().GetBackplaneFacingCapacity().ConsumedCapacity == nil {
				t.Errorf("SwitchChip %s consumedCapacity: got none, want >= 0", cName)
			}
			consumedCapacity := card.GetIntegratedCircuit().GetBackplaneFacingCapacity().GetConsumedCapacity()
			t.Logf("SwitchChip %s consumedCapacity: %d", cName, consumedCapacity)
		})
	}
}

func TestTempSensor(t *testing.T) {
	dut := ondatra.DUT(t, "dut")
	sensors := findComponentsListByType(t, dut)["TempSensor"]
	if len(sensors) == 0 {
		t.Fatalf("Get TempSensor list for %q: got 0, want > 0", dut.Model())
	} else {
		t.Logf("TempSensor components count: %d", len(sensors))
	}

	for _, sensor := range sensors {

		if sensor.Name == nil {
			t.Errorf("Encountered a sensor with no Name")
			continue
		}

		sName := sensor.GetName()
		t.Run(sName, func(t *testing.T) {

			t.Logf("TempSensor %s Id: %s", sName, sensor.GetId())

			if sensor.Type == nil {
				t.Fatalf("TempSensor %s: Type is empty", sName)
			}

			t.Logf("TempSensor %s Type: %s", sName, sensor.GetType())
			if got, want := sensor.GetType(), componentType["TempSensor"]; got != want {
				t.Errorf("Type for TempSensor %s: got %v, want %v", sName, got, want)
			}

			if sensor.GetTemperature() == nil {
				t.Fatalf("TempSensor %s: Temperature is nil", sName)
			}

			t.Logf("TempSensor %s Temperature instant: %v", sName, sensor.GetTemperature().GetInstant())
			if sensor.Temperature.Instant == nil {
				t.Errorf("TempSensor %s: Temperature instant is nil", sName)
			}

			t.Logf("TempSensor %s Temperature AlarmStatus: %v", sName, sensor.GetTemperature().GetAlarmStatus())
			if sensor.Temperature.AlarmStatus == nil {
				t.Errorf("TempSensor %s: Temperature AlarmStatus is nil", sName)
			}

			t.Logf("TempSensor %s Temperature Max: %v", sName, sensor.GetTemperature().GetMax())
			if sensor.Temperature.Max == nil {
				t.Errorf("TempSensor %s: Temperature Max is nil", sName)
			}

			t.Logf("TempSensor %s Temperature MaxTime: %v", sName, sensor.GetTemperature().GetMaxTime())
			if sensor.Temperature.MaxTime == nil {
				t.Errorf("TempSensor %s: Temperature MaxTime is nil", sName)
			}
		})
	}
}

func TestControllerCardEmpty(t *testing.T) {
	if *args.NumControllerCards <= 0 {
		t.Skip("Skip ControllerCardEmpty Telemetry check for fixed form factor devices.")
	}

	dut := ondatra.DUT(t, "dut")
	controllerCards := findComponentsListByType(t, dut)["Supervisor"]
	if len(controllerCards) == 0 {
		t.Fatalf("Get ControllerCard list for %q: got 0, want > 0", dut.Model())
	}

	t.Logf("ControllerCard components count: %d", len(controllerCards))

	nonEmptyControllerCards := 0
	for _, controllerCard := range controllerCards {
		if controllerCard.Name == nil {
			t.Errorf("Encountered a ControllerCard with no Name")
			continue
		}

		sName := controllerCard.GetName()
		t.Run(sName, func(t *testing.T) {
			t.Logf("ControllerCard %s Id: %s", sName, controllerCard.GetId())

			if !controllerCard.GetEmpty() {
				nonEmptyControllerCards++
			}
		})
	}

	if got, want := nonEmptyControllerCards, *args.NumControllerCards; got != want {
		t.Errorf("Number of non-empty ControllerCard: got %d, want %d", got, want)
	}
}

// validateSubcomponentsExistAsComponents checks that if the given component has subcomponents, that
// those subcomponents exist as components on the device (i.e. the leafref is valid).
func validateSubcomponentsExistAsComponents(c *oc.Component, components []*oc.Component, t *testing.T, dut *ondatra.DUTDevice) {
	cName := c.GetName()
	subcomponentsValue := gnmi.Lookup(t, dut, gnmi.OC().Component(cName).SubcomponentMap().State())
	subcomponents, ok := subcomponentsValue.Val()
	if !ok {
		// Not all components have subcomponents
		// If the component doesn't have subcomponent, skip the check and return early
		return
	}
	for _, subc := range subcomponents {
		subcName := subc.GetName()
		subComponent := gnmi.Lookup(t, dut, gnmi.OC().Component(subcName).State())
		if !subComponent.IsPresent() {
			t.Errorf("Subcomponent %s does not exist as a component on the device", subcName)
		}
	}
}

func ValidateComponentState(t *testing.T, dut *ondatra.DUTDevice, cards []*oc.Component, p properties) {
	var validCards []*oc.Component
	switch p.pType {
	case componentType["Transceiver"]:
		// For transceiver, only check the transceiver with optics installed.
		for _, card := range cards {
			if card.GetMfgName() != "" {
				validCards = append(validCards, card)
			}
		}
	default:
		for _, lc := range cards {
			if !lc.GetEmpty() {
				validCards = append(validCards, lc)
			}
		}
	}
	for _, card := range validCards {
		if card.Name == nil {
			t.Errorf("Encountered a component with no Name")
			continue
		}
		cName := card.GetName()
		t.Run(cName, func(t *testing.T) {
			validateSubcomponentsExistAsComponents(card, validCards, t, dut)
			if p.descriptionValidation {
				t.Logf("Component %s Description: %s", cName, card.GetDescription())
				if card.GetDescription() == "" {
					t.Errorf("Component %s Description: got empty string, want non-empty string", cName)
				}
			}
			if card.GetType() == oc.PlatformTypes_OPENCONFIG_HARDWARE_COMPONENT_LINECARD {
				t.Logf("Component %s linecard/state/slot-id: %s", cName, card.GetLinecard().GetSlotId())
				if card.GetLinecard().GetSlotId() == "" {
					t.Errorf("Component %s LineCard SlotID: got empty string, want non-empty string", cName)
				}
			}
			if p.idValidation {
				if deviations.SwitchChipIDUnsupported(dut) {
					t.Logf("Skipping check for Id due to deviation SwitChipIDUnsupported")
				} else {
					id := card.GetId()
					t.Logf("Component %s Id: %s", cName, id)
					if id == "" {
						t.Errorf("Component %s Id: got empty string, want non-empty string", cName)
					}
				}
			}

			if p.installPositionAndComponentValidation && !deviations.InstallPositionAndInstallComponentUnsupported(dut) {
				// If the component has a location and is removable, then it needs to have install-component
				// and install-position.
				if card.GetLocation() != "" && card.GetRemovable() {
					testInstallComponentAndInstallPosition(t, card, validCards)
				}
			}

			if p.nameValidation {
				name := card.GetName()
				t.Logf("Component %s Name: %s", cName, name)
				if name == "" {
					t.Errorf("Encountered empty Name for component %s", cName)
				}
			}

			// Check if the component has a temperature sensor.
			if p.tempOpSensor {
				// Define the base path for the temperature sensor of the component.
				tempBasePath := gnmi.OC().Component(cName).Temperature().State()
				// If the base path is nil, it indicates the optic does not support a temperature sensor.
				if tempBasePath == nil {
					t.Skipf("Skipping as optic does not support temp sensor")
				}

				// Retrieve the current state of the temperature sensor.
				tempOpSensor := gnmi.Get(t, dut, gnmi.OC().Component(cName).Temperature().State())
				var minTimeString, maxTimeString string
				minTimeString = formatUnixTime(tempOpSensor.MinTime)
				maxTimeString = formatUnixTime(tempOpSensor.MaxTime)
				basePath := gnmi.OC().Component(cName).Temperature()

				// Define queries for various temperature metrics (float64 values).
				pathFuncs := []func() ygnmi.SingletonQuery[float64]{
					basePath.Instant().State,
					basePath.Avg().State,
					basePath.Min().State,
					basePath.Max().State,
				}

				// Define queries for time-related metrics (uint64 values).
				pathFuncsTimes := []func() ygnmi.SingletonQuery[uint64]{
					basePath.MaxTime().State,
					basePath.MinTime().State,
					basePath.Interval().State,
				}

				// Map to associate temperature and time metric names with their values for checking presence.
				fields := map[string]interface{}{
					"Instant":  tempOpSensor.Instant,
					"Avg":      tempOpSensor.Avg,
					"Min":      tempOpSensor.Min,
					"Max":      tempOpSensor.Max,
					"MaxTime":  tempOpSensor.MaxTime,
					"MinTime":  tempOpSensor.MinTime,
					"Interval": tempOpSensor.Interval,
				}

				// Check for nil values in the retrieved metrics and collect missing field names.
				missingFields := []string{}
				for fieldName, fieldValue := range fields {
					if fieldValue == nil {
						missingFields = append(missingFields, fieldName)
					}
				}

				// Report missing fields if any, otherwise proceed with subscription and logging.
				if len(missingFields) > 0 {
					t.Errorf("Values not found for component %v: %s", cName, strings.Join(missingFields, ", "))
				} else {
					// Subscribe to changes in temperature metrics and log them.
					for _, TemperaturePath := range pathFuncs {
						temperaturePath := TemperaturePath()
						watchTemperature, ok := subscribeOnChangeTemperature(t, dut, temperaturePath).Await(t)
						if !ok {
							t.Fatalf("Failed to subscribe to temperature changes for component %q", cName)
						}
						t.Log(watchTemperature)
					}

					// Subscribe to changes in time-related metrics and log them.
					for _, timePaths := range pathFuncsTimes {
						timePath := timePaths()
						watchTimePath, ok := subscribeOnChangeTime(t, dut, timePath).Await(t)
						if !ok {
							t.Fatalf("Failed to subscribe to temperature changes for component %q", cName)
						}
						t.Log(watchTimePath)
					}

					// Log formatted min and max times.
					t.Logf(minTimeString)

					// Prepare and log the final values for all metrics.
					values := map[string]interface{}{
						"Instant":  *tempOpSensor.Instant,
						"AVG":      *tempOpSensor.Avg,
						"MIN":      *tempOpSensor.Min,
						"MAX":      *tempOpSensor.Max,
						"INTERVAL": *tempOpSensor.Interval,
						"MIN TIME": maxTimeString,
						"MAX TIME": minTimeString,
					}
					for output, value := range values {
						if value != nil {
							t.Logf("Component %v %s: %v", cName, output, value)
						}
					}
				}
			}

			if p.partNoValidation {
				t.Logf("Component %s PartNo: %s", cName, card.GetPartNo())
				if card.GetPartNo() == "" {
					switch card.GetType() {
					case componentType["Fan"]:
						fallthrough
					case componentType["Storage"]:
						fallthrough
					case componentType["Cpu"]:
						if deviations.CPUMissingAncestor(dut) {
							break
						}
						parent := card.GetParent()
						for {
							cp, ok := gnmi.Lookup(t, dut, gnmi.OC().Component(parent).State()).Val()
							if !ok {
								t.Errorf("Couldn't find component: %s, (ancestor of: %s)", parent, cName)
								break
							}
							t.Logf("Component %s (ancestor of %s) PartNo: %s", parent, cName, cp.GetPartNo())

							// Found a Part No
							if cp.GetPartNo() != "" {
								break
							}
							// Found no parent
							if cp.GetParent() == "" || cp.GetParent() == parent {
								t.Errorf("Couldn't find parent of %s, (ancestor of %s)", parent, cName)
								break
							}
							parent = cp.GetParent()
						}
					default:
						t.Errorf("PartNo for Component %s: got empty string, want non-empty string", cName)
					}
				}
			}

			if p.serialNoValidation {
				t.Logf("Component %s SerialNo: %s", cName, card.GetSerialNo())
				if card.GetSerialNo() == "" {
					switch card.GetType() {
					case componentType["Fan"]:
						fallthrough
					case componentType["Storage"]:
						fallthrough
					case componentType["Cpu"]:
						if deviations.CPUMissingAncestor(dut) {
							break
						}
						parent := card.GetParent()
						for {
							cp, ok := gnmi.Lookup(t, dut, gnmi.OC().Component(parent).State()).Val()
							if !ok {
								t.Errorf("Couldn't find component: %s, (ancestor of: %s)", parent, cName)
								break
							}
							t.Logf("Component %s (ancestor of %s) SerialNo: %s", parent, cName, cp.GetSerialNo())

							// Found a Serial No
							if cp.GetSerialNo() != "" {
								break
							}
							// Found no parent
							if cp.GetParent() == "" || cp.GetParent() == parent {
								t.Errorf("Couldn't find parent of %s, (ancestor of %s)", parent, cName)
								break
							}
							parent = cp.GetParent()
						}
					default:
						t.Errorf("SerialNo for Component %s: got empty string, want non-empty string", cName)
					}
				}
			}

			if p.mfgNameValidation {
				mfgName := card.GetMfgName()
				t.Logf("Component %s MfgName: %s", cName, mfgName)
				if mfgName == "" {
					t.Errorf("Component %s MfgName: got empty string, want non-empty string", cName)
				}
			}

			if p.mfgDateValidation {
				mfgDate := card.GetMfgDate()
				t.Logf("Component %s MfgDate: %s", cName, mfgDate)
				if mfgDate == "" {
					t.Errorf("Component %s MfgDate: got empty string, want non-empty string", cName)
				}
			}

			if p.swVerValidation {
				// Only a subset of cards are expected to report Software Version.
				swVer := card.GetSoftwareVersion()
				t.Logf("Component %s SoftwareVersion: %s", cName, swVer)
				if swVer == "" {
					t.Errorf("Component %s SoftwareVersion: got empty string, want non-empty string", cName)
				}
			}

			if p.hwVerValidation {
				hwVer := card.GetHardwareVersion()
				t.Logf("Component %s HardwareVersion: %s", cName, hwVer)
				if hwVer == "" {
					t.Errorf("Component %s HardwareVersion: got empty string, want non-empty string", cName)
				}
			}

			if p.fwVerValidation {
				fwVer := card.GetFirmwareVersion()
				t.Logf("Component %s FirmwareVersion: %s", cName, fwVer)

				isTransceiver := card.GetType() == componentType["Transceiver"]
				is400G := false
				if isTransceiver {
					is400G = strings.Contains(card.GetTransceiver().GetEthernetPmd().String(), "ETH_400GBASE")
				}
				if fwVer == "" {
					if isTransceiver && !is400G {
						t.Logf("Skipping firmware-version check for %s transceiver", card.GetTransceiver().GetEthernetPmd().String())
					} else {
						t.Errorf("Component %s FirmwareVersion: got empty string, want non-empty string", cName)
					}
				}
			}

			if p.rrValidation {
				redundantRole := card.GetRedundantRole().String()
				t.Logf("Hardware card %s RedundantRole: %s", cName, redundantRole)
				if redundantRole != "PRIMARY" && redundantRole != "SECONDARY" {
					t.Errorf("Component %s RedundantRole: got %s, want %v", cName, redundantRole, p.operStatus)
				}
			}

			if p.operStatus != oc.PlatformTypes_COMPONENT_OPER_STATUS_UNSET {
				operStatus := card.GetOperStatus()
				t.Logf("Component %s OperStatus: %s", cName, operStatus.String())
				if operStatus != p.operStatus {
					t.Errorf("Component %s OperStatus: got %s, want %s", cName, operStatus, p.operStatus)
				}
			}

			if p.parentValidation {
				cur := cName
				for {
					if p.pType == componentType["Cpu"] && deviations.CPUMissingAncestor(dut) {
						break
					}
					val := gnmi.Lookup(t, dut, gnmi.OC().Component(cur).Parent().State())
					parent, ok := val.Val()
					if !ok {
						t.Errorf("Component %s Parent: Chassis component NOT found in the hierarchy tree of component", cName)
						break
					}
					pLoookup := gnmi.Lookup(t, dut, gnmi.OC().Component(parent).Type().State())
					parentType, present := pLoookup.Val()
					if present && parentType == componentType["Chassis"] {
						t.Logf("Component %s Parent: Found chassis component in the hierarchy tree of component", cName)
						break
					}
					if parent == cur {
						t.Errorf("Component %s Parent: Chassis component NOT found in the hierarchy tree of component", cName)
						break
					}
					cur = parent
				}
			}

			if p.modelNameValidation {
				if deviations.ModelNameUnsupported(dut) {
					t.Logf("Telemetry path /components/component/state/model-name is not supported due to deviation ModelNameUnsupported. Skipping model name validation.")
				} else if card.GetModelName() != dut.Model() {
					t.Errorf("Component %s ModelName: got %s, want %s (dut's hardware model)", cName, card.GetModelName(), dut.Model())
				}
			}

			if p.pType != nil {
				ptype := card.GetType()
				t.Logf("Component %s Type: %v", cName, ptype)
				if ptype != p.pType {
					t.Errorf("Component %s Type: got %v, want %v", cName, ptype, p.pType)
				}
			}
		})
	}
}

func testInstallComponentAndInstallPosition(t *testing.T, c *oc.Component, components []*oc.Component) {
	icName := c.GetInstallComponent()
	ip := c.GetInstallPosition()
	hasInstallComponentAndPosition(t, c, icName, ip)
	validateInstallComponent(t, icName, components, c)
}

func validateInstallComponent(t *testing.T, icName string, components []*oc.Component, c *oc.Component) {
	compMap := compNameMap(t, ondatra.DUT(t, "dut"))
	ic, ok := compMap[icName]
	if !ok {
		t.Errorf("Component %s's install-component %s is not in component tree", icName, c.GetName())
		return
	}
	validTypes := validInstallComponentTypes[c.GetType()]
	icType := ic.GetType()
	if !validTypes[icType] {
		t.Errorf("Component %s's install-component %s is not a supported parent type (%s)", c.GetName(), icName, icType)
	}
}

func hasInstallComponentAndPosition(t *testing.T, c *oc.Component, icName string, ip string) {
	if icName == "" {
		t.Errorf("Component %s is missing install-component", c.GetName())
		return
	}
	if ip == "" {
		t.Errorf("Component %s is missing install-position", c.GetName())
		return
	}
}

func TestStorage(t *testing.T) {
	// TODO: Add Storage test case here once supported.
	t.Skipf("Telemetry path /components/component/storage is not supported.")

	dut := ondatra.DUT(t, "dut")

	if deviations.StorageComponentUnsupported(dut) {
		t.Skipf("Telemetry path /components/component/storage is not supported.")
	}

	storages := gnmi.LookupAll(t, dut, gnmi.OC().ComponentAny().Storage().State())
	if len(storages) == 0 {
		t.Errorf("Get Storage list for %q: got 0, want > 0", dut.Model())
	}

	for i, storage := range storages {
		storVal, present := storage.Val()
		if !present {
			t.Fatalf("storage.IsPresent() item %d: got false, want true", i)
		}
		t.Logf("Telemetry storage path/value %d: %v=>%v.", i, storage.Path.String(), storVal)
	}
}

func TestLinecardConfig(t *testing.T) {
	// TODO: Add linecard config test case here once supported.
	t.Skipf("/components/component/linecard/config is not supported.")
}

func TestHeatsinkTempSensor(t *testing.T) {
	// TODO: Add heatsink-temperature-sensor test case here once supported.
	t.Skipf("/components/component[name=<heatsink-temperature-sensor>]/state/temperature/instant is not supported.")
}

// Creates a map of component Name to corresponding Component OC object.
func compNameMap(t *testing.T, dut *ondatra.DUTDevice) map[string]*oc.Component {
	compMap := make(map[string]*oc.Component)
	for _, c := range gnmi.GetAll(t, dut, gnmi.OC().ComponentAny().State()) {
		compMap[c.GetName()] = c
	}
	return compMap
}

func TestInterfaceComponentHierarchy(t *testing.T) {
	dut := ondatra.DUT(t, "dut")

	compMap := compNameMap(t, dut)

	// Map of populated Transceivers to a random integer.
	transceivers := make(map[string]int)
	tvs := components.FindComponentsByType(t, dut, oc.PlatformTypes_OPENCONFIG_HARDWARE_COMPONENT_TRANSCEIVER)
	for idx, tv := range tvs {
		if compMap[tv].GetMfgName() == "" {
			continue
		}
		transceivers[compMap[tv].GetName()] = idx
	}

	numHardwareIntfs := 0
	integratedCircuits := make(map[string]*oc.Component)

	t.Run("Interface to Integrated Circuit mapping", func(t *testing.T) {
		for _, intf := range gnmi.GetAll(t, dut, gnmi.OC().InterfaceAny().State()) {
			if intf.GetHardwarePort() == "" {
				continue
			}
			if _, ok := transceivers[intf.GetTransceiver()]; !ok {
				continue
			}
			t.Run(intf.GetHardwarePort(), func(t *testing.T) {
				numHardwareIntfs++
				c, ok := compMap[intf.GetHardwarePort()]
				if !ok {
					t.Fatalf("Couldn't find interface hardware port(%s) in component tree for port: %s", intf.GetHardwarePort(), intf.GetName())
				}
				for {
					if c.GetType() == oc.PlatformTypes_OPENCONFIG_HARDWARE_COMPONENT_INTEGRATED_CIRCUIT {
						break
					}
					if c.GetParent() == "" {
						t.Fatalf("Couldn't get parent for component: %s", c.GetName())
					}
					c, ok = compMap[c.GetParent()]
					if !ok {
						t.Fatalf("Couldn't find parent component(%s) for component: %s", c.GetParent(), c.GetName())
					}
				}
				integratedCircuits[c.GetName()] = c
			})
		}
	})
	if len(integratedCircuits) == 0 {
		t.Fatalf("Couldn't find integrated circuits for %q", dut.Model())
	}
	chassis := make(map[string]*oc.Component)
	t.Run("Integrated Circuit to Chassis mapping", func(t *testing.T) {
		for _, ic := range integratedCircuits {
			t.Run(ic.GetName(), func(t *testing.T) {
				c, ok := ic, true
				for {
					if c.GetType() == oc.PlatformTypes_OPENCONFIG_HARDWARE_COMPONENT_CHASSIS {
						break
					}
					if c.GetParent() == "" {
						t.Fatalf("Couldn't get parent for component: %s", c.GetName())
					}
					c, ok = compMap[c.GetParent()]
					if !ok {
						t.Fatalf("Couldn't find parent component(%s) for component: %s", c.GetParent(), c.GetName())
					}
				}
				chassis[c.GetName()] = c
			})
		}
	})
	if len(chassis) == 0 {
		t.Fatalf("Couldn't find chassis for %q", dut.Model())
	}
}

func TestDefaultPowerAdminState(t *testing.T) {
	dut := ondatra.DUT(t, "dut")

	fabrics := []*oc.Component{}
	linecards := []*oc.Component{}
	supervisors := []*oc.Component{}

	components := gnmi.GetAll(t, dut, gnmi.OC().ComponentAny().State())
	for compName := range componentType {
		for _, c := range components {
			if c.GetType() == nil || c.GetType() != componentType[compName] {
				continue
			}
			switch compName {
			case "Fabric":
				fabrics = append(fabrics, c)
			case "Linecard":
				linecards = append(linecards, c)
			case "Supervisor":
				supervisors = append(supervisors, c)
			}
		}
	}

	t.Logf("Fabrics: %v", fabrics)
	t.Logf("Linecards: %v", linecards)
	t.Logf("Supervisors: %v", supervisors)

	if len(fabrics) != 0 {
		pas := gnmi.Get(t, dut, gnmi.OC().Component(fabrics[0].GetName()).Fabric().PowerAdminState().State())
		t.Logf("Component %s PowerAdminState: %v", fabrics[0].GetName(), pas)
		if pas == oc.Platform_ComponentPowerType_UNSET {
			t.Errorf("Component %s PowerAdminState is unset", fabrics[0].GetName())
		}
	}

	if len(linecards) != 0 {
		pas := gnmi.Get(t, dut, gnmi.OC().Component(linecards[0].GetName()).Linecard().PowerAdminState().State())
		t.Logf("Component %s PowerAdminState: %v", linecards[0].GetName(), pas)
		if pas == oc.Platform_ComponentPowerType_UNSET {
			t.Errorf("Component %s PowerAdminState is unset", linecards[0].GetName())
		}
	}
	if !deviations.SkipControllerCardPowerAdmin(dut) {
		if len(supervisors) != 0 {
			pas := gnmi.Get(t, dut, gnmi.OC().Component(supervisors[0].GetName()).ControllerCard().PowerAdminState().State())
			t.Logf("Component %s PowerAdminState: %v", supervisors[0].GetName(), pas)
			if pas == oc.Platform_ComponentPowerType_UNSET {
				t.Errorf("Component %s PowerAdminState is unset", supervisors[0].GetName())
			}
		}
	}
}<|MERGE_RESOLUTION|>--- conflicted
+++ resolved
@@ -83,23 +83,6 @@
 
 // Define a superset of the checklist for each component
 type properties struct {
-<<<<<<< HEAD
-	descriptionValidation bool
-	idValidation          bool
-	nameValidation        bool
-	partNoValidation      bool
-	serialNoValidation    bool
-	mfgNameValidation     bool
-	mfgDateValidation     bool
-	swVerValidation       bool
-	hwVerValidation       bool
-	fwVerValidation       bool
-	rrValidation          bool
-	tempOpSensor          bool
-	operStatus            oc.E_PlatformTypes_COMPONENT_OPER_STATUS
-	parentValidation      bool
-	pType                 oc.Component_Type_Union
-=======
 	descriptionValidation                 bool
 	idValidation                          bool
 	installPositionAndComponentValidation bool
@@ -119,7 +102,6 @@
 	operStatus          oc.E_PlatformTypes_COMPONENT_OPER_STATUS
 	parentValidation    bool
 	pType               oc.Component_Type_Union
->>>>>>> 5cf0a874
 }
 
 func TestMain(m *testing.M) {
@@ -257,22 +239,6 @@
 		}, {
 			desc: "Fabric",
 			cardFields: properties{
-<<<<<<< HEAD
-				descriptionValidation: true,
-				idValidation:          true,
-				nameValidation:        true,
-				partNoValidation:      true,
-				serialNoValidation:    true,
-				mfgNameValidation:     true,
-				mfgDateValidation:     false,
-				hwVerValidation:       true,
-				fwVerValidation:       false,
-				rrValidation:          false,
-				tempOpSensor:          false,
-				operStatus:            oc.PlatformTypes_COMPONENT_OPER_STATUS_ACTIVE,
-				parentValidation:      true,
-				pType:                 componentType["Fabric"],
-=======
 				descriptionValidation:                 true,
 				idValidation:                          true,
 				installPositionAndComponentValidation: true,
@@ -287,7 +253,6 @@
 				operStatus:                            oc.PlatformTypes_COMPONENT_OPER_STATUS_ACTIVE,
 				parentValidation:                      true,
 				pType:                                 componentType["Fabric"],
->>>>>>> 5cf0a874
 			},
 		}, {
 			desc: "Fan",
@@ -346,22 +311,6 @@
 		}, {
 			desc: "PowerSupply",
 			cardFields: properties{
-<<<<<<< HEAD
-				descriptionValidation: true,
-				idValidation:          true,
-				nameValidation:        true,
-				partNoValidation:      true,
-				serialNoValidation:    true,
-				mfgNameValidation:     true,
-				mfgDateValidation:     false,
-				hwVerValidation:       true,
-				fwVerValidation:       false,
-				rrValidation:          false,
-				tempOpSensor:          false,
-				operStatus:            oc.PlatformTypes_COMPONENT_OPER_STATUS_ACTIVE,
-				parentValidation:      true,
-				pType:                 componentType["PowerSupply"],
-=======
 				descriptionValidation:                 true,
 				idValidation:                          true,
 				installPositionAndComponentValidation: true,
@@ -376,28 +325,10 @@
 				operStatus:                            oc.PlatformTypes_COMPONENT_OPER_STATUS_ACTIVE,
 				parentValidation:                      true,
 				pType:                                 componentType["PowerSupply"],
->>>>>>> 5cf0a874
 			},
 		}, {
 			desc: "Supervisor",
 			cardFields: properties{
-<<<<<<< HEAD
-				descriptionValidation: true,
-				idValidation:          true,
-				nameValidation:        true,
-				partNoValidation:      true,
-				serialNoValidation:    true,
-				mfgNameValidation:     true,
-				mfgDateValidation:     false,
-				swVerValidation:       false,
-				hwVerValidation:       true,
-				fwVerValidation:       false,
-				rrValidation:          true,
-				tempOpSensor:          false,
-				operStatus:            oc.PlatformTypes_COMPONENT_OPER_STATUS_ACTIVE,
-				parentValidation:      true,
-				pType:                 componentType["Supervisor"],
-=======
 				descriptionValidation:                 true,
 				idValidation:                          true,
 				installPositionAndComponentValidation: true,
@@ -413,28 +344,10 @@
 				operStatus:                            oc.PlatformTypes_COMPONENT_OPER_STATUS_ACTIVE,
 				parentValidation:                      true,
 				pType:                                 componentType["Supervisor"],
->>>>>>> 5cf0a874
 			},
 		}, {
 			desc: "Transceiver",
 			cardFields: properties{
-<<<<<<< HEAD
-				descriptionValidation: false,
-				idValidation:          false,
-				nameValidation:        true,
-				partNoValidation:      true,
-				serialNoValidation:    true,
-				mfgNameValidation:     true,
-				mfgDateValidation:     false,
-				swVerValidation:       false,
-				hwVerValidation:       true,
-				fwVerValidation:       true,
-				rrValidation:          false,
-				tempOpSensor:          true,
-				operStatus:            oc.PlatformTypes_COMPONENT_OPER_STATUS_UNSET,
-				parentValidation:      false,
-				pType:                 componentType["Transceiver"],
-=======
 				descriptionValidation:                 false,
 				idValidation:                          false,
 				installPositionAndComponentValidation: true,
@@ -450,7 +363,6 @@
 				operStatus:                            oc.PlatformTypes_COMPONENT_OPER_STATUS_UNSET,
 				parentValidation:                      false,
 				pType:                                 componentType["Transceiver"],
->>>>>>> 5cf0a874
 			},
 		}, {
 			desc: "Cpu",
