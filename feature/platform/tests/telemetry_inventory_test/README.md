# gNMI-1.4: Telemetry: Inventory

## Summary

Validate Telemetry for each FRU within chassis.

## Procedure

For each of the following component types (linecard, chassis, fan, fan_tray, controller
card, power supply, disk, flash, NPU, transceiver, fabric card), validate:

*   Presence of component within gNMI telemetry.
*   Set of telemetry paths required for network discovery (to be specified for
    each case).
*   TODO: Removal of telemetry when the component is removed or rebooted within
    the chassis, if applicable.

## Config Parameter coverage

*   TODO: /components/component/linecard/config

<<<<<<< HEAD
## Telemetry Parameter coverage

*   /components/component[name=<heatsink-temperature-sensor>]/state/temperature/instant
*   /components/component/storage
*   TODO: /components/component/software-module
*   TODO: /components/component/software-module/state/module-type
*   /components/component/state/description
    *  patform_type: ["CHASSIS", "CONTROLLER_CARD", "FABRIC", "FAN", "FAN_TRAY", "LINECARD", "POWER_SUPPLY"]
*   /components/component/state/firmware-version
    *  patform_type: ["TRANSCEIVER"]
*   /components/component/state/hardware-version
    *  patform_type: ["CHASSIS", "CONTROLLER_CARD", "FABRIC", "LINECARD", "POWER_SUPPLY", "TRANSCEIVER"]
*   /components/component/state/id
    *  patform_type: ["CONTROLLER_CARD", "FABRIC", "FAN", "FAN_TRAY", "INTEGRATED_CIRCUIT", "LINECARD", "POWER_SUPPLY", "SENSOR"]
*   /components/component/state/mfg-date
    *  patform_type: []
*   /components/component/state/mfg-name
    *  patform_type: ["CHASSIS", "CONTROLLER_CARD", "FABRIC", "LINECARD", "POWER_SUPPLY", "TRANSCEIVER"]
*   /components/component/state/model-name
    *  patform_type: ["CHASSIS"]
*   /components/component/state/name
    *  patform_type: ["CHASSIS", "CONTROLLER_CARD", "CPU", "FABRIC", "FAN", "FAN_TRAY", "INTEGRATED_CIRCUIT", "LINECARD", "POWER_SUPPLY", "SENSOR", "STORAGE", "TRANSCEIVER"]
*   /components/component/state/oper-status
    *  patform_type: ["CHASSIS", "CONTROLLER_CARD", "CPU", "FABRIC", "FAN", "FAN_TRAY", "INTEGRATED_CIRCUIT", "LINECARD", "POWER_SUPPLY", "STORAGE", "TRANSCEIVER"]
*   /components/component/state/parent
    *  patform_type: ["CONTROLLER_CARD", "FABRIC", "FAN_TRAY", "LINECARD", "POWER_SUPPLY"]
*   /components/component/state/part-no
    *  patform_type: ["CHASSIS", "CONTROLLER_CARD", "CPU", "FABRIC", "FAN", "FAN_TRAY", "LINECARD", "POWER_SUPPLY", "STORAGE", "TRANSCEIVER"]
*   /components/component/state/serial-no
    *  patform_type: ["CHASSIS", "CONTROLLER_CARD", "CPU", "FABRIC", "FAN", "FAN_TRAY", "LINECARD", "POWER_SUPPLY", "STORAGE", "TRANSCEIVER"]
*   /components/component/state/software-version
    *  patform_type: []
*   /components/component/state/type
    *  patform_type: ["CHASSIS", "CONTROLLER_CARD", "CPU", "FABRIC", "FAN", "FAN_TRAY", "INTEGRATED_CIRCUIT", "LINECARD", "POWER_SUPPLY", "SENSOR", "STORAGE", "TRANSCEIVER"]
*   /components/component/state/temperature/alarm-status
    *  patform_type: ["SENSOR"]
*   /components/component/state/temperature/instant
    *  patform_type: ["SENSOR"]
*   /components/component/state/temperature/max
    *  patform_type: ["SENSOR"]
*   /components/component/state/temperature/max-time
    *  patform_type: ["SENSOR"]
*   /components/component/integrated-circuit/backplane-facing-capacity/state/available-pct
    *  patform_type: ["INTEGRATED_CIRCUIT"]
*   /components/component/integrated-circuit/backplane-facing-capacity/state/consumed-capacity
    *  patform_type: ["INTEGRATED_CIRCUIT"]
*   /components/component/integrated-circuit/backplane-facing-capacity/state/total
    *  patform_type: ["INTEGRATED_CIRCUIT"]
*   /components/component/integrated-circuit/backplane-facing-capacity/state/total-operational-capacity
    *  patform_type: ["INTEGRATED_CIRCUIT"]
=======
## OpenConfig Path and RPC Coverage

TODO:

     /components/component/storage
     /components/component/software-module
     /components/component/software-module/state/module-type
     /components/component/state/mfg-date
     /components/component/state/software-version

```yaml
paths:
    /components/component/state/description:
       platform_type: ["CHASSIS", "CONTROLLER_CARD", "FABRIC", "FAN", "LINECARD", "POWER_SUPPLY"]
    /components/component/state/firmware-version:
       platform_type: ["TRANSCEIVER"]
    /components/component/state/hardware-version:
       platform_type: ["CHASSIS", "CONTROLLER_CARD", "FABRIC", "LINECARD", "POWER_SUPPLY", "TRANSCEIVER"]
    /components/component/state/id:
       platform_type: ["CONTROLLER_CARD", "FABRIC", "FAN", "INTEGRATED_CIRCUIT", "LINECARD", "POWER_SUPPLY", "SENSOR"]
    /components/component/state/mfg-name:
       platform_type: ["CHASSIS", "CONTROLLER_CARD", "FABRIC", "LINECARD", "POWER_SUPPLY", "TRANSCEIVER"]
    /components/component/state/model-name:
       platform_type: ["CHASSIS"]
    /components/component/state/name:
       platform_type: ["CHASSIS", "CONTROLLER_CARD", "CPU", "FABRIC", "FAN", "INTEGRATED_CIRCUIT", "LINECARD", "POWER_SUPPLY", "SENSOR", "STORAGE", "TRANSCEIVER"]
    /components/component/state/oper-status:
       platform_type: ["CHASSIS", "CONTROLLER_CARD", "CPU", "FABRIC", "FAN", "INTEGRATED_CIRCUIT", "LINECARD", "POWER_SUPPLY", "STORAGE", "TRANSCEIVER"]
    /components/component/state/parent:
       platform_type: ["CONTROLLER_CARD", "FABRIC", "LINECARD", "POWER_SUPPLY"]
    /components/component/state/part-no:
       platform_type: ["CHASSIS", "CONTROLLER_CARD", "CPU", "FABRIC", "FAN", "LINECARD", "POWER_SUPPLY", "STORAGE", "TRANSCEIVER"]
    /components/component/state/serial-no:
       platform_type: ["CHASSIS", "CONTROLLER_CARD", "CPU", "FABRIC", "FAN", "LINECARD", "POWER_SUPPLY", "STORAGE", "TRANSCEIVER"]
    /components/component/state/type:
       platform_type: ["CHASSIS", "CONTROLLER_CARD", "CPU", "FABRIC", "FAN", "INTEGRATED_CIRCUIT", "LINECARD", "POWER_SUPPLY", "SENSOR", "STORAGE", "TRANSCEIVER"]
    /components/component/state/temperature/alarm-status:
       platform_type: ["SENSOR"]
    /components/component/state/temperature/instant:
       platform_type: ["SENSOR"]
    /components/component/state/temperature/max:
       platform_type: ["SENSOR"]
    /components/component/state/temperature/max-time:
       platform_type: ["SENSOR"]
    /components/component/integrated-circuit/backplane-facing-capacity/state/available-pct:
       platform_type: ["INTEGRATED_CIRCUIT"]
    /components/component/integrated-circuit/backplane-facing-capacity/state/consumed-capacity:
       platform_type: ["INTEGRATED_CIRCUIT"]
    /components/component/integrated-circuit/backplane-facing-capacity/state/total:
       platform_type: ["INTEGRATED_CIRCUIT"]
    /components/component/integrated-circuit/backplane-facing-capacity/state/total-operational-capacity:
       platform_type: ["INTEGRATED_CIRCUIT"]

rpcs:
  gnmi:
    gNMI.Get:
```
>>>>>>> bfba0f76
<|MERGE_RESOLUTION|>--- conflicted
+++ resolved
@@ -19,58 +19,6 @@
 
 *   TODO: /components/component/linecard/config
 
-<<<<<<< HEAD
-## Telemetry Parameter coverage
-
-*   /components/component[name=<heatsink-temperature-sensor>]/state/temperature/instant
-*   /components/component/storage
-*   TODO: /components/component/software-module
-*   TODO: /components/component/software-module/state/module-type
-*   /components/component/state/description
-    *  patform_type: ["CHASSIS", "CONTROLLER_CARD", "FABRIC", "FAN", "FAN_TRAY", "LINECARD", "POWER_SUPPLY"]
-*   /components/component/state/firmware-version
-    *  patform_type: ["TRANSCEIVER"]
-*   /components/component/state/hardware-version
-    *  patform_type: ["CHASSIS", "CONTROLLER_CARD", "FABRIC", "LINECARD", "POWER_SUPPLY", "TRANSCEIVER"]
-*   /components/component/state/id
-    *  patform_type: ["CONTROLLER_CARD", "FABRIC", "FAN", "FAN_TRAY", "INTEGRATED_CIRCUIT", "LINECARD", "POWER_SUPPLY", "SENSOR"]
-*   /components/component/state/mfg-date
-    *  patform_type: []
-*   /components/component/state/mfg-name
-    *  patform_type: ["CHASSIS", "CONTROLLER_CARD", "FABRIC", "LINECARD", "POWER_SUPPLY", "TRANSCEIVER"]
-*   /components/component/state/model-name
-    *  patform_type: ["CHASSIS"]
-*   /components/component/state/name
-    *  patform_type: ["CHASSIS", "CONTROLLER_CARD", "CPU", "FABRIC", "FAN", "FAN_TRAY", "INTEGRATED_CIRCUIT", "LINECARD", "POWER_SUPPLY", "SENSOR", "STORAGE", "TRANSCEIVER"]
-*   /components/component/state/oper-status
-    *  patform_type: ["CHASSIS", "CONTROLLER_CARD", "CPU", "FABRIC", "FAN", "FAN_TRAY", "INTEGRATED_CIRCUIT", "LINECARD", "POWER_SUPPLY", "STORAGE", "TRANSCEIVER"]
-*   /components/component/state/parent
-    *  patform_type: ["CONTROLLER_CARD", "FABRIC", "FAN_TRAY", "LINECARD", "POWER_SUPPLY"]
-*   /components/component/state/part-no
-    *  patform_type: ["CHASSIS", "CONTROLLER_CARD", "CPU", "FABRIC", "FAN", "FAN_TRAY", "LINECARD", "POWER_SUPPLY", "STORAGE", "TRANSCEIVER"]
-*   /components/component/state/serial-no
-    *  patform_type: ["CHASSIS", "CONTROLLER_CARD", "CPU", "FABRIC", "FAN", "FAN_TRAY", "LINECARD", "POWER_SUPPLY", "STORAGE", "TRANSCEIVER"]
-*   /components/component/state/software-version
-    *  patform_type: []
-*   /components/component/state/type
-    *  patform_type: ["CHASSIS", "CONTROLLER_CARD", "CPU", "FABRIC", "FAN", "FAN_TRAY", "INTEGRATED_CIRCUIT", "LINECARD", "POWER_SUPPLY", "SENSOR", "STORAGE", "TRANSCEIVER"]
-*   /components/component/state/temperature/alarm-status
-    *  patform_type: ["SENSOR"]
-*   /components/component/state/temperature/instant
-    *  patform_type: ["SENSOR"]
-*   /components/component/state/temperature/max
-    *  patform_type: ["SENSOR"]
-*   /components/component/state/temperature/max-time
-    *  patform_type: ["SENSOR"]
-*   /components/component/integrated-circuit/backplane-facing-capacity/state/available-pct
-    *  patform_type: ["INTEGRATED_CIRCUIT"]
-*   /components/component/integrated-circuit/backplane-facing-capacity/state/consumed-capacity
-    *  patform_type: ["INTEGRATED_CIRCUIT"]
-*   /components/component/integrated-circuit/backplane-facing-capacity/state/total
-    *  patform_type: ["INTEGRATED_CIRCUIT"]
-*   /components/component/integrated-circuit/backplane-facing-capacity/state/total-operational-capacity
-    *  patform_type: ["INTEGRATED_CIRCUIT"]
-=======
 ## OpenConfig Path and RPC Coverage
 
 TODO:
@@ -84,29 +32,29 @@
 ```yaml
 paths:
     /components/component/state/description:
-       platform_type: ["CHASSIS", "CONTROLLER_CARD", "FABRIC", "FAN", "LINECARD", "POWER_SUPPLY"]
+       platform_type: ["CHASSIS", "CONTROLLER_CARD", "FABRIC", "FAN", "FAN_TRAY", "LINECARD", "POWER_SUPPLY"]
     /components/component/state/firmware-version:
        platform_type: ["TRANSCEIVER"]
     /components/component/state/hardware-version:
        platform_type: ["CHASSIS", "CONTROLLER_CARD", "FABRIC", "LINECARD", "POWER_SUPPLY", "TRANSCEIVER"]
     /components/component/state/id:
-       platform_type: ["CONTROLLER_CARD", "FABRIC", "FAN", "INTEGRATED_CIRCUIT", "LINECARD", "POWER_SUPPLY", "SENSOR"]
+       platform_type: ["CONTROLLER_CARD", "FABRIC", "FAN", "FAN_TRAY", "INTEGRATED_CIRCUIT", "LINECARD", "POWER_SUPPLY", "SENSOR"]
     /components/component/state/mfg-name:
        platform_type: ["CHASSIS", "CONTROLLER_CARD", "FABRIC", "LINECARD", "POWER_SUPPLY", "TRANSCEIVER"]
     /components/component/state/model-name:
        platform_type: ["CHASSIS"]
     /components/component/state/name:
-       platform_type: ["CHASSIS", "CONTROLLER_CARD", "CPU", "FABRIC", "FAN", "INTEGRATED_CIRCUIT", "LINECARD", "POWER_SUPPLY", "SENSOR", "STORAGE", "TRANSCEIVER"]
+       platform_type: ["CHASSIS", "CONTROLLER_CARD", "CPU", "FABRIC", "FAN", "FAN_TRAY", "INTEGRATED_CIRCUIT", "LINECARD", "POWER_SUPPLY", "SENSOR", "STORAGE", "TRANSCEIVER"]
     /components/component/state/oper-status:
-       platform_type: ["CHASSIS", "CONTROLLER_CARD", "CPU", "FABRIC", "FAN", "INTEGRATED_CIRCUIT", "LINECARD", "POWER_SUPPLY", "STORAGE", "TRANSCEIVER"]
+       platform_type: ["CHASSIS", "CONTROLLER_CARD", "CPU", "FABRIC", "FAN", "FAN_TRAY", "INTEGRATED_CIRCUIT", "LINECARD", "POWER_SUPPLY", "STORAGE", "TRANSCEIVER"]
     /components/component/state/parent:
-       platform_type: ["CONTROLLER_CARD", "FABRIC", "LINECARD", "POWER_SUPPLY"]
+       platform_type: ["CONTROLLER_CARD", "FABRIC", "FAN_TRAY", "LINECARD", "POWER_SUPPLY"]
     /components/component/state/part-no:
-       platform_type: ["CHASSIS", "CONTROLLER_CARD", "CPU", "FABRIC", "FAN", "LINECARD", "POWER_SUPPLY", "STORAGE", "TRANSCEIVER"]
+       platform_type: ["CHASSIS", "CONTROLLER_CARD", "CPU", "FABRIC", "FAN", "FAN_TRAY", "LINECARD", "POWER_SUPPLY", "STORAGE", "TRANSCEIVER"]
     /components/component/state/serial-no:
-       platform_type: ["CHASSIS", "CONTROLLER_CARD", "CPU", "FABRIC", "FAN", "LINECARD", "POWER_SUPPLY", "STORAGE", "TRANSCEIVER"]
+       platform_type: ["CHASSIS", "CONTROLLER_CARD", "CPU", "FABRIC", "FAN", "FAN_TRAY", "LINECARD", "POWER_SUPPLY", "STORAGE", "TRANSCEIVER"]
     /components/component/state/type:
-       platform_type: ["CHASSIS", "CONTROLLER_CARD", "CPU", "FABRIC", "FAN", "INTEGRATED_CIRCUIT", "LINECARD", "POWER_SUPPLY", "SENSOR", "STORAGE", "TRANSCEIVER"]
+       platform_type: ["CHASSIS", "CONTROLLER_CARD", "CPU", "FABRIC", "FAN", "FAN_TRAY", "INTEGRATED_CIRCUIT", "LINECARD", "POWER_SUPPLY", "SENSOR", "STORAGE", "TRANSCEIVER"]
     /components/component/state/temperature/alarm-status:
        platform_type: ["SENSOR"]
     /components/component/state/temperature/instant:
@@ -127,5 +75,4 @@
 rpcs:
   gnmi:
     gNMI.Get:
-```
->>>>>>> bfba0f76
+```