--- conflicted
+++ resolved
@@ -30,7 +30,6 @@
 
 ```yaml
 paths:
-<<<<<<< HEAD
     /components/component/state/description:
        platform_type: ["CHASSIS", "CONTROLLER_CARD", "FABRIC", "FAN", "FAN_TRAY", "LINECARD", "POWER_SUPPLY"]
     /components/component/state/firmware-version:
@@ -81,64 +80,12 @@
        platform_type: ["INTEGRATED_CIRCUIT"]
     /components/component/integrated-circuit/backplane-facing-capacity/state/total-operational-capacity:
        platform_type: ["INTEGRATED_CIRCUIT"]
-=======
-   /components/component/state/description:
-      platform_type: ["CHASSIS", "CONTROLLER_CARD", "FABRIC", "FAN", "FRU", "LINECARD", "POWER_SUPPLY"]
-   /components/component/state/firmware-version:
-      platform_type: ["TRANSCEIVER"]
-   /components/component/state/hardware-version:
-      platform_type: ["CHASSIS", "CONTROLLER_CARD", "FABRIC", "LINECARD", "POWER_SUPPLY", "TRANSCEIVER"]
-   /components/component/state/id:
-      platform_type: ["CONTROLLER_CARD", "FABRIC", "FAN", "INTEGRATED_CIRCUIT", "LINECARD", "POWER_SUPPLY", "SENSOR"]
-   /components/component/state/install-component:
-      platform_type: ["FABRIC", "FAN", "FAN_TRAY", "FRU", "CONTROLLER_CARD", "LINECARD", "POWER_SUPPLY", "TRANSCEIVER"]
-   /components/component/state/install-position:
-      platform_type: ["FABRIC", "FAN", "FAN_TRAY", "FRU", "CONTROLLER_CARD", "LINECARD", "POWER_SUPPLY", "TRANSCEIVER"]
-   /components/component/state/location:
-      platform_type: ["FABRIC", "FAN", "FAN_TRAY", "FRU", "CONTROLLER_CARD", "LINECARD", "POWER_SUPPLY", "TRANSCEIVER"]
-   /components/component/state/mfg-name:
-      platform_type: ["CHASSIS", "CONTROLLER_CARD", "FABRIC", "LINECARD", "POWER_SUPPLY", "TRANSCEIVER"]
-   /components/component/state/model-name:
-      platform_type: ["CHASSIS"]
-   /components/component/state/name:
-      platform_type: ["CHASSIS", "CONTROLLER_CARD", "CPU", "FABRIC", "FAN", "INTEGRATED_CIRCUIT", "LINECARD", "POWER_SUPPLY", "SENSOR", "STORAGE", "TRANSCEIVER"]
-   /components/component/state/oper-status:
-      platform_type: ["CHASSIS", "CONTROLLER_CARD", "CPU", "FABRIC", "FAN", "INTEGRATED_CIRCUIT", "LINECARD", "POWER_SUPPLY", "STORAGE", "TRANSCEIVER"]
-   /components/component/state/parent:
-      platform_type: ["CONTROLLER_CARD", "FABRIC", "FRU", "LINECARD", "POWER_SUPPLY"]
-   /components/component/state/part-no:
-      platform_type: ["CHASSIS", "CONTROLLER_CARD", "CPU", "FABRIC", "FAN", "FRU", "LINECARD", "POWER_SUPPLY", "STORAGE", "TRANSCEIVER"]
-   /components/component/state/serial-no:
-      platform_type: ["CHASSIS", "CONTROLLER_CARD", "CPU", "FABRIC", "FAN", "FRU", "LINECARD", "POWER_SUPPLY", "STORAGE", "TRANSCEIVER"]
-   /components/component/state/type:
-      platform_type: ["CHASSIS", "CONTROLLER_CARD", "CPU", "FABRIC", "FAN", "INTEGRATED_CIRCUIT", "LINECARD", "POWER_SUPPLY", "SENSOR", "STORAGE", "TRANSCEIVER"]
-   /components/component/state/temperature/alarm-status:
-      platform_type: ["SENSOR"]
-   /components/component/state/temperature/instant:
-      platform_type: ["SENSOR"]
-   /components/component/state/temperature/max:
-      platform_type: ["SENSOR"]
-   /components/component/state/temperature/max-time:
-      platform_type: ["SENSOR"]
-   /components/component/subcomponents/subcomponent/name:
-      platform_type: ["CHASSIS", "CONTROLLER_CARD", "CPU", "FABRIC", "FAN", "FAN_TRAY", "INTEGRATED_CIRCUIT", "LINECARD", "POWER_SUPPLY", "SENSOR", "STORAGE", "TRANSCEIVER"]
-   /components/component/subcomponents/subcomponent/state/name:
-      platform_type: ["CHASSIS", "CONTROLLER_CARD", "CPU", "FABRIC", "FAN", "FAN_TRAY", "INTEGRATED_CIRCUIT", "LINECARD", "POWER_SUPPLY", "SENSOR", "STORAGE", "TRANSCEIVER"]
-   /components/component/integrated-circuit/backplane-facing-capacity/state/available-pct:
-      platform_type: ["INTEGRATED_CIRCUIT"]
-   /components/component/integrated-circuit/backplane-facing-capacity/state/consumed-capacity:
-      platform_type: ["INTEGRATED_CIRCUIT"]
-   /components/component/integrated-circuit/backplane-facing-capacity/state/total:
-      platform_type: ["INTEGRATED_CIRCUIT"]
-   /components/component/integrated-circuit/backplane-facing-capacity/state/total-operational-capacity:
-      platform_type: ["INTEGRATED_CIRCUIT"]
-   /components/component/controller-card/config/power-admin-state:
-      platform_type: ["CONTROLLER_CARD"]
-   /components/component/fabric/config/power-admin-state:
-      platform_type: ["FABRIC"]
-   /components/component/linecard/config/power-admin-state:
-      platform_type: ["LINECARD"]
->>>>>>> ddb15d88
+    /components/component/controller-card/config/power-admin-state:
+       platform_type: ["CONTROLLER_CARD"]
+    /components/component/fabric/config/power-admin-state:
+       platform_type: ["FABRIC"]
+    /components/component/linecard/config/power-admin-state:
+       platform_type: ["LINECARD"]
 
 rpcs:
   gnmi:
