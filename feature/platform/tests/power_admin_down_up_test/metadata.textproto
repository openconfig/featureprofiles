--- conflicted
+++ resolved
@@ -15,14 +15,6 @@
 }
 platform_exceptions: {
   platform: {
-<<<<<<< HEAD
-    vendor: NOKIA
-    hardware_model: "7250-ixr10e"
-    hardware_model: "ixr10"
-  }
-  deviations: {
-    skip_controller_card_power_admin: true
-=======
     vendor: ARISTA
   }
   deviations: {
@@ -35,6 +27,6 @@
   }
   deviations: {
     missing_value_for_defaults: true
->>>>>>> dda87192
+    skip_controller_card_power_admin: true
   }
 }