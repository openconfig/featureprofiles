--- conflicted
+++ resolved
@@ -91,11 +91,7 @@
 					}
 					gnmi.Replace(t, dut, gnmi.OC().Component(oc1).OpticalChannel().Config(), opticalChannel1Config)
 					gnmi.Replace(t, dut, gnmi.OC().Component(oc2).OpticalChannel().Config(), opticalChannel2Config)
-<<<<<<< HEAD
-					gnmi.Await(t, dut, gnmi.OC().Interface(p1.Name()).OperStatus().State(), 90*time.Second, oc.Interface_OperStatus_UP)
-					gnmi.Await(t, dut, gnmi.OC().Interface(p2.Name()).OperStatus().State(), 90*time.Second, oc.Interface_OperStatus_UP)
-					validateOpticsTelemetry(t, []*samplestream.SampleStream[*oc.Component]{streamOC1, streamOC2}, freq, tc.targetOutputPower)
-=======
+
 					gotFreqoc1, ok := gnmi.Watch(t, dut, gnmi.OC().Component(oc1).OpticalChannel().Frequency().State(), 2*time.Minute, func(val *ygnmi.Value[uint64]) bool {
 						Frequency, ok := val.Val()
 						return ok && Frequency == freq
@@ -110,11 +106,11 @@
 					if !ok {
 						t.Fatalf("ERROR:Got frequnecy: %v, but wanted frequency: %v", gotFreqoc2, freq)
 					}
-					gnmi.Await(t, dut, gnmi.OC().Interface(p1.Name()).OperStatus().State(), time.Minute, oc.Interface_OperStatus_UP)
-					gnmi.Await(t, dut, gnmi.OC().Interface(p2.Name()).OperStatus().State(), time.Minute, oc.Interface_OperStatus_UP)
+					gnmi.Await(t, dut, gnmi.OC().Interface(p1.Name()).OperStatus().State(), 90*time.Second, oc.Interface_OperStatus_UP)
+					gnmi.Await(t, dut, gnmi.OC().Interface(p2.Name()).OperStatus().State(), 90*time.Second, oc.Interface_OperStatus_UP)
 					time.Sleep(80 * time.Second) //Wait an extra interval to ensure the device has time to proccess change b/384969268
 					validateOpticsTelemetry(t, []*samplestream.SampleStream[*oc.Component_OpticalChannel]{streamOC1, streamOC2}, freq, tc.targetOutputPower)
->>>>>>> f07430b3
+
 				})
 			}
 		})
@@ -173,11 +169,8 @@
 
 				gnmi.Replace(t, dut, gnmi.OC().Component(oc1).OpticalChannel().Config(), opticalChannel1Config)
 				gnmi.Replace(t, dut, gnmi.OC().Component(oc2).OpticalChannel().Config(), opticalChannel2Config)
-<<<<<<< HEAD
-				gnmi.Await(t, dut, gnmi.OC().Interface(p1.Name()).OperStatus().State(), 90*time.Second, oc.Interface_OperStatus_UP)
-				gnmi.Await(t, dut, gnmi.OC().Interface(p2.Name()).OperStatus().State(), 90*time.Second, oc.Interface_OperStatus_UP)
-				validateOpticsTelemetry(t, []*samplestream.SampleStream[*oc.Component]{streamOC1, streamOC2}, tc.frequency, top)
-=======
+
+			
 				gotOPoc1, ok := gnmi.Watch(t, dut, gnmi.OC().Component(oc1).OpticalChannel().TargetOutputPower().State(), 2*time.Minute, func(val *ygnmi.Value[float64]) bool {
 					outPower, ok := val.Val()
 					return ok && outPower == top
@@ -192,11 +185,11 @@
 				if !ok {
 					t.Fatalf("ERROR:Got output power: %v, but wanted output power: %v", gotOPoc2, top)
 				}
-				gnmi.Await(t, dut, gnmi.OC().Interface(p1.Name()).OperStatus().State(), time.Minute, oc.Interface_OperStatus_UP)
-				gnmi.Await(t, dut, gnmi.OC().Interface(p2.Name()).OperStatus().State(), time.Minute, oc.Interface_OperStatus_UP)
+				gnmi.Await(t, dut, gnmi.OC().Interface(p1.Name()).OperStatus().State(), 90*time.Second, oc.Interface_OperStatus_UP)
+				gnmi.Await(t, dut, gnmi.OC().Interface(p2.Name()).OperStatus().State(), 90*time.Second, oc.Interface_OperStatus_UP)
 				time.Sleep(80 * time.Second) //Wait an extra interval to ensure the device has time to proccess change b/384969268
 				validateOpticsTelemetry(t, []*samplestream.SampleStream[*oc.Component_OpticalChannel]{streamOC1, streamOC2}, tc.frequency, top)
->>>>>>> f07430b3
+
 			})
 		}
 	}
@@ -237,10 +230,7 @@
 
 	gnmi.Replace(t, dut, gnmi.OC().Component(oc1).OpticalChannel().Config(), opticalChannel1Config)
 	gnmi.Replace(t, dut, gnmi.OC().Component(oc2).OpticalChannel().Config(), opticalChannel2Config)
-<<<<<<< HEAD
-	gnmi.Await(t, dut, gnmi.OC().Interface(p1.Name()).OperStatus().State(), 90*time.Second, oc.Interface_OperStatus_UP)
-	gnmi.Await(t, dut, gnmi.OC().Interface(p2.Name()).OperStatus().State(), 90*time.Second, oc.Interface_OperStatus_UP)
-=======
+
 	gotOPoc1, ok := gnmi.Watch(t, dut, gnmi.OC().Component(oc1).OpticalChannel().TargetOutputPower().State(), 2*time.Minute, func(val *ygnmi.Value[float64]) bool {
 		outPower, ok := val.Val()
 		return ok && outPower == targetPower
@@ -255,10 +245,10 @@
 	if !ok {
 		t.Fatalf("ERROR:Got output power: %v, but wanted output power: %v", gotOPoc2, targetPower)
 	}
-	gnmi.Await(t, dut, gnmi.OC().Interface(p1.Name()).OperStatus().State(), time.Minute, oc.Interface_OperStatus_UP)
-	gnmi.Await(t, dut, gnmi.OC().Interface(p2.Name()).OperStatus().State(), time.Minute, oc.Interface_OperStatus_UP)
+	gnmi.Await(t, dut, gnmi.OC().Interface(p1.Name()).OperStatus().State(), 90*time.Second, oc.Interface_OperStatus_UP)
+	gnmi.Await(t, dut, gnmi.OC().Interface(p2.Name()).OperStatus().State(), 90*time.Second, oc.Interface_OperStatus_UP)
 	time.Sleep(80 * time.Second) //Wait an extra interval to ensure the device has time to proccess change b/384969268
->>>>>>> f07430b3
+
 	t.Run("Telemetry before flap", func(t *testing.T) {
 		validateOpticsTelemetry(t, []*samplestream.SampleStream[*oc.Component_OpticalChannel]{streamOC1, streamOC2}, frequency, targetPower)
 	})
@@ -278,10 +268,7 @@
 	// Re-enable the interfaces on the DUT.
 	gnmi.Replace(t, dut, gnmi.OC().Interface(p1.Name()).Enabled().Config(), true)
 	gnmi.Replace(t, dut, gnmi.OC().Interface(p2.Name()).Enabled().Config(), true)
-<<<<<<< HEAD
-	gnmi.Await(t, dut, gnmi.OC().Interface(p1.Name()).OperStatus().State(), 90*time.Second, oc.Interface_OperStatus_UP)
-	gnmi.Await(t, dut, gnmi.OC().Interface(p2.Name()).OperStatus().State(), 90*time.Second, oc.Interface_OperStatus_UP)
-=======
+
 	gotOPoc1_enable, ok := gnmi.Watch(t, dut, gnmi.OC().Component(oc1).OpticalChannel().TargetOutputPower().State(), 2*time.Minute, func(val *ygnmi.Value[float64]) bool {
 		outPower, ok := val.Val()
 		return ok && outPower == targetPower
@@ -296,9 +283,9 @@
 	if !ok {
 		t.Fatalf("ERROR:Got output power: %v, but wanted output power: %v", gotOPoc2_enable, targetPower)
 	}
-	gnmi.Await(t, dut, gnmi.OC().Interface(p1.Name()).OperStatus().State(), time.Minute, oc.Interface_OperStatus_UP)
-	gnmi.Await(t, dut, gnmi.OC().Interface(p2.Name()).OperStatus().State(), time.Minute, oc.Interface_OperStatus_UP)
->>>>>>> f07430b3
+	gnmi.Await(t, dut, gnmi.OC().Interface(p1.Name()).OperStatus().State(), 90*time.Second, oc.Interface_OperStatus_UP)
+	gnmi.Await(t, dut, gnmi.OC().Interface(p2.Name()).OperStatus().State(), 90*time.Second, oc.Interface_OperStatus_UP)
+
 	// Verify the ZR optics tune back to the correct frequency and TX output
 	// power as per the configuration and related telemetry values are updated
 	// to the value in the normal range again.
