# TRANSCEIVER-9: Telemetry: 400ZR TX laser bias current telemetry values streaming. 

## Summary

Validate 400ZR optics modules report accurate laser bias current telemetry
values.

As per [CMIS](https://www.oiforum.com/wp-content/uploads/CMIS3p0_Third_Party_Spec.pdf):

Measured Tx laser bias current is represented as a 16-bit unsigned integer with
the current defined as the 12 full 16-bit value (0 to 65535) with LSB equal to
2 uA times the multiplier from Byte 01h:160. For a multiplier of 13 1,
this yields a total measurement range of 0 to 131 mA.

Accuracy must be better than +/-10% of the manufacturer's nominal value over
specified operating temperature and voltage.


## TRANSCEIVER-9.1

*   Connect two ZR interfaces using a duplex LC fiber jumper such that TX
    output power of one is the RX input power of the other module. Connection
    between the modules should pass through an optical switch that can be
    controlled through automation to simulate a fiber cut as needed.
*   To establish a point to point ZR link ensure the following:
      * Both transceivers states are enabled
      * Both transceivers are set to a valid target TX output power
        example -9 dBm
      * Both transceivers are tuned to a valid centre frequency
        example 193.1 THz
*   With the ZR link is established as explained above, verify that the
    following ZR transceiver telemetry paths exist and are streamed for both
    the ZR optics

    *   /components/component/optical-channel/state/laser-bias-current/instant
    *   /components/component/optical-channel/state/laser-bias-current/avg
    *   /components/component/optical-channel/state/laser-bias-current/min
    *   /components/component/optical-channel/state/laser-bias-current/max


## TRANSCEIVER-9.2

*   When the modules or the devices are still in a boot stage, they must not
    stream any invalid string values like "nil" or "-inf".

*   Laser bias current values must always be of type decimal64.
    When laser is in off state 0 must be reported as a valid value.

**Note:** For min, max, and avg values, 10 second sampling is preferred. If the
          min, max average values or the 10 seconds sampling is not supported,
          the sampling interval used must be specified and this must be
          captured by adding a deviation to the test.

## TRANSCEIVER-9.3

*   Verify that the TX laser bias current is updated after an interface
    enable / disable state change.

    *   Enable a pair of ZR interfaces on the DUT as explained above.
    *   Verify the ZR optics TX laser bias current telemetry values are
        in the normal range.
    *   Use /interfaces/interface/config/enabled to disable the interfaces so
        that the TX laser is squelched / turned off.
    *   Verify with interface state disabled and link down, decimal64 0 value
        is streamed for both optics TX laser bias current.
    *   Re-enable the optics using /interfaces/interface/config/enabled.
    *   Verify the ZR optics TX laser bias current telemetry values are
        updated to the value in the normal range again.
        * Typical measurement range 0 to 131 mA.

## TRANSCEIVER-9.4

*   Verify that the TX laser bias current is updated after transceiver power
    ON / OFF state change.

    *   Enable a pair of ZR interfaces on the DUT as explained above.
    *   Verify the ZR optics TX laser bias current telemetry values are
        in the normal range.
    *   Use /components/component/transceiver/config/enabled to power off the
        transceiver so that the TX laser is squelched / turned off.
    *   Verify with transceiver state disabled and link down, no value
        is streamed for both optics TX laser bias current.
    *   Re-enable the optics using
        /components/component/transceiver/config/enabled.
    *   Verify the ZR optics TX laser bias current telemetry values are
        updated to the value in the normal range again.
        * Typical measurement range 0 to 131 mA.

<<<<<<< HEAD
## OpenConfig Path and RPC Coverage

The below yaml defines the OC paths intended to be covered by this test.  OC paths used for test setup are not listed here.

```yaml
paths:
    ## Config Paths ##
    /components/component/transceiver/config/enabled:
        platform_type: [ "OPTICAL_CHANNEL" ]
    /interfaces/interface/config/enabled:
    ## State Paths ##
    /components/component/optical-channel/state/laser-bias-current/instant:
        platform_type: [ "OPTICAL_CHANNEL" ]
    /components/component/optical-channel/state/laser-bias-current/avg:
        platform_type: [ "OPTICAL_CHANNEL" ]
    /components/component/optical-channel/state/laser-bias-current/min:
        platform_type: [ "OPTICAL_CHANNEL" ]
    /components/component/optical-channel/state/laser-bias-current/max:
        platform_type: [ "OPTICAL_CHANNEL" ]
    
rpcs:
    gnmi:
        gNMI.Subscribe:
=======
## Config Parameter coverage

*   /components/component/transceiver/config/enabled
*   /interfaces/interface/config/enabled

## Telemetry Parameter coverage

*   /components/component/optical-channel/state/laser-bias-current/instant
*   /components/component/optical-channel/state/laser-bias-current/avg
*   /components/component/optical-channel/state/laser-bias-current/min
*   /components/component/optical-channel/state/laser-bias-current/max

## OpenConfig Path and RPC Coverage
```yaml
rpcs:
  gnmi:
    gNMI.Get:
    gNMI.Set:
    gNMI.Subscribe:
>>>>>>> 2d867cd4
```<|MERGE_RESOLUTION|>--- conflicted
+++ resolved
@@ -86,7 +86,6 @@
         updated to the value in the normal range again.
         * Typical measurement range 0 to 131 mA.
 
-<<<<<<< HEAD
 ## OpenConfig Path and RPC Coverage
 
 The below yaml defines the OC paths intended to be covered by this test.  OC paths used for test setup are not listed here.
@@ -110,25 +109,4 @@
 rpcs:
     gnmi:
         gNMI.Subscribe:
-=======
-## Config Parameter coverage
-
-*   /components/component/transceiver/config/enabled
-*   /interfaces/interface/config/enabled
-
-## Telemetry Parameter coverage
-
-*   /components/component/optical-channel/state/laser-bias-current/instant
-*   /components/component/optical-channel/state/laser-bias-current/avg
-*   /components/component/optical-channel/state/laser-bias-current/min
-*   /components/component/optical-channel/state/laser-bias-current/max
-
-## OpenConfig Path and RPC Coverage
-```yaml
-rpcs:
-  gnmi:
-    gNMI.Get:
-    gNMI.Set:
-    gNMI.Subscribe:
->>>>>>> 2d867cd4
 ```