# TRANSCEIVER-8: Telemetry: 400ZR Optics module temperature streaming.

## Summary

Validate 400ZR optics report module level internally measured temperature
in 1/256 degree Celsius increments as defined in the CMIS.

Link to CMIS:
https://www.oiforum.com/wp-content/uploads/CMIS5p0_Third_Party_Spec.pdf

## Procedure

*   Connect two ZR optics using a duplex LC fiber jumper such that TX
    output power of one is the RX input power of the other module.
*   To establish a point to point ZR link ensure the following:
      * Both transceivers state is enabled.
      * Both transceivers are set to a valid target TX output power
        example -10 dBm.
      * Both transceivers are tuned to a valid centre frequency
        example 193.1 THz.
*   With the ZR link established as explained above, verify that the
    following ZR transceiver telemetry paths exist and are streamed for both
    the ZR optics.
    *   /platform/components/component/state/temperature/instant
    *   /platform/components/component/state/temperature/min
    *   /platform/components/component/state/temperature/max
    *   /platform/components/component/state/temperature/avg
*   For reported data check for validity min <= avg/instant <= max

*   If the modules or the devices are in a boot stage, they must not stream
    any invalid string values like "nil" or "-inf".
*   Reported temperature value must always be of type decimal64.


**Note:** For min, max, and avg values, 10 second sampling is preferred. If the
          min, max average values or the 10 seconds sampling is not supported,
          the sampling interval used must be specified and this must be
          captured by adding a deviation to the test.


*   Verify the module temperature is reported correctly with optics interface
    in disabled state.

    *   Use /interfaces/interface/config/enabled to disable the interfaces and
        wait 120 seconds(cooling off period) before taking the temperature
        reading again.
    *   Verify the module is able to stream the temperature data in this state.
    *   Verify the module reported temperature in this state is always less
        than the module temperature captured during steady state operation with
        interface state enabled.
    *   For reported data check for validity min <= avg/instant <= max
    
    *   If the modules or the devices are in a boot stage, they must not stream
        any invalid string values like "nil" or "-inf".
    *   Reported temperature value must always be of type decimal64. 

## OpenConfig Path and RPC Coverage

The below yaml defines the OC paths intended to be covered by this test.  OC paths used for test setup are not listed here.

<<<<<<< HEAD
```yaml
paths:
    ## Config Paths ##
    /interfaces/interface/config/enabled:
    ## State Paths ##
    /components/component/state/temperature/instant:
        platform_type: [ "TRANSCEIVER" ]
    /components/component/state/temperature/min:
        platform_type: [ "TRANSCEIVER" ]
    /components/component/state/temperature/max:
        platform_type: [ "TRANSCEIVER" ]
    /components/component/state/temperature/avg:
        platform_type: [ "TRANSCEIVER" ]
    
rpcs:
    gnmi:
        gNMI.Subscribe:
=======
## Telemetry Parameter coverage

*   /platform/components/component/state/temperature/instant
*   /platform/components/component/state/temperature/min
*   /platform/components/component/state/temperature/max
*   /platform/components/component/state/temperature/avg

## OpenConfig Path and RPC Coverage
```yaml
rpcs:
  gnmi:
    gNMI.Get:
    gNMI.Set:
    gNMI.Subscribe:
>>>>>>> 2d867cd4
```<|MERGE_RESOLUTION|>--- conflicted
+++ resolved
@@ -58,7 +58,6 @@
 
 The below yaml defines the OC paths intended to be covered by this test.  OC paths used for test setup are not listed here.
 
-<<<<<<< HEAD
 ```yaml
 paths:
     ## Config Paths ##
@@ -76,20 +75,4 @@
 rpcs:
     gnmi:
         gNMI.Subscribe:
-=======
-## Telemetry Parameter coverage
-
-*   /platform/components/component/state/temperature/instant
-*   /platform/components/component/state/temperature/min
-*   /platform/components/component/state/temperature/max
-*   /platform/components/component/state/temperature/avg
-
-## OpenConfig Path and RPC Coverage
-```yaml
-rpcs:
-  gnmi:
-    gNMI.Get:
-    gNMI.Set:
-    gNMI.Subscribe:
->>>>>>> 2d867cd4
-```+```
