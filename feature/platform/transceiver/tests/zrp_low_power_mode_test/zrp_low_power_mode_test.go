--- conflicted
+++ resolved
@@ -148,7 +148,6 @@
 			validateStreamOutput(t, allStream)
 
 			opticalChannelName := components.OpticalChannelComponentFromPort(t, dut, dp)
-<<<<<<< HEAD
 
 			// FIXED: Use deviation check to avoid blocking on unsupported devices
 			currentSamplingInterval := samplingInterval
@@ -157,12 +156,6 @@
 			}
 
 			opInst := samplestream.New(t, dut, gnmi.OC().Component(opticalChannelName).OpticalChannel().OutputPower().Instant().State(), currentSamplingInterval)
-=======
-			if !deviations.SkipOpticalChannelOutputPowerInterval(dut) {
-				samplingInterval = time.Duration(gnmi.Get(t, dut, gnmi.OC().Component(opticalChannelName).OpticalChannel().OutputPower().Interval().State())) * time.Second
-			}
-			opInst := samplestream.New(t, dut, gnmi.OC().Component(opticalChannelName).OpticalChannel().OutputPower().Instant().State(), samplingInterval)
->>>>>>> 467f5282
 			defer opInst.Close()
 			if opInstN := opInst.Next(); opInstN != nil {
 				if val, ok := opInstN.Val(); ok && val != -40 {
