--- conflicted
+++ resolved
@@ -17,18 +17,19 @@
 }
 platform_exceptions: {
   platform: {
-<<<<<<< HEAD
     vendor: CISCO
   }
   deviations: {
     transceiver_mfg_date_unsupported: true
-=======
+  }
+}
+platform_exceptions: {
+  platform_exceptions: {
     vendor: NOKIA
   }
   deviations: {
     interface_enabled: true
     explicit_dco_config: true
     skip_optical_channel_output_power_interval: true
->>>>>>> 467f5282
   }
-}+}
