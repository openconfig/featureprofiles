# proto-file: github.com/openconfig/featureprofiles/proto/metadata.proto
# proto-message: Metadata

uuid: "1d0a79c7-7aa8-43a8-b83f-620d40fa1e1a"
plan_id: "RT-2.12"
description: "Static route to IS-IS redistribution"
testbed: TESTBED_DUT_ATE_2LINKS
platform_exceptions: {
  platform: {
    vendor: CISCO
  }
  deviations: {
    ipv4_missing_enabled: true
    missing_isis_interface_afi_safi_enable: true
  }
}
platform_exceptions: {
  platform: {
    vendor: ARISTA
  }
  deviations: {
    interface_enabled: true
    default_network_instance: "default"
    omit_l2_mtu: true
    static_protocol_name: "STATIC"
    isis_interface_afi_unsupported: true
    isis_instance_enabled_required: true
    missing_value_for_defaults: true
    same_policy_attached_to_all_afis: true
<<<<<<< HEAD
=======
  }
}
platform_exceptions: {
  platform: {
    vendor: NOKIA
  }
  deviations: {
  explicit_interface_in_default_vrf: true
  interface_enabled: true
  static_protocol_name: "static"
  skip_prefix_set_mode: true
  enable_table_connections: true
>>>>>>> 3658a41d
  }
}<|MERGE_RESOLUTION|>--- conflicted
+++ resolved
@@ -27,8 +27,6 @@
     isis_instance_enabled_required: true
     missing_value_for_defaults: true
     same_policy_attached_to_all_afis: true
-<<<<<<< HEAD
-=======
   }
 }
 platform_exceptions: {
@@ -41,6 +39,5 @@
   static_protocol_name: "static"
   skip_prefix_set_mode: true
   enable_table_connections: true
->>>>>>> 3658a41d
   }
 }