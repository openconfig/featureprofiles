# proto-file: github.com/openconfig/featureprofiles/proto/metadata.proto
# proto-message: Metadata

uuid: "1d0a79c7-7aa8-43a8-b83f-620d40fa1e1a"
plan_id: "RT-2.12"
description: "Static route to IS-IS redistribution"
testbed: TESTBED_DUT_ATE_2LINKS
platform_exceptions: {
  platform: {
    vendor: CISCO
  }
  deviations: {
    ipv4_missing_enabled: true
    missing_isis_interface_afi_safi_enable: true
  }
}
platform_exceptions: {
  platform: {
    vendor: ARISTA
  }
  deviations: {
    interface_enabled: true
    default_network_instance: "default"
    omit_l2_mtu: true
    static_protocol_name: "STATIC"
    isis_interface_afi_unsupported: true
    isis_instance_enabled_required: true
    missing_value_for_defaults: true
    skip_isis_set_level: true
    skip_setting_disable_metric_propagation: true
    ipv6_static_route_with_ipv4_next_hop_requires_static_arp: true
    routing_policy_tag_set_embedded: true
    same_policy_attached_to_all_afis: true
    match_tag_set_condition_unsupported: true
  }
}
platform_exceptions: {
  platform: {
<<<<<<< HEAD
    vendor: JUNIPER
  }
  deviations: {
    isis_level_enabled: true
    skip_setting_disable_metric_propagation: true
    routing_policy_tag_set_embedded: true
=======
    vendor: NOKIA
  }
  deviations: {
  explicit_interface_in_default_vrf: true
  interface_enabled: true
  static_protocol_name: "static"
  skip_prefix_set_mode: true
  enable_table_connections: true
>>>>>>> ebde2474
  }
}<|MERGE_RESOLUTION|>--- conflicted
+++ resolved
@@ -36,14 +36,16 @@
 }
 platform_exceptions: {
   platform: {
-<<<<<<< HEAD
     vendor: JUNIPER
   }
   deviations: {
     isis_level_enabled: true
     skip_setting_disable_metric_propagation: true
     routing_policy_tag_set_embedded: true
-=======
+    }
+ }   
+platform_exceptions: {
+  platform: {
     vendor: NOKIA
   }
   deviations: {
@@ -52,6 +54,5 @@
   static_protocol_name: "static"
   skip_prefix_set_mode: true
   enable_table_connections: true
->>>>>>> ebde2474
   }
 }