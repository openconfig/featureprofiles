--- conflicted
+++ resolved
@@ -2,7 +2,6 @@
 
 import (
 	"fmt"
-	"math/rand"
 	"testing"
 	"time"
 
@@ -292,25 +291,7 @@
 	otgutils.LogLAGMetrics(t, ate.OTG(), top)
 }
 
-<<<<<<< HEAD
-func configureFlows(t *testing.T, top gosnappi.Config, srcV4, srcV6, dstV4, dstV6 *ipAddr) []gosnappi.Flow {
-=======
-func randRange(t *testing.T, start, end uint32, count int) []uint32 {
-	if count > int(end-start) {
-		t.Fatal("randRange: count greater than end-start.")
-	}
-	rand.New(rand.NewSource(time.Now().UnixNano()))
-	var result []uint32
-	for len(result) < count {
-		diff := end - start
-		randomValue := rand.Int31n(int32(diff)) + int32(start)
-		result = append(result, uint32(randomValue))
-	}
-	return result
-}
-
 func configureFlows(t *testing.T, top gosnappi.Config) []gosnappi.Flow {
->>>>>>> 846fee27
 	t.Helper()
 	dut := ondatra.DUT(t, "dut")
 	top.Flows().Clear()
