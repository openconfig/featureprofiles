--- conflicted
+++ resolved
@@ -340,11 +340,7 @@
 
 	// validate programming using AFT
 	// TODO: add checks for NHs when AFT OC schema concludes how viability should be indicated.
-<<<<<<< HEAD
-	aftCheck(t, args.dut, dstPfx, vrf1)
-=======
 	aftCheck(t, args.dut, dstPfx)
->>>>>>> e8068e3f
 	// Validate traffic over primary path port2, port3
 	t.Logf("Validate traffic over primary path port2, port3")
 	validateTrafficFlows(t, args.ate, BaseFlow, []string{"port2", "port3"})
@@ -414,11 +410,8 @@
 
 // aftCheck does ipv4, NHG and NH aft check
 // TODO: add checks for NHs when AFT OC schema concludes how viability should be indicated.
-<<<<<<< HEAD
-func aftCheck(t testing.TB, dut *ondatra.DUTDevice, prefix string, instance string) {
-=======
+
 func aftCheck(t testing.TB, dut *ondatra.DUTDevice, prefix string) {
->>>>>>> e8068e3f
 	// check prefix and get NHG ID
 	aftPfxNHG := gnmi.OC().NetworkInstance(instance).Afts().Ipv4Entry(prefix).NextHopGroup()
 	aftPfxNHGVal, found := gnmi.Watch(t, dut, aftPfxNHG.State(), 2*time.Minute, func(val *ygnmi.Value[uint64]) bool {
