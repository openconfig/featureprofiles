// Copyright 2022 Google LLC
//
// Licensed under the Apache License, Version 2.0 (the "License");
// you may not use this file except in compliance with the License.
// You may obtain a copy of the License at
//
//      http://www.apache.org/licenses/LICENSE-2.0
//
// Unless required by applicable law or agreed to in writing, software
// distributed under the License is distributed on an "AS IS" BASIS,
// WITHOUT WARRANTIES OR CONDITIONS OF ANY KIND, either express or implied.
// See the License for the specific language governing permissions and
// limitations under the License.

package te_14_1_gribi_scaling_test

import (
	"context"
	"encoding/binary"
	"fmt"
	"net"
	"testing"
	"time"

	"github.com/openconfig/featureprofiles/internal/attrs"
	"github.com/openconfig/featureprofiles/internal/deviations"
	"github.com/openconfig/featureprofiles/internal/fptest"
	"github.com/openconfig/gribigo/chk"
	"github.com/openconfig/gribigo/constants"
	"github.com/openconfig/gribigo/fluent"
	"github.com/openconfig/ondatra"
	"github.com/openconfig/ondatra/telemetry"
	"github.com/openconfig/ygot/ygot"
)

func TestMain(m *testing.M) {
	fptest.RunTests(m)
}

// Settings for configuring the baseline testbed with the test
// topology.
//
// The testbed consists of ate:port1 -> dut:port1
// and dut:port2 -> ate:port2.
// There are 64 SubInterfaces between dut:port2
// and ate:port2
//
//   - ate:port1 -> dut:port1 subnet 192.0.2.0/30
//   - ate:port2 -> dut:port2 64 Sub interfaces:
//   - ate:port2.0 -> dut:port2.0 VLAN-ID: 0 subnet 198.51.100.0/30
//   - ate:port2.1 -> dut:port2.1 VLAN-ID: 1 subnet 198.51.100.4/30
//   - ate:port2.2 -> dut:port2.2 VLAN-ID: 2 subnet 198.51.100.8/30
//   - ate:port2.i -> dut:port2.i VLAN-ID i subnet 198.51.100.(4*i)/30
//   - ate:port2.63 -> dut:port2.63 VLAN-ID 63 subnet 198.51.100.252/30
const (
	ipv4PrefixLen = 30 // ipv4PrefixLen is the ATE and DUT interface IP prefix length.
	vrf1          = "vrf1"
	vrf2          = "vrf2"
	vrf3          = "vrf3"
	IPBlock1      = "198.18.0.1/18"   // IPBlock1 represents the ipv4 entries in VRF1
	IPBlock2      = "198.18.64.1/18"  // IPBlock2 represents the ipv4 entries in VRF2
	IPBlock3      = "198.18.128.1/18" // IPBlock3 represents the ipv4 entries in VRF3
	nhID1         = 2                 // nhID1 is the starting nh Index for entries in VRF1
	nhID2         = 1002              // nhID2 is the starting nh Index for entries in VRF2
	nhID3         = 18502             // nhID3 is the starting nh Index for entries in VRF3
	tunnelSrcIP   = "198.18.204.1"    // tunnelSrcIP represents Source IP of IPinIP Tunnel
	tunnelDstIP   = "198.18.208.1"    // tunnelDstIP represents Dest IP of IPinIP Tunnel
)

var (
	dutPort1 = attrs.Attributes{
		Desc:    "dutPort1",
		IPv4:    "192.0.2.1",
		IPv4Len: ipv4PrefixLen,
	}

	atePort1 = attrs.Attributes{
		Name:    "atePort1",
		IPv4:    "192.0.2.2",
		IPv4Len: ipv4PrefixLen,
	}
)

// entryIndex captures all the parameters required for specifying :
//
//			a. number of nextHops in a nextHopGroup
//	   b. number of IPEntries per nextHopGroup
type routesParam struct {
	nhgIndex   int    // nhgIndex is the starting nhg Index for each IPBlock
	maxNhCount int    // maxNhCount is the max number of nexthops per nextHopGroup
	maxIPCount int    // maxIPCount is the max numbver of IPs per nextHopGroup
	vrf        string // vrf represents the name of the vrf string
	nhID       int    // nhID is the starting nh Index for each nextHop range
}

// pushIPv4Entries pushes IP entries in a specified VRF in the target DUT.
// It uses the parameters from entryIndex and virtualVIPs for programming entries.
func pushIPv4Entries(t *testing.T, virtualVIPs []string, indices []*routesParam, args *testArgs) {

	IPBlocks := make(map[string][]string)
	IPBlocks[vrf1] = createIPv4Entries(IPBlock1)
	IPBlocks[vrf2] = createIPv4Entries(IPBlock2)
	IPBlocks[vrf3] = createIPv4Entries(IPBlock3)
	nextHops := make(map[string][]string)
	nextHops[vrf2] = buildL3NextHops(17500, virtualVIPs)
	nextHops[vrf1] = virtualVIPs
	nextHops[vrf3] = IPBlocks[vrf1][:500]

	for _, index := range indices {
		installEntries(t, IPBlocks[index.vrf], nextHops[index.vrf], *index, args)
	}
}

// buildIndexList returns all indices required for installing entries in each VRF.
func buildIndexList() []*routesParam {
	index1v4 := &routesParam{nhgIndex: 3, maxNhCount: 10, maxIPCount: 200, vrf: vrf1, nhID: nhID1}
	index2v4 := &routesParam{nhgIndex: 103, maxNhCount: 35, maxIPCount: 60, vrf: vrf2, nhID: nhID2}
	index3v4 := &routesParam{nhgIndex: 605, maxNhCount: 1, maxIPCount: 40, vrf: vrf3, nhID: nhID3}

	return []*routesParam{index1v4, index2v4, index3v4}
}

// buildL3NextHop buids N number of NHs each reference (squentially) an IP from the provided IP block.
func buildL3NextHops(n int, ips []string) []string {
	// repeatedNextHops will store the "n" times repeated ips []string
	repeatedNextHops := []string{}
	if n > len(ips) {
		repeatCount := len(ips) / n
		for min, max := 1, repeatCount; min < max; {
			repeatedNextHops = append(repeatedNextHops, ips...)
			min = min + 1
		}
		repeatCount = len(ips) % n
		if repeatCount > 0 {
			repeatedNextHops = append(repeatedNextHops, ips[:repeatCount]...)
		}
	}
	return repeatedNextHops
}

// createIPv4Entries creates IPv4 Entries given the totalCount and starting prefix
func createIPv4Entries(startIP string) []string {

	_, netCIDR, _ := net.ParseCIDR(startIP)
	netMask := binary.BigEndian.Uint32(netCIDR.Mask)
	firstIP := binary.BigEndian.Uint32(netCIDR.IP)
	lastIP := (firstIP & netMask) | (netMask ^ 0xffffffff)
	entries := []string{}
	for i := firstIP; i <= lastIP; i++ {
		ip := make(net.IP, 4)
		binary.BigEndian.PutUint32(ip, i)
		entries = append(entries, fmt.Sprint(ip))
	}
	return entries
}

// installEntries installs IPv4 Entries in the VRF with the given nextHops and nextHopGroups using gRIBI.
func installEntries(t *testing.T, ips []string, nexthops []string, index routesParam, args *testArgs) {
	nextCount := 0
	localIndex := index.nhgIndex
	for i, ateAddr := range nexthops {
		ind := uint64(index.nhID + i)
		if index.vrf == "vrf3" {
			nh := fluent.NextHopEntry().
				WithNetworkInstance(*deviations.DefaultNetworkInstance).
				WithIndex(ind).
				WithIPinIP(tunnelSrcIP, tunnelDstIP).
				WithDecapsulateHeader(fluent.IPinIP).
				WithEncapsulateHeader(fluent.IPinIP).
				WithNextHopNetworkInstance(vrf1).
				WithElectionID(12, 0)
			args.client.Modify().AddEntry(t, nh)
		} else {
			nh := fluent.NextHopEntry().
				WithNetworkInstance(*deviations.DefaultNetworkInstance).
				WithIndex(ind).
				WithIPAddress(ateAddr).
				WithElectionID(12, 0)
			args.client.Modify().AddEntry(t, nh)
		}

		nhg := fluent.NextHopGroupEntry().
			WithNetworkInstance(*deviations.DefaultNetworkInstance).
			WithID(uint64(localIndex)).
			AddNextHop(ind, uint64(index.maxNhCount)).
			WithElectionID(12, 0)
		args.client.Modify().AddEntry(t, nhg)
		nextCount = nextCount + 1
		if nextCount == index.maxNhCount {
			localIndex = localIndex + 1
			nextCount = 0
		}
	}
	nhgCount := localIndex - index.nhgIndex
	if nextCount == 0 { // last nhg without no nh needs to be ignored
		nhgCount -= 1
	}
	// maxIPCount should be set based on the number of added nhg,
	// otherwise ipv4entry may be added with invalid nhg id (Note. forward refrencing is not allowed)
	index.maxIPCount = (len(ips) / nhgCount) + 1
	nextCount = 0
	localIndex = index.nhgIndex
	for ip := range ips {
		args.client.Modify().AddEntry(t,
			fluent.IPv4Entry().
				WithPrefix(ips[ip]+"/32").
				WithNetworkInstance(index.vrf).
				WithNextHopGroup(uint64(localIndex)).
				WithNextHopGroupNetworkInstance(*deviations.DefaultNetworkInstance))
		nextCount = nextCount + 1
		if nextCount == index.maxIPCount {
			localIndex = localIndex + 1
			nextCount = 0
		}
	}

	time.Sleep(1 * time.Minute)
	if err := awaitTimeout(args.ctx, args.client, t, 2*time.Minute); err != nil {
		t.Fatalf("Could not program entries via clientA, got err: %v", err)
	}
	gr, err := args.client.Get().
		WithNetworkInstance(index.vrf).
		WithAFT(fluent.IPv4).
		Send()
	if err != nil {
		t.Fatalf("got unexpected error from get, got: %v", err)
	}
	nextCount = 0
	for ip := range ips {
		chk.GetResponseHasEntries(t, gr,
			fluent.IPv4Entry().
				WithNetworkInstance(index.vrf).
				WithNextHopGroup(uint64(index.nhgIndex)).
				WithPrefix(ips[ip]+"/32"),
		)
		nextCount = nextCount + 1
		if nextCount == index.maxIPCount {
			index.nhgIndex = index.nhgIndex + 1
			nextCount = 0
		}
	}
}

// pushDefaultEntries creates NextHopGroup entries using the 64 SubIntf address and creates 1000 IPV4 Entries.
func pushDefaultEntries(t *testing.T, args *testArgs, nextHops []string) []string {
	for i := range nextHops {
		index := uint64(i + 1)
		args.client.Modify().AddEntry(t,
			fluent.NextHopEntry().
				WithNetworkInstance(*deviations.DefaultNetworkInstance).
				WithIndex(index).
				WithIPAddress(nextHops[i]).
				WithElectionID(12, 0))

		args.client.Modify().AddEntry(t,
			fluent.NextHopGroupEntry().
				WithNetworkInstance(*deviations.DefaultNetworkInstance).
				WithID(uint64(2)).
				AddNextHop(index, 64).
				WithElectionID(12, 0))
	}
	time.Sleep(time.Minute)
	virtualVIPs := createIPv4Entries("198.18.196.1/22")

	for ip := range virtualVIPs {
		args.client.Modify().AddEntry(t,
			fluent.IPv4Entry().
				WithPrefix(virtualVIPs[ip]+"/32").
				WithNetworkInstance(*deviations.DefaultNetworkInstance).
				WithNextHopGroup(uint64(2)).
				WithElectionID(12, 0))
	}
	if err := awaitTimeout(args.ctx, args.client, t, time.Minute); err != nil {
		t.Fatalf("Could not program entries via clientA, got err: %v", err)
	}

	for ip := range virtualVIPs {
		chk.HasResult(t, args.client.Results(t),
			fluent.OperationResult().
				WithIPv4Operation(virtualVIPs[ip]+"/32").
				WithOperationType(constants.Add).
				WithProgrammingResult(fluent.InstalledInFIB).
				AsResult(),
			chk.IgnoreOperationID(),
		)
	}
	return virtualVIPs
}

// createVrf creates takes in a list of VRF names and creates them on the target devices.
func createVrf(t *testing.T, dut *ondatra.DUTDevice, d *telemetry.Device, vrfs []string) {
	for _, vrf := range vrfs {
		// For non-default VRF, we want to replace the
		// entire VRF tree so the instance is created.
		if vrf != *deviations.DefaultNetworkInstance {
			i := d.GetOrCreateNetworkInstance(vrf)
			i.Type = telemetry.NetworkInstanceTypes_NETWORK_INSTANCE_TYPE_L3VRF
			i.Enabled = ygot.Bool(true)
			i.EnabledAddressFamilies = []telemetry.E_Types_ADDRESS_FAMILY{
				telemetry.Types_ADDRESS_FAMILY_IPV4,
				telemetry.Types_ADDRESS_FAMILY_IPV6,
			}
			i.GetOrCreateProtocol(telemetry.PolicyTypes_INSTALL_PROTOCOL_TYPE_STATIC, "static")
			dut.Config().NetworkInstance(vrf).Replace(t, i)
			nip := dut.Config().NetworkInstance(vrf)
			fptest.LogYgot(t, "nonDefaultNI", nip, nip.Get(t))
		}
<<<<<<< HEAD
=======
		i.GetOrCreateProtocol(telemetry.PolicyTypes_INSTALL_PROTOCOL_TYPE_STATIC, *deviations.StaticProtocolName)
		dut.Config().NetworkInstance(vrf).Replace(t, i)
		nip := dut.Config().NetworkInstance(vrf)
		fptest.LogYgot(t, "nonDefaultNI", nip, nip.Get(t))
>>>>>>> d52abc00
	}
}

// pushConfig pushes the configuration generated by this
// struct to the device using gNMI SetReplace.
func pushConfig(t *testing.T, dut *ondatra.DUTDevice, dutPort *ondatra.Port, d *telemetry.Device) {
	t.Helper()

	iname := dutPort.Name()
	i := d.GetOrCreateInterface(iname)
	dut.Config().Interface(iname).Replace(t, i)
}

// configureInterfaceDUT configures a single DUT layer 2 port.
func configureInterfaceDUT(t *testing.T, dutPort *ondatra.Port, d *telemetry.Device, desc string) {
	t.Helper()

	i := d.GetOrCreateInterface(dutPort.Name())
	i.Description = ygot.String(desc)
	i.Type = telemetry.IETFInterfaces_InterfaceType_ethernetCsmacd
	if *deviations.InterfaceEnabled {
		i.Enabled = ygot.Bool(true)
	}
	t.Logf("DUT port %s configured", dutPort)
}

// generateSubIntfPair takes the number of subInterfaces, dut,ate,ports and Ixia topology.
// It configures ATE/DUT SubInterfaces on the target device
// It returns a slice of the corresponding ATE IPAddresses.
func generateSubIntfPair(t *testing.T, dut *ondatra.DUTDevice, dutPort *ondatra.Port, ate *ondatra.ATEDevice, atePort *ondatra.Port, top *ondatra.ATETopology, d *telemetry.Device) []string {
	nextHops := []string{}
	nextHopCount := 63 // nextHopCount specifies number of nextHop IPs needed.
	for i := 0; i <= nextHopCount; i++ {
		vlanID := uint16(i)
		name := fmt.Sprintf(`dst%d`, i)
		Index := uint32(i)
		ateIPv4 := fmt.Sprintf(`198.51.100.%d`, ((4 * i) + 1))
		dutIPv4 := fmt.Sprintf(`198.51.100.%d`, ((4 * i) + 2))
		configureSubinterfaceDUT(t, d, dutPort, Index, vlanID, dutIPv4, *deviations.DefaultNetworkInstance)
		configureATE(t, top, atePort, name, vlanID, dutIPv4, ateIPv4+"/30")
		nextHops = append(nextHops, ateIPv4)
	}
	configureInterfaceDUT(t, dutPort, d, "dst")
	pushConfig(t, dut, dutPort, d)
	return nextHops
}

// configureSubinterfaceDUT configures a single DUT layer 3 sub-interface.
func configureSubinterfaceDUT(t *testing.T, d *telemetry.Device, dutPort *ondatra.Port, index uint32, vlanID uint16, dutIPv4 string, vrf string) {
	t.Helper()
	if vrf != "" {
		t.Logf("Put port %s into vrf %s", dutPort.Name(), vrf)
		d.GetOrCreateNetworkInstance(vrf).GetOrCreateInterface(dutPort.Name())
		d.GetOrCreateNetworkInstance(vrf).EnabledAddressFamilies = []telemetry.E_Types_ADDRESS_FAMILY{telemetry.Types_ADDRESS_FAMILY_IPV4}
	}

	i := d.GetOrCreateInterface(dutPort.Name())
	s := i.GetOrCreateSubinterface(index)
	if vlanID != 0 {
		//s.GetOrCreateVlan().VlanId is deprecated, use the new leaf
		s.GetOrCreateVlan().GetOrCreateMatch().GetOrCreateSingleTagged().VlanId = ygot.Uint16(vlanID)
	}

	sipv4 := s.GetOrCreateIpv4()

	if *deviations.InterfaceEnabled {
		sipv4.Enabled = ygot.Bool(true)
	}

	a := sipv4.GetOrCreateAddress(dutIPv4)
	a.PrefixLength = ygot.Uint8(uint8(ipv4PrefixLen))

}

// configureATE configures a single ATE layer 3 interface.
func configureATE(t *testing.T, top *ondatra.ATETopology, atePort *ondatra.Port, Name string, vlanID uint16, dutIPv4 string, ateIPv4 string) {
	t.Helper()

	i := top.AddInterface(Name).WithPort(atePort)
	if vlanID != 0 {
		i.Ethernet().WithVLANID(vlanID)
	}
	i.IPv4().WithAddress(ateIPv4)
	i.IPv4().WithDefaultGateway(dutIPv4)
}

// awaitTimeout calls a fluent client Await, adding a timeout to the context.
func awaitTimeout(ctx context.Context, c *fluent.GRIBIClient, t testing.TB, timeout time.Duration) error {
	subctx, cancel := context.WithTimeout(ctx, timeout)
	defer cancel()
	return c.Await(subctx, t)
}

// testArgs holds the objects needed by a test case.
type testArgs struct {
	ctx    context.Context
	client *fluent.GRIBIClient
	dut    *ondatra.DUTDevice
	ate    *ondatra.ATEDevice
	top    *ondatra.ATETopology
}

func TestScaling(t *testing.T) {
	d := &telemetry.Device{}
	dut := ondatra.DUT(t, "dut")
	ate := ondatra.ATE(t, "ate")

	ctx := context.Background()
	gribic := dut.RawAPIs().GRIBI().Default(t)
	dp1 := dut.Port(t, "port1")
	ap1 := ate.Port(t, "port1")
	top := ate.Topology().New()
	vrfs := []string{*deviations.DefaultNetworkInstance, vrf1, vrf2, vrf3}
	createVrf(t, dut, d, vrfs)
	// configure an L3 subinterface of no vlan tagging under DUT port#1
	configureSubinterfaceDUT(t, d, dp1, 0, 0, dutPort1.IPv4, vrf1)
	configureInterfaceDUT(t, dp1, d, "src")
	configureATE(t, top, ap1, "src", 0, dutPort1.IPv4, atePort1.IPv4CIDR())
	pushConfig(t, dut, dp1, d)
	dp2 := dut.Port(t, "port2")
	ap2 := ate.Port(t, "port2")
	// subIntfIPs is the ATE IPv4 addresses for all the subInterfaces
	subIntfIPs := generateSubIntfPair(t, dut, dp2, ate, ap2, top, d)
	top.Push(t).StartProtocols(t)

	// Connect gRIBI client to DUT referred to as gRIBI - using PRESERVE persistence and
	// SINGLE_PRIMARY mode, with FIB ACK requested. Specify gRIBI as the leader via a
	// higher election_id of 12.
	client := fluent.NewClient()
	client.Connection().WithStub(gribic).WithPersistence().WithInitialElectionID(12, 0).
		WithRedundancyMode(fluent.ElectedPrimaryClient).WithFIBACK()

	client.Start(ctx, t)
	defer client.Stop(t)
	client.StartSending(ctx, t)
	if err := awaitTimeout(ctx, client, t, time.Minute); err != nil {
		t.Fatalf("Await got error during session negotiation for clientA: %v", err)
	}

	args := &testArgs{
		ctx:    ctx,
		client: client,
		dut:    dut,
		ate:    ate,
		top:    top,
	}
	// nextHops are ipv4 entries used for deriving nextHops for IPBlock1 and IPBlock2
	nextHops := pushDefaultEntries(t, args, subIntfIPs)
	// indexList is the metadata of number of NH/NHG/IP count/VRF for each IPBlock
	indexList := buildIndexList()
	// pushIPv4Entries builds the scaling topology.
	pushIPv4Entries(t, nextHops, indexList, args)
}<|MERGE_RESOLUTION|>--- conflicted
+++ resolved
@@ -292,26 +292,17 @@
 	for _, vrf := range vrfs {
 		// For non-default VRF, we want to replace the
 		// entire VRF tree so the instance is created.
-		if vrf != *deviations.DefaultNetworkInstance {
-			i := d.GetOrCreateNetworkInstance(vrf)
-			i.Type = telemetry.NetworkInstanceTypes_NETWORK_INSTANCE_TYPE_L3VRF
-			i.Enabled = ygot.Bool(true)
-			i.EnabledAddressFamilies = []telemetry.E_Types_ADDRESS_FAMILY{
-				telemetry.Types_ADDRESS_FAMILY_IPV4,
-				telemetry.Types_ADDRESS_FAMILY_IPV6,
-			}
-			i.GetOrCreateProtocol(telemetry.PolicyTypes_INSTALL_PROTOCOL_TYPE_STATIC, "static")
-			dut.Config().NetworkInstance(vrf).Replace(t, i)
-			nip := dut.Config().NetworkInstance(vrf)
-			fptest.LogYgot(t, "nonDefaultNI", nip, nip.Get(t))
-		}
-<<<<<<< HEAD
-=======
+		i := d.GetOrCreateNetworkInstance(vrf)
+		i.Type = telemetry.NetworkInstanceTypes_NETWORK_INSTANCE_TYPE_L3VRF
+		i.Enabled = ygot.Bool(true)
+		i.EnabledAddressFamilies = []telemetry.E_Types_ADDRESS_FAMILY{
+			telemetry.Types_ADDRESS_FAMILY_IPV4,
+			telemetry.Types_ADDRESS_FAMILY_IPV6,
+		}
 		i.GetOrCreateProtocol(telemetry.PolicyTypes_INSTALL_PROTOCOL_TYPE_STATIC, *deviations.StaticProtocolName)
 		dut.Config().NetworkInstance(vrf).Replace(t, i)
 		nip := dut.Config().NetworkInstance(vrf)
 		fptest.LogYgot(t, "nonDefaultNI", nip, nip.Get(t))
->>>>>>> d52abc00
 	}
 }
 
