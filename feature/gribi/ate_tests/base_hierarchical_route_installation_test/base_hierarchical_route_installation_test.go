// Copyright 2022 Google LLC
//
// Licensed under the Apache License, Version 2.0 (the "License");
// you may not use this file except in compliance with the License.
// You may obtain a copy of the License at
//
//      http://www.apache.org/licenses/LICENSE-2.0
//
// Unless required by applicable law or agreed to in writing, software
// distributed under the License is distributed on an "AS IS" BASIS,
// WITHOUT WARRANTIES OR CONDITIONS OF ANY KIND, either express or implied.
// See the License for the specific language governing permissions and
// limitations under the License.

package base_hierarchical_route_installation_test

import (
	"context"
	"strconv"
	"strings"
	"testing"
	"time"

	"github.com/openconfig/featureprofiles/internal/attrs"
	"github.com/openconfig/featureprofiles/internal/deviations"
	"github.com/openconfig/featureprofiles/internal/fptest"
	"github.com/openconfig/featureprofiles/internal/gribi"
	"github.com/openconfig/gribigo/fluent"
	"github.com/openconfig/ondatra"
	"github.com/openconfig/ondatra/gnmi"
	"github.com/openconfig/ondatra/gnmi/oc"
	"github.com/openconfig/ygnmi/ygnmi"
	"github.com/openconfig/ygot/ygot"
)

func TestMain(m *testing.M) {
	fptest.RunTests(m)
}

// Settings for configuring the baseline testbed with the test
// topology.
//
// The testbed consists of ate:port1 -> dut:port1
// and dut:port2 -> ate:port2.
//
//   - ate:port1 -> dut:port1 subnet 192.0.2.0/30
//   - ate:port2 -> dut:port2 subnet 192.0.2.4/30
const (
	ipv4PrefixLen     = 30
	ateDstIP          = "198.51.100.1"
	ateDstNetCIDR     = ateDstIP + "/32"
	ateIndirectNH     = "203.0.113.1"
	ateIndirectNHCIDR = ateIndirectNH + "/32"
	nhIndex           = 1
	nhgIndex          = 42
	nhIndex2          = 2
	nhgIndex2         = 52
	nonDefaultVRF     = "VRF-1"
	nhMAC             = "00:1A:11:00:0A:BC"
	macFilter         = "2748" // Decimal equalent of last 15 bits in nhMAC
	policyName        = "redirect-to-VRF1"
)

var (
	dutPort1 = attrs.Attributes{
		Desc:    "dutPort1",
		IPv4:    "192.0.2.1",
		IPv4Len: ipv4PrefixLen,
	}

	atePort1 = attrs.Attributes{
		Name:    "atePort1",
		IPv4:    "192.0.2.2",
		IPv4Len: ipv4PrefixLen,
	}

	dutPort2 = attrs.Attributes{
		Desc:    "dutPort2",
		IPv4:    "192.0.2.5",
		IPv4Len: ipv4PrefixLen,
	}

	atePort2 = attrs.Attributes{
		Name:    "atePort2",
		IPv4:    "192.0.2.6",
		IPv4Len: ipv4PrefixLen,
	}
<<<<<<< HEAD
	atePort2DummyIP = attrs.Attributes{
		Desc:    "atePort2",
		IPv4:    "192.0.2.22",
		IPv4Len: 32,
	}
=======

	dutPort2DummyIP = attrs.Attributes{
		Desc:    "dutPort2",
		IPv4:    "192.0.2.21",
		IPv4Len: 30,
	}

	atePort2DummyIP = attrs.Attributes{
		Desc:    "atePort2",
		IPv4:    "192.0.2.22",
		IPv4Len: 30,
	}

>>>>>>> cac0aaa4
	atePorts = map[string]attrs.Attributes{
		"port1": atePort1,
		"port2": atePort2,
	}
	dutPorts = map[string]attrs.Attributes{
		"port1": dutPort1,
		"port2": dutPort2,
	}
)

// configInterfaceDUT configures the interface with the Addrs.
func configInterfaceDUT(i *oc.Interface, a *attrs.Attributes, dut *ondatra.DUTDevice) *oc.Interface {
	i.Description = ygot.String(a.Desc)
	i.Type = oc.IETFInterfaces_InterfaceType_ethernetCsmacd
	if deviations.InterfaceEnabled(dut) {
		i.Enabled = ygot.Bool(true)
	}

	s := i.GetOrCreateSubinterface(0)
	s4 := s.GetOrCreateIpv4()
	if deviations.InterfaceEnabled(dut) && !deviations.IPv4MissingEnabled(dut) {
		s4.Enabled = ygot.Bool(true)
	}
	s4a := s4.GetOrCreateAddress(a.IPv4)
	s4a.PrefixLength = ygot.Uint8(ipv4PrefixLen)

	return i
}

// configureNetworkInstance creates nonDefaultVRF
func configureNetworkInstance(t *testing.T, dut *ondatra.DUTDevice) {
	d := &oc.Root{}
	ni := d.GetOrCreateNetworkInstance(nonDefaultVRF)
	ni.Type = oc.NetworkInstanceTypes_NETWORK_INSTANCE_TYPE_L3VRF
	gnmi.Replace(t, dut, gnmi.OC().NetworkInstance(nonDefaultVRF).Config(), ni)

	if deviations.ExplicitGRIBIUnderNetworkInstance(dut) {
		fptest.EnableGRIBIUnderNetworkInstance(t, dut, nonDefaultVRF)
		fptest.EnableGRIBIUnderNetworkInstance(t, dut, deviations.DefaultNetworkInstance(dut))
	}

	dutConfNIPath := gnmi.OC().NetworkInstance(deviations.DefaultNetworkInstance(dut))
	gnmi.Replace(t, dut, dutConfNIPath.Type().Config(), oc.NetworkInstanceTypes_NETWORK_INSTANCE_TYPE_DEFAULT_INSTANCE)

	// configure PBF in DEFAULT vrf
	defNIPath := gnmi.OC().NetworkInstance(deviations.DefaultNetworkInstance(dut))
	gnmi.Replace(t, dut, defNIPath.Type().Config(), oc.NetworkInstanceTypes_NETWORK_INSTANCE_TYPE_DEFAULT_INSTANCE)
	gnmi.Replace(t, dut, defNIPath.PolicyForwarding().Config(), configurePBF(dut))
}

// configureDUT configures port1 and port2 on the DUT.
func configureDUT(t *testing.T, dut *ondatra.DUTDevice) {
	d := gnmi.OC()
	for p, dp := range dutPorts {
		p1 := dut.Port(t, p)
		i1 := &oc.Interface{Name: ygot.String(p1.Name())}
		gnmi.Replace(t, dut, d.Interface(p1.Name()).Config(), configInterfaceDUT(i1, &dp, dut))
		if deviations.ExplicitPortSpeed(dut) {
			fptest.SetPortSpeed(t, p1)
		}
		if deviations.ExplicitIPv6EnableForGRIBI(dut) {
			gnmi.Update(t, dut, d.Interface(p1.Name()).Subinterface(0).Ipv6().Enabled().Config(), bool(true))
		}
		if deviations.ExplicitInterfaceInDefaultVRF(dut) {
			fptest.AssignToNetworkInstance(t, dut, p1.Name(), deviations.DefaultNetworkInstance(dut), 0)
		}
	}

	if deviations.GRIBIMACOverrideWithStaticARP(dut) {
		staticARPWithSecondaryIP(t, dut)
	}

	configureNetworkInstance(t, dut)

	// apply PBF to src interface.
	dp1 := dut.Port(t, "port1")
	applyForwardingPolicy(t, dp1.Name())
	if deviations.GRIBIMACOverrideStaticARPStaticRoute(dut) {
		staticARPWithMagicUniversalIP(t, dut)
	}
}

// configurePBF returns a fully configured network-instance PF struct.
func configurePBF(dut *ondatra.DUTDevice) *oc.NetworkInstance_PolicyForwarding {
	d := &oc.Root{}
	ni := d.GetOrCreateNetworkInstance(deviations.DefaultNetworkInstance(dut))
	pf := ni.GetOrCreatePolicyForwarding()
	vrfPolicy := pf.GetOrCreatePolicy(policyName)
	vrfPolicy.SetType(oc.Policy_Type_VRF_SELECTION_POLICY)
	vrfPolicy.GetOrCreateRule(1).GetOrCreateIpv4().SourceAddress = ygot.String(atePort1.IPv4 + "/32")
	vrfPolicy.GetOrCreateRule(1).GetOrCreateAction().NetworkInstance = ygot.String(nonDefaultVRF)
	return pf
}

// applyForwardingPolicy applies the forwarding policy on the interface.
func applyForwardingPolicy(t *testing.T, ingressPort string) {
	t.Logf("Applying forwarding policy on interface %v ... ", ingressPort)
	d := &oc.Root{}
	dut := ondatra.DUT(t, "dut")
	pfPath := gnmi.OC().NetworkInstance(deviations.DefaultNetworkInstance(dut)).PolicyForwarding().Interface(ingressPort)
	pfCfg := d.GetOrCreateNetworkInstance(deviations.DefaultNetworkInstance(dut)).GetOrCreatePolicyForwarding().GetOrCreateInterface(ingressPort)
	pfCfg.ApplyVrfSelectionPolicy = ygot.String(policyName)
	if deviations.ExplicitInterfaceRefDefinition(dut) {
		pfCfg.GetOrCreateInterfaceRef().Interface = ygot.String(ingressPort)
		pfCfg.GetOrCreateInterfaceRef().Subinterface = ygot.Uint32(0)
	}
	gnmi.Replace(t, dut, pfPath.Config(), pfCfg)
}

// configureATE configures port1 and port2 on the ATE.
func configureATE(t *testing.T, ate *ondatra.ATEDevice) *ondatra.ATETopology {
	top := ate.Topology().New()
	for p, ap := range atePorts {
		p1 := ate.Port(t, p)
		i1 := top.AddInterface(ap.Name).WithPort(p1)
		i1.IPv4().
			WithAddress(ap.IPv4CIDR()).
			WithDefaultGateway(dutPorts[p].IPv4)
	}
	return top
}

// createFlow returns a flow from atePort1 to the dstPfx.
func createFlow(t *testing.T, ate *ondatra.ATEDevice, top *ondatra.ATETopology, name string) *ondatra.Flow {
	srcEndPoint := top.Interfaces()[atePort1.Name]
	dstEndPoint := top.Interfaces()[atePort2.Name]
	ethHeader := ondatra.NewEthernetHeader()
	ipv4Header := ondatra.NewIPv4Header()
	ipv4Header.DstAddressRange().WithMin(ateDstIP).WithCount(1)

	flow := ate.Traffic().NewFlow("Flow").
		WithSrcEndpoints(srcEndPoint).
		WithDstEndpoints(dstEndPoint).
		WithHeaders(ethHeader, ipv4Header)
	flow.EgressTracking().WithOffset(33).WithWidth(15)
	return flow
}

// ValidateTraffic generates traffic flow from source network to
// destination network via srcEndPoint to dstEndPoint and checks for
// packet loss and returns loss percentage as float.
// Also validate the flows are with expected EgressTracking filter for MAC NH case
func ValidateTraffic(t *testing.T, ate *ondatra.ATEDevice, top *ondatra.ATETopology, flow *ondatra.Flow, flowFilter string) float32 {
	ate.Traffic().Start(t, flow)
	time.Sleep(15 * time.Second)
	ate.Traffic().Stop(t)

	time.Sleep(time.Minute)
	flowPath := gnmi.OC().Flow(flow.Name())
	val, _ := gnmi.Watch(t, ate, flowPath.LossPct().State(), time.Minute, func(val *ygnmi.Value[float32]) bool {
		return val.IsPresent()
	}).Await(t)
	lossPct, present := val.Val()
	if !present {
		t.Fatalf("Could not read loss percentage for flow %q from ATE.", flow.Name())
	}
	if int(lossPct) == 0 && flowFilter != "" {
		inPkts := gnmi.Get(t, ate, flowPath.State()).GetCounters().GetInPkts()
		etPath := flowPath.EgressTrackingAny()
		ets := gnmi.GetAll(t, ate, etPath.State())
		if got := len(ets); got != 1 {
			t.Errorf("EgressTracking got %d items, want %d", got, 1)
		}
		if got := ets[0].GetFilter(); got != flowFilter {
			t.Errorf("EgressTracking filter got %q, want %q", got, macFilter)
		}
		if got := ets[0].GetCounters().GetInPkts(); got != inPkts {
			t.Errorf("EgressTracking counter in-pkts got %d, want %d", got, inPkts)
		}
	}
	return lossPct
}

// testArgs holds the objects needed by a test case.
type testArgs struct {
	ctx    context.Context
	dut    *ondatra.DUTDevice
	ate    *ondatra.ATEDevice
	top    *ondatra.ATETopology
	client *gribi.Client
}

func verifyTelemetry(t *testing.T, args *testArgs, nhtype string) {

	// Verify that the entry for 198.51.100.1/32 (a) is installed through AFT Telemetry. a->c or a->b are the expected results.
	ipv4Entry := gnmi.Get(t, args.dut, gnmi.OC().NetworkInstance(nonDefaultVRF).Afts().Ipv4Entry(ateDstNetCIDR).State())
	if got, want := ipv4Entry.GetPrefix(), ateDstNetCIDR; got != want {
		t.Errorf("TestRecursiveIPv4Entry: ipv4-entry/state/prefix = %v, want %v", got, want)
	}
	if got, want := ipv4Entry.GetOriginProtocol(), oc.PolicyTypes_INSTALL_PROTOCOL_TYPE_GRIBI; got != want {
		t.Errorf("TestRecursiveIPv4Entry: ipv4-entry/state/origin-protocol = %v, want %v", got, want)
	}
	if got, want := ipv4Entry.GetNextHopGroupNetworkInstance(), deviations.DefaultNetworkInstance(args.dut); got != want {
		t.Errorf("TestRecursiveIPv4Entry: ipv4-entry/state/next-hop-group-network-instance = %v, want %v", got, want)
	}
	nhgIndexInst := ipv4Entry.GetNextHopGroup()
	if nhgIndexInst == 0 {
		t.Errorf("TestRecursiveIPv4Entry: ipv4-entry/state/next-hop-group is not present")
	}
	nhg := gnmi.Get(t, args.dut, gnmi.OC().NetworkInstance(deviations.DefaultNetworkInstance(args.dut)).Afts().NextHopGroup(nhgIndexInst).State())
	if got, want := nhg.GetProgrammedId(), uint64(nhgIndex); got != want {
		t.Errorf("TestRecursiveIPv4Entry: next-hop-group/state/programmed-id = %v, want %v", got, want)
	}

	for nhIndexInst, nhgNH := range nhg.NextHop {
		if got, want := nhgNH.GetIndex(), uint64(nhIndexInst); got != want {
			t.Errorf("next-hop index is incorrect: got %v, want %v", got, want)
		}
		nh := gnmi.Get(t, args.dut, gnmi.OC().NetworkInstance(deviations.DefaultNetworkInstance(args.dut)).Afts().NextHop(nhIndexInst).State())
		// for devices that return  the nexthop with resolving it recursively. For a->b->c the device returns c
		if got := nh.GetIpAddress(); got != ateIndirectNH {
			if nhtype == "MAC" {
				if !deviations.GRIBIMACOverrideStaticARPStaticRoute(args.dut) {
					if gotMac := nh.GetMacAddress(); !strings.EqualFold(gotMac, nhMAC) {
						t.Errorf("next-hop MAC is incorrect:  gotMac %v, wantMac %v", gotMac, nhMAC)
					}
				}
			} else {
				if got := nh.GetIpAddress(); got != atePort2.IPv4 {
					t.Errorf("next-hop is incorrect: got %v, want %v ", got, atePort2.IPv4)
				}
			}
		}
	}

	// Verify that the entry for 203.0.113.1/32 (b) is installed through AFT Telemetry.
	ipv4Entry = gnmi.Get(t, args.dut, gnmi.OC().NetworkInstance(deviations.DefaultNetworkInstance(args.dut)).Afts().Ipv4Entry(ateIndirectNHCIDR).State())
	if got, want := ipv4Entry.GetPrefix(), ateIndirectNHCIDR; got != want {
		t.Errorf("TestRecursiveIPv4Entry = %v: ipv4-entry/state/prefix, want %v", got, want)
	}
	if got, want := ipv4Entry.GetOriginProtocol(), oc.PolicyTypes_INSTALL_PROTOCOL_TYPE_GRIBI; got != want {
		t.Errorf("TestRecursiveIPv4Entry: ipv4-entry/state/origin-protocol = %v, want %v", got, want)
	}
	if got, want := ipv4Entry.GetNextHopGroupNetworkInstance(), deviations.DefaultNetworkInstance(args.dut); got != want {
		t.Errorf("TestRecursiveIPv4Entry: ipv4-entry/state/next-hop-group-network-instance = %v, want %v", got, want)
	}
	nhgIndexInst = ipv4Entry.GetNextHopGroup()
	if nhgIndexInst == 0 {
		t.Errorf("TestRecursiveIPv4Entry: ipv4-entry/state/next-hop-group is not present")
	}
	nhg = gnmi.Get(t, args.dut, gnmi.OC().NetworkInstance(deviations.DefaultNetworkInstance(args.dut)).Afts().NextHopGroup(nhgIndexInst).State())
	if got, want := nhg.GetProgrammedId(), uint64(nhgIndex2); got != want {
		t.Errorf("TestRecursiveIPv4Entry: next-hop-group/state/programmed-id = %v, want %v", got, want)
	}

	for nhIndexInst, nhgNH := range nhg.NextHop {
		if got, want := nhgNH.GetIndex(), uint64(nhIndexInst); got != want {
			t.Errorf("next-hop index is incorrect: got %v, want %v", got, want)
		}
		nh := gnmi.Get(t, args.dut, gnmi.OC().NetworkInstance(deviations.DefaultNetworkInstance(args.dut)).Afts().NextHop(nhIndexInst).State())
		if nhtype == "MAC" {
			if !deviations.GRIBIMACOverrideWithStaticARP(args.dut) {
				if got, want := nh.GetMacAddress(), nhMAC; !strings.EqualFold(got, want) {
					t.Errorf("next-hop MAC is incorrect: got %v, want %v", got, want)
				}
			}
		} else {
			if got, want := nh.GetIpAddress(), atePort2.IPv4; got != want {
				t.Errorf("next-hop address is incorrect: got %v, want %v", got, want)
			}
		}
	}
}

// testRecursiveIPv4EntrywithIPNexthop verifies recursive IPv4 Entry for 198.51.100.1/32 (a) -> 203.0.113.1/32 (b) -> 192.0.2.6 (c).
// The IPv4 Entry is verified through AFT Telemetry and Traffic.
func testRecursiveIPv4EntrywithIPNexthop(t *testing.T, args *testArgs) {

	t.Logf("Adding IP %v with NHG %d NH %d with IP %v as NH via gRIBI", ateIndirectNH, nhgIndex2, nhIndex2, atePort2.IPv4)
	nhAck := fluent.InstalledInFIB
	if deviations.FibAckUnsupportedForNextHopAdd(args.dut) {
		nhAck = fluent.InstalledInRIB
	}
	opts := &gribi.NHOptions{}
	if deviations.RibAckTwoMinuteTimeout(args.dut) {
		opts.Timeout = 2 * time.Minute
	}
	args.client.AddNH(t, nhIndex2, atePort2.IPv4, deviations.DefaultNetworkInstance(args.dut), nhAck, opts)
	args.client.AddNHG(t, nhgIndex2, map[uint64]uint64{nhIndex2: 1}, deviations.DefaultNetworkInstance(args.dut), fluent.InstalledInFIB)
	args.client.AddIPv4(t, ateIndirectNHCIDR, nhgIndex2, deviations.DefaultNetworkInstance(args.dut), deviations.DefaultNetworkInstance(args.dut), fluent.InstalledInFIB)

	t.Logf("Adding IP %v with NHG %d NH %d  with indirect IP %v via gRIBI", ateDstNetCIDR, nhgIndex, nhIndex, ateIndirectNHCIDR)
	args.client.AddNH(t, nhIndex, ateIndirectNH, deviations.DefaultNetworkInstance(args.dut), nhAck, opts)
	args.client.AddNHG(t, nhgIndex, map[uint64]uint64{nhIndex: 1}, deviations.DefaultNetworkInstance(args.dut), fluent.InstalledInFIB)
	args.client.AddIPv4(t, ateDstNetCIDR, nhgIndex, nonDefaultVRF, deviations.DefaultNetworkInstance(args.dut), fluent.InstalledInFIB)
	baseFlow := createFlow(t, args.ate, args.top, "BaseFlow")
	t.Run("ValidateTelemtry", func(t *testing.T) {
		t.Log("Validate Telemetry to verify IPV4 entry is resolved through IP next-hop")
		verifyTelemetry(t, args, "IP")
	})

	t.Run("ValidateTraffic", func(t *testing.T) {
		t.Log("Validate Traffic is recieved on atePort2 with  IP Next hop")
		if got, want := ValidateTraffic(t, args.ate, args.top, baseFlow, ""), 0; int(got) != want {
			t.Errorf("Loss: got %v, want %v", got, want)
		}
	})

	t.Logf("Deleting NH entry and verifing there is no traffic")
	args.client.DeleteIPv4(t, ateIndirectNHCIDR, deviations.DefaultNetworkInstance(args.dut), fluent.InstalledInFIB)

	time.Sleep(30 * time.Second)
	// Verify that the entry for 198.51.100.0/24 is not installed through AFT Telemetry.
	ipv4Path := gnmi.OC().NetworkInstance(deviations.DefaultNetworkInstance(args.dut)).Afts().Ipv4Entry(ateIndirectNHCIDR)

	if gnmi.Lookup(t, args.dut, ipv4Path.State()).IsPresent() {
		t.Errorf("TestRecursiveIPv4Entry: ipv4-entry/state/prefix: Found route %s that should not exist", ateIndirectNHCIDR)
	}
	t.Run("ValidateNoTrafficAfterNHDelete", func(t *testing.T) {
		t.Log("Validate No Traffic is recieved on atePort2 after NH delete")
		if got, want := ValidateTraffic(t, args.ate, args.top, baseFlow, ""), 100; int(got) != want {
			t.Errorf("Loss: got %v, want %v", got, want)
		}
	})
}

// testRecursiveIPv4EntrywithMACNexthop verifies recursive IPv4 Entry for 198.51.100.1/32 (a) -> 203.0.113.1/32 (b) -> Port1 + MAC
// The IPv4 Entry is verified through AFT Telemetry and Traffic.
func testRecursiveIPv4EntrywithMACNexthop(t *testing.T, args *testArgs) {

	p := args.dut.Port(t, "port2")
	t.Logf("Adding IP %v with NHG %d NH %d with interface %v and MAC %v as NH via gRIBI", ateIndirectNH, nhgIndex2, nhIndex2, p.Name(), nhMAC)
<<<<<<< HEAD
	nhAck := fluent.InstalledInFIB
	if deviations.FibAckUnsupportedForNextHopAdd(args.dut) {
		nhAck = fluent.InstalledInRIB
	}
	opts := &gribi.NHOptions{}
	if deviations.RibAckTwoMinuteTimeout(args.dut) {
		opts.Timeout = 2 * time.Minute
	}
	if deviations.GRIBIMACOverrideStaticARPStaticRoute(args.dut) {
		args.client.AddNH(t, nhIndex2, "MACwithInterface", deviations.DefaultNetworkInstance(args.dut), nhAck, &gribi.NHOptions{Interface: p.Name(), Mac: nhMAC, Dest: atePort2DummyIP.IPv4, Timeout: opts.Timeout})
	} else {
		args.client.AddNH(t, nhIndex2, "MACwithInterface", deviations.DefaultNetworkInstance(args.dut), nhAck, &gribi.NHOptions{Interface: p.Name(), SubInterface: 0, Mac: nhMAC, Timeout: opts.Timeout})
=======
	if deviations.GRIBIMACOverrideWithStaticARP(args.dut) {
		args.client.AddNH(t, nhIndex2, "MACwithInterface", deviations.DefaultNetworkInstance(args.dut), fluent.InstalledInFIB, &gribi.NHOptions{Interface: p.Name(), Mac: nhMAC, Dest: atePort2DummyIP.IPv4})
	} else {
		args.client.AddNH(t, nhIndex2, "MACwithInterface", deviations.DefaultNetworkInstance(args.dut), fluent.InstalledInFIB, &gribi.NHOptions{Interface: p.Name(), Mac: nhMAC})
>>>>>>> cac0aaa4
	}
	args.client.AddNHG(t, nhgIndex2, map[uint64]uint64{nhIndex2: 1}, deviations.DefaultNetworkInstance(args.dut), fluent.InstalledInFIB)
	args.client.AddIPv4(t, ateIndirectNHCIDR, nhgIndex2, deviations.DefaultNetworkInstance(args.dut), deviations.DefaultNetworkInstance(args.dut), fluent.InstalledInFIB)

	t.Logf("Adding IP %v with NHG %d NH %d  with indirect IP %v via gRIBI", ateDstNetCIDR, nhgIndex, nhIndex, ateIndirectNHCIDR)
	args.client.AddNH(t, nhIndex, ateIndirectNH, deviations.DefaultNetworkInstance(args.dut), nhAck, opts)
	args.client.AddNHG(t, nhgIndex, map[uint64]uint64{nhIndex: 1}, deviations.DefaultNetworkInstance(args.dut), fluent.InstalledInFIB)
	args.client.AddIPv4(t, ateDstNetCIDR, nhgIndex, nonDefaultVRF, deviations.DefaultNetworkInstance(args.dut), fluent.InstalledInFIB)
	baseFlow := createFlow(t, args.ate, args.top, "BaseFlow")

	t.Run("ValidateTelemtry", func(t *testing.T) {
		t.Log("Validate Telemetry to verify IPV4 entry is resolved through MAC next-hop")
		verifyTelemetry(t, args, "MAC")
	})

	t.Run("ValidateTraffic", func(t *testing.T) {
		t.Log("Validate Traffic is recieved on atePort2 with dst MAC as gRIBI NH MAC")
		if got, want := ValidateTraffic(t, args.ate, args.top, baseFlow, macFilter), 0; int(got) != want {
			t.Errorf("Loss: got %v, want %v", got, want)
		}
	})

	t.Logf("Deleting NH entry and verifing there is no traffic")
	args.client.DeleteIPv4(t, ateIndirectNHCIDR, deviations.DefaultNetworkInstance(args.dut), fluent.InstalledInFIB)

	ipv4Path := gnmi.OC().NetworkInstance(deviations.DefaultNetworkInstance(args.dut)).Afts().Ipv4Entry(ateIndirectNHCIDR)
	if gnmi.Lookup(t, args.dut, ipv4Path.State()).IsPresent() {
		t.Errorf("TestRecursiveIPv4Entry: ipv4-entry/state/prefix: Found route %s that should not exist", ateIndirectNHCIDR)
	}
	t.Run("ValidateNoTrafficAfterNHDelete", func(t *testing.T) {
		t.Log("Validate No Traffic is recieved on atePort2 after NH delete")
		if got, want := ValidateTraffic(t, args.ate, args.top, baseFlow, macFilter), 100; int(got) != want {
			t.Errorf("Loss: got %v, want %v", got, want)
		}
	})
}

<<<<<<< HEAD
func staticARPWithMagicUniversalIP(t *testing.T, dut *ondatra.DUTDevice) {
	t.Helper()
	p2 := dut.Port(t, "port2")
	s2 := &oc.NetworkInstance_Protocol_Static{
		Prefix: ygot.String(atePort2DummyIP.IPv4CIDR()),
		NextHop: map[string]*oc.NetworkInstance_Protocol_Static_NextHop{
			strconv.Itoa(nhIndex2): {
				Index: ygot.String(strconv.Itoa(nhIndex2)),
				InterfaceRef: &oc.NetworkInstance_Protocol_Static_NextHop_InterfaceRef{
					Interface: ygot.String(p2.Name()),
				},
			},
		},
	}
	sp := gnmi.OC().NetworkInstance(deviations.DefaultNetworkInstance(dut)).Protocol(oc.PolicyTypes_INSTALL_PROTOCOL_TYPE_STATIC, deviations.StaticProtocolName(dut))
	static, ok := gnmi.LookupConfig(t, dut, sp.Config()).Val()
	if !ok || static == nil {
		static = &oc.NetworkInstance_Protocol{
			Identifier: oc.PolicyTypes_INSTALL_PROTOCOL_TYPE_STATIC,
			Name:       ygot.String(deviations.StaticProtocolName(dut)),
			Static: map[string]*oc.NetworkInstance_Protocol_Static{
				atePort2DummyIP.IPv4CIDR(): s2,
			},
		}
		gnmi.Replace(t, dut, sp.Config(), static)
	} else {
		gnmi.Replace(t, dut, sp.Static(atePort2DummyIP.IPv4CIDR()).Config(), s2)
	}
=======
func staticARPWithSecondaryIP(t *testing.T, dut *ondatra.DUTDevice) {
	t.Helper()
	p2 := dut.Port(t, "port2")
	gnmi.Update(t, dut, gnmi.OC().Interface(p2.Name()).Config(), dutPort2DummyIP.NewOCInterface(p2.Name(), dut))
>>>>>>> cac0aaa4
	gnmi.Update(t, dut, gnmi.OC().Interface(p2.Name()).Config(), configStaticArp(p2, atePort2DummyIP.IPv4, nhMAC))
}

func configStaticArp(p *ondatra.Port, ipv4addr string, macAddr string) *oc.Interface {
	i := &oc.Interface{Name: ygot.String(p.Name())}
	i.Type = oc.IETFInterfaces_InterfaceType_ethernetCsmacd
	s := i.GetOrCreateSubinterface(0)
	s4 := s.GetOrCreateIpv4()
	n4 := s4.GetOrCreateNeighbor(ipv4addr)
	n4.LinkLayerAddress = ygot.String(macAddr)
	return i
}

func TestRecursiveIPv4Entries(t *testing.T) {

	ctx := context.Background()

	// Configure DUT
	dut := ondatra.DUT(t, "dut")
	configureDUT(t, dut)

	defer func() {
		if deviations.GRIBIMACOverrideStaticARPStaticRoute(dut) {
			sp := gnmi.OC().NetworkInstance(deviations.DefaultNetworkInstance(dut)).Protocol(oc.PolicyTypes_INSTALL_PROTOCOL_TYPE_STATIC, deviations.StaticProtocolName(dut))
			gnmi.Delete(t, dut, sp.Static(atePort2DummyIP.IPv4CIDR()).Config())
		}
	}()

	// Configure the ATE
	ate := ondatra.ATE(t, "ate")
	top := configureATE(t, ate)
	top.Push(t).StartProtocols(t)

	tests := []struct {
		name string
		desc string
		fn   func(t *testing.T, args *testArgs)
	}{
		{
			name: "TestRecursiveIPv4EntrywithIPNexthop",
			desc: "Program IPV4 entry recursively to IP next-hop and verify with Telemetry and Traffic.",
			fn:   testRecursiveIPv4EntrywithIPNexthop,
		},
		{
			name: "TestRecursiveIPv4EntrywithMACNexthop",
			desc: "Program IPV4 entry recursively to MAC next-hop and verify with Telemetry and Traffic",
			fn:   testRecursiveIPv4EntrywithMACNexthop,
		},
	}

	// Each case will run with its own gRIBI fluent client.
	for _, tc := range tests {
		t.Run(tc.name, func(t *testing.T) {
			t.Logf("Name: %s", tc.name)
			t.Logf("Description: %s", tc.desc)

			// Configure the gRIBI client
			client := gribi.Client{
				DUT:         dut,
				FIBACK:      true,
				Persistence: true,
			}
			defer client.Close(t)
			if err := client.Start(t); err != nil {
				t.Fatalf("gRIBI Connection can not be established")
			}
			client.BecomeLeader(t)
			defer client.FlushAll(t)
			args := &testArgs{
				ctx:    ctx,
				dut:    dut,
				ate:    ate,
				top:    top,
				client: &client,
			}

			tc.fn(t, args)
		})
	}

}<|MERGE_RESOLUTION|>--- conflicted
+++ resolved
@@ -85,13 +85,6 @@
 		IPv4:    "192.0.2.6",
 		IPv4Len: ipv4PrefixLen,
 	}
-<<<<<<< HEAD
-	atePort2DummyIP = attrs.Attributes{
-		Desc:    "atePort2",
-		IPv4:    "192.0.2.22",
-		IPv4Len: 32,
-	}
-=======
 
 	dutPort2DummyIP = attrs.Attributes{
 		Desc:    "dutPort2",
@@ -105,7 +98,6 @@
 		IPv4Len: 30,
 	}
 
->>>>>>> cac0aaa4
 	atePorts = map[string]attrs.Attributes{
 		"port1": atePort1,
 		"port2": atePort2,
@@ -357,10 +349,11 @@
 		}
 		nh := gnmi.Get(t, args.dut, gnmi.OC().NetworkInstance(deviations.DefaultNetworkInstance(args.dut)).Afts().NextHop(nhIndexInst).State())
 		if nhtype == "MAC" {
-			if !deviations.GRIBIMACOverrideWithStaticARP(args.dut) {
-				if got, want := nh.GetMacAddress(), nhMAC; !strings.EqualFold(got, want) {
-					t.Errorf("next-hop MAC is incorrect: got %v, want %v", got, want)
-				}
+			if deviations.GRIBIMACOverrideWithStaticARP(args.dut) || deviations.GRIBIMACOverrideStaticARPStaticRoute(args.dut) {
+				continue
+			}
+			if got, want := nh.GetMacAddress(), nhMAC; !strings.EqualFold(got, want) {
+				t.Errorf("next-hop MAC is incorrect: got %v, want %v", got, want)
 			}
 		} else {
 			if got, want := nh.GetIpAddress(), atePort2.IPv4; got != want {
@@ -428,7 +421,6 @@
 
 	p := args.dut.Port(t, "port2")
 	t.Logf("Adding IP %v with NHG %d NH %d with interface %v and MAC %v as NH via gRIBI", ateIndirectNH, nhgIndex2, nhIndex2, p.Name(), nhMAC)
-<<<<<<< HEAD
 	nhAck := fluent.InstalledInFIB
 	if deviations.FibAckUnsupportedForNextHopAdd(args.dut) {
 		nhAck = fluent.InstalledInRIB
@@ -439,14 +431,10 @@
 	}
 	if deviations.GRIBIMACOverrideStaticARPStaticRoute(args.dut) {
 		args.client.AddNH(t, nhIndex2, "MACwithInterface", deviations.DefaultNetworkInstance(args.dut), nhAck, &gribi.NHOptions{Interface: p.Name(), Mac: nhMAC, Dest: atePort2DummyIP.IPv4, Timeout: opts.Timeout})
+	} else if deviations.GRIBIMACOverrideWithStaticARP(args.dut) {
+		args.client.AddNH(t, nhIndex2, "MACwithInterface", deviations.DefaultNetworkInstance(args.dut), fluent.InstalledInFIB, &gribi.NHOptions{Interface: p.Name(), Mac: nhMAC, Dest: atePort2DummyIP.IPv4})
 	} else {
 		args.client.AddNH(t, nhIndex2, "MACwithInterface", deviations.DefaultNetworkInstance(args.dut), nhAck, &gribi.NHOptions{Interface: p.Name(), SubInterface: 0, Mac: nhMAC, Timeout: opts.Timeout})
-=======
-	if deviations.GRIBIMACOverrideWithStaticARP(args.dut) {
-		args.client.AddNH(t, nhIndex2, "MACwithInterface", deviations.DefaultNetworkInstance(args.dut), fluent.InstalledInFIB, &gribi.NHOptions{Interface: p.Name(), Mac: nhMAC, Dest: atePort2DummyIP.IPv4})
-	} else {
-		args.client.AddNH(t, nhIndex2, "MACwithInterface", deviations.DefaultNetworkInstance(args.dut), fluent.InstalledInFIB, &gribi.NHOptions{Interface: p.Name(), Mac: nhMAC})
->>>>>>> cac0aaa4
 	}
 	args.client.AddNHG(t, nhgIndex2, map[uint64]uint64{nhIndex2: 1}, deviations.DefaultNetworkInstance(args.dut), fluent.InstalledInFIB)
 	args.client.AddIPv4(t, ateIndirectNHCIDR, nhgIndex2, deviations.DefaultNetworkInstance(args.dut), deviations.DefaultNetworkInstance(args.dut), fluent.InstalledInFIB)
@@ -484,7 +472,6 @@
 	})
 }
 
-<<<<<<< HEAD
 func staticARPWithMagicUniversalIP(t *testing.T, dut *ondatra.DUTDevice) {
 	t.Helper()
 	p2 := dut.Port(t, "port2")
@@ -513,12 +500,13 @@
 	} else {
 		gnmi.Replace(t, dut, sp.Static(atePort2DummyIP.IPv4CIDR()).Config(), s2)
 	}
-=======
+	gnmi.Update(t, dut, gnmi.OC().Interface(p2.Name()).Config(), configStaticArp(p2, atePort2DummyIP.IPv4, nhMAC))
+}
+
 func staticARPWithSecondaryIP(t *testing.T, dut *ondatra.DUTDevice) {
 	t.Helper()
 	p2 := dut.Port(t, "port2")
 	gnmi.Update(t, dut, gnmi.OC().Interface(p2.Name()).Config(), dutPort2DummyIP.NewOCInterface(p2.Name(), dut))
->>>>>>> cac0aaa4
 	gnmi.Update(t, dut, gnmi.OC().Interface(p2.Name()).Config(), configStaticArp(p2, atePort2DummyIP.IPv4, nhMAC))
 }
 
