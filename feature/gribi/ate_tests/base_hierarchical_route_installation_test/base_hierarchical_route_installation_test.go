--- conflicted
+++ resolved
@@ -47,7 +47,8 @@
 //   - ate:port2 -> dut:port2 subnet 192.0.2.4/30
 const (
 	ipv4PrefixLen     = 30
-	ateDstNetCIDR     = "198.51.100.0/24"
+	ateDstIP          = "198.51.100.1"
+	ateDstNetCIDR     = ateDstIP + "/32"
 	ateIndirectNH     = "203.0.113.1"
 	ateIndirectNHCIDR = ateIndirectNH + "/32"
 	nhIndex           = 1
@@ -169,10 +170,7 @@
 	dstEndPoint := top.Interfaces()[atePort2.Name]
 	ethHeader := ondatra.NewEthernetHeader()
 	ipv4Header := ondatra.NewIPv4Header()
-	ipv4Header.DstAddressRange().
-		WithMin("198.51.100.0").
-		WithMax("198.51.100.254").
-		WithCount(250)
+	ipv4Header.DstAddressRange().WithMin(ateDstIP).WithCount(1)
 
 	flow := ate.Traffic().NewFlow("Flow").
 		WithSrcEndpoints(srcEndPoint).
@@ -228,7 +226,7 @@
 
 func verifyTelemetry(t *testing.T, args *testArgs, nhtype string) {
 
-	// Verify that the entry for 198.51.100.0/24 (a) is installed through AFT Telemetry. a->c or a->b are the expected results.
+	// Verify that the entry for 198.51.100.1/32 (a) is installed through AFT Telemetry. a->c or a->b are the expected results.
 	ipv4Entry := gnmi.Get(t, args.dut, gnmi.OC().NetworkInstance(nonDefaultVRF).Afts().Ipv4Entry(ateDstNetCIDR).State())
 	if got, want := ipv4Entry.GetPrefix(), ateDstNetCIDR; got != want {
 		t.Errorf("TestRecursiveIPv4Entry: ipv4-entry/state/prefix = %v, want %v", got, want)
@@ -305,7 +303,7 @@
 	}
 }
 
-// testRecursiveIPv4EntrywithIPNexthop verifies recursive IPv4 Entry for 198.51.100.0/24 (a) -> 203.0.113.1/32 (b) -> 192.0.2.6 (c).
+// testRecursiveIPv4EntrywithIPNexthop verifies recursive IPv4 Entry for 198.51.100.1/32 (a) -> 203.0.113.1/32 (b) -> 192.0.2.6 (c).
 // The IPv4 Entry is verified through AFT Telemetry and Traffic.
 func testRecursiveIPv4EntrywithIPNexthop(t *testing.T, args *testArgs) {
 
@@ -346,7 +344,7 @@
 	})
 }
 
-// testRecursiveIPv4EntrywithMACNexthop verifies recursive IPv4 Entry for 198.51.100.0/24 (a) -> 203.0.113.1/32 (b) -> Port1 + MAC
+// testRecursiveIPv4EntrywithMACNexthop verifies recursive IPv4 Entry for 198.51.100.1/32 (a) -> 203.0.113.1/32 (b) -> Port1 + MAC
 // The IPv4 Entry is verified through AFT Telemetry and Traffic.
 func testRecursiveIPv4EntrywithMACNexthop(t *testing.T, args *testArgs) {
 
@@ -419,7 +417,6 @@
 		},
 	}
 
-<<<<<<< HEAD
 	const (
 		usePreserve = "PRESERVE"
 		useDelete   = "DELETE"
@@ -469,52 +466,4 @@
 		})
 
 	}
-=======
-	const usePreserve = "PRESERVE"
-
-	t.Run(fmt.Sprintf("Persistence=%s", usePreserve), func(t *testing.T) {
-		// Each case will run with its own gRIBI fluent client.
-		for _, tc := range tests {
-			t.Run(tc.name, func(t *testing.T) {
-				t.Logf("Name: %s", tc.name)
-				t.Logf("Description: %s", tc.desc)
-
-				if tc.fn == nil {
-					t.Skip("Test case not implemented.")
-				}
-
-				// Configure the gRIBI client c with election ID of 1 and make it leader.
-				c := fluent.NewClient()
-				c.Connection().
-					WithStub(gribic).
-					WithInitialElectionID(1, 0).
-					WithRedundancyMode(fluent.ElectedPrimaryClient).WithPersistence()
-
-				c.Start(context.Background(), t)
-				defer c.Stop(t)
-				c.StartSending(context.Background(), t)
-				if err := awaitTimeout(ctx, c, t, time.Minute); err != nil {
-					t.Fatalf("Await got error during session negotiation for c: %v", err)
-				}
-				gribi.BecomeLeader(t, c)
-
-				defer func() {
-					if err := gribi.FlushAll(c); err != nil {
-						t.Errorf("Cannot flush: %v", err)
-					}
-				}()
-
-				args := &testArgs{
-					ctx: ctx,
-					c:   c,
-					dut: dut,
-					ate: ate,
-					top: top,
-				}
-
-				tc.fn(t, args)
-			})
-		}
-	})
->>>>>>> ba39a3a6
 }