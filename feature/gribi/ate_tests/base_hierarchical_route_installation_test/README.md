# TE-3.1: Base Hierarchical Route Installation

## Summary

Validate IPv4 AFT support in gRIBI with recursion.

## Procedure

Topology:

*   Connect ATE port-1 to DUT port-1 and ATE port-2 to DUT port-2.
*   Create a non-default VRF (VRF-1) that includes DUT port-1.
*   Establish gRIBI client connection with DUT using default parameters and
    persistence mode `PRESERVE`, make it become leader and flush all entries
    after each case.

Validate hierarchical resolution across VRFs:

1.  Using gRIBI Modify RPC install the following IPv4Entry set per the following
    order, and ensure FIB ACK is received for each of the AFTOperation:

    1.  Add 203.0.113.1/32 (default VRF) to NextHopGroup (default VRF)
        containing one NextHop (default VRF) specified to be the address of ATE
        port-2.
    2.  Add 198.51.100.0/24 (VRF-1) to NextHopGroup (default VRF)
        containing one NextHop (default VRF) specified to be 203.0.113.1/32 in
        the default VRF.

2.  Forward packets between ATE port-1 and ATE port-2 (destined to
    198.51.100.0/24) and determine that packets are forwarded successfully.

3.  Validate that both routes are shown as installed via AFT telemetry.

4.  Ensure that removing the IPv4Entry 203.0.113.1/32 with a DELETE operation
    results in traffic loss, and removal from AFT.

Validate hierarchical resolution using egress interface and MAC:

1.  Using gRIBI Modify RPC install the following IPv4Entry set per the following
    order, and ensure FIB ACK is received for each of the AFTOperation:

    1.  Add 203.0.113.1/32 (default VRF) to NextHopGroup (default VRF)
        containing one NextHop (default VRF) that specifies DUT port-2 as the
        egress interface and `00:1A:11:00:00:01` as the destination MAC address.
    2.  Add 198.51.100.0/24 (VRF-1) to NextHopGroup (default VRF) containing one
        NextHop (default VRF) specified to be 203.0.113.1/32 in the default VRF.

2.  Forward packets between ATE port-1 and ATE port-2 (destined to
    198.51.100.0/24) and ensure that ATE port-2 receives packet with
    `00:1A:11:00:00:01` as the destination MAC address.

<<<<<<< HEAD
If the device supports it, repeat the cases in this test with gRIBI client
persistence mode `DELETE` without flushing entries between cases.
=======
TODO: Validate error reporting:

1.  Use gRIBI Modify RPC to install the following entries:

    1.  Add 203.0.113.1/32 (default VRF) to NextHopGroup (default VRF)
        containing one NextHop (default VRF) specified to be the address of ATE
        port-2.
    2.  Add 198.51.100.0/24 (VRF-1) to NextHopGroup (default VRF) containing one
        NextHop (default VRF) specified to be 203.0.113.1/32 in the default VRF.

    But with the following (table) scenarios:

    *   Replace 203.0.113.1/32 with a syntax invalid IP address.
    *   Missing NextHopGroup for the IPv4Entry 203.0.113.1/32.
    *   Empty NextHopGroup for the IPv4Entry 203.0.113.1/32.
    *   Empty NextHop for the IPv4Entry 203.0.113.1/32.
    *   Invalid IPv4 address in NextHop for the IPv4Entry 203.0.113.1/32.

2.  Ensure FAILED returned for the related IPv4Entry, NHG and NH in all the
    above scenarios.

3.  Ensure RIB ACK, but not FIB ACK, is returned for the IPv4Entry
    198.51.100.0/24 in all the above scenarios.
>>>>>>> ba39a3a6

## Config Parameter coverage

No configuration relevant.

## Telemetry Parameter coverage

### For prefix:

*   /network-instances/network-instance/afts/

### Parameters:

*   ipv4-unicast/ipv4-entry/state
*   ipv4-unicast/ipv4-entry/state/next-hop-group
*   ipv4-unicast/ipv4-entry/state/origin-protocol
*   ipv4-unicast/ipv4-entry/state/prefix
*   next-hop-groups/next-hop-group/id
*   next-hop-groups/next-hop-group/next-hops/next-hop/index
*   next-hop-groups/next-hop-group/next-hops/next-hop/state
*   next-hop-groups/next-hop-group/next-hops/next-hop/state/index
*   next-hop-groups/next-hop-group/state/id
*   next-hop-groups/next-hop-group/state/programmed-id
*   next-hops/next-hop/index
*   next-hops/next-hop/interface-ref/state/interface
*   next-hops/next-hop/interface-ref/state/subinterface (not supported)
*   next-hops/next-hop/state/index
*   next-hops/next-hop/state/state/programmed-id (not supported)
*   next-hops/next-hop/state/ip-address
*   next-hops/next-hop/state/mac-address (not supported)

## Protocol/RPC Parameter coverage

*   gRIBI:
    *   Modify()
    *   ModifyRequest:
        *   AFTOperation:
        *   id
        *   network_instance
        *   op
        *   Ipv4
            *   Ipv4EntryKey: prefix
            *   Ipv4Entry: next_hop_group
        *   next_hop_group
            *   NextHopGroupKey: id
            *   NextHopGroup: next_hop
        *   next_hop
            *   NextHopKey: id
            *   NextHop:
            *   ip_address
            *   mac_address
            *   interface_ref
    *   ModifyResponse:
    *   AFTResult:
        *   id
        *   status

## Minimum DUT platform requirement

vRX if the vendor implementation supports FIB-ACK simulation, otherwise FFF.<|MERGE_RESOLUTION|>--- conflicted
+++ resolved
@@ -22,12 +22,12 @@
     1.  Add 203.0.113.1/32 (default VRF) to NextHopGroup (default VRF)
         containing one NextHop (default VRF) specified to be the address of ATE
         port-2.
-    2.  Add 198.51.100.0/24 (VRF-1) to NextHopGroup (default VRF)
+    2.  Add 198.51.100.1/32 (VRF-1) to NextHopGroup (default VRF)
         containing one NextHop (default VRF) specified to be 203.0.113.1/32 in
         the default VRF.
 
 2.  Forward packets between ATE port-1 and ATE port-2 (destined to
-    198.51.100.0/24) and determine that packets are forwarded successfully.
+    198.51.100.1/32) and determine that packets are forwarded successfully.
 
 3.  Validate that both routes are shown as installed via AFT telemetry.
 
@@ -42,41 +42,15 @@
     1.  Add 203.0.113.1/32 (default VRF) to NextHopGroup (default VRF)
         containing one NextHop (default VRF) that specifies DUT port-2 as the
         egress interface and `00:1A:11:00:00:01` as the destination MAC address.
-    2.  Add 198.51.100.0/24 (VRF-1) to NextHopGroup (default VRF) containing one
+    2.  Add 198.51.100.1/32 (VRF-1) to NextHopGroup (default VRF) containing one
         NextHop (default VRF) specified to be 203.0.113.1/32 in the default VRF.
 
 2.  Forward packets between ATE port-1 and ATE port-2 (destined to
-    198.51.100.0/24) and ensure that ATE port-2 receives packet with
+    198.51.100.1/32) and ensure that ATE port-2 receives packet with
     `00:1A:11:00:00:01` as the destination MAC address.
 
-<<<<<<< HEAD
 If the device supports it, repeat the cases in this test with gRIBI client
 persistence mode `DELETE` without flushing entries between cases.
-=======
-TODO: Validate error reporting:
-
-1.  Use gRIBI Modify RPC to install the following entries:
-
-    1.  Add 203.0.113.1/32 (default VRF) to NextHopGroup (default VRF)
-        containing one NextHop (default VRF) specified to be the address of ATE
-        port-2.
-    2.  Add 198.51.100.0/24 (VRF-1) to NextHopGroup (default VRF) containing one
-        NextHop (default VRF) specified to be 203.0.113.1/32 in the default VRF.
-
-    But with the following (table) scenarios:
-
-    *   Replace 203.0.113.1/32 with a syntax invalid IP address.
-    *   Missing NextHopGroup for the IPv4Entry 203.0.113.1/32.
-    *   Empty NextHopGroup for the IPv4Entry 203.0.113.1/32.
-    *   Empty NextHop for the IPv4Entry 203.0.113.1/32.
-    *   Invalid IPv4 address in NextHop for the IPv4Entry 203.0.113.1/32.
-
-2.  Ensure FAILED returned for the related IPv4Entry, NHG and NH in all the
-    above scenarios.
-
-3.  Ensure RIB ACK, but not FIB ACK, is returned for the IPv4Entry
-    198.51.100.0/24 in all the above scenarios.
->>>>>>> ba39a3a6
 
 ## Config Parameter coverage
 
