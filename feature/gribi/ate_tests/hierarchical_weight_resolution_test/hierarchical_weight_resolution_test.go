--- conflicted
+++ resolved
@@ -58,13 +58,7 @@
 	nhEntryIP1      = "192.0.2.111"
 	nhEntryIP2      = "192.0.2.222"
 	nonDefaultVRF   = "VRF-1"
-<<<<<<< HEAD
-=======
-	// 'deviation' is the maximum difference that is allowed between the observed
-	// traffic distribution and the required traffic distribution.
-	deviation  = 1
-	policyName = "redirect-to-VRF1"
->>>>>>> b77a8690
+	policyName      = "redirect-to-VRF1"
 )
 
 var (
@@ -118,7 +112,9 @@
 		2: cidr(nhEntryIP1, 32),
 		3: cidr(nhEntryIP2, 32),
 	}
-	deviation = 0.0
+	// 'deviation' is the maximum difference that is allowed between the observed
+	// traffic distribution and the required traffic distribution.
+	tolerance = 0.0
 )
 
 func TestMain(m *testing.M) {
@@ -266,7 +262,6 @@
 	if a.numSubIntf > 0 {
 		i.Description = ygot.String(a.Desc)
 		i.Type = oc.IETFInterfaces_InterfaceType_ethernetCsmacd
-		i = a.NewOCInterface(p.Name())
 		if *deviations.InterfaceEnabled {
 			i.Enabled = ygot.Bool(true)
 		}
@@ -381,24 +376,6 @@
 		intf.IPv4().WithAddress(cidr(ip, 30))
 		intf.IPv4().WithDefaultGateway(gateway)
 		t.Logf("Adding ATE Ipv4 address: %s with gateway: %s", cidr(ip, 30), gateway)
-<<<<<<< HEAD
-	} else {
-		// Configure destination port on ATE : Port2
-		for i := uint32(0); i <= a.numSubIntf; i++ {
-			ip := a.ip(uint8(i))
-			gateway := a.gateway(uint8(i))
-			intf := top.AddInterface(ip).WithPort(p)
-			intf.IPv4().WithAddress(cidr(ip, 30))
-			intf.IPv4().WithDefaultGateway(gateway)
-			if i == 0 {
-				intf.Ethernet().WithVLANID(uint16(i))
-				t.Logf("Adding ATE Ipv4 address: %s with gateway: %s", cidr(ip, 30), gateway)
-			} else {
-				intf.Ethernet().WithVLANID(uint16(i))
-				t.Logf("Adding ATE Ipv4 address: %s with gateway: %s and VlanID: %d", cidr(ip, 30), gateway, i)
-			}
-		}
-=======
 	}
 	// Configure destination port on ATE : Port2.
 	for i := uint32(1); i <= a.numSubIntf; i++ {
@@ -409,7 +386,6 @@
 		intf.IPv4().WithDefaultGateway(gateway)
 		intf.Ethernet().WithVLANID(uint16(i))
 		t.Logf("Adding ATE Ipv4 address: %s with gateway: %s and VlanID: %d", cidr(ip, 30), gateway, i)
->>>>>>> b77a8690
 	}
 }
 
@@ -640,11 +616,11 @@
 		got := testTraffic(t, ate, top)
 
 		if deviations.UCMPTrafficTolerance(dut) {
-			deviation = 1.5
+			tolerance = 1.5
 		} else {
-			deviation = 0.2
-		}
-		if diff := cmp.Diff(wantWeights, got, cmpopts.EquateApprox(0, deviation)); diff != "" {
+			tolerance = 0.2
+		}
+		if diff := cmp.Diff(wantWeights, got, cmpopts.EquateApprox(0, tolerance)); diff != "" {
 			t.Errorf("Packet distribution ratios -want,+got:\n%s", diff)
 		}
 	})
