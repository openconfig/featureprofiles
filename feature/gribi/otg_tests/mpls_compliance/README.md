--- conflicted
+++ resolved
@@ -32,17 +32,6 @@
        additional labels onto the packet.
 * Validate that gRIBI transactions are successfully processed by the server.
 
-<<<<<<< HEAD
-* Configure DUT with a destination interface connected to an ATE. The ATE is
-  configured to have an assigned address of `192.0.2.2`, and the interface to
-  the DUT is enabled.
-* For label stack depths from `N=1...numLabels` program:
-     * an IPv4 entry for `10.0.0.0/24` with a next-hop of `192.0.2.2` pushing N
-       additional labels onto the packet.
-* Validate that gRIBI transactions are successfully processed by the server.
-
-=======
->>>>>>> 2a83e4c7
 ### TE-9.3: Pop Top MPLS Label
 
 * Configure DUT with a destination interface connected to an ATE. The ATE is
@@ -61,15 +50,6 @@
     * Label stack `[100, 42]`
     * Label stack `[100, 42, 43, 44, 45]`
 
-### TE-9.3: Pop Top MPLS Label
-
-* Configure DUT with a destination interface connected to an ATE. The ATE is
-  configured to have assigned address 192.0.2.2.
-* Program DUT with a label forwarding entry matching label 100 and specifying to
-  pop the top label.
-* Validate that gRIBI transactions are successfully processed by the server.
-<<<<<<< HEAD
-
 ## TE-9.5: Pop 1 Push N Labels
 
 * Configure DUT with destination interface connected to an ATE. The ATE is
@@ -80,8 +60,6 @@
      100 for incoming label 200.
    - push stack `[100, 200, 300, 400]`
    - push stack `[100, 200, 300, 400, 500, 600]`
-=======
->>>>>>> 2a83e4c7
 
 ## Protocol/RPC Parameter coverage
 
