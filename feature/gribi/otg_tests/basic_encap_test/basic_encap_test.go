// Copyright 2022 Google LLC
//
// Licensed under the Apache License, Version 2.0 (the "License");
// you may not use this file except in compliance with the License.
// You may obtain a copy of the License at
//
//      http://www.apache.org/licenses/LICENSE-2.0
//
// Unless required by applicable law or agreed to in writing, software
// distributed under the License is distributed on an "AS IS" BASIS,
// WITHOUT WARRANTIES OR CONDITIONS OF ANY KIND, either express or implied.
// See the License for the specific language governing permissions and
// limitations under the License.

// Package basic_encap_test implements TE-16.1 of the dcgate vendor testplan
package basic_encap_test

import (
	"fmt"
	"log"
	"math/rand"
	"os"
	"strconv"
	"strings"
	"testing"
	"time"

	"github.com/google/go-cmp/cmp"
	"github.com/google/go-cmp/cmp/cmpopts"
	"github.com/google/gopacket"
	"github.com/google/gopacket/layers"
	"github.com/google/gopacket/pcap"
	"github.com/open-traffic-generator/snappi/gosnappi"
	"github.com/openconfig/featureprofiles/internal/attrs"
	"github.com/openconfig/featureprofiles/internal/deviations"
	"github.com/openconfig/featureprofiles/internal/fptest"
	"github.com/openconfig/featureprofiles/internal/gribi"
	"github.com/openconfig/featureprofiles/internal/otgutils"
	"github.com/openconfig/gribigo/client"
	"github.com/openconfig/gribigo/fluent"
	"github.com/openconfig/ondatra"
	"github.com/openconfig/ondatra/gnmi"
	"github.com/openconfig/ondatra/gnmi/oc"
	"github.com/openconfig/ondatra/otg"
	"github.com/openconfig/ygot/ygot"
)

const (
	ipipProtocol       = 4
	ipv6ipProtocol     = 41
	udpProtocol        = 17
	ethertypeIPv4      = oc.PacketMatchTypes_ETHERTYPE_ETHERTYPE_IPV4
	ethertypeIPv6      = oc.PacketMatchTypes_ETHERTYPE_ETHERTYPE_IPV6
	clusterPolicy      = "vrf_selection_policy_c"
	vrfDecap           = "DECAP_TE_VRF"
	vrfTransit         = "TE_VRF_111"
	vrfRepaired        = "TE_VRF_222"
	vrfEncapA          = "ENCAP_TE_VRF_A"
	vrfEncapB          = "ENCAP_TE_VRF_B"
	ipv4PrefixLen      = 30
	ipv6PrefixLen      = 126
	trafficDuration    = 30 * time.Second
	nhg10ID            = 10
	nh201ID            = 201
	nh202ID            = 202
	nhg1ID             = 1
	nh1ID              = 1
	nh2ID              = 2
	nhg2ID             = 2
	nh10ID             = 10
	nh11ID             = 11
	nhg3ID             = 3
	nh100ID            = 100
	nh101ID            = 101
	dscpEncapA1        = 10
	dscpEncapA2        = 18
	dscpEncapB1        = 20
	dscpEncapB2        = 28
	dscpEncapNoMatch   = 30
	magicIp            = "192.168.1.1"
	magicMac           = "02:00:00:00:00:01"
	tunnelDstIP1       = "203.0.113.1"
	tunnelDstIP2       = "203.0.113.2"
	ipv4OuterSrc111    = "198.51.100.111"
	ipv4OuterSrc222    = "198.51.100.222"
	ipv4OuterSrcIpInIp = "198.100.200.123"
	vipIP1             = "192.0.2.111"
	vipIP2             = "192.0.2.222"
	innerV4DstIP       = "198.18.1.1"
	innerV4SrcIP       = "198.18.0.255"
	InnerV6SrcIP       = "2001:DB8::198:1"
	InnerV6DstIP       = "2001:DB8:2:0:192::10"
	ipv4FlowIP         = "138.0.11.8"
	ipv4EntryPrefix    = "138.0.11.0"
	ipv4EntryPrefixLen = 24
	ipv6FlowIP         = "2015:aa8::1"
	ipv6EntryPrefix    = "2015:aa8::"
	ipv6EntryPrefixLen = 64
	ratioTunEncap1     = 0.25 // 1/4
	ratioTunEncap2     = 0.75 // 3/4
	ratioTunEncapTol   = 0.05 // 5/100
	ttl                = uint32(100)
	trfDistTolerance   = 0.02
	// observing on IXIA OTG: Cannot start capture on more than one port belonging to the
	// same resource group or on more than one port behind the same front panel port in the chassis
	otgMutliPortCaptureSupported = false
)

var (
	otgDstPorts = []string{"port2", "port3", "port4", "port5"}
	otgSrcPort  = "port1"
	wantWeights = []float64{
		0.0625, // 1/4 * 1/4 - port1
		0.1875, // 1/4 * 3/4 - port2
		0.3,    // 3/4 * 2/5 - port3
		0.45,   // 3/5 * 3/4 - port4
	}
	noMatchWeight = []float64{
		1, 0, 0, 0,
	}
)

var (
	dutPort1 = attrs.Attributes{
		Desc:    "dutPort1",
		MAC:     "02:01:00:00:00:01",
		IPv4:    "192.0.2.1",
		IPv4Len: ipv4PrefixLen,
		IPv6:    "2001:0db8::192:0:2:1",
		IPv6Len: ipv6PrefixLen,
	}

	otgPort1 = attrs.Attributes{
		Name:    "otgPort1",
		MAC:     "02:00:01:01:01:01",
		IPv4:    "192.0.2.2",
		IPv4Len: ipv4PrefixLen,
		IPv6:    "2001:0db8::192:0:2:2",
		IPv6Len: ipv6PrefixLen,
	}

	dutPort2 = attrs.Attributes{
		Desc:    "dutPort2",
		IPv4:    "192.0.2.5",
		IPv4Len: ipv4PrefixLen,
		IPv6:    "2001:0db8::192:0:2:5",
		IPv6Len: ipv6PrefixLen,
	}

	otgPort2 = attrs.Attributes{
		Name:    "otgPort2",
		MAC:     "02:00:02:01:01:01",
		IPv4:    "192.0.2.6",
		IPv4Len: ipv4PrefixLen,
		IPv6:    "2001:0db8::192:0:2:6",
		IPv6Len: ipv6PrefixLen,
	}

	dutPort3 = attrs.Attributes{
		Desc:    "dutPort3",
		IPv4:    "192.0.2.9",
		IPv4Len: ipv4PrefixLen,
		IPv6:    "2001:0db8::192:0:2:9",
		IPv6Len: ipv6PrefixLen,
	}

	otgPort3 = attrs.Attributes{
		Name:    "otgPort3",
		MAC:     "02:00:03:01:01:01",
		IPv4:    "192.0.2.10",
		IPv4Len: ipv4PrefixLen,
		IPv6:    "2001:0db8::192:0:2:a",
		IPv6Len: ipv6PrefixLen,
	}

	dutPort4 = attrs.Attributes{
		Desc:    "dutPort4",
		IPv4:    "192.0.2.13",
		IPv4Len: ipv4PrefixLen,
		IPv6:    "2001:0db8::192:0:2:D",
		IPv6Len: ipv6PrefixLen,
	}

	otgPort4 = attrs.Attributes{
		Name:    "otgPort4",
		MAC:     "02:00:04:01:01:01",
		IPv4:    "192.0.2.14",
		IPv4Len: ipv4PrefixLen,
		IPv6:    "2001:0db8::192:0:2:E",
		IPv6Len: ipv6PrefixLen,
	}

	dutPort5 = attrs.Attributes{
		Desc:    "dutPort5",
		IPv4:    "192.0.2.17",
		IPv4Len: ipv4PrefixLen,
		IPv6:    "2001:0db8::192:0:2:11",
		IPv6Len: ipv6PrefixLen,
	}

	otgPort5 = attrs.Attributes{
		Name:    "otgPort5",
		MAC:     "02:00:05:01:01:01",
		IPv4:    "192.0.2.18",
		IPv4Len: ipv4PrefixLen,
		IPv6:    "2001:0db8::192:0:2:12",
		IPv6Len: ipv6PrefixLen,
	}

	dutPort2DummyIP = attrs.Attributes{
		Desc:    "dutPort2",
		IPv4:    "192.0.2.21",
		IPv4Len: ipv4PrefixLen,
	}

	otgPort2DummyIP = attrs.Attributes{
		Desc:    "otgPort2",
		IPv4:    "192.0.2.22",
		IPv4Len: ipv4PrefixLen,
	}

	dutPort3DummyIP = attrs.Attributes{
		Desc:    "dutPort3",
		IPv4:    "192.0.2.25",
		IPv4Len: ipv4PrefixLen,
	}

	otgPort3DummyIP = attrs.Attributes{
		Desc:    "otgPort3",
		IPv4:    "192.0.2.26",
		IPv4Len: ipv4PrefixLen,
	}

	dutPort4DummyIP = attrs.Attributes{
		Desc:    "dutPort4",
		IPv4:    "192.0.2.29",
		IPv4Len: ipv4PrefixLen,
	}

	otgPort4DummyIP = attrs.Attributes{
		Desc:    "otgPort4",
		IPv4:    "192.0.2.30",
		IPv4Len: ipv4PrefixLen,
	}

	dutPort5DummyIP = attrs.Attributes{
		Desc:    "dutPort5",
		IPv4:    "192.0.2.33",
		IPv4Len: ipv4PrefixLen,
	}

	otgPort5DummyIP = attrs.Attributes{
		Desc:    "otgPort5",
		IPv4:    "192.0.2.34",
		IPv4Len: ipv4PrefixLen,
	}
)

type pbrRule struct {
	sequence    uint32
	protocol    uint8
	srcAddr     string
	dscpSet     []uint8
	dscpSetV6   []uint8
	decapVrfSet []string
	encapVrf    string
	etherType   oc.NetworkInstance_PolicyForwarding_Policy_Rule_L2_Ethertype_Union
}

type packetAttr struct {
	dscp     int
	protocol int
	ttl      uint32
}

type flowAttr struct {
	src      string   // source IP address
	dst      string   // destination IP address
	srcPort  string   // source OTG port
	dstPorts []string // destination OTG ports
	srcMac   string   // source MAC address
	dstMac   string   // destination MAC address
	topo     gosnappi.Config
}

var (
	fa4 = flowAttr{
		src:      otgPort1.IPv4,
		dst:      ipv4FlowIP,
		srcMac:   otgPort1.MAC,
		dstMac:   dutPort1.MAC,
		srcPort:  otgSrcPort,
		dstPorts: otgDstPorts,
		topo:     gosnappi.NewConfig(),
	}
	fa6 = flowAttr{
		src:      otgPort1.IPv6,
		dst:      ipv6FlowIP,
		srcMac:   otgPort1.MAC,
		dstMac:   dutPort1.MAC,
		srcPort:  otgSrcPort,
		dstPorts: otgDstPorts,
		topo:     gosnappi.NewConfig(),
	}
	faIPinIP = flowAttr{
		src:      ipv4OuterSrcIpInIp,
		dst:      ipv4FlowIP,
		srcMac:   otgPort1.MAC,
		dstMac:   dutPort1.MAC,
		srcPort:  otgSrcPort,
		dstPorts: otgDstPorts,
		topo:     gosnappi.NewConfig(),
	}
)

// testArgs holds the objects needed by a test case.
type testArgs struct {
	dut    *ondatra.DUTDevice
	ate    *ondatra.ATEDevice
	topo   gosnappi.Config
	client *gribi.Client
}

func TestMain(m *testing.M) {
	fptest.RunTests(m)
}

func TestBasicEncap(t *testing.T) {
	// Configure DUT
	dut := ondatra.DUT(t, "dut")
	configureDUT(t, dut)

	// Configure ATE
	otg := ondatra.ATE(t, "ate")
	topo := configureOTG(t, otg)

	// configure gRIBI client
	c := gribi.Client{
		DUT:         dut,
		FIBACK:      true,
		Persistence: true,
	}

	if err := c.Start(t); err != nil {
		t.Fatalf("gRIBI Connection can not be established")
	}

	defer c.Close(t)
	c.BecomeLeader(t)

	// Flush all existing AFT entries on the router
	c.FlushAll(t)

	programEntries(t, dut, &c)

	test := []struct {
		name               string
		pattr              packetAttr
		flows              []gosnappi.Flow
		weights            []float64
		capturePorts       []string
		validateEncapRatio bool
	}{
		{
			name:               fmt.Sprintf("Test1 IPv4 Traffic WCMP Encap dscp %d", dscpEncapA1),
			pattr:              packetAttr{dscp: dscpEncapA1, protocol: ipipProtocol},
			flows:              []gosnappi.Flow{fa4.getFlow("ipv4", "ip4a1", dscpEncapA1)},
			weights:            wantWeights,
			capturePorts:       otgDstPorts,
			validateEncapRatio: true,
		},
		{
			name:               fmt.Sprintf("Test2 IPv6 Traffic WCMP Encap dscp %d", dscpEncapA1),
			pattr:              packetAttr{dscp: dscpEncapA1, protocol: ipv6ipProtocol},
			flows:              []gosnappi.Flow{fa6.getFlow("ipv6", "ip6a1", dscpEncapA1)},
			weights:            wantWeights,
			capturePorts:       otgDstPorts,
			validateEncapRatio: true,
		},
		{
			name:  fmt.Sprintf("Test3 IPinIP Traffic WCMP Encap dscp %d", dscpEncapA1),
			pattr: packetAttr{dscp: dscpEncapA1, protocol: ipipProtocol},
			flows: []gosnappi.Flow{faIPinIP.getFlow("ipv4in4", "ip4in4a1", dscpEncapA1),
				faIPinIP.getFlow("ipv6in4", "ip6in4a1", dscpEncapA1),
			},
			weights:            wantWeights,
			capturePorts:       otgDstPorts,
			validateEncapRatio: true,
		},
		{
			name:               fmt.Sprintf("No Match Dscp %d Traffic", dscpEncapNoMatch),
			pattr:              packetAttr{protocol: udpProtocol, dscp: dscpEncapNoMatch},
			flows:              []gosnappi.Flow{fa4.getFlow("ipv4", "ip4nm", dscpEncapNoMatch)},
			weights:            noMatchWeight,
			capturePorts:       otgDstPorts[:1],
			validateEncapRatio: false,
		},
	}

	tcArgs := &testArgs{
		client: &c,
		dut:    dut,
		ate:    otg,
		topo:   topo,
	}

	for _, tc := range test {
		t.Run(tc.name, func(t *testing.T) {
			t.Logf("Name: %s", tc.name)
			if strings.Contains(tc.name, "No Match Dscp") {
				configDefaultRoute(t, dut, cidr(ipv4EntryPrefix, ipv4EntryPrefixLen), otgPort2.IPv4, cidr(ipv6EntryPrefix, ipv6EntryPrefixLen), otgPort2.IPv6)
				defer gnmi.Delete(t, dut, gnmi.OC().NetworkInstance(deviations.DefaultNetworkInstance(dut)).Protocol(oc.PolicyTypes_INSTALL_PROTOCOL_TYPE_STATIC, deviations.StaticProtocolName(dut)).Static(cidr(ipv4EntryPrefix, ipv4EntryPrefixLen)).Config())
				defer gnmi.Delete(t, dut, gnmi.OC().NetworkInstance(deviations.DefaultNetworkInstance(dut)).Protocol(oc.PolicyTypes_INSTALL_PROTOCOL_TYPE_STATIC, deviations.StaticProtocolName(dut)).Static(cidr(ipv6EntryPrefix, ipv6EntryPrefixLen)).Config())
			}
			if otgMutliPortCaptureSupported {
				enableCapture(t, otg.OTG(), topo, tc.capturePorts)
				t.Log("Start capture and send traffic")
				sendTraffic(t, tcArgs, tc.flows, true)
				t.Log("Validate captured packet attributes")
				var tunCounter = validatePacketCapture(t, tcArgs, tc.capturePorts, &tc.pattr)
				if tc.validateEncapRatio {
					validateTunnelEncapRatio(t, tunCounter)
				}
				clearCapture(t, otg.OTG(), topo)
			} else {
				for _, port := range tc.capturePorts {
					enableCapture(t, otg.OTG(), topo, []string{port})
					t.Log("Start capture and send traffic")
					sendTraffic(t, tcArgs, tc.flows, true)
					t.Log("Validate captured packet attributes")
					var tunCounter = validatePacketCapture(t, tcArgs, []string{port}, &tc.pattr)
					if tc.validateEncapRatio {
						validateTunnelEncapRatio(t, tunCounter)
					}
					clearCapture(t, otg.OTG(), topo)
				}
			}
			t.Log("Validate traffic flows")
			validateTrafficFlows(t, tcArgs, tc.flows, false, true)
			t.Log("Validate hierarchical traffic distribution")
			validateTrafficDistribution(t, otg, tc.weights)
		})
	}
}

// getPbrRules returns pbrRule slice for cluster facing (clusterFacing = true) or wan facing
// interface (clusterFacing = false)
func getPbrRules(dut *ondatra.DUTDevice, clusterFacing bool) []pbrRule {
	vrfDefault := deviations.DefaultNetworkInstance(dut)
	var pbrRules = []pbrRule{
		{
			sequence:    1,
			protocol:    ipipProtocol,
			dscpSet:     []uint8{dscpEncapA1, dscpEncapA2},
			decapVrfSet: []string{vrfDecap, vrfEncapA, vrfRepaired},
			srcAddr:     ipv4OuterSrc222,
		},
		{
			sequence:    2,
			protocol:    ipv6ipProtocol,
			dscpSet:     []uint8{dscpEncapA1, dscpEncapA2},
			decapVrfSet: []string{vrfDecap, vrfEncapA, vrfRepaired},
			srcAddr:     ipv4OuterSrc222,
		},
		{
			sequence:    3,
			protocol:    ipipProtocol,
			dscpSet:     []uint8{dscpEncapA1, dscpEncapA2},
			decapVrfSet: []string{vrfDecap, vrfEncapA, vrfTransit},
			srcAddr:     ipv4OuterSrc111,
		},
		{
			sequence:    4,
			protocol:    ipv6ipProtocol,
			dscpSet:     []uint8{dscpEncapA1, dscpEncapA2},
			decapVrfSet: []string{vrfDecap, vrfEncapA, vrfTransit},
			srcAddr:     ipv4OuterSrc111,
		},
		{
			sequence:    5,
			protocol:    ipipProtocol,
			dscpSet:     []uint8{dscpEncapB1, dscpEncapB2},
			decapVrfSet: []string{vrfDecap, vrfEncapB, vrfRepaired},
			srcAddr:     ipv4OuterSrc222,
		},
		{
			sequence:    6,
			protocol:    ipv6ipProtocol,
			dscpSet:     []uint8{dscpEncapB1, dscpEncapB2},
			decapVrfSet: []string{vrfDecap, vrfEncapB, vrfRepaired},
			srcAddr:     ipv4OuterSrc222,
		},
		{
			sequence:    7,
			protocol:    ipipProtocol,
			dscpSet:     []uint8{dscpEncapB1, dscpEncapB2},
			decapVrfSet: []string{vrfDecap, vrfEncapB, vrfTransit},
			srcAddr:     ipv4OuterSrc111,
		},
		{
			sequence:    8,
			protocol:    ipv6ipProtocol,
			dscpSet:     []uint8{dscpEncapB1, dscpEncapB2},
			decapVrfSet: []string{vrfDecap, vrfEncapB, vrfTransit},
			srcAddr:     ipv4OuterSrc111,
		},
		{
			sequence:    9,
			protocol:    ipipProtocol,
			decapVrfSet: []string{vrfDecap, vrfDefault, vrfRepaired},
			srcAddr:     ipv4OuterSrc222,
		},
		{
			sequence:    10,
			protocol:    ipv6ipProtocol,
			decapVrfSet: []string{vrfDecap, vrfDefault, vrfRepaired},
			srcAddr:     ipv4OuterSrc222,
		},
		{
			sequence:    11,
			protocol:    ipipProtocol,
			decapVrfSet: []string{vrfDecap, vrfDefault, vrfTransit},
			srcAddr:     ipv4OuterSrc111,
		},
		{
			sequence:    12,
			protocol:    ipv6ipProtocol,
			decapVrfSet: []string{vrfDecap, vrfDefault, vrfTransit},
			srcAddr:     ipv4OuterSrc111,
		},
	}

	var encapRules = []pbrRule{
		{
			sequence: 13,
			dscpSet:  []uint8{dscpEncapA1, dscpEncapA2},
			encapVrf: vrfEncapA,
		},
		{
			sequence:  14,
			dscpSetV6: []uint8{dscpEncapA1, dscpEncapA2},
			encapVrf:  vrfEncapA,
		},
		{
			sequence: 15,
			dscpSet:  []uint8{dscpEncapB1, dscpEncapB2},
			encapVrf: vrfEncapB,
		},
		{
			sequence:  16,
			dscpSetV6: []uint8{dscpEncapB1, dscpEncapB2},
			encapVrf:  vrfEncapB,
		},
	}

	var defaultClassRule = []pbrRule{
		{
			sequence: 17,
			encapVrf: vrfDefault,
		},
	}

	var splitDefaultClassRules = []pbrRule{
		{
			sequence:  17,
			etherType: ethertypeIPv4,
			encapVrf:  vrfDefault,
		},
		{
			sequence:  18,
			etherType: ethertypeIPv6,
			encapVrf:  vrfDefault,
		},
	}

	if clusterFacing {
		pbrRules = append(pbrRules, encapRules...)
	}

	pbrRules = append(pbrRules, splitDefaultClassRules...)

	if deviations.PfRequireMatchDefaultRule(dut) {
		pbrRules = append(pbrRules, splitDefaultClassRules...)
	} else {
		pbrRules = append(pbrRules, defaultClassRule...)
	}

	return pbrRules
}

// configDefaultRoute configures a static route in DEFAULT network-instance.
func configDefaultRoute(t *testing.T, dut *ondatra.DUTDevice, v4Prefix, v4NextHop, v6Prefix, v6NextHop string) {
	t.Logf("Configuring static route in DEFAULT network-instance")
	ni := oc.NetworkInstance{Name: ygot.String(deviations.DefaultNetworkInstance(dut))}
	static := ni.GetOrCreateProtocol(oc.PolicyTypes_INSTALL_PROTOCOL_TYPE_STATIC, deviations.StaticProtocolName(dut))
	sr := static.GetOrCreateStatic(v4Prefix)
	nh := sr.GetOrCreateNextHop("0")
	nh.NextHop = oc.UnionString(v4NextHop)
	gnmi.Update(t, dut, gnmi.OC().NetworkInstance(deviations.DefaultNetworkInstance(dut)).Protocol(oc.PolicyTypes_INSTALL_PROTOCOL_TYPE_STATIC, deviations.StaticProtocolName(dut)).Config(), static)
	sr = static.GetOrCreateStatic(v6Prefix)
	nh = sr.GetOrCreateNextHop("0")
	nh.NextHop = oc.UnionString(v6NextHop)
	gnmi.Update(t, dut, gnmi.OC().NetworkInstance(deviations.DefaultNetworkInstance(dut)).Protocol(oc.PolicyTypes_INSTALL_PROTOCOL_TYPE_STATIC, deviations.StaticProtocolName(dut)).Config(), static)
}

// configureNetworkInstance creates nonDefaultVRFs
func configureNetworkInstance(t *testing.T, dut *ondatra.DUTDevice) {
	t.Helper()
	c := &oc.Root{}
	vrfs := []string{vrfDecap, vrfTransit, vrfRepaired, vrfEncapA, vrfEncapB}
	for _, vrf := range vrfs {
		ni := c.GetOrCreateNetworkInstance(vrf)
		ni.Type = oc.NetworkInstanceTypes_NETWORK_INSTANCE_TYPE_L3VRF
		gnmi.Replace(t, dut, gnmi.OC().NetworkInstance(vrf).Config(), ni)
	}
}

// cidr takes as input the IPv4 address and the Mask and returns the IP string in
// CIDR notation.
func cidr(ipv4 string, ones int) string {
	return ipv4 + "/" + strconv.Itoa(ones)
}

// getPbrPolicy creates PBR rules for cluster
func getPbrPolicy(dut *ondatra.DUTDevice, name string, clusterFacing bool) *oc.NetworkInstance_PolicyForwarding {
	d := &oc.Root{}
	ni := d.GetOrCreateNetworkInstance(deviations.DefaultNetworkInstance(dut))
	pf := ni.GetOrCreatePolicyForwarding()
	p := pf.GetOrCreatePolicy(name)
	p.SetType(oc.Policy_Type_VRF_SELECTION_POLICY)

	for _, pRule := range getPbrRules(dut, clusterFacing) {
		r := p.GetOrCreateRule(pRule.sequence)
		r4 := r.GetOrCreateIpv4()

		if pRule.dscpSet != nil {
			r4.DscpSet = pRule.dscpSet
		} else if pRule.dscpSetV6 != nil {
			r6 := r.GetOrCreateIpv6()
			r6.DscpSet = pRule.dscpSetV6
		}

		if pRule.protocol != 0 {
			r4.Protocol = oc.UnionUint8(pRule.protocol)
		}

		if pRule.srcAddr != "" {
			r4.SourceAddress = ygot.String(cidr(pRule.srcAddr, 32))
		}

		if len(pRule.decapVrfSet) == 3 {
			ra := r.GetOrCreateAction()
			ra.DecapNetworkInstance = ygot.String(pRule.decapVrfSet[0])
			ra.PostDecapNetworkInstance = ygot.String(pRule.decapVrfSet[1])
			ra.DecapFallbackNetworkInstance = ygot.String(pRule.decapVrfSet[2])
		}

		if pRule.encapVrf != "" {
			r.GetOrCreateAction().SetNetworkInstance(pRule.encapVrf)
		}
	}
	return pf
}

// configureBaseconfig configures network instances and forwarding policy on the DUT
func configureBaseconfig(t *testing.T, dut *ondatra.DUTDevice) {
	t.Log("Configure VRFs")
	fptest.ConfigureDefaultNetworkInstance(t, dut)
	configureNetworkInstance(t, dut)
	t.Log("Configure Cluster facing VRF selection Policy")
	pf := getPbrPolicy(dut, clusterPolicy, true)
	gnmi.Replace(t, dut, gnmi.OC().NetworkInstance(deviations.DefaultNetworkInstance(dut)).PolicyForwarding().Config(), pf)
}

func staticARPWithMagicUniversalIP(t *testing.T, dut *ondatra.DUTDevice) {
	t.Helper()
	sb := &gnmi.SetBatch{}
	p2 := dut.Port(t, "port2")
	p3 := dut.Port(t, "port3")
	p4 := dut.Port(t, "port4")
	p5 := dut.Port(t, "port5")
	portList := []*ondatra.Port{p2, p3, p4, p5}
	for idx, p := range portList {
		s := &oc.NetworkInstance_Protocol_Static{
			Prefix: ygot.String(magicIp + "/32"),
			NextHop: map[string]*oc.NetworkInstance_Protocol_Static_NextHop{
				strconv.Itoa(idx): {
					Index: ygot.String(strconv.Itoa(idx)),
					InterfaceRef: &oc.NetworkInstance_Protocol_Static_NextHop_InterfaceRef{
						Interface: ygot.String(p.Name()),
					},
				},
			},
		}
		sp := gnmi.OC().NetworkInstance(deviations.DefaultNetworkInstance(dut)).Protocol(oc.PolicyTypes_INSTALL_PROTOCOL_TYPE_STATIC, deviations.StaticProtocolName(dut))
		gnmi.BatchUpdate(sb, sp.Static(magicIp+"/32").Config(), s)
		gnmi.BatchUpdate(sb, gnmi.OC().Interface(p.Name()).Config(), configStaticArp(p.Name(), magicIp, magicMac))
	}
	sb.Set(t, dut)
}

// programEntries pushes RIB entries on the DUT required for Encap functionality
func programEntries(t *testing.T, dut *ondatra.DUTDevice, c *gribi.Client) {
	// push RIB entries
	if deviations.GRIBIMACOverrideWithStaticARP(dut) {
		c.AddNH(t, nh10ID, "MACwithIp", deviations.DefaultNetworkInstance(dut), fluent.InstalledInFIB, &gribi.NHOptions{Dest: otgPort2DummyIP.IPv4, Mac: magicMac})
		c.AddNH(t, nh11ID, "MACwithIp", deviations.DefaultNetworkInstance(dut), fluent.InstalledInFIB, &gribi.NHOptions{Dest: otgPort3DummyIP.IPv4, Mac: magicMac})
		c.AddNH(t, nh100ID, "MACwithIp", deviations.DefaultNetworkInstance(dut), fluent.InstalledInFIB, &gribi.NHOptions{Dest: otgPort4DummyIP.IPv4, Mac: magicMac})
		c.AddNH(t, nh101ID, "MACwithIp", deviations.DefaultNetworkInstance(dut), fluent.InstalledInFIB, &gribi.NHOptions{Dest: otgPort5DummyIP.IPv4, Mac: magicMac})
		c.AddNHG(t, nhg2ID, map[uint64]uint64{nh10ID: 1, nh11ID: 3}, deviations.DefaultNetworkInstance(dut), fluent.InstalledInFIB)
		c.AddNHG(t, nhg3ID, map[uint64]uint64{nh100ID: 2, nh101ID: 3}, deviations.DefaultNetworkInstance(dut), fluent.InstalledInFIB)
	} else if deviations.GRIBIMACOverrideStaticARPStaticRoute(dut) {
		p2 := dut.Port(t, "port2")
		p3 := dut.Port(t, "port3")
		p4 := dut.Port(t, "port4")
		p5 := dut.Port(t, "port5")
		nh1, op1 := gribi.NHEntry(nh10ID, "MACwithInterface", deviations.DefaultNetworkInstance(dut),
			fluent.InstalledInFIB, &gribi.NHOptions{Interface: p2.Name(), Mac: magicMac, Dest: magicIp})
		nh2, op2 := gribi.NHEntry(nh11ID, "MACwithInterface", deviations.DefaultNetworkInstance(dut),
			fluent.InstalledInFIB, &gribi.NHOptions{Interface: p3.Name(), Mac: magicMac, Dest: magicIp})
		nh3, op3 := gribi.NHEntry(nh100ID, "MACwithInterface", deviations.DefaultNetworkInstance(dut),
			fluent.InstalledInFIB, &gribi.NHOptions{Interface: p4.Name(), Mac: magicMac, Dest: magicIp})
		nh4, op4 := gribi.NHEntry(nh101ID, "MACwithInterface", deviations.DefaultNetworkInstance(dut),
			fluent.InstalledInFIB, &gribi.NHOptions{Interface: p5.Name(), Mac: magicMac, Dest: magicIp})
		nhg1, op5 := gribi.NHGEntry(nhg2ID, map[uint64]uint64{nh10ID: 1, nh11ID: 3},
			deviations.DefaultNetworkInstance(dut), fluent.InstalledInFIB)
		nhg2, op6 := gribi.NHGEntry(nhg3ID, map[uint64]uint64{nh100ID: 2, nh101ID: 3},
			deviations.DefaultNetworkInstance(dut), fluent.InstalledInFIB)
		c.AddEntries(t, []fluent.GRIBIEntry{nh1, nh2, nh3, nh4, nhg1, nhg2},
			[]*client.OpResult{op1, op2, op3, op4, op5, op6})
	} else {
		c.AddNH(t, nh10ID, "MACwithInterface", deviations.DefaultNetworkInstance(dut), fluent.InstalledInFIB, &gribi.NHOptions{Interface: dut.Port(t, "port2").Name(), Mac: magicMac})
		c.AddNH(t, nh11ID, "MACwithInterface", deviations.DefaultNetworkInstance(dut), fluent.InstalledInFIB, &gribi.NHOptions{Interface: dut.Port(t, "port3").Name(), Mac: magicMac})
		c.AddNH(t, nh100ID, "MACwithInterface", deviations.DefaultNetworkInstance(dut), fluent.InstalledInFIB, &gribi.NHOptions{Interface: dut.Port(t, "port4").Name(), Mac: magicMac})
		c.AddNH(t, nh101ID, "MACwithInterface", deviations.DefaultNetworkInstance(dut), fluent.InstalledInFIB, &gribi.NHOptions{Interface: dut.Port(t, "port5").Name(), Mac: magicMac})
		c.AddNHG(t, nhg2ID, map[uint64]uint64{nh10ID: 1, nh11ID: 3}, deviations.DefaultNetworkInstance(dut), fluent.InstalledInFIB)
		c.AddNHG(t, nhg3ID, map[uint64]uint64{nh100ID: 2, nh101ID: 3}, deviations.DefaultNetworkInstance(dut), fluent.InstalledInFIB)
	}
	c.AddIPv4(t, cidr(vipIP1, 32), nhg2ID, deviations.DefaultNetworkInstance(dut), deviations.DefaultNetworkInstance(dut), fluent.InstalledInFIB)

	c.AddIPv4(t, cidr(vipIP2, 32), nhg3ID, deviations.DefaultNetworkInstance(dut), deviations.DefaultNetworkInstance(dut), fluent.InstalledInFIB)

	nh5, op7 := gribi.NHEntry(nh1ID, vipIP1, deviations.DefaultNetworkInstance(dut), fluent.InstalledInFIB)
	nh6, op8 := gribi.NHEntry(nh2ID, vipIP2, deviations.DefaultNetworkInstance(dut), fluent.InstalledInFIB)
	nhg3, op9 := gribi.NHGEntry(nhg1ID, map[uint64]uint64{nh1ID: 1, nh2ID: 3},
		deviations.DefaultNetworkInstance(dut), fluent.InstalledInFIB)
	c.AddEntries(t, []fluent.GRIBIEntry{nh5, nh6, nhg3}, []*client.OpResult{op7, op8, op9})

	c.AddIPv4(t, cidr(tunnelDstIP1, 32), nhg1ID, vrfTransit, deviations.DefaultNetworkInstance(dut), fluent.InstalledInFIB)
	c.AddIPv4(t, cidr(tunnelDstIP2, 32), nhg1ID, vrfTransit, deviations.DefaultNetworkInstance(dut), fluent.InstalledInFIB)

	nh7, op9 := gribi.NHEntry(nh201ID, "Encap", deviations.DefaultNetworkInstance(dut), fluent.InstalledInFIB,
		&gribi.NHOptions{Src: ipv4OuterSrc111, Dest: tunnelDstIP1, VrfName: vrfTransit})
	nh8, op10 := gribi.NHEntry(nh202ID, "Encap", deviations.DefaultNetworkInstance(dut), fluent.InstalledInFIB,
		&gribi.NHOptions{Src: ipv4OuterSrc111, Dest: tunnelDstIP2, VrfName: vrfTransit})
	nhg4, op11 := gribi.NHGEntry(nhg10ID, map[uint64]uint64{nh201ID: 1, nh202ID: 3},
		deviations.DefaultNetworkInstance(dut), fluent.InstalledInFIB)
	c.AddEntries(t, []fluent.GRIBIEntry{nh7, nh8, nhg4}, []*client.OpResult{op9, op10, op11})
	c.AddIPv4(t, cidr(ipv4EntryPrefix, ipv4EntryPrefixLen), nhg10ID, vrfEncapA, deviations.DefaultNetworkInstance(dut), fluent.InstalledInFIB)
	c.AddIPv4(t, cidr(ipv4EntryPrefix, ipv4EntryPrefixLen), nhg10ID, vrfEncapB, deviations.DefaultNetworkInstance(dut), fluent.InstalledInFIB)
	c.AddIPv6(t, cidr(ipv6EntryPrefix, ipv6EntryPrefixLen), nhg10ID, vrfEncapA, deviations.DefaultNetworkInstance(dut), fluent.InstalledInFIB)
	c.AddIPv6(t, cidr(ipv6EntryPrefix, ipv6EntryPrefixLen), nhg10ID, vrfEncapB, deviations.DefaultNetworkInstance(dut), fluent.InstalledInFIB)
}

func configureDUT(t *testing.T, dut *ondatra.DUTDevice) {
	d := gnmi.OC()
	p1 := dut.Port(t, "port1")
	p2 := dut.Port(t, "port2")
	p3 := dut.Port(t, "port3")
	p4 := dut.Port(t, "port4")
	p5 := dut.Port(t, "port5")
	portList := []*ondatra.Port{p1, p2, p3, p4, p5}

	// configure interfaces
	for idx, a := range []attrs.Attributes{dutPort1, dutPort2, dutPort3, dutPort4, dutPort5} {
		p := portList[idx]
		intf := a.NewOCInterface(p.Name(), dut)
		if p.PMD() == ondatra.PMD100GBASEFR {
			e := intf.GetOrCreateEthernet()
			e.AutoNegotiate = ygot.Bool(false)
			e.DuplexMode = oc.Ethernet_DuplexMode_FULL
			e.PortSpeed = oc.IfEthernet_ETHERNET_SPEED_SPEED_100GB
		}
		gnmi.Replace(t, dut, d.Interface(p.Name()).Config(), intf)
	}

	// configure base PBF policies and network-instances
	configureBaseconfig(t, dut)

	// apply PBF to src interface.
	applyForwardingPolicy(t, dut, p1.Name())
	if deviations.GRIBIMACOverrideWithStaticARP(dut) {
		staticARPWithSecondaryIP(t, dut)
	} else if deviations.GRIBIMACOverrideStaticARPStaticRoute(dut) {
		staticARPWithMagicUniversalIP(t, dut)
	}
}

// applyForwardingPolicy applies the forwarding policy on the interface.
func applyForwardingPolicy(t *testing.T, dut *ondatra.DUTDevice, ingressPort string) {
	t.Logf("Applying forwarding policy on interface %v ... ", ingressPort)
	d := &oc.Root{}
	interfaceID := ingressPort
	if deviations.InterfaceRefInterfaceIDFormat(dut) {
		interfaceID = ingressPort + ".0"
	}
	pfPath := gnmi.OC().NetworkInstance(deviations.DefaultNetworkInstance(dut)).PolicyForwarding().Interface(interfaceID)
	pfCfg := d.GetOrCreateNetworkInstance(deviations.DefaultNetworkInstance(dut)).GetOrCreatePolicyForwarding().GetOrCreateInterface(interfaceID)
	pfCfg.ApplyVrfSelectionPolicy = ygot.String(clusterPolicy)
	pfCfg.GetOrCreateInterfaceRef().Interface = ygot.String(ingressPort)
	pfCfg.GetOrCreateInterfaceRef().Subinterface = ygot.Uint32(0)
	gnmi.Replace(t, dut, pfPath.Config(), pfCfg)
}

// configreOTG configures port1-5 on the OTG.
func configureOTG(t *testing.T, ate *ondatra.ATEDevice) gosnappi.Config {
	otg := ate.OTG()
	topo := gosnappi.NewConfig()
	t.Logf("Configuring OTG port1")
	p1 := ate.Port(t, "port1")
	p2 := ate.Port(t, "port2")
	p3 := ate.Port(t, "port3")
	p4 := ate.Port(t, "port4")
	p5 := ate.Port(t, "port5")

	otgPort1.AddToOTG(topo, p1, &dutPort1)
	otgPort2.AddToOTG(topo, p2, &dutPort2)
	otgPort3.AddToOTG(topo, p3, &dutPort3)
	otgPort4.AddToOTG(topo, p4, &dutPort4)
	otgPort5.AddToOTG(topo, p5, &dutPort5)

	pmd100GFRPorts := []string{}
	for _, p := range topo.Ports().Items() {
		port := ate.Port(t, p.Name())
		if port.PMD() == ondatra.PMD100GBASEFR {
			pmd100GFRPorts = append(pmd100GFRPorts, port.ID())
		}
	}
	// Disable FEC for 100G-FR ports because Novus does not support it.
	if len(pmd100GFRPorts) > 0 {
		l1Settings := topo.Layer1().Add().SetName("L1").SetPortNames(pmd100GFRPorts)
		l1Settings.SetAutoNegotiate(true).SetIeeeMediaDefaults(false).SetSpeed("speed_100_gbps")
		autoNegotiate := l1Settings.AutoNegotiation()
		autoNegotiate.SetRsFec(false)
	}

	t.Logf("Pushing config to ATE and starting protocols...")
	otg.PushConfig(t, topo)
	time.Sleep(30 * time.Second)
	t.Logf("starting protocols...")
	otg.StartProtocols(t)
	time.Sleep(50 * time.Second)
	otgutils.WaitForARP(t, ate.OTG(), topo, "IPv4")
	otgutils.WaitForARP(t, ate.OTG(), topo, "IPv6")
	return topo
}

// enableCapture enables packet capture on specified list of ports on OTG
func enableCapture(t *testing.T, otg *otg.OTG, topo gosnappi.Config, otgPortNames []string) {
	for _, port := range otgPortNames {
		t.Log("Enabling capture on ", port)
		topo.Captures().Add().SetName(port).SetPortNames([]string{port}).SetFormat(gosnappi.CaptureFormat.PCAP)
	}
	pb, _ := topo.Marshal().ToProto()
	t.Log(pb.GetCaptures())
	otg.PushConfig(t, topo)
}

// clearCapture clears capture from all ports on the OTG
func clearCapture(t *testing.T, otg *otg.OTG, topo gosnappi.Config) {
	t.Log("Clearing capture")
	topo.Captures().Clear()
	otg.PushConfig(t, topo)
}

func randRange(max int, count int) []uint32 {
	rand.New(rand.NewSource(time.Now().UnixNano()))
	var result []uint32
	for len(result) < count {
		result = append(result, uint32(rand.Intn(max)))
	}
	return result
}

// getFlow returns a flow of type ipv4, ipv4in4, ipv6in4 or ipv6 with dscp value passed in args.
func (fa *flowAttr) getFlow(flowType string, name string, dscp uint32) gosnappi.Flow {
	flow := fa.topo.Flows().Add().SetName(name)
	flow.Metrics().SetEnable(true)

	flow.TxRx().Port().SetTxName(fa.srcPort).SetRxNames(fa.dstPorts)
	e1 := flow.Packet().Add().Ethernet()
	e1.Src().SetValue(fa.srcMac)
	e1.Dst().SetValue(fa.dstMac)
	if flowType == "ipv4" || flowType == "ipv4in4" || flowType == "ipv6in4" {
		v4 := flow.Packet().Add().Ipv4()
		v4.Src().SetValue(fa.src)
		v4.Dst().SetValue(fa.dst)
		v4.TimeToLive().SetValue(ttl)
		v4.Priority().Dscp().Phb().SetValue(dscp)
		udp := flow.Packet().Add().Udp()
<<<<<<< HEAD
		udp.SrcPort().Increment().SetStart(50001).SetCount(10000)
		udp.DstPort().Increment().SetStart(50001).SetCount(10000)
=======
		udp.SrcPort().SetValues(randRange(50001, 10000))
		udp.DstPort().SetValues(randRange(50001, 10000))
>>>>>>> ea7f75c7

		// add inner ipv4 headers
		if flowType == "ipv4in4" {
			innerV4 := flow.Packet().Add().Ipv4()
			innerV4.Src().SetValue(innerV4SrcIP)
			innerV4.Dst().SetValue(innerV4DstIP)
			innerV4.Priority().Dscp().Phb().SetValue(dscp)
		}

		// add inner ipv6 headers
		if flowType == "ipv6in4" {
			innerV6 := flow.Packet().Add().Ipv6()
			innerV6.Src().SetValue(InnerV6SrcIP)
			innerV6.Dst().SetValue(InnerV6DstIP)
			innerV6.TrafficClass().SetValue(dscp << 2)
		}
	} else if flowType == "ipv6" {
		v6 := flow.Packet().Add().Ipv6()
		v6.Src().SetValue(fa.src)
		v6.Dst().SetValue(fa.dst)
		v6.HopLimit().SetValue(ttl)
		v6.TrafficClass().SetValue(dscp << 2)
		udp := flow.Packet().Add().Udp()
<<<<<<< HEAD
		udp.SrcPort().Increment().SetStart(50001).SetCount(10000)
		udp.DstPort().Increment().SetStart(50001).SetCount(10000)
=======
		udp.SrcPort().SetValues(randRange(50001, 10000))
		udp.DstPort().SetValues(randRange(50001, 10000))
>>>>>>> ea7f75c7
	}

	return flow
}

// sendTraffic starts traffic flows and send traffic for a fixed duration
func sendTraffic(t *testing.T, args *testArgs, flows []gosnappi.Flow, capture bool) {
	otg := args.ate.OTG()
	args.topo.Flows().Clear().Items()
	args.topo.Flows().Append(flows...)

	otg.PushConfig(t, args.topo)
	time.Sleep(30 * time.Second)
	otg.StartProtocols(t)
	time.Sleep(30 * time.Second)

	otgutils.WaitForARP(t, args.ate.OTG(), args.topo, "IPv4")
	otgutils.WaitForARP(t, args.ate.OTG(), args.topo, "IPv6")

	if capture {
		startCapture(t, args.ate)
		defer stopCapture(t, args.ate)
	}
	t.Log("Starting traffic")
	otg.StartTraffic(t)
	time.Sleep(trafficDuration)
	otg.StopTraffic(t)
	t.Log("Traffic stopped")
}

// validateTrafficFlows verifies that the flow on ATE should pass for good flow and fail for bad flow.
func validateTrafficFlows(t *testing.T, args *testArgs, flows []gosnappi.Flow, capture bool, match bool) {

	otg := args.ate.OTG()
	sendTraffic(t, args, flows, capture)

	otgutils.LogPortMetrics(t, otg, args.topo)
	otgutils.LogFlowMetrics(t, otg, args.topo)

	for _, flow := range flows {
		outPkts := float32(gnmi.Get(t, otg, gnmi.OTG().Flow(flow.Name()).Counters().OutPkts().State()))
		inPkts := float32(gnmi.Get(t, otg, gnmi.OTG().Flow(flow.Name()).Counters().InPkts().State()))

		if outPkts == 0 {
			t.Fatalf("OutPkts for flow %s is 0, want > 0", flow)
		}
		if match {
			if got := ((outPkts - inPkts) * 100) / outPkts; got > 0 {
				t.Fatalf("LossPct for flow %s: got %v, want 0", flow.Name(), got)
			}
		} else {
			if got := ((outPkts - inPkts) * 100) / outPkts; got != 100 {
				t.Fatalf("LossPct for flow %s: got %v, want 100", flow.Name(), got)
			}
		}

	}
}

// validateTunnelEncapRatio checks whether tunnel1 and tunnel2 ecapped packets are withing specific ratio
func validateTunnelEncapRatio(t *testing.T, tunCounter map[string][]int) {
	for port, counter := range tunCounter {
		t.Logf("Validating tunnel encap ratio for %s", port)
		tunnel1Pkts := float32(counter[0])
		tunnel2Pkts := float32(counter[1])
		if tunnel1Pkts == 0 {
			t.Error("tunnel1 encapped packet count: got 0, want > 0")
		} else if tunnel2Pkts == 0 {
			t.Error("tunnel2 encapped packet count: got 0, want > 0")
		} else {
			totalPkts := tunnel1Pkts + tunnel2Pkts
			if (tunnel1Pkts/totalPkts) < (ratioTunEncap1-ratioTunEncapTol) ||
				(tunnel1Pkts/totalPkts) > (ratioTunEncap1+ratioTunEncapTol) {
				t.Errorf("tunnel1 encapsulation ratio (%f) is not within range", tunnel1Pkts/totalPkts)
			} else if (tunnel2Pkts/totalPkts) < (ratioTunEncap2-ratioTunEncapTol) ||
				(tunnel2Pkts/totalPkts) > (ratioTunEncap2+ratioTunEncapTol) {
				t.Errorf("tunnel2 encapsulation ratio (%f) is not within range", tunnel1Pkts/totalPkts)
			} else {
				t.Log("tunnel encapsulated packets are within ratio")
			}
		}
	}
}

// validatePacketCapture reads capture files and checks the encapped packet for desired protocol, dscp and ttl
func validatePacketCapture(t *testing.T, args *testArgs, otgPortNames []string, pa *packetAttr) map[string][]int {
	tunCounter := make(map[string][]int)
	for _, otgPortName := range otgPortNames {
		bytes := args.ate.OTG().GetCapture(t, gosnappi.NewCaptureRequest().SetPortName(otgPortName))
		f, err := os.CreateTemp("", ".pcap")
		if err != nil {
			t.Fatalf("ERROR: Could not create temporary pcap file: %v\n", err)
		}
		if _, err := f.Write(bytes); err != nil {
			t.Fatalf("ERROR: Could not write bytes to pcap file: %v\n", err)
		}
		f.Close()
		t.Logf("Verifying packet attributes captured on %s", otgPortName)
		handle, err := pcap.OpenOffline(f.Name())
		if err != nil {
			log.Fatal(err)
		}
		defer handle.Close()
		packetSource := gopacket.NewPacketSource(handle, handle.LinkType())
		tunnel1Pkts := 0
		tunnel2Pkts := 0
		for packet := range packetSource.Packets() {
			ipV4Layer := packet.Layer(layers.LayerTypeIPv4)
			if ipV4Layer != nil {
				v4Packet, _ := ipV4Layer.(*layers.IPv4)
				if got := v4Packet.Protocol; got != layers.IPProtocol(pa.protocol) {
					t.Errorf("Packet protocol type mismatch, got: %d, want %d", got, pa.protocol)
					break
				}
				if got := int(v4Packet.TOS >> 2); got != pa.dscp {
					t.Errorf("Dscp value mismatch, got %d, want %d", got, pa.dscp)
					break
				}
				if !deviations.TTLCopyUnsupported(args.dut) {
					if got := uint32(v4Packet.TTL); got != pa.ttl {
						t.Errorf("TTL mismatch, got: %d, want: %d", got, pa.ttl)
						break
					}
				}
				if v4Packet.DstIP.String() == tunnelDstIP1 {
					tunnel1Pkts++
				}
				if v4Packet.DstIP.String() == tunnelDstIP2 {
					tunnel2Pkts++
				}

			}
		}
		t.Logf("tunnel1, tunnel2 packet count on %s: %d , %d", otgPortName, tunnel1Pkts, tunnel2Pkts)
		tunCounter[otgPortName] = []int{tunnel1Pkts, tunnel2Pkts}
	}
	return tunCounter

}

// startCapture starts the capture on the otg ports
func startCapture(t *testing.T, ate *ondatra.ATEDevice) {
	otg := ate.OTG()
	cs := gosnappi.NewControlState()
	cs.Port().Capture().SetState(gosnappi.StatePortCaptureState.START)
	otg.SetControlState(t, cs)
}

// stopCapture starts the capture on the otg ports
func stopCapture(t *testing.T, ate *ondatra.ATEDevice) {
	otg := ate.OTG()
	cs := gosnappi.NewControlState()
	cs.Port().Capture().SetState(gosnappi.StatePortCaptureState.STOP)
	otg.SetControlState(t, cs)
}

// normalize normalizes the input values so that the output values sum
// to 1.0 but reflect the proportions of the input.  For example,
// input [1, 2, 3, 4] is normalized to [0.1, 0.2, 0.3, 0.4].
func normalize(xs []uint64) (ys []float64, sum uint64) {
	for _, x := range xs {
		sum += x
	}
	ys = make([]float64, len(xs))
	for i, x := range xs {
		ys[i] = float64(x) / float64(sum)
	}
	return ys, sum
}

// validateTrafficDistribution checks if the packets received on receiving ports are within specificied weight ratios
func validateTrafficDistribution(t *testing.T, ate *ondatra.ATEDevice, wantWeights []float64) {
	inFramesAllPorts := gnmi.GetAll(t, ate.OTG(), gnmi.OTG().PortAny().Counters().InFrames().State())
	// skip first entry that belongs to source port on ate
	gotWeights, _ := normalize(inFramesAllPorts[1:])

	t.Log("got ratio:", gotWeights)
	t.Log("want ratio:", wantWeights)
	if diff := cmp.Diff(wantWeights, gotWeights, cmpopts.EquateApprox(0, trfDistTolerance)); diff != "" {
		t.Errorf("Packet distribution ratios -want,+got:\n%s", diff)
	}
}

// configStaticArp configures static arp entries
func configStaticArp(p string, ipv4addr string, macAddr string) *oc.Interface {
	i := &oc.Interface{Name: ygot.String(p)}
	i.Type = oc.IETFInterfaces_InterfaceType_ethernetCsmacd
	s := i.GetOrCreateSubinterface(0)
	s4 := s.GetOrCreateIpv4()
	n4 := s4.GetOrCreateNeighbor(ipv4addr)
	n4.LinkLayerAddress = ygot.String(macAddr)
	return i
}

// staticARPWithSecondaryIP configures secondary IPs and static ARP.
func staticARPWithSecondaryIP(t *testing.T, dut *ondatra.DUTDevice) {
	t.Helper()
	p2 := dut.Port(t, "port2")
	p3 := dut.Port(t, "port3")
	p4 := dut.Port(t, "port4")
	p5 := dut.Port(t, "port5")
	gnmi.Update(t, dut, gnmi.OC().Interface(p2.Name()).Config(), dutPort2DummyIP.NewOCInterface(p2.Name(), dut))
	gnmi.Update(t, dut, gnmi.OC().Interface(p3.Name()).Config(), dutPort3DummyIP.NewOCInterface(p3.Name(), dut))
	gnmi.Update(t, dut, gnmi.OC().Interface(p4.Name()).Config(), dutPort4DummyIP.NewOCInterface(p4.Name(), dut))
	gnmi.Update(t, dut, gnmi.OC().Interface(p5.Name()).Config(), dutPort5DummyIP.NewOCInterface(p5.Name(), dut))
	gnmi.Update(t, dut, gnmi.OC().Interface(p2.Name()).Config(), configStaticArp(p2.Name(), otgPort2DummyIP.IPv4, magicMac))
	gnmi.Update(t, dut, gnmi.OC().Interface(p3.Name()).Config(), configStaticArp(p3.Name(), otgPort3DummyIP.IPv4, magicMac))
	gnmi.Update(t, dut, gnmi.OC().Interface(p4.Name()).Config(), configStaticArp(p4.Name(), otgPort4DummyIP.IPv4, magicMac))
	gnmi.Update(t, dut, gnmi.OC().Interface(p5.Name()).Config(), configStaticArp(p5.Name(), otgPort5DummyIP.IPv4, magicMac))
}<|MERGE_RESOLUTION|>--- conflicted
+++ resolved
@@ -898,13 +898,8 @@
 		v4.TimeToLive().SetValue(ttl)
 		v4.Priority().Dscp().Phb().SetValue(dscp)
 		udp := flow.Packet().Add().Udp()
-<<<<<<< HEAD
-		udp.SrcPort().Increment().SetStart(50001).SetCount(10000)
-		udp.DstPort().Increment().SetStart(50001).SetCount(10000)
-=======
 		udp.SrcPort().SetValues(randRange(50001, 10000))
 		udp.DstPort().SetValues(randRange(50001, 10000))
->>>>>>> ea7f75c7
 
 		// add inner ipv4 headers
 		if flowType == "ipv4in4" {
@@ -928,13 +923,8 @@
 		v6.HopLimit().SetValue(ttl)
 		v6.TrafficClass().SetValue(dscp << 2)
 		udp := flow.Packet().Add().Udp()
-<<<<<<< HEAD
-		udp.SrcPort().Increment().SetStart(50001).SetCount(10000)
-		udp.DstPort().Increment().SetStart(50001).SetCount(10000)
-=======
 		udp.SrcPort().SetValues(randRange(50001, 10000))
 		udp.DstPort().SetValues(randRange(50001, 10000))
->>>>>>> ea7f75c7
 	}
 
 	return flow
