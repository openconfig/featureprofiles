--- conflicted
+++ resolved
@@ -19,7 +19,6 @@
 }
 platform_exceptions:  {
   platform:  {
-<<<<<<< HEAD
     vendor: ARISTA 
   }
   deviations:  {
@@ -28,15 +27,7 @@
     interface_enabled: true
     ttl_copy_unsupported: true
     default_network_instance: "default"
-=======
-    vendor:  ARISTA
-  }
-  deviations:  {
-    interface_enabled:  true
     omit_l2_mtu: true
-    default_network_instance:  "default"
-    static_protocol_name: "STATIC"
->>>>>>> 6aca6d67
   }
 }
 tags:  TAGS_DATACENTER_EDGE