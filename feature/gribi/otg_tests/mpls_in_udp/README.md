--- conflicted
+++ resolved
@@ -1,8 +1,4 @@
-<<<<<<< HEAD
-# TE-18.1: MPLS in UDP Encapsulation and Decapsulation using gRIBI
-=======
 # TE-18.1 gRIBI MPLS in UDP Encapsulation
->>>>>>> a77004e6
 
 Create AFT entries using gRIBI to match on next hop group in a
 network-instance and encapsulate the matching packets in MPLS in UDP with outer header as IPv6 Header.
