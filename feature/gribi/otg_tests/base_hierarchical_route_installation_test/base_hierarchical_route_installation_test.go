// Copyright 2022 Google LLC
//
// Licensed under the Apache License, Version 2.0 (the "License");
// you may not use this file except in compliance with the License.
// You may obtain a copy of the License at
//
//      http://www.apache.org/licenses/LICENSE-2.0
//
// Unless required by applicable law or agreed to in writing, software
// distributed under the License is distributed on an "AS IS" BASIS,
// WITHOUT WARRANTIES OR CONDITIONS OF ANY KIND, either express or implied.
// See the License for the specific language governing permissions and
// limitations under the License.

package base_hierarchical_route_installation_test

import (
	"context"
	"strings"
	"testing"
	"time"

	"github.com/open-traffic-generator/snappi/gosnappi"
	"github.com/openconfig/featureprofiles/internal/attrs"
	"github.com/openconfig/featureprofiles/internal/deviations"
	"github.com/openconfig/featureprofiles/internal/fptest"
	"github.com/openconfig/featureprofiles/internal/gribi"
	"github.com/openconfig/featureprofiles/internal/otgutils"
	"github.com/openconfig/gribigo/fluent"
	"github.com/openconfig/ondatra"
	"github.com/openconfig/ondatra/gnmi"
	"github.com/openconfig/ondatra/gnmi/oc"
	"github.com/openconfig/ygot/ygot"
)

func TestMain(m *testing.M) {
	fptest.RunTests(m)
}

// Settings for configuring the baseline testbed with the test
// topology.
//
// The testbed consists of ate:port1 -> dut:port1
// and dut:port2 -> ate:port2.
//
//   - ate:port1 -> dut:port1 subnet 192.0.2.0/30
//   - ate:port2 -> dut:port2 subnet 192.0.2.4/30
const (
	ipv4PrefixLen     = 30
	ateDstIP          = "198.51.100.1"
	ateDstNetCIDR     = ateDstIP + "/32"
	ateIndirectNH     = "203.0.113.1"
	ateIndirectNHCIDR = ateIndirectNH + "/32"
	nhIndex           = 1
	nhgIndex          = 42
	nhIndex2          = 2
	nhgIndex2         = 52
	nonDefaultVRF     = "VRF-1"
	nhMAC             = "00:1A:11:00:0A:BC"
	macFilter         = "0xABC" // Hex equalent last 12 bits
	policyName        = "redirect-to-VRF1"
)

var (
	dutPort1 = attrs.Attributes{
		Desc:    "dutPort1",
		IPv4:    "192.0.2.1",
		IPv4Len: ipv4PrefixLen,
	}

	atePort1 = attrs.Attributes{
		Name:    "port1",
		MAC:     "02:00:01:01:01:01",
		IPv4:    "192.0.2.2",
		IPv4Len: ipv4PrefixLen,
	}

	dutPort2 = attrs.Attributes{
		Desc:    "dutPort2",
		IPv4:    "192.0.2.5",
		IPv4Len: ipv4PrefixLen,
	}

	atePort2 = attrs.Attributes{
		Name:    "port2",
		MAC:     "02:00:02:01:01:01",
		IPv4:    "192.0.2.6",
		IPv4Len: ipv4PrefixLen,
	}
	atePorts = map[string]attrs.Attributes{
		"port1": atePort1,
		"port2": atePort2,
	}
	dutPorts = map[string]attrs.Attributes{
		"port1": dutPort1,
		"port2": dutPort2,
	}
)

// configInterfaceDUT configures the interface with the Addrs.
func configInterfaceDUT(i *oc.Interface, a *attrs.Attributes, dut *ondatra.DUTDevice) *oc.Interface {
	i.Description = ygot.String(a.Desc)
	i.Type = oc.IETFInterfaces_InterfaceType_ethernetCsmacd
	if deviations.InterfaceEnabled(dut) {
		i.Enabled = ygot.Bool(true)
	}

	s := i.GetOrCreateSubinterface(0)
	s4 := s.GetOrCreateIpv4()
	if deviations.InterfaceEnabled(dut) && !deviations.IPv4MissingEnabled(dut) {
		s4.Enabled = ygot.Bool(true)
	}
	s4a := s4.GetOrCreateAddress(a.IPv4)
	s4a.PrefixLength = ygot.Uint8(ipv4PrefixLen)

	return i
}

// configureNetworkInstance creates nonDefaultVRF
func configureNetworkInstance(t *testing.T, dut *ondatra.DUTDevice) {
	d := &oc.Root{}
	ni := d.GetOrCreateNetworkInstance(nonDefaultVRF)
	ni.Type = oc.NetworkInstanceTypes_NETWORK_INSTANCE_TYPE_L3VRF
	gnmi.Replace(t, dut, gnmi.OC().NetworkInstance(nonDefaultVRF).Config(), ni)

	if *deviations.ExplicitGRIBIUnderNetworkInstance {
		fptest.EnableGRIBIUnderNetworkInstance(t, dut, nonDefaultVRF)
		fptest.EnableGRIBIUnderNetworkInstance(t, dut, *deviations.DefaultNetworkInstance)
	}

	dutConfNIPath := gnmi.OC().NetworkInstance(*deviations.DefaultNetworkInstance)
	gnmi.Replace(t, dut, dutConfNIPath.Type().Config(), oc.NetworkInstanceTypes_NETWORK_INSTANCE_TYPE_DEFAULT_INSTANCE)

	// configure PBF in DEFAULT vrf
	defNIPath := gnmi.OC().NetworkInstance(*deviations.DefaultNetworkInstance)
	gnmi.Replace(t, dut, defNIPath.Type().Config(), oc.NetworkInstanceTypes_NETWORK_INSTANCE_TYPE_DEFAULT_INSTANCE)
	gnmi.Replace(t, dut, defNIPath.PolicyForwarding().Config(), configurePBF())
}

// configureDUT configures port1 and port2 on the DUT.
func configureDUT(t *testing.T, dut *ondatra.DUTDevice) {
	d := gnmi.OC()
	for p, dp := range dutPorts {
		p1 := dut.Port(t, p)
		i1 := &oc.Interface{Name: ygot.String(p1.Name())}
		gnmi.Replace(t, dut, d.Interface(p1.Name()).Config(), configInterfaceDUT(i1, &dp))
		if *deviations.ExplicitPortSpeed {
			fptest.SetPortSpeed(t, p1)
		}
		if *deviations.ExplicitIPv6EnableForGRIBI {
			gnmi.Update(t, dut, d.Interface(p1.Name()).Subinterface(0).Ipv6().Enabled().Config(), bool(true))
		}
		if *deviations.ExplicitInterfaceInDefaultVRF {
			fptest.AssignToNetworkInstance(t, dut, p1.Name(), *deviations.DefaultNetworkInstance, 0)
		}
	}

	configureNetworkInstance(t, dut)

<<<<<<< HEAD
	// apply PBF to src interface.
	dp1 := dut.Port(t, "port1")
	applyForwardingPolicy(t, dp1.Name())
}

// configurePBF returns a fully configured network-instance PF struct.
func configurePBF() *oc.NetworkInstance_PolicyForwarding {
	d := &oc.Root{}
	ni := d.GetOrCreateNetworkInstance(*deviations.DefaultNetworkInstance)
	pf := ni.GetOrCreatePolicyForwarding()
	vrfPolicy := pf.GetOrCreatePolicy(policyName)
	vrfPolicy.SetType(oc.Policy_Type_VRF_SELECTION_POLICY)
	vrfPolicy.GetOrCreateRule(1).GetOrCreateIpv4().SourceAddress = ygot.String(atePort1.IPv4 + "/32")
	vrfPolicy.GetOrCreateRule(1).GetOrCreateAction().NetworkInstance = ygot.String(nonDefaultVRF)
	return pf
}

// applyForwardingPolicy applies the forwarding policy on the interface.
func applyForwardingPolicy(t *testing.T, ingressPort string) {
	t.Logf("Applying forwarding policy on interface %v ... ", ingressPort)
	d := &oc.Root{}
	dut := ondatra.DUT(t, "dut")
	pfPath := gnmi.OC().NetworkInstance(*deviations.DefaultNetworkInstance).PolicyForwarding().Interface(ingressPort)
	pfCfg := d.GetOrCreateNetworkInstance(*deviations.DefaultNetworkInstance).GetOrCreatePolicyForwarding().GetOrCreateInterface(ingressPort)
	pfCfg.ApplyVrfSelectionPolicy = ygot.String(policyName)
	if *deviations.ExplicitInterfaceRefDefinition {
		pfCfg.GetOrCreateInterfaceRef().Interface = ygot.String(ingressPort)
		pfCfg.GetOrCreateInterfaceRef().Subinterface = ygot.Uint32(0)
=======
	p1 := dut.Port(t, "port1")
	i1 := &oc.Interface{Name: ygot.String(p1.Name())}
	gnmi.Replace(t, dut, d.Interface(p1.Name()).Config(), configInterfaceDUT(i1, &dutPort1, dut))

	p2 := dut.Port(t, "port2")
	i2 := &oc.Interface{Name: ygot.String(p2.Name())}
	gnmi.Replace(t, dut, d.Interface(p2.Name()).Config(), configInterfaceDUT(i2, &dutPort2, dut))

	if deviations.ExplicitPortSpeed(dut) {
		fptest.SetPortSpeed(t, p1)
		fptest.SetPortSpeed(t, p2)
	}
	if deviations.ExplicitInterfaceInDefaultVRF(dut) {
		fptest.AssignToNetworkInstance(t, dut, p1.Name(), deviations.DefaultNetworkInstance(dut), 0)
		fptest.AssignToNetworkInstance(t, dut, p2.Name(), deviations.DefaultNetworkInstance(dut), 0)
>>>>>>> 9f24e8de
	}
	gnmi.Replace(t, dut, pfPath.Config(), pfCfg)
}

// configureATE configures port1 and port2 on the ATE.
func configureATE(t *testing.T, ate *ondatra.ATEDevice) gosnappi.Config {
	otg := ate.OTG()
	top := otg.NewConfig(t)
	for p, ap := range atePorts {
		dp := dutPorts[p]
		top.Ports().Add().SetName(ap.Name)
		i1 := top.Devices().Add().SetName(ap.Name)
		eth1 := i1.Ethernets().Add().SetName(ap.Name + ".Eth").SetMac(ap.MAC)
		eth1.Connection().SetChoice(gosnappi.EthernetConnectionChoice.PORT_NAME).SetPortName(i1.Name())
		eth1.Ipv4Addresses().Add().SetName(i1.Name() + ".IPv4").
			SetAddress(ap.IPv4).SetGateway(dp.IPv4).
			SetPrefix(int32(ap.IPv4Len))
	}
	return top
}

// createFlow returns a flow name from atePort1 to the dstPfx.
func createFlow(t *testing.T, ate *ondatra.ATEDevice, top gosnappi.Config, name string) gosnappi.Flow {
	flow := gosnappi.NewFlow().SetName(name)
	flow.Metrics().SetEnable(true)
	flow.TxRx().Device().SetTxNames([]string{atePort1.Name + ".IPv4"}).SetRxNames([]string{atePort2.Name + ".IPv4"})
	ethHeader := flow.Packet().Add().Ethernet()
	ethHeader.Src().SetValue(atePort1.MAC)
	v4 := flow.Packet().Add().Ipv4()
	v4.Src().SetValue(atePort1.IPv4)
	v4.Dst().Increment().SetStart(ateDstIP).SetCount(1)
	eth := flow.EgressPacket().Add().Ethernet()
	ethTag := eth.Dst().MetricTags().Add()
	ethTag.SetName("EgressTrackingFlow").SetOffset(36).SetLength(12)
	return flow
}

// validateTraffic will return loss percentage of traffic
func ValidateTraffic(t *testing.T, ate *ondatra.ATEDevice, flow gosnappi.Flow, flowFilter string) float32 {
	top := ate.OTG().FetchConfig(t)
	top.Flows().Clear()
	top.Flows().Append(flow)
	ate.OTG().PushConfig(t, top)

	ate.OTG().StartProtocols(t)
	ate.OTG().StartTraffic(t)

	time.Sleep(15 * time.Second)
	ate.OTG().StopTraffic(t)
	time.Sleep(45 * time.Second)
	otgutils.LogFlowMetrics(t, ate.OTG(), top)

	txPkts := gnmi.Get(t, ate.OTG(), gnmi.OTG().Flow(flow.Name()).Counters().OutPkts().State())
	rxPkts := gnmi.Get(t, ate.OTG(), gnmi.OTG().Flow(flow.Name()).Counters().InPkts().State())
	lossPct := (txPkts - rxPkts) * 100 / txPkts
	if int(lossPct) == 0 && flowFilter != "" {
		etPath := gnmi.OTG().Flow(flow.Name()).TaggedMetricAny()
		ets := gnmi.GetAll(t, ate.OTG(), etPath.State())
		if got := len(ets); got != 1 {
			t.Errorf("EgressTracking got %d items, want %d", got, 1)
		}
		etTagspath := gnmi.OTG().Flow(flow.Name()).TaggedMetricAny().TagsAny()
		etTags := gnmi.GetAll(t, ate.OTG(), etTagspath.State())
		if got := etTags[0].GetTagValue().GetValueAsHex(); !strings.EqualFold(got, macFilter) {
			t.Errorf("EgressTracking filter got %q, want %q", got, macFilter)
		}
		if got := ets[0].GetCounters().GetInPkts(); got != rxPkts {
			t.Errorf("EgressTracking counter in-pkts got %d, want %d", got, rxPkts)
		}
	}
	return float32(lossPct)
}

// testArgs holds the objects needed by a test case.
type testArgs struct {
	ctx    context.Context
	client *gribi.Client
	dut    *ondatra.DUTDevice
	ate    *ondatra.ATEDevice
	top    gosnappi.Config
}

<<<<<<< HEAD
// verifyTelemetry verifies the telemetry for route recursilvely
func verifyTelemetry(t *testing.T, args *testArgs, nhtype string) {

	// Verify that the entry for 198.51.100.1/32 (a) is installed through AFT Telemetry. a->c or a->b are the expected results.
	ipv4Entry := gnmi.Get(t, args.dut, gnmi.OC().NetworkInstance(nonDefaultVRF).Afts().Ipv4Entry(ateDstNetCIDR).State())
=======
// setupRecursiveIPv4Entry configures a recursive IPv4 Entry for 198.51.100.0/24
// to NextHopGroup containing one NextHop 203.0.113.1/32. 203.0.113.1/32 is configured to point
// to NextHopGroup containing one NextHop specified to address of ATE port-2.
func setupRecursiveIPv4Entry(t *testing.T, args *testArgs) {
	t.Helper()

	// Add an IPv4Entry for 198.51.100.0/24 pointing to 203.0.113.1/32.
	args.c.Modify().AddEntry(t,
		fluent.NextHopEntry().
			WithNetworkInstance(deviations.DefaultNetworkInstance(args.dut)).
			WithIndex(nhIndex).
			WithIPAddress(ateIndirectNH))

	args.c.Modify().AddEntry(t,
		fluent.NextHopGroupEntry().
			WithNetworkInstance(deviations.DefaultNetworkInstance(args.dut)).
			WithID(nhgIndex).
			AddNextHop(nhIndex, 1))

	args.c.Modify().AddEntry(t,
		fluent.IPv4Entry().
			WithPrefix(ateDstNetCIDR).
			WithNetworkInstance(deviations.DefaultNetworkInstance(args.dut)).
			WithNextHopGroup(nhgIndex))

	if err := awaitTimeout(args.ctx, args.c, t, time.Minute); err != nil {
		t.Fatalf("Could not program entries via c, got err: %v", err)
	}

	// Add an IPv4Entry for 203.0.113.1/32 pointing to 192.0.2.6.
	args.c.Modify().AddEntry(t,
		fluent.NextHopEntry().
			WithNetworkInstance(deviations.DefaultNetworkInstance(args.dut)).
			WithIndex(2).
			WithIPAddress(atePort2.IPv4))

	args.c.Modify().AddEntry(t,
		fluent.NextHopGroupEntry().
			WithNetworkInstance(deviations.DefaultNetworkInstance(args.dut)).
			WithID(nhgIndex2).
			AddNextHop(nhIndex2, 1))

	args.c.Modify().AddEntry(t,
		fluent.IPv4Entry().
			WithPrefix(ateIndirectNHCIDR).
			WithNetworkInstance(deviations.DefaultNetworkInstance(args.dut)).
			WithNextHopGroup(nhgIndex2))

	if err := awaitTimeout(args.ctx, args.c, t, time.Minute); err != nil {
		t.Fatalf("Could not program entries via c, got err: %v", err)
	}

	chk.HasResult(t, args.c.Results(t),
		fluent.OperationResult().
			WithIPv4Operation(ateDstNetCIDR).
			WithOperationType(constants.Add).
			WithProgrammingResult(fluent.InstalledInRIB).
			AsResult(),
		chk.IgnoreOperationID(),
	)

	chk.HasResult(t, args.c.Results(t),
		fluent.OperationResult().
			WithIPv4Operation(ateIndirectNHCIDR).
			WithOperationType(constants.Add).
			WithProgrammingResult(fluent.InstalledInRIB).
			AsResult(),
		chk.IgnoreOperationID(),
	)
}

// deleteRecursiveIPv4Entry verifies recursive IPv4 Entry for 198.51.100.0/24 -> 203.0.113.1/32 -> 192.0.2.6.
// The entry for 203.0.113.1/32 is deleted. Verify that the traffic results in loss and removal from AFT.
func deleteRecursiveIPv4Entry(t *testing.T, args *testArgs) {
	args.c.Modify().DeleteEntry(t,
		fluent.IPv4Entry().
			WithPrefix(ateIndirectNHCIDR).
			WithNetworkInstance(deviations.DefaultNetworkInstance(args.dut)).
			WithNextHopGroup(nhgIndex2))

	if err := awaitTimeout(args.ctx, args.c, t, time.Minute); err != nil {
		t.Fatalf("Could not program entries via c, got err: %v", err)
	}

	chk.HasResult(t, args.c.Results(t),
		fluent.OperationResult().
			WithIPv4Operation(ateIndirectNHCIDR).
			WithOperationType(constants.Delete).
			WithProgrammingResult(fluent.InstalledInRIB).
			AsResult(),
		chk.IgnoreOperationID(),
	)
}

// testRecursiveIPv4Entry verifies recursive IPv4 Entry for 198.51.100.0/24 (a) -> 203.0.113.1/32 (b) -> 192.0.2.6 (c).
// The IPv4 Entry is verified through AFT Telemetry and Traffic.
// TODO: The below code checks entries for each level of the hierarchy statically. We need to create a helper function that does the check recursively.
func testRecursiveIPv4Entry(t *testing.T, args *testArgs) {
	setupRecursiveIPv4Entry(t, args)

	aftsPath := gnmi.OC().NetworkInstance(deviations.DefaultNetworkInstance(args.dut)).Afts()
	fptest.LogQuery(t, "AFTs", aftsPath.State(), gnmi.Get(t, args.dut, aftsPath.State()))

	// Verify that the entry for 198.51.100.0/24 is installed through AFT Telemetry.
	// Verify that the entry for 198.51.100.0/24 (a) is installed through AFT Telemetry. a->c or a->b are the expected results.
	ipv4Entry := gnmi.Get(t, args.dut, gnmi.OC().NetworkInstance(deviations.DefaultNetworkInstance(args.dut)).Afts().Ipv4Entry(ateDstNetCIDR).State())
>>>>>>> 9f24e8de
	if got, want := ipv4Entry.GetPrefix(), ateDstNetCIDR; got != want {
		t.Errorf("TestRecursiveIPv4Entry: ipv4-entry/state/prefix = %v, want %v", got, want)
	}
	if got, want := ipv4Entry.GetOriginProtocol(), oc.PolicyTypes_INSTALL_PROTOCOL_TYPE_GRIBI; got != want {
		t.Errorf("TestRecursiveIPv4Entry: ipv4-entry/state/origin-protocol = %v, want %v", got, want)
	}
	if got, want := ipv4Entry.GetNextHopGroupNetworkInstance(), deviations.DefaultNetworkInstance(args.dut); got != want {
		t.Errorf("TestRecursiveIPv4Entry: ipv4-entry/state/next-hop-group-network-instance = %v, want %v", got, want)
	}
	nhgIndexInst := ipv4Entry.GetNextHopGroup()
	if nhgIndexInst == 0 {
		t.Errorf("TestRecursiveIPv4Entry: ipv4-entry/state/next-hop-group is not present")
	}
	nhg := gnmi.Get(t, args.dut, gnmi.OC().NetworkInstance(deviations.DefaultNetworkInstance(args.dut)).Afts().NextHopGroup(nhgIndexInst).State())
	if got, want := nhg.GetProgrammedId(), uint64(nhgIndex); got != want {
		t.Errorf("TestRecursiveIPv4Entry: next-hop-group/state/programmed-id = %v, want %v", got, want)
	}

	for nhIndexInst, nhgNH := range nhg.NextHop {
		if got, want := nhgNH.GetIndex(), uint64(nhIndexInst); got != want {
			t.Errorf("next-hop index is incorrect: got %v, want %v", got, want)
		}
<<<<<<< HEAD
		nh := gnmi.Get(t, args.dut, gnmi.OC().NetworkInstance(*deviations.DefaultNetworkInstance).Afts().NextHop(nhIndexInst).State())
		// for devices that return  the nexthop with resolving it recursively. For a->b->c the device returns c
		if got := nh.GetIpAddress(); got != ateIndirectNH {
			if nhtype == "MAC" {
				if gotMac := nh.GetMacAddress(); !strings.EqualFold(gotMac, nhMAC) {
					t.Errorf("next-hop MAC is incorrect:  gotMac %v, wantMac %v", gotMac, nhMAC)
				}
			} else {
				if got := nh.GetIpAddress(); got != atePort2.IPv4 {
					t.Errorf("next-hop is incorrect: got %v, want %v ", got, atePort2.IPv4)
				}
			}
		}
	}

	// Verify that the entry for 203.0.113.1/32 (b) is installed through AFT Telemetry.
	ipv4Entry = gnmi.Get(t, args.dut, gnmi.OC().NetworkInstance(*deviations.DefaultNetworkInstance).Afts().Ipv4Entry(ateIndirectNHCIDR).State())
=======
		nh := gnmi.Get(t, args.dut, gnmi.OC().NetworkInstance(deviations.DefaultNetworkInstance(args.dut)).Afts().NextHop(nhIndexInst).State())
		// For devices that return the nexthop with resolving it recursively. For a->b->c the device returns c.
		if got := nh.GetIpAddress(); got != atePort2.IPv4 && got != ateIndirectNH {
			t.Errorf("next-hop is incorrect: got %v, want %v or %v ", got, ateIndirectNH, atePort2.IPv4)
		}
	}

	// Verify that the entry for 203.0.113.1/32 (b) is installed through AFT Telemetry. b->c is the expected result.
	ipv4Entry = gnmi.Get(t, args.dut, gnmi.OC().NetworkInstance(deviations.DefaultNetworkInstance(args.dut)).Afts().Ipv4Entry(ateIndirectNHCIDR).State())
>>>>>>> 9f24e8de
	if got, want := ipv4Entry.GetPrefix(), ateIndirectNHCIDR; got != want {
		t.Errorf("TestRecursiveIPv4Entry = %v: ipv4-entry/state/prefix, want %v", got, want)
	}
	if got, want := ipv4Entry.GetOriginProtocol(), oc.PolicyTypes_INSTALL_PROTOCOL_TYPE_GRIBI; got != want {
		t.Errorf("TestRecursiveIPv4Entry: ipv4-entry/state/origin-protocol = %v, want %v", got, want)
	}
	if got, want := ipv4Entry.GetNextHopGroupNetworkInstance(), deviations.DefaultNetworkInstance(args.dut); got != want {
		t.Errorf("TestRecursiveIPv4Entry: ipv4-entry/state/next-hop-group-network-instance = %v, want %v", got, want)
	}
	nhgIndexInst = ipv4Entry.GetNextHopGroup()
	if nhgIndexInst == 0 {
		t.Errorf("TestRecursiveIPv4Entry: ipv4-entry/state/next-hop-group is not present")
	}
	nhg = gnmi.Get(t, args.dut, gnmi.OC().NetworkInstance(deviations.DefaultNetworkInstance(args.dut)).Afts().NextHopGroup(nhgIndexInst).State())
	if got, want := nhg.GetProgrammedId(), uint64(nhgIndex2); got != want {
		t.Errorf("TestRecursiveIPv4Entry: next-hop-group/state/programmed-id = %v, want %v", got, want)
	}

	for nhIndexInst, nhgNH := range nhg.NextHop {
		if got, want := nhgNH.GetIndex(), uint64(nhIndexInst); got != want {
			t.Errorf("next-hop index is incorrect: got %v, want %v", got, want)
		}
<<<<<<< HEAD
		nh := gnmi.Get(t, args.dut, gnmi.OC().NetworkInstance(*deviations.DefaultNetworkInstance).Afts().NextHop(nhIndexInst).State())
		if nhtype == "MAC" {
			if got, want := nh.GetMacAddress(), nhMAC; !strings.EqualFold(got, want) {
				t.Errorf("next-hop MAC is incorrect: got %v, want %v", got, want)
			}

		} else {
			if got, want := nh.GetIpAddress(), atePort2.IPv4; got != want {
				t.Errorf("next-hop address is incorrect: got %v, want %v", got, want)
			}
=======
		nh := gnmi.Get(t, args.dut, gnmi.OC().NetworkInstance(deviations.DefaultNetworkInstance(args.dut)).Afts().NextHop(nhIndexInst).State())
		if got, want := nh.GetIpAddress(), atePort2.IPv4; got != want {
			t.Errorf("next-hop is incorrect: got %v, want %v", got, want)
>>>>>>> 9f24e8de
		}
	}
}

// testRecursiveIPv4Entry verifies recursive IPv4 Entry for 198.51.100.1/32 (a) -> 203.0.113.1/32 (b) -> 192.0.2.6 (c).
// The IPv4 Entry is verified through AFT Telemetry and Traffic.
func testRecursiveIPv4EntrywithIPNexthop(t *testing.T, args *testArgs) {

	t.Logf("Adding IP %v with NHG %d NH %d with IP %v as NH via gRIBI", ateIndirectNH, nhgIndex2, nhIndex2, atePort2.IPv4)
	args.client.AddNH(t, nhIndex2, atePort2.IPv4, *deviations.DefaultNetworkInstance, fluent.InstalledInFIB)
	args.client.AddNHG(t, nhgIndex2, map[uint64]uint64{nhIndex2: 1}, *deviations.DefaultNetworkInstance, fluent.InstalledInFIB)
	args.client.AddIPv4(t, ateIndirectNHCIDR, nhgIndex2, *deviations.DefaultNetworkInstance, *deviations.DefaultNetworkInstance, fluent.InstalledInFIB)

	t.Logf("Adding IP %v with NHG %d NH %d  with indirect IP %v via gRIBI", ateDstNetCIDR, nhgIndex, nhIndex, ateIndirectNHCIDR)
	args.client.AddNH(t, nhIndex, ateIndirectNH, *deviations.DefaultNetworkInstance, fluent.InstalledInFIB)
	args.client.AddNHG(t, nhgIndex, map[uint64]uint64{nhIndex: 1}, *deviations.DefaultNetworkInstance, fluent.InstalledInFIB)
	args.client.AddIPv4(t, ateDstNetCIDR, nhgIndex, nonDefaultVRF, *deviations.DefaultNetworkInstance, fluent.InstalledInFIB)
	baseFlow := createFlow(t, args.ate, args.top, "BaseFlow")
	time.Sleep(30 * time.Second)
	t.Run("ValidateTelemtry", func(t *testing.T) {
		t.Log("Validate Telemetry to verify IPV4 entry is resolved through IP next-hop")
		verifyTelemetry(t, args, "IP")
	})

	t.Run("ValidateTraffic", func(t *testing.T) {
		t.Log("Validate Traffic is recieved on atePort2 with IP next-hop")
		if got, want := ValidateTraffic(t, args.ate, baseFlow, ""), 0; int(got) != want {
			t.Errorf("Loss: got %v, want %v", got, want)
		}
	})

	t.Logf("Deleting NH entry and verifing there is no traffic")
	args.client.DeleteIPv4(t, ateIndirectNHCIDR, *deviations.DefaultNetworkInstance, fluent.InstalledInFIB)

<<<<<<< HEAD
	ipv4Path := gnmi.OC().NetworkInstance(*deviations.DefaultNetworkInstance).Afts().Ipv4Entry(ateIndirectNHCIDR)
=======
	// Verify that the entry for 198.51.100.0/24 is not installed through AFT Telemetry.
	ipv4Path := gnmi.OC().NetworkInstance(deviations.DefaultNetworkInstance(args.dut)).Afts().Ipv4Entry(ateIndirectNHCIDR)
>>>>>>> 9f24e8de
	if gnmi.Lookup(t, args.dut, ipv4Path.State()).IsPresent() {
		t.Errorf("TestRecursiveIPv4Entry: ipv4-entry/state/prefix: Found route %s that should not exist", ateIndirectNHCIDR)
	}
	t.Run("ValidateNoTrafficAfterNHDelete", func(t *testing.T) {
		t.Log("Validate No traffic Traffic is recieved on atePort2 after NH delete")
		if got, want := ValidateTraffic(t, args.ate, baseFlow, ""), 100; int(got) != want {
			t.Errorf("Loss: got %v, want %v", got, want)
		}
	})
}

// testRecursiveIPv4EntrywithMACNexthop verifies recursive IPv4 Entry for 198.51.100.1/32 (a) -> 203.0.113.1/32 (b) -> Port1 + MAC
// The IPv4 Entry is verified through AFT Telemetry and Traffic.
func testRecursiveIPv4EntrywithMACNexthop(t *testing.T, args *testArgs) {

	p := args.dut.Port(t, "port2")
	t.Logf("Adding IP %v with NHG %d NH %d with interface %v and MAC %v as NH via gRIBI", ateIndirectNH, nhgIndex2, nhIndex2, p.Name(), nhMAC)
	args.client.AddNH(t, nhIndex2, "MACwithInterface", *deviations.DefaultNetworkInstance, fluent.InstalledInFIB, &gribi.NHOptions{Interface: p.Name(), SubInterface: 0, Mac: nhMAC})
	args.client.AddNHG(t, nhgIndex2, map[uint64]uint64{nhIndex2: 1}, *deviations.DefaultNetworkInstance, fluent.InstalledInFIB)
	args.client.AddIPv4(t, ateIndirectNHCIDR, nhgIndex2, *deviations.DefaultNetworkInstance, *deviations.DefaultNetworkInstance, fluent.InstalledInFIB)

	t.Logf("Adding IP %v with NHG %d NH %d  with indirect IP %v via gRIBI", ateDstNetCIDR, nhgIndex, nhIndex, ateIndirectNHCIDR)
	args.client.AddNH(t, nhIndex, ateIndirectNH, *deviations.DefaultNetworkInstance, fluent.InstalledInFIB)
	args.client.AddNHG(t, nhgIndex, map[uint64]uint64{nhIndex: 1}, *deviations.DefaultNetworkInstance, fluent.InstalledInFIB)
	args.client.AddIPv4(t, ateDstNetCIDR, nhgIndex, nonDefaultVRF, *deviations.DefaultNetworkInstance, fluent.InstalledInFIB)
	baseFlow := createFlow(t, args.ate, args.top, "BaseFlow")
	time.Sleep(30 * time.Second)
	t.Run("ValidateTelemtry", func(t *testing.T) {
		t.Log("Validate Telemetry to verify IPV4 entry is resolved through MAC next-hop")
		verifyTelemetry(t, args, "MAC")
	})
	t.Run("ValidateTraffic", func(t *testing.T) {
		t.Log("Validate Traffic is recieved on atePort2 with dst MAC as gRIBI NH MAC")
		if got, want := ValidateTraffic(t, args.ate, baseFlow, macFilter), 0; int(got) != want {
			t.Errorf("Loss: got %v, want %v", got, want)
		}
	})

	t.Logf("Deleting NH entry and verifing there is no traffic")
	args.client.DeleteIPv4(t, ateIndirectNHCIDR, *deviations.DefaultNetworkInstance, fluent.InstalledInFIB)

	ipv4Path := gnmi.OC().NetworkInstance(*deviations.DefaultNetworkInstance).Afts().Ipv4Entry(ateIndirectNHCIDR)
	if gnmi.Lookup(t, args.dut, ipv4Path.State()).IsPresent() {
		t.Errorf("TestRecursiveIPv4Entry: ipv4-entry/state/prefix: Found route %s that should not exist", ateIndirectNHCIDR)
	}
	t.Run("ValidateNoTrafficAfterNHDelete", func(t *testing.T) {
		t.Log("Validate No traffic Traffic is recieved on atePort2 after NH delete")
		if got, want := ValidateTraffic(t, args.ate, baseFlow, macFilter), 100; int(got) != want {
			t.Errorf("Loss: got %v, want %v", got, want)
		}
	})
}

func TestRecursiveIPv4Entries(t *testing.T) {

	ctx := context.Background()

	// Configure DUT
	dut := ondatra.DUT(t, "dut")
	configureDUT(t, dut)

	// Configure ATE
	ate := ondatra.ATE(t, "ate")
	top := configureATE(t, ate)
	ate.OTG().PushConfig(t, top)
	ate.OTG().StartProtocols(t)

	tests := []struct {
		name string
		desc string
		fn   func(t *testing.T, args *testArgs)
	}{
		{
			name: "testRecursiveIPv4EntrywithIPNexthop",
			desc: "Program IPV4 entry recursively to IP next-hop and verify with Telemetry and Traffic.",
			fn:   testRecursiveIPv4EntrywithIPNexthop,
		},
		{
			name: "testRecursiveIPv4EntrywithMACNexthop",
			desc: "Program IPV4 entry recursively to MAC next-hop and verify with Telemetry and Traffic",
			fn:   testRecursiveIPv4EntrywithMACNexthop,
		},
	}

	// Each case will run with its own gRIBI fluent client.
	for _, tc := range tests {
		t.Run(tc.name, func(t *testing.T) {
			t.Logf("Name: %s", tc.name)
			t.Logf("Description: %s", tc.desc)

			// Configure the gRIBI client
			client := gribi.Client{
				DUT:         dut,
				FIBACK:      true,
				Persistence: true,
			}

			defer client.Close(t)
			if err := client.Start(t); err != nil {
				t.Fatalf("gRIBI Connection can not be established")
			}
			client.BecomeLeader(t)

			defer client.FlushAll(t)

			args := &testArgs{
				ctx:    ctx,
				dut:    dut,
				ate:    ate,
				top:    top,
				client: &client,
			}

			tc.fn(t, args)
		})
	}
}<|MERGE_RESOLUTION|>--- conflicted
+++ resolved
@@ -98,16 +98,16 @@
 )
 
 // configInterfaceDUT configures the interface with the Addrs.
-func configInterfaceDUT(i *oc.Interface, a *attrs.Attributes, dut *ondatra.DUTDevice) *oc.Interface {
+func configInterfaceDUT(i *oc.Interface, a *attrs.Attributes) *oc.Interface {
 	i.Description = ygot.String(a.Desc)
 	i.Type = oc.IETFInterfaces_InterfaceType_ethernetCsmacd
-	if deviations.InterfaceEnabled(dut) {
+	if *deviations.InterfaceEnabled {
 		i.Enabled = ygot.Bool(true)
 	}
 
 	s := i.GetOrCreateSubinterface(0)
 	s4 := s.GetOrCreateIpv4()
-	if deviations.InterfaceEnabled(dut) && !deviations.IPv4MissingEnabled(dut) {
+	if *deviations.InterfaceEnabled && !*deviations.IPv4MissingEnabled {
 		s4.Enabled = ygot.Bool(true)
 	}
 	s4a := s4.GetOrCreateAddress(a.IPv4)
@@ -123,18 +123,18 @@
 	ni.Type = oc.NetworkInstanceTypes_NETWORK_INSTANCE_TYPE_L3VRF
 	gnmi.Replace(t, dut, gnmi.OC().NetworkInstance(nonDefaultVRF).Config(), ni)
 
-	if *deviations.ExplicitGRIBIUnderNetworkInstance {
+	if deviations.ExplicitGRIBIUnderNetworkInstance(dut) {
 		fptest.EnableGRIBIUnderNetworkInstance(t, dut, nonDefaultVRF)
-		fptest.EnableGRIBIUnderNetworkInstance(t, dut, *deviations.DefaultNetworkInstance)
-	}
-
-	dutConfNIPath := gnmi.OC().NetworkInstance(*deviations.DefaultNetworkInstance)
+		fptest.EnableGRIBIUnderNetworkInstance(t, dut, deviations.DefaultNetworkInstance(dut))
+	}
+
+	dutConfNIPath := gnmi.OC().NetworkInstance(deviations.DefaultNetworkInstance(dut))
 	gnmi.Replace(t, dut, dutConfNIPath.Type().Config(), oc.NetworkInstanceTypes_NETWORK_INSTANCE_TYPE_DEFAULT_INSTANCE)
 
 	// configure PBF in DEFAULT vrf
-	defNIPath := gnmi.OC().NetworkInstance(*deviations.DefaultNetworkInstance)
+	defNIPath := gnmi.OC().NetworkInstance(deviations.DefaultNetworkInstance(dut))
 	gnmi.Replace(t, dut, defNIPath.Type().Config(), oc.NetworkInstanceTypes_NETWORK_INSTANCE_TYPE_DEFAULT_INSTANCE)
-	gnmi.Replace(t, dut, defNIPath.PolicyForwarding().Config(), configurePBF())
+	gnmi.Replace(t, dut, defNIPath.PolicyForwarding().Config(), configurePBF(dut))
 }
 
 // configureDUT configures port1 and port2 on the DUT.
@@ -144,29 +144,28 @@
 		p1 := dut.Port(t, p)
 		i1 := &oc.Interface{Name: ygot.String(p1.Name())}
 		gnmi.Replace(t, dut, d.Interface(p1.Name()).Config(), configInterfaceDUT(i1, &dp))
-		if *deviations.ExplicitPortSpeed {
+		if deviations.ExplicitPortSpeed(dut) {
 			fptest.SetPortSpeed(t, p1)
 		}
-		if *deviations.ExplicitIPv6EnableForGRIBI {
+		if deviations.ExplicitIPv6EnableForGRIBI(dut) {
 			gnmi.Update(t, dut, d.Interface(p1.Name()).Subinterface(0).Ipv6().Enabled().Config(), bool(true))
 		}
-		if *deviations.ExplicitInterfaceInDefaultVRF {
-			fptest.AssignToNetworkInstance(t, dut, p1.Name(), *deviations.DefaultNetworkInstance, 0)
+		if deviations.ExplicitInterfaceInDefaultVRF(dut) {
+			fptest.AssignToNetworkInstance(t, dut, p1.Name(), deviations.DefaultNetworkInstance(dut), 0)
 		}
 	}
 
 	configureNetworkInstance(t, dut)
 
-<<<<<<< HEAD
 	// apply PBF to src interface.
 	dp1 := dut.Port(t, "port1")
 	applyForwardingPolicy(t, dp1.Name())
 }
 
 // configurePBF returns a fully configured network-instance PF struct.
-func configurePBF() *oc.NetworkInstance_PolicyForwarding {
+func configurePBF(dut *ondatra.DUTDevice) *oc.NetworkInstance_PolicyForwarding {
 	d := &oc.Root{}
-	ni := d.GetOrCreateNetworkInstance(*deviations.DefaultNetworkInstance)
+	ni := d.GetOrCreateNetworkInstance(deviations.DefaultNetworkInstance(dut))
 	pf := ni.GetOrCreatePolicyForwarding()
 	vrfPolicy := pf.GetOrCreatePolicy(policyName)
 	vrfPolicy.SetType(oc.Policy_Type_VRF_SELECTION_POLICY)
@@ -180,29 +179,12 @@
 	t.Logf("Applying forwarding policy on interface %v ... ", ingressPort)
 	d := &oc.Root{}
 	dut := ondatra.DUT(t, "dut")
-	pfPath := gnmi.OC().NetworkInstance(*deviations.DefaultNetworkInstance).PolicyForwarding().Interface(ingressPort)
-	pfCfg := d.GetOrCreateNetworkInstance(*deviations.DefaultNetworkInstance).GetOrCreatePolicyForwarding().GetOrCreateInterface(ingressPort)
+	pfPath := gnmi.OC().NetworkInstance(deviations.DefaultNetworkInstance(dut)).PolicyForwarding().Interface(ingressPort)
+	pfCfg := d.GetOrCreateNetworkInstance(deviations.DefaultNetworkInstance(dut)).GetOrCreatePolicyForwarding().GetOrCreateInterface(ingressPort)
 	pfCfg.ApplyVrfSelectionPolicy = ygot.String(policyName)
-	if *deviations.ExplicitInterfaceRefDefinition {
+	if deviations.ExplicitInterfaceRefDefinition(dut) {
 		pfCfg.GetOrCreateInterfaceRef().Interface = ygot.String(ingressPort)
 		pfCfg.GetOrCreateInterfaceRef().Subinterface = ygot.Uint32(0)
-=======
-	p1 := dut.Port(t, "port1")
-	i1 := &oc.Interface{Name: ygot.String(p1.Name())}
-	gnmi.Replace(t, dut, d.Interface(p1.Name()).Config(), configInterfaceDUT(i1, &dutPort1, dut))
-
-	p2 := dut.Port(t, "port2")
-	i2 := &oc.Interface{Name: ygot.String(p2.Name())}
-	gnmi.Replace(t, dut, d.Interface(p2.Name()).Config(), configInterfaceDUT(i2, &dutPort2, dut))
-
-	if deviations.ExplicitPortSpeed(dut) {
-		fptest.SetPortSpeed(t, p1)
-		fptest.SetPortSpeed(t, p2)
-	}
-	if deviations.ExplicitInterfaceInDefaultVRF(dut) {
-		fptest.AssignToNetworkInstance(t, dut, p1.Name(), deviations.DefaultNetworkInstance(dut), 0)
-		fptest.AssignToNetworkInstance(t, dut, p2.Name(), deviations.DefaultNetworkInstance(dut), 0)
->>>>>>> 9f24e8de
 	}
 	gnmi.Replace(t, dut, pfPath.Config(), pfCfg)
 }
@@ -285,120 +267,11 @@
 	top    gosnappi.Config
 }
 
-<<<<<<< HEAD
 // verifyTelemetry verifies the telemetry for route recursilvely
 func verifyTelemetry(t *testing.T, args *testArgs, nhtype string) {
 
 	// Verify that the entry for 198.51.100.1/32 (a) is installed through AFT Telemetry. a->c or a->b are the expected results.
 	ipv4Entry := gnmi.Get(t, args.dut, gnmi.OC().NetworkInstance(nonDefaultVRF).Afts().Ipv4Entry(ateDstNetCIDR).State())
-=======
-// setupRecursiveIPv4Entry configures a recursive IPv4 Entry for 198.51.100.0/24
-// to NextHopGroup containing one NextHop 203.0.113.1/32. 203.0.113.1/32 is configured to point
-// to NextHopGroup containing one NextHop specified to address of ATE port-2.
-func setupRecursiveIPv4Entry(t *testing.T, args *testArgs) {
-	t.Helper()
-
-	// Add an IPv4Entry for 198.51.100.0/24 pointing to 203.0.113.1/32.
-	args.c.Modify().AddEntry(t,
-		fluent.NextHopEntry().
-			WithNetworkInstance(deviations.DefaultNetworkInstance(args.dut)).
-			WithIndex(nhIndex).
-			WithIPAddress(ateIndirectNH))
-
-	args.c.Modify().AddEntry(t,
-		fluent.NextHopGroupEntry().
-			WithNetworkInstance(deviations.DefaultNetworkInstance(args.dut)).
-			WithID(nhgIndex).
-			AddNextHop(nhIndex, 1))
-
-	args.c.Modify().AddEntry(t,
-		fluent.IPv4Entry().
-			WithPrefix(ateDstNetCIDR).
-			WithNetworkInstance(deviations.DefaultNetworkInstance(args.dut)).
-			WithNextHopGroup(nhgIndex))
-
-	if err := awaitTimeout(args.ctx, args.c, t, time.Minute); err != nil {
-		t.Fatalf("Could not program entries via c, got err: %v", err)
-	}
-
-	// Add an IPv4Entry for 203.0.113.1/32 pointing to 192.0.2.6.
-	args.c.Modify().AddEntry(t,
-		fluent.NextHopEntry().
-			WithNetworkInstance(deviations.DefaultNetworkInstance(args.dut)).
-			WithIndex(2).
-			WithIPAddress(atePort2.IPv4))
-
-	args.c.Modify().AddEntry(t,
-		fluent.NextHopGroupEntry().
-			WithNetworkInstance(deviations.DefaultNetworkInstance(args.dut)).
-			WithID(nhgIndex2).
-			AddNextHop(nhIndex2, 1))
-
-	args.c.Modify().AddEntry(t,
-		fluent.IPv4Entry().
-			WithPrefix(ateIndirectNHCIDR).
-			WithNetworkInstance(deviations.DefaultNetworkInstance(args.dut)).
-			WithNextHopGroup(nhgIndex2))
-
-	if err := awaitTimeout(args.ctx, args.c, t, time.Minute); err != nil {
-		t.Fatalf("Could not program entries via c, got err: %v", err)
-	}
-
-	chk.HasResult(t, args.c.Results(t),
-		fluent.OperationResult().
-			WithIPv4Operation(ateDstNetCIDR).
-			WithOperationType(constants.Add).
-			WithProgrammingResult(fluent.InstalledInRIB).
-			AsResult(),
-		chk.IgnoreOperationID(),
-	)
-
-	chk.HasResult(t, args.c.Results(t),
-		fluent.OperationResult().
-			WithIPv4Operation(ateIndirectNHCIDR).
-			WithOperationType(constants.Add).
-			WithProgrammingResult(fluent.InstalledInRIB).
-			AsResult(),
-		chk.IgnoreOperationID(),
-	)
-}
-
-// deleteRecursiveIPv4Entry verifies recursive IPv4 Entry for 198.51.100.0/24 -> 203.0.113.1/32 -> 192.0.2.6.
-// The entry for 203.0.113.1/32 is deleted. Verify that the traffic results in loss and removal from AFT.
-func deleteRecursiveIPv4Entry(t *testing.T, args *testArgs) {
-	args.c.Modify().DeleteEntry(t,
-		fluent.IPv4Entry().
-			WithPrefix(ateIndirectNHCIDR).
-			WithNetworkInstance(deviations.DefaultNetworkInstance(args.dut)).
-			WithNextHopGroup(nhgIndex2))
-
-	if err := awaitTimeout(args.ctx, args.c, t, time.Minute); err != nil {
-		t.Fatalf("Could not program entries via c, got err: %v", err)
-	}
-
-	chk.HasResult(t, args.c.Results(t),
-		fluent.OperationResult().
-			WithIPv4Operation(ateIndirectNHCIDR).
-			WithOperationType(constants.Delete).
-			WithProgrammingResult(fluent.InstalledInRIB).
-			AsResult(),
-		chk.IgnoreOperationID(),
-	)
-}
-
-// testRecursiveIPv4Entry verifies recursive IPv4 Entry for 198.51.100.0/24 (a) -> 203.0.113.1/32 (b) -> 192.0.2.6 (c).
-// The IPv4 Entry is verified through AFT Telemetry and Traffic.
-// TODO: The below code checks entries for each level of the hierarchy statically. We need to create a helper function that does the check recursively.
-func testRecursiveIPv4Entry(t *testing.T, args *testArgs) {
-	setupRecursiveIPv4Entry(t, args)
-
-	aftsPath := gnmi.OC().NetworkInstance(deviations.DefaultNetworkInstance(args.dut)).Afts()
-	fptest.LogQuery(t, "AFTs", aftsPath.State(), gnmi.Get(t, args.dut, aftsPath.State()))
-
-	// Verify that the entry for 198.51.100.0/24 is installed through AFT Telemetry.
-	// Verify that the entry for 198.51.100.0/24 (a) is installed through AFT Telemetry. a->c or a->b are the expected results.
-	ipv4Entry := gnmi.Get(t, args.dut, gnmi.OC().NetworkInstance(deviations.DefaultNetworkInstance(args.dut)).Afts().Ipv4Entry(ateDstNetCIDR).State())
->>>>>>> 9f24e8de
 	if got, want := ipv4Entry.GetPrefix(), ateDstNetCIDR; got != want {
 		t.Errorf("TestRecursiveIPv4Entry: ipv4-entry/state/prefix = %v, want %v", got, want)
 	}
@@ -421,8 +294,7 @@
 		if got, want := nhgNH.GetIndex(), uint64(nhIndexInst); got != want {
 			t.Errorf("next-hop index is incorrect: got %v, want %v", got, want)
 		}
-<<<<<<< HEAD
-		nh := gnmi.Get(t, args.dut, gnmi.OC().NetworkInstance(*deviations.DefaultNetworkInstance).Afts().NextHop(nhIndexInst).State())
+		nh := gnmi.Get(t, args.dut, gnmi.OC().NetworkInstance(deviations.DefaultNetworkInstance(args.dut)).Afts().NextHop(nhIndexInst).State())
 		// for devices that return  the nexthop with resolving it recursively. For a->b->c the device returns c
 		if got := nh.GetIpAddress(); got != ateIndirectNH {
 			if nhtype == "MAC" {
@@ -438,18 +310,7 @@
 	}
 
 	// Verify that the entry for 203.0.113.1/32 (b) is installed through AFT Telemetry.
-	ipv4Entry = gnmi.Get(t, args.dut, gnmi.OC().NetworkInstance(*deviations.DefaultNetworkInstance).Afts().Ipv4Entry(ateIndirectNHCIDR).State())
-=======
-		nh := gnmi.Get(t, args.dut, gnmi.OC().NetworkInstance(deviations.DefaultNetworkInstance(args.dut)).Afts().NextHop(nhIndexInst).State())
-		// For devices that return the nexthop with resolving it recursively. For a->b->c the device returns c.
-		if got := nh.GetIpAddress(); got != atePort2.IPv4 && got != ateIndirectNH {
-			t.Errorf("next-hop is incorrect: got %v, want %v or %v ", got, ateIndirectNH, atePort2.IPv4)
-		}
-	}
-
-	// Verify that the entry for 203.0.113.1/32 (b) is installed through AFT Telemetry. b->c is the expected result.
 	ipv4Entry = gnmi.Get(t, args.dut, gnmi.OC().NetworkInstance(deviations.DefaultNetworkInstance(args.dut)).Afts().Ipv4Entry(ateIndirectNHCIDR).State())
->>>>>>> 9f24e8de
 	if got, want := ipv4Entry.GetPrefix(), ateIndirectNHCIDR; got != want {
 		t.Errorf("TestRecursiveIPv4Entry = %v: ipv4-entry/state/prefix, want %v", got, want)
 	}
@@ -472,8 +333,7 @@
 		if got, want := nhgNH.GetIndex(), uint64(nhIndexInst); got != want {
 			t.Errorf("next-hop index is incorrect: got %v, want %v", got, want)
 		}
-<<<<<<< HEAD
-		nh := gnmi.Get(t, args.dut, gnmi.OC().NetworkInstance(*deviations.DefaultNetworkInstance).Afts().NextHop(nhIndexInst).State())
+		nh := gnmi.Get(t, args.dut, gnmi.OC().NetworkInstance(deviations.DefaultNetworkInstance(args.dut)).Afts().NextHop(nhIndexInst).State())
 		if nhtype == "MAC" {
 			if got, want := nh.GetMacAddress(), nhMAC; !strings.EqualFold(got, want) {
 				t.Errorf("next-hop MAC is incorrect: got %v, want %v", got, want)
@@ -483,11 +343,6 @@
 			if got, want := nh.GetIpAddress(), atePort2.IPv4; got != want {
 				t.Errorf("next-hop address is incorrect: got %v, want %v", got, want)
 			}
-=======
-		nh := gnmi.Get(t, args.dut, gnmi.OC().NetworkInstance(deviations.DefaultNetworkInstance(args.dut)).Afts().NextHop(nhIndexInst).State())
-		if got, want := nh.GetIpAddress(), atePort2.IPv4; got != want {
-			t.Errorf("next-hop is incorrect: got %v, want %v", got, want)
->>>>>>> 9f24e8de
 		}
 	}
 }
@@ -497,14 +352,14 @@
 func testRecursiveIPv4EntrywithIPNexthop(t *testing.T, args *testArgs) {
 
 	t.Logf("Adding IP %v with NHG %d NH %d with IP %v as NH via gRIBI", ateIndirectNH, nhgIndex2, nhIndex2, atePort2.IPv4)
-	args.client.AddNH(t, nhIndex2, atePort2.IPv4, *deviations.DefaultNetworkInstance, fluent.InstalledInFIB)
-	args.client.AddNHG(t, nhgIndex2, map[uint64]uint64{nhIndex2: 1}, *deviations.DefaultNetworkInstance, fluent.InstalledInFIB)
-	args.client.AddIPv4(t, ateIndirectNHCIDR, nhgIndex2, *deviations.DefaultNetworkInstance, *deviations.DefaultNetworkInstance, fluent.InstalledInFIB)
+	args.client.AddNH(t, nhIndex2, atePort2.IPv4, deviations.DefaultNetworkInstance(args.dut), fluent.InstalledInFIB)
+	args.client.AddNHG(t, nhgIndex2, map[uint64]uint64{nhIndex2: 1}, deviations.DefaultNetworkInstance(args.dut), fluent.InstalledInFIB)
+	args.client.AddIPv4(t, ateIndirectNHCIDR, nhgIndex2, deviations.DefaultNetworkInstance(args.dut), deviations.DefaultNetworkInstance(args.dut), fluent.InstalledInFIB)
 
 	t.Logf("Adding IP %v with NHG %d NH %d  with indirect IP %v via gRIBI", ateDstNetCIDR, nhgIndex, nhIndex, ateIndirectNHCIDR)
-	args.client.AddNH(t, nhIndex, ateIndirectNH, *deviations.DefaultNetworkInstance, fluent.InstalledInFIB)
-	args.client.AddNHG(t, nhgIndex, map[uint64]uint64{nhIndex: 1}, *deviations.DefaultNetworkInstance, fluent.InstalledInFIB)
-	args.client.AddIPv4(t, ateDstNetCIDR, nhgIndex, nonDefaultVRF, *deviations.DefaultNetworkInstance, fluent.InstalledInFIB)
+	args.client.AddNH(t, nhIndex, ateIndirectNH, deviations.DefaultNetworkInstance(args.dut), fluent.InstalledInFIB)
+	args.client.AddNHG(t, nhgIndex, map[uint64]uint64{nhIndex: 1}, deviations.DefaultNetworkInstance(args.dut), fluent.InstalledInFIB)
+	args.client.AddIPv4(t, ateDstNetCIDR, nhgIndex, nonDefaultVRF, deviations.DefaultNetworkInstance(args.dut), fluent.InstalledInFIB)
 	baseFlow := createFlow(t, args.ate, args.top, "BaseFlow")
 	time.Sleep(30 * time.Second)
 	t.Run("ValidateTelemtry", func(t *testing.T) {
@@ -520,14 +375,9 @@
 	})
 
 	t.Logf("Deleting NH entry and verifing there is no traffic")
-	args.client.DeleteIPv4(t, ateIndirectNHCIDR, *deviations.DefaultNetworkInstance, fluent.InstalledInFIB)
-
-<<<<<<< HEAD
-	ipv4Path := gnmi.OC().NetworkInstance(*deviations.DefaultNetworkInstance).Afts().Ipv4Entry(ateIndirectNHCIDR)
-=======
-	// Verify that the entry for 198.51.100.0/24 is not installed through AFT Telemetry.
+	args.client.DeleteIPv4(t, ateIndirectNHCIDR, deviations.DefaultNetworkInstance(args.dut), fluent.InstalledInFIB)
+
 	ipv4Path := gnmi.OC().NetworkInstance(deviations.DefaultNetworkInstance(args.dut)).Afts().Ipv4Entry(ateIndirectNHCIDR)
->>>>>>> 9f24e8de
 	if gnmi.Lookup(t, args.dut, ipv4Path.State()).IsPresent() {
 		t.Errorf("TestRecursiveIPv4Entry: ipv4-entry/state/prefix: Found route %s that should not exist", ateIndirectNHCIDR)
 	}
@@ -545,14 +395,14 @@
 
 	p := args.dut.Port(t, "port2")
 	t.Logf("Adding IP %v with NHG %d NH %d with interface %v and MAC %v as NH via gRIBI", ateIndirectNH, nhgIndex2, nhIndex2, p.Name(), nhMAC)
-	args.client.AddNH(t, nhIndex2, "MACwithInterface", *deviations.DefaultNetworkInstance, fluent.InstalledInFIB, &gribi.NHOptions{Interface: p.Name(), SubInterface: 0, Mac: nhMAC})
-	args.client.AddNHG(t, nhgIndex2, map[uint64]uint64{nhIndex2: 1}, *deviations.DefaultNetworkInstance, fluent.InstalledInFIB)
-	args.client.AddIPv4(t, ateIndirectNHCIDR, nhgIndex2, *deviations.DefaultNetworkInstance, *deviations.DefaultNetworkInstance, fluent.InstalledInFIB)
+	args.client.AddNH(t, nhIndex2, "MACwithInterface", deviations.DefaultNetworkInstance(args.dut), fluent.InstalledInFIB, &gribi.NHOptions{Interface: p.Name(), SubInterface: 0, Mac: nhMAC})
+	args.client.AddNHG(t, nhgIndex2, map[uint64]uint64{nhIndex2: 1}, deviations.DefaultNetworkInstance(args.dut), fluent.InstalledInFIB)
+	args.client.AddIPv4(t, ateIndirectNHCIDR, nhgIndex2, deviations.DefaultNetworkInstance(args.dut), deviations.DefaultNetworkInstance(args.dut), fluent.InstalledInFIB)
 
 	t.Logf("Adding IP %v with NHG %d NH %d  with indirect IP %v via gRIBI", ateDstNetCIDR, nhgIndex, nhIndex, ateIndirectNHCIDR)
-	args.client.AddNH(t, nhIndex, ateIndirectNH, *deviations.DefaultNetworkInstance, fluent.InstalledInFIB)
-	args.client.AddNHG(t, nhgIndex, map[uint64]uint64{nhIndex: 1}, *deviations.DefaultNetworkInstance, fluent.InstalledInFIB)
-	args.client.AddIPv4(t, ateDstNetCIDR, nhgIndex, nonDefaultVRF, *deviations.DefaultNetworkInstance, fluent.InstalledInFIB)
+	args.client.AddNH(t, nhIndex, ateIndirectNH, deviations.DefaultNetworkInstance(args.dut), fluent.InstalledInFIB)
+	args.client.AddNHG(t, nhgIndex, map[uint64]uint64{nhIndex: 1}, deviations.DefaultNetworkInstance(args.dut), fluent.InstalledInFIB)
+	args.client.AddIPv4(t, ateDstNetCIDR, nhgIndex, nonDefaultVRF, deviations.DefaultNetworkInstance(args.dut), fluent.InstalledInFIB)
 	baseFlow := createFlow(t, args.ate, args.top, "BaseFlow")
 	time.Sleep(30 * time.Second)
 	t.Run("ValidateTelemtry", func(t *testing.T) {
@@ -567,9 +417,9 @@
 	})
 
 	t.Logf("Deleting NH entry and verifing there is no traffic")
-	args.client.DeleteIPv4(t, ateIndirectNHCIDR, *deviations.DefaultNetworkInstance, fluent.InstalledInFIB)
-
-	ipv4Path := gnmi.OC().NetworkInstance(*deviations.DefaultNetworkInstance).Afts().Ipv4Entry(ateIndirectNHCIDR)
+	args.client.DeleteIPv4(t, ateIndirectNHCIDR, deviations.DefaultNetworkInstance(args.dut), fluent.InstalledInFIB)
+
+	ipv4Path := gnmi.OC().NetworkInstance(deviations.DefaultNetworkInstance(args.dut)).Afts().Ipv4Entry(ateIndirectNHCIDR)
 	if gnmi.Lookup(t, args.dut, ipv4Path.State()).IsPresent() {
 		t.Errorf("TestRecursiveIPv4Entry: ipv4-entry/state/prefix: Found route %s that should not exist", ateIndirectNHCIDR)
 	}
