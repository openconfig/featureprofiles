--- conflicted
+++ resolved
@@ -262,17 +262,17 @@
 			}
 			tt.fn(ctx, t, tcArgs)
 		})
-	}
-
-	defer func() {
-		t.Log("Unconfig interfaces")
-		deleteinterfaceconfig(t, dut)
-		if deviations.GRIBIMACOverrideStaticARPStaticRoute(dut) {
-			sp := gnmi.OC().NetworkInstance(deviations.DefaultNetworkInstance(dut)).Protocol(oc.PolicyTypes_INSTALL_PROTOCOL_TYPE_STATIC, deviations.StaticProtocolName(dut))
-			gnmi.Delete(t, dut, sp.Static(atePort2DummyIP.IPv4CIDR()).Config())
-			gnmi.Delete(t, dut, sp.Static(atePort3DummyIP.IPv4CIDR()).Config())
-		}
-	}()
+
+		defer func() {
+			t.Log("Unconfig interfaces")
+			deleteinterfaceconfig(t, dut)
+			if deviations.GRIBIMACOverrideStaticARPStaticRoute(dut) {
+				sp := gnmi.OC().NetworkInstance(deviations.DefaultNetworkInstance(dut)).Protocol(oc.PolicyTypes_INSTALL_PROTOCOL_TYPE_STATIC, deviations.StaticProtocolName(dut))
+				gnmi.Delete(t, dut, sp.Static(atePort2DummyIP.IPv4CIDR()).Config())
+				gnmi.Delete(t, dut, sp.Static(atePort3DummyIP.IPv4CIDR()).Config())
+			}
+		}()
+	}
 }
 
 type transitKey struct{}
@@ -721,13 +721,7 @@
 
 // TE3.7 case2 - Drain Implementation test.
 func testImplementDrain(ctx context.Context, t *testing.T, args *testArgs) {
-<<<<<<< HEAD
-=======
-	if !deviations.GRIBIMACOverrideWithStaticARP(args.dut) {
-		t.Skip()
-		// Testcase skipped as static arp and route config needed for other vendors
-	}
->>>>>>> cedbeabc
+
 	t.Log("Create flows for port1 to port2, port1 to port3 and port1 to port4")
 	args.top.Flows().Clear()
 
