--- conflicted
+++ resolved
@@ -37,12 +37,6 @@
 const (
 	ipv4PrefixLen  = 30
 	ipv6PrefixLen  = 126
-<<<<<<< HEAD
-	dstPfx         = "203.0.113.0/24"
-	dstPfxMin      = "203.0.113.0"
-	dstPfxMask     = "24"
-	ethernetCsmacd = oc.IETFInterfaces_InterfaceType_ethernetCsmacd
-=======
 	dstPfx         = "203.0.113.1/32"
 	dstPfxMin      = "203.0.113.1"
 	dstPfxMax      = "203.0.113.254"
@@ -51,7 +45,6 @@
 	vrf2           = "vrfB"
 	fps            = 1000000 // traffic frames per second
 	switchovertime = 250.0   // switchovertime during interface shut in milliseconds
->>>>>>> 087632e6
 )
 
 // testArgs holds the objects needed by a test case.
@@ -332,35 +325,17 @@
 
 	// validate programming using AFT
 	// TODO: add checks for NHs when AFT OC schema concludes how viability should be indicated.
-<<<<<<< HEAD
-	aftCheck(t, args.dut, dstPfx)
-=======
 	a.aftCheck(t, dstPfx, vrf2)
 
 	// create flow
 	dstMac := gnmi.Get(t, a.ate.OTG(), gnmi.OTG().Interface(atePort1.Name+".Eth").Ipv4Neighbor(dutPort1.IPv4).LinkLayerAddress().State())
 	BaseFlow := a.createFlow(t, "BaseFlow", dstMac)
 
->>>>>>> 087632e6
 	// Validate traffic over primary path port2, port3
 	t.Logf("Validate traffic over primary path port2, port3")
 	a.validateTrafficFlows(t, BaseFlow, []*ondatra.Port{a.ate.Port(t, "port2"), a.ate.Port(t, "port3")})
 
 	//shutdown port2
-<<<<<<< HEAD
-	flapinterface(t, args.dut, "port2", false)
-	defer flapinterface(t, args.dut, "port2", true)
-	// TODO: add checks for NHs when AFT OC schema concludes how viability should be indicated.
-	// Validate traffic over primary path port3
-	validateTrafficFlows(t, args.ate, args.top, BaseFlow, false)
-
-	//shutdown port3
-	flapinterface(t, args.dut, "port3", false)
-	defer flapinterface(t, args.dut, "port3", true)
-	// TODO: add checks for NHs when AFT OC schema concludes how viability should be indicated.
-	// validate traffic over backup
-	validateTrafficFlows(t, args.ate, args.top, BaseFlow, false)
-=======
 	t.Logf("Shutdown port 2 and validate traffic switching over port3 primary path")
 	a.validateTrafficFlows(t, BaseFlow, []*ondatra.Port{a.ate.Port(t, "port3")}, "port2")
 	defer a.flapinterface(t, "port2", true)
@@ -371,7 +346,6 @@
 	a.validateTrafficFlows(t, BaseFlow, []*ondatra.Port{a.ate.Port(t, "port4")}, "port3")
 	defer a.flapinterface(t, "port3", true)
 	// TODO: add checks for NHs when AFT OC schema concludes how viability should be indicated.
->>>>>>> 087632e6
 }
 
 // createFlow returns a flow from atePort1 to the dstPfx
@@ -395,29 +369,6 @@
 }
 
 // validateTrafficFlows verifies that the flow on ATE and check interface counters on DUT
-<<<<<<< HEAD
-func validateTrafficFlows(t *testing.T, ate *ondatra.ATEDevice, ateTop gosnappi.Config, flow string, drop bool) {
-	ate.OTG().StartTraffic(t)
-	time.Sleep(60 * time.Second)
-	ate.OTG().StopTraffic(t)
-	otgutils.LogFlowMetrics(t, ate.OTG(), ateTop)
-	otgutils.LogPortMetrics(t, ate.OTG(), ateTop)
-	recvMetric := gnmi.Get(t, ate.OTG(), gnmi.OTG().Flow(flow).State())
-	txPackets := float32(recvMetric.GetCounters().GetOutPkts())
-	rxPackets := float32(recvMetric.GetCounters().GetInPkts())
-	lostPackets := txPackets - rxPackets
-	if txPackets == 0 {
-		t.Fatalf("Tx packets should be higher than 0")
-	}
-	got := lostPackets * 100 / txPackets
-	if drop {
-		if got != 100 {
-			t.Fatalf("Traffic passing for flow %s got %f, want 100 percent loss", flow, got)
-		}
-	} else {
-		if got > 0 {
-			t.Fatalf("LossPct for flow %s got %v, want 0", flow, got)
-=======
 func (a *testArgs) validateTrafficFlows(t *testing.T, flow string, expected_outgoing_port []*ondatra.Port, shut_ports ...string) {
 	a.ate.OTG().StartTraffic(t)
 	//Shutdown interface if provided while traffic is flowing and validate traffic
@@ -432,21 +383,24 @@
 	otgutils.LogPortMetrics(t, a.ate.OTG(), a.top)
 	// Get send traffic
 	incoming_traffic_counters := gnmi.OC().Interface(a.ate.Port(t, "port1").Name()).Counters()
-	sentPkts := gnmi.Get(t, a.ate, incoming_traffic_counters.OutPkts().State())
+	sentPkts := gnmi.Get(t, a.ate.OTG(), incoming_traffic_counters.OutPkts().State())
+	if sentPkts == 0 {
+		t.Fatalf("Tx packets should be higher than 0")
+	}
 
 	var receivedPkts uint64
 
 	// Get traffic received on primary outgoing interface before interface shutdown
 	for _, port := range shut_ports {
 		outgoing_traffic_counters := gnmi.OC().Interface(a.ate.Port(t, port).Name()).Counters()
-		outPkts := gnmi.Get(t, a.ate, outgoing_traffic_counters.InPkts().State())
+		outPkts := gnmi.Get(t, a.ate.OTG(), outgoing_traffic_counters.InPkts().State())
 		receivedPkts = receivedPkts + outPkts
 	}
 
 	// Get traffic received on expected port after interface shut
 	for _, outPort := range expected_outgoing_port {
 		outgoing_traffic_counters := gnmi.OC().Interface(outPort.Name()).Counters()
-		outPkts := gnmi.Get(t, a.ate, outgoing_traffic_counters.InPkts().State())
+		outPkts := gnmi.Get(t, a.ate.OTG(), outgoing_traffic_counters.InPkts().State())
 		receivedPkts = receivedPkts + outPkts
 	}
 
@@ -457,7 +411,6 @@
 		fpm := ((sentPkts - receivedPkts) / (fps / 1000))
 		if fpm > switchovertime {
 			t.Fatalf("Traffic loss %v msecs more than expected %v msecs", fpm, switchovertime)
->>>>>>> 087632e6
 		}
 		t.Logf("Traffic loss during path change : %v msecs", fpm)
 	} else if sentPkts > receivedPkts {
@@ -472,23 +425,13 @@
 	dc := gnmi.OC()
 	i := &oc.Interface{}
 	i.Enabled = ygot.Bool(action)
-<<<<<<< HEAD
-	i.Type = ethernetCsmacd
-	i.Name = ygot.String(dutP.Name())
-	gnmi.Update(t, dut, dc.Interface(dutP.Name()).Config(), i)
-=======
 	gnmi.Update(t, a.dut, dc.Interface(dutP.Name()).Config(), i)
->>>>>>> 087632e6
 }
 
 // aftCheck does ipv4, NHG and NH aft check
 // TODO: add checks for NHs when AFT OC schema concludes how viability should be indicated.
-<<<<<<< HEAD
-func aftCheck(t testing.TB, dut *ondatra.DUTDevice, prefix string) {
-=======
 
 func (a *testArgs) aftCheck(t testing.TB, prefix string, instance string) {
->>>>>>> 087632e6
 	// check prefix and get NHG ID
 	aftPfxNHG := gnmi.OC().NetworkInstance(instance).Afts().Ipv4Entry(prefix).NextHopGroup()
 	aftPfxNHGVal, found := gnmi.Watch(t, a.dut, aftPfxNHG.State(), 2*time.Minute, func(val *ygnmi.Value[uint64]) bool {
@@ -500,11 +443,7 @@
 	nhg, _ := aftPfxNHGVal.Val()
 
 	// using NHG ID validate NH
-<<<<<<< HEAD
-	aftNHG := gnmi.Get(t, dut, gnmi.OC().NetworkInstance(*deviations.DefaultNetworkInstance).Afts().NextHopGroup(nhg).State())
-=======
 	aftNHG := gnmi.Get(t, a.dut, gnmi.OC().NetworkInstance(*deviations.DefaultNetworkInstance).Afts().NextHopGroup(nhg).State())
->>>>>>> 087632e6
 	if len(aftNHG.NextHop) == 0 && aftNHG.BackupNextHopGroup == nil {
 		t.Fatalf("Prefix %s references a NHG that has neither NH or backup NHG", prefix)
 	}
