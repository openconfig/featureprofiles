// Copyright 2022 Google LLC
//
// Licensed under the Apache License, Version 2.0 (the "License");
// you may not use this file except in compliance with the License.
// You may obtain a copy of the License at
//
//      http://www.apache.org/licenses/LICENSE-2.0
//
// Unless required by applicable law or agreed to in writing, software
// distributed under the License is distributed on an "AS IS" BASIS,
// WITHOUT WARRANTIES OR CONDITIONS OF ANY KIND, either express or implied.
// See the License for the specific language governing permissions and
// limitations under the License.

package backup_nhg_multiple_nh_test

import (
	"context"
	"testing"
	"time"

	"github.com/open-traffic-generator/snappi/gosnappi"
	"github.com/openconfig/gribigo/client"
	"github.com/openconfig/gribigo/fluent"
	"github.com/openconfig/ondatra"
	"github.com/openconfig/ygot/ygot"

	"github.com/openconfig/featureprofiles/internal/attrs"
	"github.com/openconfig/featureprofiles/internal/deviations"
	"github.com/openconfig/featureprofiles/internal/fptest"
	"github.com/openconfig/featureprofiles/internal/gribi"
	"github.com/openconfig/featureprofiles/internal/otgutils"
	"github.com/openconfig/ondatra/gnmi"
	"github.com/openconfig/ondatra/gnmi/oc"
	"github.com/openconfig/ygnmi/ygnmi"
)

const (
	pktDropTolerance = 10
	ipv4PrefixLen    = 30
	ipv6PrefixLen    = 126
	dstPfx           = "203.0.113.1/32"
	dstPfxMin        = "203.0.113.1"
	dstPfxMax        = "203.0.113.254"
	ipOverIPProtocol = 4
	routeCount       = 1
	vrf1             = "vrfA"
	vrf2             = "vrfB"
	fps              = 1000000 // traffic frames per second
	switchovertime   = 250.0   // switchovertime during interface shut in milliseconds
	ethernetCsmacd   = oc.IETFInterfaces_InterfaceType_ethernetCsmacd
)

// testArgs holds the objects needed by a test case.
type testArgs struct {
	dut    *ondatra.DUTDevice
	ate    *ondatra.ATEDevice
	top    gosnappi.Config
	ctx    context.Context
	client *gribi.Client
}

var (
	dutPort1 = attrs.Attributes{
		Desc:    "dutPort1",
		IPv4:    "192.0.2.1",
		IPv4Len: ipv4PrefixLen,
		IPv6:    "2001:0db8::192:0:2:1",
		IPv6Len: ipv6PrefixLen,
	}

	atePort1 = attrs.Attributes{
		Name:    "atePort1",
		MAC:     "02:00:01:01:01:01",
		IPv4:    "192.0.2.2",
		IPv4Len: ipv4PrefixLen,
		IPv6:    "2001:0db8::192:0:2:2",
		IPv6Len: ipv6PrefixLen,
	}

	dutPort2 = attrs.Attributes{
		Desc:    "dutPort2",
		IPv4:    "192.0.2.5",
		IPv4Len: ipv4PrefixLen,
		IPv6:    "2001:0db8::192:0:2:5",
		IPv6Len: ipv6PrefixLen,
	}

	atePort2 = attrs.Attributes{
		Name:    "atePort2",
		MAC:     "02:00:02:01:01:01",
		IPv4:    "192.0.2.6",
		IPv4Len: ipv4PrefixLen,
		IPv6:    "2001:0db8::192:0:2:6",
		IPv6Len: ipv6PrefixLen,
	}

	dutPort3 = attrs.Attributes{
		Desc:    "dutPort3",
		IPv4:    "192.0.2.9",
		IPv4Len: ipv4PrefixLen,
		IPv6:    "2001:0db8::192:0:2:9",
		IPv6Len: ipv6PrefixLen,
	}

	atePort3 = attrs.Attributes{
		Name:    "atePort3",
		MAC:     "02:00:03:01:01:01",
		IPv4:    "192.0.2.10",
		IPv4Len: ipv4PrefixLen,
		IPv6:    "2001:0db8::192:0:2:a",
		IPv6Len: ipv6PrefixLen,
	}

	dutPort4 = attrs.Attributes{
		Desc:    "dutPort4",
		IPv4:    "192.0.2.13",
		IPv4Len: ipv4PrefixLen,
		IPv6:    "2001:0db8::192:0:2:D",
		IPv6Len: ipv6PrefixLen,
	}

	atePort4 = attrs.Attributes{
		Name:    "atePort4",
		MAC:     "02:00:04:01:01:01",
		IPv4:    "192.0.2.14",
		IPv4Len: ipv4PrefixLen,
		IPv6:    "2001:0db8::192:0:2:E",
		IPv6Len: ipv6PrefixLen,
	}
)

func TestMain(m *testing.M) {
	fptest.RunTests(m)
}

// configureATE configures ports on the ATE.
func configureATE(t *testing.T, ate *ondatra.ATEDevice) gosnappi.Config {
	top := ate.OTG().NewConfig(t)

	p1 := ate.Port(t, "port1")
	p2 := ate.Port(t, "port2")
	p3 := ate.Port(t, "port3")
	p4 := ate.Port(t, "port4")

	atePort1.AddToOTG(top, p1, &dutPort1)
	atePort2.AddToOTG(top, p2, &dutPort2)
	atePort3.AddToOTG(top, p3, &dutPort3)
	atePort4.AddToOTG(top, p4, &dutPort4)

	return top
}

// Configure Network instance
func configNetworkInstance(t *testing.T, dut *ondatra.DUTDevice, vrfname string) {
	d := &oc.Root{}
	ni := d.GetOrCreateNetworkInstance(vrfname)
	ni.Type = oc.NetworkInstanceTypes_NETWORK_INSTANCE_TYPE_L3VRF
	gnmi.Replace(t, dut, gnmi.OC().NetworkInstance(vrfname).Config(), ni)
}

// configNetworkInstanceInterface creates VRFs and subinterfaces and then applies VRFs
func configNetworkInstanceInterface(t *testing.T, dut *ondatra.DUTDevice, vrfname string, intfname string, subint uint32) {
	// create empty subinterface
	si := &oc.Interface_Subinterface{}
	si.Index = ygot.Uint32(subint)
	gnmi.Replace(t, dut, gnmi.OC().Interface(intfname).Subinterface(subint).Config(), si)

	// create vrf and apply on subinterface
	v := &oc.NetworkInstance{
		Name: ygot.String(vrfname),
		Type: oc.NetworkInstanceTypes_NETWORK_INSTANCE_TYPE_L3VRF,
	}
	vi := v.GetOrCreateInterface(intfname)
	vi.Interface = ygot.String(intfname)
	vi.Subinterface = ygot.Uint32(subint)
	gnmi.Replace(t, dut, gnmi.OC().NetworkInstance(vrfname).Config(), v)
}

// configInterfaceDUT configures the interface
func configInterfaceDUT(i *oc.Interface, dutPort *attrs.Attributes, dut *ondatra.DUTDevice) *oc.Interface {
	if deviations.InterfaceEnabled(dut) {
		i.Enabled = ygot.Bool(true)
	}
	i.Description = ygot.String(dutPort.Desc)
	i.Type = oc.IETFInterfaces_InterfaceType_ethernetCsmacd
	return i
}

// configureDUT configures port1, port2, port3 and port4 on the DUT.
func configureDUT(t *testing.T, dut *ondatra.DUTDevice) {
	d := gnmi.OC()

	p1 := dut.Port(t, "port1")
	// create VRF "vrfA" and assign incoming port under it
	i1 := &oc.Interface{Name: ygot.String(p1.Name())}
	gnmi.Replace(t, dut, d.Interface(p1.Name()).Config(), configInterfaceDUT(i1, &dutPort1, dut))
	configNetworkInstanceInterface(t, dut, vrf1, p1.Name(), uint32(0))
	// create VRF "vrfB"
	configNetworkInstance(t, dut, vrf2)

	if deviations.BackupNHGRequiresVrfWithDecap(dut) {
		d := &oc.Root{}
		ni := d.GetOrCreateNetworkInstance(vrf1)
		pf := ni.GetOrCreatePolicyForwarding()
		fp1 := pf.GetOrCreatePolicy("match-ipip")
		fp1.SetType(oc.Policy_Type_VRF_SELECTION_POLICY)
		fp1.GetOrCreateRule(1).GetOrCreateIpv4().Protocol = oc.UnionUint8(ipOverIPProtocol)
		fp1.GetOrCreateRule(1).GetOrCreateAction().NetworkInstance = ygot.String(vrf1)
		p1 := dut.Port(t, "port1")
		intf := pf.GetOrCreateInterface(p1.Name())
		intf.ApplyVrfSelectionPolicy = ygot.String("match-ipip")
		gnmi.Replace(t, dut, gnmi.OC().NetworkInstance(vrf1).PolicyForwarding().Config(), pf)
	}

	gnmi.Update(t, dut, d.Interface(p1.Name()).Config(), dutPort1.NewOCInterface(p1.Name(), dut))

	p2 := dut.Port(t, "port2")
	gnmi.Replace(t, dut, d.Interface(p2.Name()).Config(), dutPort2.NewOCInterface(p2.Name(), dut))

	p3 := dut.Port(t, "port3")
	gnmi.Replace(t, dut, d.Interface(p3.Name()).Config(), dutPort3.NewOCInterface(p3.Name(), dut))

	p4 := dut.Port(t, "port4")
	gnmi.Replace(t, dut, d.Interface(p4.Name()).Config(), dutPort4.NewOCInterface(p4.Name(), dut))

	if deviations.ExplicitPortSpeed(dut) {
		fptest.SetPortSpeed(t, p1)
		fptest.SetPortSpeed(t, p2)
		fptest.SetPortSpeed(t, p3)
		fptest.SetPortSpeed(t, p4)
	}
	if deviations.ExplicitInterfaceInDefaultVRF(dut) {
		fptest.AssignToNetworkInstance(t, dut, p2.Name(), deviations.DefaultNetworkInstance(dut), 0)
		fptest.AssignToNetworkInstance(t, dut, p3.Name(), deviations.DefaultNetworkInstance(dut), 0)
		fptest.AssignToNetworkInstance(t, dut, p4.Name(), deviations.DefaultNetworkInstance(dut), 0)
	}
}

func TestBackup(t *testing.T) {
	ctx := context.Background()
	dut := ondatra.DUT(t, "dut")

	// Configure ATE
	ate := ondatra.ATE(t, "ate")
	top := configureATE(t, ate)
	ate.OTG().PushConfig(t, top)
	ate.OTG().StartProtocols(t)

	// configure DUT
	configureDUT(t, dut)

	otgutils.WaitForARP(t, ate.OTG(), top, "IPv4")
	otgutils.WaitForARP(t, ate.OTG(), top, "IPv6")

	t.Run("IPv4BackUpSwitch", func(t *testing.T) {
		t.Logf("Name: IPv4BackUpSwitch")
		t.Logf("Description: Set primary and backup path with gribi and shutdown the primary path validating traffic switching over backup path")

		// Configure the gRIBI client clientA
		client := gribi.Client{
			DUT:         dut,
			FIBACK:      true,
			Persistence: true,
		}
		defer client.Close(t)

		// Flush all entries after the test
		defer client.FlushAll(t)

		if err := client.Start(t); err != nil {
			t.Fatalf("gRIBI Connection can not be established")
		}

		// Make client leader
		client.BecomeLeader(t)

		// Flush past entries before running the tc
		client.FlushAll(t)

		tcArgs := &testArgs{
			ctx:    ctx,
			dut:    dut,
			client: &client,
			ate:    ate,
			top:    top,
		}
		tcArgs.testIPv4BackUpSwitch(t)
	})
}

// testIPv4BackUpSwitch Ensure that backup NHGs are honoured with NextHopGroup entries containing >1 NH
//
// Setup Steps
//   - Connect ATE port-1 to DUT port-1.
//   - Connect ATE port-2 to DUT port-2.
//   - Connect ATE port-3 to DUT port-3.
//   - Connect ATE port-4 to DUT port-4.
//   - Create a L3 routing instance (vrfA), and assign DUT port-1 to vrfA.
//   - Create a L3 routing instance (vrfB) that includes no interface.
//   - Connect a gRIBI client to the DUT, make it become leader and inject the following:
//   - An IPv4Entry in VRF-A, pointing to a NextHopGroup (in DEFAULT VRF) containing:
//   - Two primary next-hops:
//   - IP of ATE port-2
//   - IP of ATE port-3
//   - A backup NHG containing a single next-hop pointing to VRF-B.
//   - The same IPv4Entry but in VRF-B, pointing to a NextHopGroup (in DEFAULT VRF) containing a primary next-hop to the IP of ATE port-4.
//   - Ensure that traffic forwarded to a destination is received at ATE port-2 and port-3. Validate that AFT telemetry covers this case.
//   - Disable ATE port-2. Ensure that traffic for a destination is received at ATE port-3.
//   - Disable ATE port-3. Ensure that traffic for a destination is received at ATE port-4.
//
// Validation Steps
//   - Verify AFT telemetry after shutting each port
//   - Verify traffic switches to the right ports
func (a *testArgs) testIPv4BackUpSwitch(t *testing.T) {

	const (
		// Next hop group adjacency identifier.
		nhgid1, nhgid2 uint64 = 100, 200
		// Backup next hop group ID that the dstPfx will forward to.
		backupnhgid uint64 = 500

		nhid1, nhid2, nhid3, nhid4 uint64 = 1001, 1002, 1003, 1004
	)

	t.Logf("Program a backup pointing to vrfB via gRIBI")
	nh3, op1 := gribi.NHEntry(nhid3, "VRFOnly", deviations.DefaultNetworkInstance(a.dut), fluent.InstalledInFIB, &gribi.NHOptions{VrfName: vrf2})
	if deviations.BackupNHGRequiresVrfWithDecap(a.dut) {
		nh3, op1 = gribi.NHEntry(nhid3, "Decap", deviations.DefaultNetworkInstance(a.dut), fluent.InstalledInFIB, &gribi.NHOptions{VrfName: vrf2})
	}
	bkupNHG, op2 := gribi.NHGEntry(backupnhgid, map[uint64]uint64{nhid3: 10}, deviations.DefaultNetworkInstance(a.dut), fluent.InstalledInFIB)
	a.client.AddEntries(t, []fluent.GRIBIEntry{nh3, bkupNHG}, []*client.OpResult{op1, op2})

	t.Logf("an IPv4Entry for %s in %s pointing to ATE port-2 and port-3 via gRIBI", dstPfx, vrf1)
	nh1, op3 := gribi.NHEntry(nhid1, atePort2.IPv4, deviations.DefaultNetworkInstance(a.dut), fluent.InstalledInFIB)
	nh2, op4 := gribi.NHEntry(nhid2, atePort3.IPv4, deviations.DefaultNetworkInstance(a.dut), fluent.InstalledInFIB)
	nhg1, op5 := gribi.NHGEntry(nhgid1, map[uint64]uint64{nhid1: 80, nhid2: 20}, deviations.DefaultNetworkInstance(a.dut), fluent.InstalledInFIB, &gribi.NHGOptions{BackupNHG: backupnhgid})
	a.client.AddEntries(t, []fluent.GRIBIEntry{nh1, nh2, nhg1}, []*client.OpResult{op3, op4, op5})
	a.client.AddIPv4(t, dstPfx, nhgid1, vrf1, deviations.DefaultNetworkInstance(a.dut), fluent.InstalledInFIB)

	t.Logf("an IPv4Entry for %s in %s pointing to ATE port-4 via gRIBI", dstPfx, vrf2)
	nh4, op6 := gribi.NHEntry(nhid4, atePort4.IPv4, deviations.DefaultNetworkInstance(a.dut), fluent.InstalledInFIB)
	nhg2, op7 := gribi.NHGEntry(nhgid2, map[uint64]uint64{nhid4: 100}, deviations.DefaultNetworkInstance(a.dut), fluent.InstalledInFIB)
	a.client.AddEntries(t, []fluent.GRIBIEntry{nh4, nhg2}, []*client.OpResult{op6, op7})
	a.client.AddIPv4(t, dstPfx, nhgid2, vrf2, deviations.DefaultNetworkInstance(a.dut), fluent.InstalledInFIB)

	// validate programming using AFT
	// TODO: add checks for NHs when AFT OC schema concludes how viability should be indicated.
	a.aftCheck(t, dstPfx, vrf2)

	// create flow
	dstMac := gnmi.Get(t, a.ate.OTG(), gnmi.OTG().Interface(atePort1.Name+".Eth").Ipv4Neighbor(dutPort1.IPv4).LinkLayerAddress().State())
	baseFlow := a.createFlow(t, "baseFlow", dstMac)

	// Validate traffic over primary path port2, port3
	t.Run("Baseline (port2 + port3)", func(t *testing.T) {
		t.Logf("Validate traffic over primary path port2, port3")
		a.validateTrafficFlows(t, baseFlow, []*ondatra.Port{a.ate.Port(t, "port2"), a.ate.Port(t, "port3")})
	})

	// shutdown port2
	t.Run("Baseline (port3 only)", func(t *testing.T) {
		t.Logf("Shutdown port 2 and validate traffic switching over port3 primary path")
		a.validateTrafficFlows(t, baseFlow, []*ondatra.Port{a.ate.Port(t, "port3")}, "port2")
	})

	// TODO: add checks for NHs when AFT OC schema concludes how viability should be indicated.

	// shutdown port3
	t.Run("Backup (port4)", func(t *testing.T) {
		t.Logf("Shutdown port 3 and validate traffic switching over port4 backup path")
		a.validateTrafficFlows(t, baseFlow, []*ondatra.Port{a.ate.Port(t, "port4")}, "port3")
	})
	if deviations.ATEPortLinkStateOperationsUnsupported(a.ate) {
		defer a.flapinterface(t, "port2", true)
		defer a.flapinterface(t, "port3", true)
	} else {
		portStateAction := gosnappi.NewControlState()
		portStateAction.Port().Link().SetPortNames([]string{"port2", "port3"}).SetState(gosnappi.StatePortLinkState.UP)
		defer a.ate.OTG().SetControlState(t, portStateAction)
	}
	// TODO: add checks for NHs when AFT OC schema concludes how viability should be indicated.
}

// createFlow returns a flow from atePort1 to the dstPfx
func (a *testArgs) createFlow(t *testing.T, name, dstMac string) string {

	flow := a.top.Flows().Add().SetName(name)
	flow.Metrics().SetEnable(true)
	flow.Size().SetFixed(300)
	e1 := flow.Packet().Add().Ethernet()
	e1.Src().SetValue(atePort1.MAC)
	flow.TxRx().Port().SetTxName("port1").SetRxNames([]string{"port2", "port3", "port4"})
	flow.Rate().SetPps(fps)
	e1.Dst().SetChoice("value").SetValue(dstMac)
	v4 := flow.Packet().Add().Ipv4()
	v4.Src().Increment().SetStart(dutPort1.IPv4)
	v4.Dst().Increment().SetStart(dstPfxMin).SetCount(routeCount)

	// use ip over ip packets since some vendors only support decap for backup
	v4 = flow.Packet().Add().Ipv4()
	v4.Src().Increment().SetStart(dutPort1.IPv4)
	v4.Dst().Increment().SetStart(dstPfxMin).SetCount(routeCount)

	// StartProtocols required for running on hardware
	a.ate.OTG().PushConfig(t, a.top)
	a.ate.OTG().StartProtocols(t)
	otgutils.WaitForARP(t, a.ate.OTG(), a.top, "IPv4")
	return name
}

// validateTrafficFlows verifies that the flow on ATE and check interface counters on DUT
func (a *testArgs) validateTrafficFlows(t *testing.T, flow string, outPorts []*ondatra.Port, shutPorts ...string) {
	a.ate.OTG().StartTraffic(t)
	// Shutdown interface if provided while traffic is flowing and validate traffic
	time.Sleep(30 * time.Second)
	for _, port := range shutPorts {
		if deviations.ATEPortLinkStateOperationsUnsupported(a.ate) {
			a.flapinterface(t, port, false)
		} else {
			portStateAction := gosnappi.NewControlState()
			portStateAction.Port().Link().SetPortNames([]string{port}).SetState(gosnappi.StatePortLinkState.DOWN)
			a.ate.OTG().SetControlState(t, portStateAction)
		}
		gnmi.Await(t, a.dut, gnmi.OC().Interface(a.dut.Port(t, port).Name()).OperStatus().State(), 2*time.Minute, oc.Interface_OperStatus_DOWN)
	}
	time.Sleep(30 * time.Second)
	a.ate.OTG().StopTraffic(t)
	time.Sleep(10 * time.Second)
	otgutils.LogPortMetrics(t, a.ate.OTG(), a.top)
	otgutils.LogFlowMetrics(t, a.ate.OTG(), a.top)

<<<<<<< HEAD
	flowMetrics := gnmi.Get(t, a.ate.OTG(), gnmi.OTG().Flow(flow).State())
	sentPkts := float32(flowMetrics.GetCounters().GetOutPkts())

	receivedPkts := float32(flowMetrics.GetCounters().GetInPkts())
=======
	// Get send traffic
	outTrafficState := gnmi.OTG().Port(a.ate.Port(t, "port1").ID()).State()
	sentPkts := gnmi.Get(t, a.ate.OTG(), outTrafficState).GetCounters().GetOutFrames()
>>>>>>> f054f5cc
	if sentPkts == 0 {
		t.Fatalf("Tx packets should be higher than 0")
	}

<<<<<<< HEAD
	// Check if traffic restores with in expected time in milliseconds during interface shut
	// else if there is no interface trigger, validate received packets (control+data) are more than send packets
	t.Logf("Sent Packets: %v, Received packets: %v", sentPkts, receivedPkts)
	if len(shut_ports) > 0 {
=======
	var receivedPkts uint64

	// Get traffic received on primary outgoing interface before interface shutdown
	for _, port := range shutPorts {
		outTrafficCounters := gnmi.OTG().Port(a.ate.Port(t, port).ID()).State()
		outPkts := gnmi.Get(t, a.ate.OTG(), outTrafficCounters).GetCounters().GetInFrames()
		receivedPkts = receivedPkts + outPkts
	}

	// Get traffic received on expected port after interface shut
	for _, outPort := range outPorts {
		outTrafficCounters := gnmi.OTG().Port(outPort.ID()).State()
		outPkts := gnmi.Get(t, a.ate.OTG(), outTrafficCounters).GetCounters().GetInFrames()
		receivedPkts = receivedPkts + outPkts
	}

	// Check if traffic restores with in expected time in milliseconds during interface shut
	// else if there is no interface trigger, validate received packets (control+data) are more than send packets
	diff := pktDiff(sentPkts, receivedPkts)
	if len(shutPorts) > 0 {
>>>>>>> f054f5cc
		// Time took for traffic to restore in milliseconds after trigger
		fpm := (diff / (fps / 1000))
		if fpm > switchovertime {
			t.Errorf("Traffic loss %v msecs more than expected %v msecs", fpm, switchovertime)
		}
		t.Logf("Traffic loss during path change : %v msecs", fpm)
<<<<<<< HEAD
	} else if sentPkts > receivedPkts {
		t.Fatalf("Traffic didn't forward to the expected outgoing port, Sent: %v, Received: %v", sentPkts, receivedPkts)
=======
	} else if diff > pktDropTolerance {
		t.Error("Traffic didn't switch to the expected outgoing port")
	}
}

func pktDiff(sent, recveived uint64) uint64 {
	if sent > recveived {
		return sent - recveived
>>>>>>> f054f5cc
	}
	return recveived - sent
}

// flapinterface shut/unshut interface, action true bringsup the interface and false brings it down
func (a *testArgs) flapinterface(t *testing.T, port string, action bool) {
	// Currently, setting the OTG port down has no effect on kne and thus the corresponding dut port will be used
	dutP := a.dut.Port(t, port)
	dc := gnmi.OC()
	i := &oc.Interface{}
	i.Enabled = ygot.Bool(action)
	i.Name = ygot.String(dutP.Name())
	i.Type = ethernetCsmacd
	gnmi.Update(t, a.dut, dc.Interface(dutP.Name()).Config(), i)
}

// aftCheck does ipv4, NHG and NH aft check
// TODO: add checks for NHs when AFT OC schema concludes how viability should be indicated.

func (a *testArgs) aftCheck(t testing.TB, prefix string, instance string) {
	// check prefix and get NHG ID
	aftPfxPath := gnmi.OC().NetworkInstance(instance).Afts().Ipv4Entry(prefix)
	aftPfxVal, found := gnmi.Watch(t, a.dut, aftPfxPath.State(), 2*time.Minute, func(val *ygnmi.Value[*oc.NetworkInstance_Afts_Ipv4Entry]) bool {
		ipv4Entry, present := val.Val()
		return present && ipv4Entry.NextHopGroup != nil
	}).Await(t)
	if !found {
		t.Fatalf("Could not find prefix %s in telemetry AFT", dstPfx)
	}
	aftPfx, _ := aftPfxVal.Val()

	// using NHG ID validate NH
	aftNHG := gnmi.Get(t, a.dut, gnmi.OC().NetworkInstance(deviations.DefaultNetworkInstance(a.dut)).Afts().NextHopGroup(aftPfx.GetNextHopGroup()).State())
	if len(aftNHG.NextHop) == 0 && aftNHG.BackupNextHopGroup == nil {
		t.Fatalf("Prefix %s references a NHG that has neither NH or backup NHG", prefix)
	}
}<|MERGE_RESOLUTION|>--- conflicted
+++ resolved
@@ -430,57 +430,26 @@
 	otgutils.LogPortMetrics(t, a.ate.OTG(), a.top)
 	otgutils.LogFlowMetrics(t, a.ate.OTG(), a.top)
 
-<<<<<<< HEAD
+  // Get send and receive traffic
 	flowMetrics := gnmi.Get(t, a.ate.OTG(), gnmi.OTG().Flow(flow).State())
-	sentPkts := float32(flowMetrics.GetCounters().GetOutPkts())
-
-	receivedPkts := float32(flowMetrics.GetCounters().GetInPkts())
-=======
-	// Get send traffic
-	outTrafficState := gnmi.OTG().Port(a.ate.Port(t, "port1").ID()).State()
-	sentPkts := gnmi.Get(t, a.ate.OTG(), outTrafficState).GetCounters().GetOutFrames()
->>>>>>> f054f5cc
+	sentPkts := uint64(flowMetrics.GetCounters().GetOutPkts())
+	receivedPkts := uint64(flowMetrics.GetCounters().GetInPkts())
+  
 	if sentPkts == 0 {
 		t.Fatalf("Tx packets should be higher than 0")
 	}
 
-<<<<<<< HEAD
 	// Check if traffic restores with in expected time in milliseconds during interface shut
 	// else if there is no interface trigger, validate received packets (control+data) are more than send packets
 	t.Logf("Sent Packets: %v, Received packets: %v", sentPkts, receivedPkts)
-	if len(shut_ports) > 0 {
-=======
-	var receivedPkts uint64
-
-	// Get traffic received on primary outgoing interface before interface shutdown
-	for _, port := range shutPorts {
-		outTrafficCounters := gnmi.OTG().Port(a.ate.Port(t, port).ID()).State()
-		outPkts := gnmi.Get(t, a.ate.OTG(), outTrafficCounters).GetCounters().GetInFrames()
-		receivedPkts = receivedPkts + outPkts
-	}
-
-	// Get traffic received on expected port after interface shut
-	for _, outPort := range outPorts {
-		outTrafficCounters := gnmi.OTG().Port(outPort.ID()).State()
-		outPkts := gnmi.Get(t, a.ate.OTG(), outTrafficCounters).GetCounters().GetInFrames()
-		receivedPkts = receivedPkts + outPkts
-	}
-
-	// Check if traffic restores with in expected time in milliseconds during interface shut
-	// else if there is no interface trigger, validate received packets (control+data) are more than send packets
-	diff := pktDiff(sentPkts, receivedPkts)
+  diff := pktDiff(sentPkts, receivedPkts)
 	if len(shutPorts) > 0 {
->>>>>>> f054f5cc
 		// Time took for traffic to restore in milliseconds after trigger
 		fpm := (diff / (fps / 1000))
 		if fpm > switchovertime {
 			t.Errorf("Traffic loss %v msecs more than expected %v msecs", fpm, switchovertime)
 		}
 		t.Logf("Traffic loss during path change : %v msecs", fpm)
-<<<<<<< HEAD
-	} else if sentPkts > receivedPkts {
-		t.Fatalf("Traffic didn't forward to the expected outgoing port, Sent: %v, Received: %v", sentPkts, receivedPkts)
-=======
 	} else if diff > pktDropTolerance {
 		t.Error("Traffic didn't switch to the expected outgoing port")
 	}
@@ -489,7 +458,6 @@
 func pktDiff(sent, recveived uint64) uint64 {
 	if sent > recveived {
 		return sent - recveived
->>>>>>> f054f5cc
 	}
 	return recveived - sent
 }
