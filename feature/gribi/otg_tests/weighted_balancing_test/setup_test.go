// Copyright 2022 Google LLC
//
// Licensed under the Apache License, Version 2.0 (the "License");
// you may not use this file except in compliance with the License.
// You may obtain a copy of the License at
//
//      http://www.apache.org/licenses/LICENSE-2.0
//
// Unless required by applicable law or agreed to in writing, software
// distributed under the License is distributed on an "AS IS" BASIS,
// WITHOUT WARRANTIES OR CONDITIONS OF ANY KIND, either express or implied.
// See the License for the specific language governing permissions and
// limitations under the License.

package weighted_balancing_test

import (
	"bytes"
	"context"
	"encoding/binary"
	"flag"
	"fmt"
	"math/rand"
	"net"
	"regexp"
	"sort"
	"testing"
	"time"

	"github.com/open-traffic-generator/snappi/gosnappi"
	"github.com/openconfig/featureprofiles/internal/deviations"
	"github.com/openconfig/featureprofiles/internal/fptest"
	"github.com/openconfig/featureprofiles/internal/otgutils"
	"github.com/openconfig/gribigo/client"
	"github.com/openconfig/gribigo/constants"
	"github.com/openconfig/gribigo/fluent"
	"github.com/openconfig/ondatra"
	"github.com/openconfig/ondatra/gnmi"
	"github.com/openconfig/ondatra/gnmi/oc"
	"github.com/openconfig/ygnmi/ygnmi"
	"github.com/openconfig/ygot/ygot"
)

var (
	randomSrcIP = flag.Bool("random_src_ip", false,
		"Randomize source IP addresses of the generated traffic.")
	randomDstIP = flag.Bool("random_dst_ip", false,
		"Randomize destination IP address of the generated traffic.")
	randomSrcPort = flag.Bool("random_src_port", true,
		"Randomize source ports of the generated traffic.")
	randomDstPort = flag.Bool("random_dst_port", true,
		"Randomize destination ports of the generated traffic.")

	trafficPause = flag.Duration("traffic_pause", 0,
		"Amount of time to pause before sending traffic.")
	trafficDuration = flag.Duration("traffic_duration", 5*time.Second,
		"Duration for sending traffic.")
)

func TestMain(m *testing.M) {
	fptest.RunTests(m)
}

// Settings for configuring next hop group consisting of multiple next
// hops.  IxNetwork flow requires both source and destination networks
// be configured on the ATE.  It is not possible to send packets to
// the ether.
//
// The testbed consists of ate:port1 -> dut:port1 and dut:port{2-9} ->
// ate:port{2-9}.  The first pair is called the "source" pair, and the
// second the "destination" pairs.  The destination pairs form the
// "next hop group."  Each pair is assigned a /30 subnet assigned
// consecutively.
//
//   - Source: ate:port1 192.0.2.2/30 -> dut:port1 192.0.2.1/30
//   - Destination ports{2-9}:
//     dut:port{i+1} 192.0.2.{4*i+1}/30 -> ate:port{i+1} 192.0.2.{4*i+2}/30
//     (e.g. dut:port2 192.0.2.5/30 -> ate:port2 192.0.2.6/30 where i=1)
//
// A traffic flow from a source network is configured to be sent from
// ate:port1, with a destination network expected to be received at
// ate:port{2-9}.
//
//   - Source network: 198.51.100.0/24 (TEST-NET-2)
//   - Destination network: 203.0.113.0/24 (TEST-NET-3)
//
// The DUT is configured via gRIBI to route TEST-NET-2 to TEST-NET-3
// via the next hop group configured in the topology.
const (
	plen = 30

	ateSrcPort       = "ate:port1"
	ateSrcPortMac    = "02:00:01:01:01:01"
	ateSrcNetName    = "srcnet"
	ateSrcNet        = "198.51.100.0"
	ateSrcNetCIDR    = "198.51.100.0/24"
	ateSrcNetFirstIP = "198.51.100.1"
	ateSrcNetCount   = 250

	ateDstFirstPort  = "ate:port2"
	ateDstNetName    = "dstnet"
	ateDstNet        = "203.0.113.0"
	ateDstNetCIDR    = "203.0.113.0/24"
	ateDstNetFirstIP = "203.0.113.1"
	ateDstNetCount   = 250

<<<<<<< HEAD
	nhgIndex = 42
=======
	discardCIDR    = "192.0.2.0/24"
	nhgIndex       = 42
	ethernetCsmacd = oc.IETFInterfaces_InterfaceType_ethernetCsmacd
>>>>>>> 03dbe60d
)

var (
	portsIPv4 = map[string]string{
		"dut:port1": "192.0.2.1",
		"ate:port1": "192.0.2.2",

		"dut:port2": "192.0.2.5",
		"ate:port2": "192.0.2.6",

		"dut:port3": "192.0.2.9",
		"ate:port3": "192.0.2.10",

		"dut:port4": "192.0.2.13",
		"ate:port4": "192.0.2.14",

		"dut:port5": "192.0.2.17",
		"ate:port5": "192.0.2.18",

		"dut:port6": "192.0.2.21",
		"ate:port6": "192.0.2.22",

		"dut:port7": "192.0.2.25",
		"ate:port7": "192.0.2.26",

		"dut:port8": "192.0.2.29",
		"ate:port8": "192.0.2.30",

		"dut:port9": "192.0.2.33",
		"ate:port9": "192.0.2.34",
	}
)

// nextHop describes the next hop configuration of a given test case.
type nextHop struct {
	Port string // port name in the portsIPv4 map.

	// gRIBI weight set for the next hop.  If 0, defaults to 1. See:
	// https://github.com/openconfig/autobahn/issues/10
	Weight uint64

	Want float64 // expected traffic distribution (approximate).
}

// dutInterface builds a DUT interface ygot struct for a given port
// according to portsIPv4.  Returns nil if the port has no IP address
// mapping.
func dutInterface(p *ondatra.Port) *oc.Interface {
	id := fmt.Sprintf("%s:%s", p.Device().ID(), p.ID())
	i := &oc.Interface{
		Name:        ygot.String(p.Name()),
		Description: ygot.String(p.String()),
		Type:        oc.IETFInterfaces_InterfaceType_ethernetCsmacd,
	}
	if *deviations.InterfaceEnabled {
		i.Enabled = ygot.Bool(true)
	}

	ipv4, ok := portsIPv4[id]
	if !ok {
		return nil
	}

	s := i.GetOrCreateSubinterface(0)
	s4 := s.GetOrCreateIpv4()
	if *deviations.InterfaceEnabled && !*deviations.IPv4MissingEnabled {
		s4.Enabled = ygot.Bool(true)
	}

	a := s4.GetOrCreateAddress(ipv4)
	a.PrefixLength = ygot.Uint8(plen)
	return i
}

// configureDUT configures all the interfaces on the DUT.
func configureDUT(t testing.TB, dut *ondatra.DUTDevice) {
	dc := gnmi.OC()
	for _, dp := range dut.Ports() {
		if i := dutInterface(dp); i != nil {
			gnmi.Replace(t, dut, dc.Interface(dp.Name()).Config(), i)
		} else {
			t.Fatalf("No address found for port %v", dp)
		}
	}
	if *deviations.ExplicitInterfaceInDefaultVRF {
		for _, dp := range dut.Ports() {
			fptest.AssignToNetworkInstance(t, dut, dp.Name(), *deviations.DefaultNetworkInstance, 0)
		}
	}
}

// setDUTInterfaceState sets the admin state on the dut interface
func setDUTInterfaceState(t testing.TB, dut *ondatra.DUTDevice, p *ondatra.Port, state bool) {
	t.Helper()
	dc := gnmi.OC()
	i := &oc.Interface{}
	i.Enabled = ygot.Bool(state)
	i.Type = ethernetCsmacd
	i.Name = ygot.String(p.Name())
	gnmi.Update(t, dut, dc.Interface(p.Name()).Config(), i)
}

// configureATE configures the topology of the ATE.
func configureATE(t testing.TB, ate *ondatra.ATEDevice) gosnappi.Config {
	t.Helper()
	otg := ate.OTG()
	config := otg.NewConfig(t)
	for i, ap := range ate.Ports() {
		// DUT and ATE ports are connected by the same names.
		dutid := fmt.Sprintf("dut:%s", ap.ID())
		ateid := fmt.Sprintf("ate:%s", ap.ID())

		config.Ports().Add().SetName(ap.ID())
		dev := config.Devices().Add().SetName(ateid)
		macAddress, _ := incrementMAC(ateSrcPortMac, i)
		eth := dev.Ethernets().Add().SetName(ateid + ".Eth").SetMac(macAddress)
		eth.Connection().SetChoice(gosnappi.EthernetConnectionChoice.PORT_NAME).SetPortName(ap.ID())
		eth.Ipv4Addresses().Add().SetName(dev.Name() + ".IPv4").
			SetAddress(portsIPv4[ateid]).SetGateway(portsIPv4[dutid]).
			SetPrefix(plen)
	}
	otg.PushConfig(t, config)
	return config
}

// awaitTimeout calls a fluent client Await, adding a timeout to the context.
func awaitTimeout(ctx context.Context, c *fluent.GRIBIClient, t testing.TB, timeout time.Duration) error {
	subctx, cancel := context.WithTimeout(ctx, timeout)
	defer cancel()
	return c.Await(subctx, t)
}

// buildNextHops converts the nextHop specification to gRIBI entries
// and wanted OpResult.  The entries are part of the Modify request,
// and the Modify response is verified against the wants.
func buildNextHops(t testing.TB, nexthops []nextHop, scale uint64) (ents []fluent.GRIBIEntry, wants []*client.OpResult) {
	nhgent := fluent.NextHopGroupEntry().WithNetworkInstance(*deviations.DefaultNetworkInstance).
		WithID(nhgIndex)
	nhgwant := fluent.OperationResult().
		WithOperationID(uint64(len(nexthops) + 1)).
		WithOperationType(constants.Add).
		WithProgrammingResult(fluent.InstalledInRIB).
		WithNextHopGroupOperation(nhgIndex).
		AsResult()

	for i, nh := range nexthops {
		index := uint64(i + 1)
		nhip := portsIPv4[nh.Port]
		t.Logf("Installing gRIBI next hop entry %d to %s (%s) of weight %d",
			index, nhip, nh.Port, nh.Weight*scale)

		ent := fluent.NextHopEntry().WithNetworkInstance(*deviations.DefaultNetworkInstance).
			WithIndex(index).WithIPAddress(nhip)
		ents = append(ents, ent)

		nhgent.AddNextHop(index, nh.Weight*scale)

		want := fluent.OperationResult().
			WithOperationID(index).
			WithOperationType(constants.Add).
			WithProgrammingResult(fluent.InstalledInRIB).
			WithNextHopOperation(index).
			AsResult()
		wants = append(wants, want)
	}

	ipv4ent := fluent.IPv4Entry().WithNetworkInstance(*deviations.DefaultNetworkInstance).
		WithPrefix(ateDstNetCIDR).WithNextHopGroup(42)
	ipv4want := fluent.OperationResult().
		WithOperationID(uint64(len(nexthops) + 2)).
		WithOperationType(constants.Add).
		WithProgrammingResult(fluent.InstalledInRIB).
		WithIPv4Operation(ateDstNetCIDR).
		AsResult()

	// OperationID must be i+1 where i is the position in the slice, but
	// gRIBI index doesn't have to be like that, only done so for the
	// sake of simplicity.
	ents = append(ents, nhgent, ipv4ent)
	wants = append(wants, nhgwant, ipv4want)
	return ents, wants
}

// sortPorts sorts the ports by the testbed port ID.
func sortPorts(ports []*ondatra.Port) []*ondatra.Port {
	sort.SliceStable(ports, func(i, j int) bool {
		return ports[i].ID() < ports[j].ID()
	})
	return ports
}

// generateTraffic generates traffic from ateSrcNetCIDR to
// ateDstNetCIDR, then returns the atePorts as well as the number of
// packets received (inPkts) and sent (outPkts) across the atePorts.
func generateTraffic(t *testing.T, ate *ondatra.ATEDevice, config gosnappi.Config) (atePorts []*ondatra.Port, inPkts []uint64, outPkts []uint64) {

	re, _ := regexp.Compile(".+:([a-zA-Z0-9]+)")
	dutString := "dut:" + re.FindStringSubmatch(ateSrcPort)[1]
	gwIp := portsIPv4[dutString]
	waitOTGARPEntry(t, time.Minute)
	dstMac := gnmi.Get(t, ate.OTG(), gnmi.OTG().Interface(ateSrcPort+".Eth").Ipv4Neighbor(gwIp).LinkLayerAddress().State())
	config.Flows().Clear().Items()
	flow := config.Flows().Add().SetName("flow")
	flow.Metrics().SetEnable(true)
	flow.TxRx().Port().
		SetTxName(re.FindStringSubmatch(ateSrcPort)[1])
	eth := flow.Packet().Add().Ethernet()
	eth.Src().SetValue(ateSrcPortMac)
	eth.Dst().SetValue(dstMac)
	ipv4 := flow.Packet().Add().Ipv4()
	if *randomSrcIP {
		t.Errorf("Random source IP not yet supported")
	} else {
		ipv4.Src().SetChoice("increment").Increment().SetStart(ateSrcNetFirstIP).SetCount(int32(ateSrcNetCount))
	}
	if *randomDstIP {
		t.Errorf("Random destination IP not yet supported")
	} else {
		ipv4.Dst().SetChoice("increment").Increment().SetStart(ateDstNetFirstIP).SetCount(int32(ateDstNetCount))
	}
	tcp := flow.Packet().Add().Tcp()
	if *randomSrcPort {
		tcp.SrcPort().SetValues(generateRandomPortList(65534))
	} else {
		tcp.SrcPort().SetChoice("increment").Increment().SetStart(1).SetCount(65534)
	}
	if *randomDstPort {
		tcp.DstPort().SetValues(generateRandomPortList(65534))
	} else {
		tcp.DstPort().SetChoice("increment").Increment().SetStart(1).SetCount(65534)
	}

	flow.Size().SetFixed(200)
	ate.OTG().PushConfig(t, config)
	ate.OTG().StartProtocols(t)

	if *trafficPause != 0 {
		t.Logf("Pausing before traffic at %v for %v", time.Now(), *trafficPause)
		time.Sleep(*trafficPause)
		t.Logf("Pausing ended at %v", time.Now())
	}

	ate.OTG().StartTraffic(t)
	t.Logf("Traffic starting at %v for %v", time.Now(), *trafficDuration)
	time.Sleep(*trafficDuration)
	t.Logf("Traffic stopping at %v", time.Now())
	ate.OTG().StopTraffic(t)

	atePorts = sortPorts(ate.Ports())
	inPkts = make([]uint64, len(atePorts))
	outPkts = make([]uint64, len(atePorts))

	otgutils.LogPortMetrics(t, ate.OTG(), config)
	for i, ap := range atePorts {
		for _, p := range config.Ports().Items() {
			portMetrics := gnmi.Get(t, ate.OTG(), gnmi.OTG().Port(p.Name()).State())
			if ap.ID() == p.Name() {
				inPkts[i] = portMetrics.GetCounters().GetInFrames()
				outPkts[i] = portMetrics.GetCounters().GetOutFrames()
				continue
			}
		}
	}

	return atePorts, inPkts, outPkts
}

// normalize normalizes the input values so that the output values sum
// to 1.0 but reflect the proportions of the input.  For example,
// input [1, 2, 3, 4] is normalized to [0.1, 0.2, 0.3, 0.4].
func normalize(xs []uint64) (ys []float64, sum uint64) {
	for _, x := range xs {
		sum += x
	}
	ys = make([]float64, len(xs))
	for i, x := range xs {
		ys[i] = float64(x) / float64(sum)
	}
	return ys, sum
}

// generates a list of random tcp ports values
func generateRandomPortList(count int) []int32 {
	a := make([]int32, count)
	for index := range a {
		a[index] = int32(rand.Intn(65536-1) + 1)
	}
	return a
}

// portWants converts the nextHop wanted weights to per-port wanted
// weights listed in the same order as atePorts.
func portWants(nexthops []nextHop, atePorts []*ondatra.Port) []float64 {
	indexOfPort := make(map[string]int)
	for i, ap := range atePorts {
		indexOfPort["ate:"+ap.ID()] = i
	}

	weights := make([]float64, len(atePorts))
	for _, nh := range nexthops {
		if i, ok := indexOfPort[nh.Port]; ok {
			weights[i] = nh.Want
		}
	}

	return weights
}

func debugGRIBI(t testing.TB, dut *ondatra.DUTDevice) {
	// Debugging through OpenConfig.
	aftsPath := gnmi.OC().NetworkInstance(*deviations.DefaultNetworkInstance).Afts()
	if q, present := gnmi.Lookup(t, dut, aftsPath.State()).Val(); present {
		fptest.LogQuery(t, "Afts", aftsPath.State(), q)
	} else {
		t.Log("afts value not present")
	}
}

// incrementMAC increments the MAC by i. Returns error if the mac cannot be parsed or overflows the mac address space
func incrementMAC(mac string, i int) (string, error) {
	macAddr, err := net.ParseMAC(mac)
	if err != nil {
		return "", err
	}
	convMac := binary.BigEndian.Uint64(append([]byte{0, 0}, macAddr...))
	convMac = convMac + uint64(i)
	buf := new(bytes.Buffer)
	err = binary.Write(buf, binary.BigEndian, convMac)
	if err != nil {
		return "", err
	}
	newMac := net.HardwareAddr(buf.Bytes()[2:8])
	return newMac.String(), nil
}

// waitOTGArpEntry ensures that ARP entries are present on the tx otg interface and traffic could be started
func waitOTGARPEntry(t *testing.T, timeout time.Duration) {
	t.Helper()
	ate := ondatra.ATE(t, "ate")
	gnmi.WatchAll(t, ate.OTG(), gnmi.OTG().Interface(ateSrcPort+".Eth").Ipv4NeighborAny().LinkLayerAddress().State(), timeout, func(val *ygnmi.Value[string]) bool {
		return val.IsPresent()
	}).Await(t)
}<|MERGE_RESOLUTION|>--- conflicted
+++ resolved
@@ -104,13 +104,8 @@
 	ateDstNetFirstIP = "203.0.113.1"
 	ateDstNetCount   = 250
 
-<<<<<<< HEAD
-	nhgIndex = 42
-=======
-	discardCIDR    = "192.0.2.0/24"
 	nhgIndex       = 42
 	ethernetCsmacd = oc.IETFInterfaces_InterfaceType_ethernetCsmacd
->>>>>>> 03dbe60d
 )
 
 var (
