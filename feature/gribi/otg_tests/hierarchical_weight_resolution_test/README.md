# TE-3.3: Hierarchical weight resolution

## Summary

Ensures that next-hop weights (for WCMP) are honored hierarchically in gRIBI
recursive resolution and traffic is load-shared according to these weights.

## Procedure

Configure ATE and DUT:

*   Connect ATE port-1 to DUT port-1. ATE port-2 to DUT port-2.

*   Create a non-default VRF (VRF-1) that contains no interfaces.

*   On DUT port-2 and ATE port-2 create 18 L3 sub-interfaces each with a /30
    subnet as below:

    *   On DUT port-2, create subinterfaces with indices 1 to 18 mapped to VLAN
        IDs 1 to 18 and corressponding IPv4 addresses 192.0.2.5, 192.0.2.9, ...,
        192.0.2.73 respectively.

    *   On ATE port-2, create subinterfaces with indices 1 to 18 mapped to VLAN
        IDs 1 to 18 and corresponding IPv4 addresses 192.0.2.6, 192.0.2.10, ...,
        192.0.2.74 and default gateways as 192.0.2.5, 192.0.2.9, ..., 192.0.2.73
        respectively.

*   On DUT port-1 and ATE port-1 create a single L3 interface.

*   On DUT, create a policy-based forwarding rule to redirect all traffic
    received from DUT port-1 into VRF-1 (based on src. IP match criteria).

Test case for basic hierarchical weight:

*   Establish gRIBI client connection with DUT with PERSISTENCE, make it become
    leader and install the following Entries:

    *   IPv4Entry 203.0.113.0/32 in VRF-1, pointing to NextHopGroup(NHG#1) in
        default VRF, with two NextHops(NH#1, NH#2) in default VRF:

        *   NH#1 with weight:1, pointing to 192.0.2.111

        *   NH#2 with weight:3, pointing to 192.0.2.222

    *   IPv4Entry 192.0.2.111/32 in default VRF, pointing to NextHopGroup(NHG#2)
        in default VRF, with two NextHops(NH#10, NH#11) in default VRF:

        *   NH#10 with weight:1, pointing to 192.0.2.10

        *   NH#11 with weight:3, pointing to 192.0.2.14

    *   IPv4Entry 192.0.2.222/32 in default VRF, pointing to NextHopGroup(NHG#3)
        in default VRF, with two NextHops(NH#100, NH#101) in default VRF:

        *   NH#100 with weight:3, pointing to 192.0.2.18

        *   NH#101 with weight:5, pointing to 192.0.2.22

*   Validate with traffic:

    *   NH10: (1/4) * (1/4) = 6.25% traffic received by ATE port-2 VLAN 1

    *   NH11: (1/4) * (3/4) = 18.75% traffic received by ATE port-2 VLAN 2

    *   NH100: (3/4) * (3/8) = 28.12% traffic received by ATE port-2 VLAN 3

    *   NH101: (3/4) * (5/8) = 46.87% traffic received by ATE port-2 VLAN 4

    *   A tolerance of 0.2% is allowed for each VLAN for now, since we only test
        for 2 mins.

Test case for hierarchical weight in boundary scenarios, with maximum expected
WCMP width of 16 nexthops:

*   Flush previous gRIBI Entries for all NIs and establish a new connection with
    DUT with PERSISTENCE and install the following Entries:

    *   IPv4Entry 203.0.113.0/32 in VRF-1, pointing to NextHopGroup(NHG#1) in
        default VRF, with two NextHops(NH#1, NH#2) in default VRF:

        *   NH#1 with weight:1, pointing to 192.0.2.111

        *   NH#2 with weight:31, pointing to 192.0.2.222

    *   IPv4Entry 192.0.2.111/32 in default VRF, pointing to NextHopGroup(NHG#2)
        in default VRF, with two NextHops(NH#10, NH#11) in default VRF:

        *   NH#10 with weight:3, pointing to 192.0.2.10

        *   NH#11 with weight:5, pointing to 192.0.2.14

    *   IPv4Entry 192.0.2.222/32 in default VRF, pointing to NextHopGroup(NHG#3)
        in default VRF, with 16 NextHops(NH#100, NH#101, ..., NH#115), all with
        weight: 16 except NHG#100 is of weight 1, in default VRF:

        *   NH#100 with weight:1, pointing to 192.0.2.18

        *   NH#101 with weight:16, pointing to 192.0.2.22

        *   ...

        *   NH#115 with weight:16, pointing to 192.0.2.79

*   Validate with traffic:

    *   NH10: (1/32) * (3/8) ~ 1.171% traffic received by ATE port-2 VLAN 1

    *   NH11: (1/32) * (5/8) ~ 1.953% traffic received by ATE port-2 VLAN 2

    *   NH100: (31/32) * (1/241) ~ 0.402% traffic received by ATE port-2 VLAN 3

    *   for each VLAN ID in 4...18:

        *   NH: (31/32) * (16/241) ~ 6.432% traffic received by ATE port-2 VLAN
            ID

    *   A tolerance of 0.2% is allowed for each VLAN for now, since we only test
        for 2 mins.

## Config Parameter Coverage

N/A

## OpenConfig Path and RPC Coverage
```yaml
paths:
  ## State Paths ##
  /network-instances/network-instance/afts/next-hop-groups/next-hop-group/next-hops/next-hop/state/weight:

rpcs:
  gnmi:
    gNMI.Get:
    gNMI.Set:
    gNMI.Subscribe:
  gribi:
    gRIBI.Get:
    gRIBI.Modify:
    gRIBI.Flush:
```

## Minimum DUT platform requirement

<<<<<<< HEAD
vRX

## OpenConfig Path and RPC Coverage

The below yaml defines the OC paths intended to be covered by this test. OC
paths used for test setup are not listed here.

```yaml
paths:
  ## Config paths: N/A

  ## State paths:
  /network-instances/network-instance/afts/next-hop-groups/next-hop-group/next-hops/next-hop/state/weight:

rpcs:
  gribi:
    gRIBI.Get:
    gRIBI.Modify:
    gRIBI.Flush:
```
=======
* vRX - virtual router device
>>>>>>> 9dedc7a0
<|MERGE_RESOLUTION|>--- conflicted
+++ resolved
@@ -140,8 +140,7 @@
 
 ## Minimum DUT platform requirement
 
-<<<<<<< HEAD
-vRX
+* vRX - virtual router device
 
 ## OpenConfig Path and RPC Coverage
 
@@ -160,7 +159,4 @@
     gRIBI.Get:
     gRIBI.Modify:
     gRIBI.Flush:
-```
-=======
-* vRX - virtual router device
->>>>>>> 9dedc7a0
+```