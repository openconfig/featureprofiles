# proto-file: github.com/openconfig/featureprofiles/proto/metadata.proto
# proto-message: Metadata

uuid: "93695155-2898-47d4-9bbb-ac40611d3882"
plan_id: "TE-3.3"
description: "Hierarchical weight resolution"
testbed: TESTBED_DUT_ATE_2LINKS
platform_exceptions: {
  platform: {
    vendor: CISCO
  }
  deviations: {
    hierarchical_weight_resolution_tolerance: 1.5
    ipv4_missing_enabled: true
    interface_ref_interface_id_format: true
  }
}
platform_exceptions: {
  platform: {
    vendor: JUNIPER
  }
  deviations: {
    hierarchical_weight_resolution_tolerance: 0.4
  }
}
platform_exceptions: {
  platform: {
    vendor: NOKIA
  }
  deviations: {
<<<<<<< HEAD
    explicit_interface_ref_definition: true
=======
    explicit_port_speed: true
>>>>>>> 11437aaf
    explicit_interface_in_default_vrf: true
    interface_enabled: true
  }
}
platform_exceptions: {
  platform: {
    vendor: ARISTA
  }
  deviations: {
    omit_l2_mtu: true
    interface_enabled: true
    default_network_instance: "default"
  }
}
tags: TAGS_TRANSIT<|MERGE_RESOLUTION|>--- conflicted
+++ resolved
@@ -28,11 +28,6 @@
     vendor: NOKIA
   }
   deviations: {
-<<<<<<< HEAD
-    explicit_interface_ref_definition: true
-=======
-    explicit_port_speed: true
->>>>>>> 11437aaf
     explicit_interface_in_default_vrf: true
     interface_enabled: true
   }
