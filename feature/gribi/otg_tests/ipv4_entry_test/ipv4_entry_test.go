// Copyright 2022 Google LLC
//
// Licensed under the Apache License, Version 2.0 (the "License");
// you may not use this file except in compliance with the License.
// You may obtain a copy of the License at
//
//	http://www.apache.org/licenses/LICENSE-2.0
//
// Unless required by applicable law or agreed to in writing, software
// distributed under the License is distributed on an "AS IS" BASIS,
// WITHOUT WARRANTIES OR CONDITIONS OF ANY KIND, either express or implied.
// See the License for the specific language governing permissions and
// limitations under the License.

package ipv4_entry_test

import (
	"context"
<<<<<<< HEAD
	"fmt"
=======
	"strings"
>>>>>>> bde78c1b
	"testing"
	"time"

	"github.com/open-traffic-generator/snappi/gosnappi"
	"github.com/openconfig/featureprofiles/internal/attrs"
	"github.com/openconfig/featureprofiles/internal/deviations"
	"github.com/openconfig/featureprofiles/internal/fptest"
	"github.com/openconfig/featureprofiles/internal/otgutils"
	"github.com/openconfig/gribigo/chk"
	"github.com/openconfig/gribigo/client"
	"github.com/openconfig/gribigo/constants"
	"github.com/openconfig/gribigo/fluent"
	"github.com/openconfig/ondatra"
	oc "github.com/openconfig/ondatra/telemetry"
	otgtelemetry "github.com/openconfig/ondatra/telemetry/otg"
	"github.com/openconfig/ygot/ygot"
)

const (
	// Next-hop group ID for dstPfx
	nhgID = 42
	// Next-hop 1 ID for dutPort2
	nh1ID = 43
	// Next-hop 2 ID for dutPort3
	nh2ID = 44
	// Unconfigured next-hop ID
	badNH = 45
	// Unconfigured static MAC address
	badMAC = "02:00:00:00:00:01"
)

const (
	// Destination prefix for DUT to ATE traffic.
	dstPfx      = "198.51.100.0/24"
	dstPfxMin   = "198.51.100.0"
	dstPfxMax   = "198.51.100.255"
	dstPfxCount = 256
)

var (
	dutPort1 = attrs.Attributes{
		Desc:    "DUT Port 1",
		IPv4:    "192.0.2.1",
		IPv4Len: 30,
	}
	dutPort2 = attrs.Attributes{
		Desc:    "DUT Port 2",
		IPv4:    "192.0.2.5",
		IPv4Len: 30,
	}
	dutPort3 = attrs.Attributes{
		Desc:    "DUT Port 3",
		IPv4:    "192.0.2.9",
		IPv4Len: 30,
	}

	atePort1 = attrs.Attributes{
		Name:    "port1",
		MAC:     "02:00:01:01:01:01",
		Desc:    "ATE Port 1",
		IPv4:    "192.0.2.2",
		IPv4Len: 30,
	}
	atePort2 = attrs.Attributes{
		Name:    "port2",
		MAC:     "02:00:02:01:01:01",
		Desc:    "ATE Port 2",
		IPv4:    "192.0.2.6",
		IPv4Len: 30,
	}
	atePort3 = attrs.Attributes{
		Name:    "port3",
		MAC:     "02:00:03:01:01:01",
		Desc:    "ATE Port 3",
		IPv4:    "192.0.2.10",
		IPv4Len: 30,
	}
)

func TestMain(m *testing.M) {
	fptest.RunTests(m)
}

// TestIPv4Entry tests a single IPv4Entry forwarding entry.
func TestIPv4Entry(t *testing.T) {
	ctx := context.Background()

	dut := ondatra.DUT(t, "dut")
	configureDUT(t, dut)

	gribic := dut.RawAPIs().GRIBI().Default(t)

	ate := ondatra.ATE(t, "ate")
	configureATE(t, ate)

	cases := []struct {
		desc                 string
		entries              []fluent.GRIBIEntry
		downPort             *ondatra.Port
		wantGoodFlows        []string
		wantBadFlows         []string
		wantOperationResults []*client.OpResult
	}{
		{
			desc: "Single next-hop",
			entries: []fluent.GRIBIEntry{
				fluent.NextHopEntry().WithNetworkInstance(*deviations.DefaultNetworkInstance).
					WithIndex(nh1ID).WithIPAddress(atePort2.IPv4),
				fluent.NextHopGroupEntry().WithNetworkInstance(*deviations.DefaultNetworkInstance).
					WithID(nhgID).AddNextHop(nh1ID, 1),
				fluent.IPv4Entry().WithNetworkInstance(*deviations.DefaultNetworkInstance).
					WithPrefix(dstPfx).WithNextHopGroup(nhgID),
			},
			wantGoodFlows: []string{"port2Flow"},
			wantBadFlows:  []string{"port3Flow"},
			wantOperationResults: []*client.OpResult{
				fluent.OperationResult().
					WithNextHopOperation(nh1ID).
					WithProgrammingResult(fluent.InstalledInFIB).
					WithOperationType(constants.Add).
					AsResult(),
				fluent.OperationResult().
					WithNextHopGroupOperation(nhgID).
					WithProgrammingResult(fluent.InstalledInFIB).
					WithOperationType(constants.Add).
					AsResult(),
				fluent.OperationResult().
					WithIPv4Operation(dstPfx).
					WithProgrammingResult(fluent.InstalledInFIB).
					WithOperationType(constants.Add).
					AsResult(),
			},
		},
		{
			desc: "Multiple next-hops",
			entries: []fluent.GRIBIEntry{
				fluent.NextHopEntry().WithNetworkInstance(*deviations.DefaultNetworkInstance).
					WithIndex(nh1ID).WithIPAddress(atePort2.IPv4),
				fluent.NextHopEntry().WithNetworkInstance(*deviations.DefaultNetworkInstance).
					WithIndex(nh2ID).WithIPAddress(atePort3.IPv4),
				fluent.NextHopGroupEntry().WithNetworkInstance(*deviations.DefaultNetworkInstance).
					WithID(nhgID).AddNextHop(nh1ID, 1).AddNextHop(nh2ID, 1),
				fluent.IPv4Entry().WithNetworkInstance(*deviations.DefaultNetworkInstance).
					WithPrefix(dstPfx).WithNextHopGroup(nhgID),
			},
			wantGoodFlows: []string{"ecmpFlow"},
			wantOperationResults: []*client.OpResult{
				fluent.OperationResult().
					WithNextHopOperation(nh1ID).
					WithProgrammingResult(fluent.InstalledInFIB).
					WithOperationType(constants.Add).
					AsResult(),
				fluent.OperationResult().
					WithNextHopOperation(nh2ID).
					WithProgrammingResult(fluent.InstalledInFIB).
					WithOperationType(constants.Add).
					AsResult(),
				fluent.OperationResult().
					WithNextHopGroupOperation(nhgID).
					WithProgrammingResult(fluent.InstalledInFIB).
					WithOperationType(constants.Add).
					AsResult(),
				fluent.OperationResult().
					WithIPv4Operation(dstPfx).
					WithProgrammingResult(fluent.InstalledInFIB).
					WithOperationType(constants.Add).
					AsResult(),
			},
		},
		{
			desc: "Nonexistant next-hop",
			entries: []fluent.GRIBIEntry{
				fluent.NextHopGroupEntry().WithNetworkInstance(*deviations.DefaultNetworkInstance).
					WithID(nhgID).AddNextHop(badNH, 1),
				fluent.IPv4Entry().WithNetworkInstance(*deviations.DefaultNetworkInstance).
					WithPrefix(dstPfx).WithNextHopGroup(nhgID),
			},
			wantBadFlows: []string{"port2Flow", "port3Flow"},
			wantOperationResults: []*client.OpResult{
				fluent.OperationResult().
					WithNextHopGroupOperation(nhgID).
					WithProgrammingResult(fluent.ProgrammingFailed).
					WithOperationType(constants.Add).
					AsResult(),
				fluent.OperationResult().
					WithIPv4Operation(dstPfx).
					WithProgrammingResult(fluent.ProgrammingFailed).
					WithOperationType(constants.Add).
					AsResult(),
			},
		},
		{
			// ate port link cannot be set to down in kne, therefore the downPort is a dut port
			desc:     "Downed next-hop interface",
			downPort: dut.Port(t, "port2"),
			entries: []fluent.GRIBIEntry{
				fluent.NextHopEntry().WithNetworkInstance(*deviations.DefaultNetworkInstance).
					WithIndex(nh1ID).WithIPAddress(atePort2.IPv4).
					WithInterfaceRef(dut.Port(t, "port2").Name()).WithMacAddress(badMAC),
				fluent.NextHopGroupEntry().WithNetworkInstance(*deviations.DefaultNetworkInstance).
					WithID(nhgID).AddNextHop(nh1ID, 1),
				fluent.IPv4Entry().WithNetworkInstance(*deviations.DefaultNetworkInstance).
					WithPrefix(dstPfx).WithNextHopGroup(nhgID),
			},
			wantBadFlows: []string{"port2Flow", "port3Flow"},
			wantOperationResults: []*client.OpResult{
				fluent.OperationResult().
					WithNextHopOperation(nh1ID).
					WithProgrammingResult(fluent.InstalledInFIB).
					WithOperationType(constants.Add).
					AsResult(),
				fluent.OperationResult().
					WithNextHopGroupOperation(nhgID).
					WithProgrammingResult(fluent.InstalledInFIB).
					WithOperationType(constants.Add).
					AsResult(),
				fluent.OperationResult().
					WithIPv4Operation(dstPfx).
					WithProgrammingResult(fluent.InstalledInFIB).
					WithOperationType(constants.Add).
					AsResult(),
			},
		},
	}

	const (
		usePreserve = "PRESERVE"
		useDelete   = "DELETE"
	)

<<<<<<< HEAD
	// Each case will run with its own gRIBI fluent client.
	for _, persist := range []string{usePreserve, useDelete} {
		t.Run(fmt.Sprintf("Persistence=%s", persist), func(t *testing.T) {
			if *deviations.GRIBIPreserveOnly && persist == useDelete {
				t.Skip("Skipping due to --deviation_gribi_preserve_only")
=======
			if tc.downPort != nil {
				// Setting admin state down on the DUT interface.
				// Setting the otg interface down has no effect on kne and is not yet supported in otg
				setDUTInterfaceWithState(t, dut, &dutPort2, tc.downPort, false)
				defer setDUTInterfaceWithState(t, dut, &dutPort2, tc.downPort, true)
>>>>>>> bde78c1b
			}

			for _, tc := range cases {
				t.Run(tc.desc, func(t *testing.T) {
					// Configure the gRIBI client.
					c := fluent.NewClient()
					conn := c.Connection().
						WithStub(gribic).
						WithRedundancyMode(fluent.ElectedPrimaryClient).
						WithInitialElectionID(1 /* low */, 0 /* hi */) // ID must be > 0.
					if persist == usePreserve {
						conn.WithPersistence()
					}

					if !*deviations.GRIBIRIBAckOnly {
						// The main difference WithFIBACK() made was that we are now expecting
						// fluent.InstalledInFIB in []*client.OpResult, as opposed to
						// fluent.InstalledInRIB.
						conn.WithFIBACK()
					}

					c.Start(ctx, t)
					defer c.Stop(t)
					c.StartSending(ctx, t)
					if err := awaitTimeout(ctx, c, t, time.Minute); err != nil {
						t.Fatalf("Await got error during session negotiation: %v", err)
					}

					if persist == usePreserve {
						defer func() {
							_, err := c.Flush().
								WithElectionOverride().
								WithAllNetworkInstances().
								Send()
							if err != nil {
								t.Errorf("Cannot flush: %v", err)
							}
						}()
					}

					if tc.downPort != nil {
						ate.Actions().NewSetPortState().WithPort(tc.downPort).WithEnabled(false).Send(t)
						defer ate.Actions().NewSetPortState().WithPort(tc.downPort).WithEnabled(true).Send(t)
					}

					c.Modify().AddEntry(t, tc.entries...)
					if err := awaitTimeout(ctx, c, t, time.Minute); err != nil {
						t.Fatalf("Await got error for entries: %v", err)
					}
					defer func() {
						// Delete should reverse the order of entries, i.e. IPv4Entry must be removed
						// before NextHopGroupEntry, which must be removed before NextHopEntry.
						var revEntries []fluent.GRIBIEntry
						for i := len(tc.entries) - 1; i >= 0; i-- {
							revEntries = append(revEntries, tc.entries[i])
						}
						c.Modify().DeleteEntry(t, revEntries...)
						if err := awaitTimeout(ctx, c, t, time.Minute); err != nil {
							t.Fatalf("Await got error for entries: %v", err)
						}
					}()

					for _, wantResult := range tc.wantOperationResults {
						chk.HasResult(t, c.Results(t), wantResult, chk.IgnoreOperationID())
					}

					validateTrafficFlows(t, ate, tc.wantGoodFlows, tc.wantBadFlows)
				})
			}
		})
	}
}

// configureDUT configures port1-3 on the DUT.
func configureDUT(t *testing.T, dut *ondatra.DUTDevice) {
	d := dut.Config()

	p1 := dut.Port(t, "port1")
	p2 := dut.Port(t, "port2")
	p3 := dut.Port(t, "port3")

	d.Interface(p1.Name()).Replace(t, dutPort1.NewInterface(p1.Name()))
	d.Interface(p2.Name()).Replace(t, dutPort2.NewInterface(p2.Name()))
	d.Interface(p3.Name()).Replace(t, dutPort3.NewInterface(p3.Name()))
}

// configreATE configures port1-3 on the ATE.
func configureATE(t *testing.T, ate *ondatra.ATEDevice) gosnappi.Config {
	top := ate.OTG().NewConfig(t)

	p1 := ate.Port(t, "port1")
	p2 := ate.Port(t, "port2")
	p3 := ate.Port(t, "port3")

	addToOTG(top, p1, &atePort1, &dutPort1)
	addToOTG(top, p2, &atePort2, &dutPort2)
	addToOTG(top, p3, &atePort3, &dutPort3)

	ate.OTG().PushConfig(t, top)
	ate.OTG().StartProtocols(t)

	return top
}

// createFlow returns a flow from atePort1 to the dstPfx, expected to arrive on ATE interface dsts.
func createFlow(t *testing.T, name string, ate *ondatra.ATEDevice, ateTop gosnappi.Config, dsts ...*attrs.Attributes) string {

	// Multiple devices is not supported on the OTG flows
	modName := strings.Replace(name, " ", "_", -1)
	var rxEndpoints []string
	for _, dst := range dsts {
		rxEndpoints = append(rxEndpoints, dst.Name+".IPv4")
	}
	otg := ate.OTG()
	flowipv4 := ateTop.Flows().Add().SetName(modName)
	flowipv4.Metrics().SetEnable(true)
	e1 := flowipv4.Packet().Add().Ethernet()
	e1.Src().SetValue(atePort1.MAC)
	if len(dsts) > 1 {
		flowipv4.TxRx().Port().SetTxName(atePort1.Name)
		waitOTGARPEntry(t)
		dstMac := otg.Telemetry().Interface(atePort1.Name + ".Eth").Ipv4Neighbor(dutPort1.IPv4).LinkLayerAddress().Get(t)
		e1.Dst().SetChoice("value").SetValue(dstMac)
	} else {
		flowipv4.TxRx().Device().SetTxNames([]string{atePort1.Name + ".IPv4"}).SetRxNames(rxEndpoints)
	}
	v4 := flowipv4.Packet().Add().Ipv4()
	v4.Src().SetValue(atePort1.IPv4)
	v4.Dst().Increment().SetStart(dstPfxMin).SetCount(dstPfxCount)
	otg.PushConfig(t, ateTop)
	return modName
}

func validateTrafficFlows(t *testing.T, ate *ondatra.ATEDevice, good, bad []string) {
	ateTop := ate.OTG().FetchConfig(t)
	if len(good) == 0 && len(bad) == 0 {
		return
	}

	var newGoodFlows, newBadFlows []string
	allFlows := append(good, bad...)
	ateTop.Flows().Clear().Items()
	for _, flow := range allFlows {
		if flow == "port2Flow" {
			if elementInSlice(flow, good) {
				newGoodFlows = append(newGoodFlows, createFlow(t, "Port 1 to Port 2", ate, ateTop, &atePort2))
			}
			if elementInSlice(flow, bad) {
				newBadFlows = append(newBadFlows, createFlow(t, "Port 1 to Port 2", ate, ateTop, &atePort2))
			}
		}
		if flow == "port3Flow" {
			if elementInSlice(flow, good) {
				newGoodFlows = append(newGoodFlows, createFlow(t, "Port 1 to Port 3", ate, ateTop, &atePort3))
			}
			if elementInSlice(flow, bad) {
				newBadFlows = append(newBadFlows, createFlow(t, "Port 1 to Port 3", ate, ateTop, &atePort3))
			}

		}
		if flow == "ecmpFlow" {
			if elementInSlice(flow, good) {
				newGoodFlows = append(newGoodFlows, createFlow(t, "ecmpFlow", ate, ateTop, &atePort2, &atePort3))
			}
			if elementInSlice(flow, bad) {
				newBadFlows = append(newBadFlows, createFlow(t, "ecmpFlow", ate, ateTop, &atePort2, &atePort3))
			}

		}
	}
	ate.OTG().StartTraffic(t)
	time.Sleep(15 * time.Second)
	ate.OTG().StopTraffic(t)

	otgutils.LogFlowMetrics(t, ate.OTG(), ateTop)
	otgutils.LogPortMetrics(t, ate.OTG(), ateTop)

	for _, flow := range newGoodFlows {
		var txPackets, rxPackets uint64
		if flow == "ecmpFlow" {
			for _, p := range ateTop.Ports().Items() {
				portMetrics := ate.OTG().Telemetry().Port(p.Name()).Get(t)
				txPackets = txPackets + portMetrics.GetCounters().GetOutFrames()
				rxPackets = rxPackets + portMetrics.GetCounters().GetInFrames()
			}
			lostPackets := int64(txPackets - rxPackets)
			lossPct := lostPackets * 100 / int64(txPackets)
			if got := lossPct; got > 0 {
				t.Fatalf("LossPct for flow %s: got %v, want 0", flow, got)
			}
		} else {
			recvMetric := ate.OTG().Telemetry().Flow(flow).Get(t)
			txPackets = recvMetric.GetCounters().GetOutPkts()
			rxPackets = recvMetric.GetCounters().GetInPkts()
			lostPackets := txPackets - rxPackets
			lossPct := lostPackets * 100 / txPackets
			if got := lossPct; got > 0 {
				t.Fatalf("LossPct for flow %s: got %v, want 0", flow, got)
			}
		}
	}

	for _, flow := range newBadFlows {
		recvMetric := ate.OTG().Telemetry().Flow(flow).Get(t)
		txPackets := recvMetric.GetCounters().GetOutPkts()
		rxPackets := recvMetric.GetCounters().GetInPkts()
		lostPackets := txPackets - rxPackets
		lossPct := lostPackets * 100 / txPackets
		if got := lossPct; got < 100 {
			t.Fatalf("LossPct for flow %s: got %v, want 100", flow, got)
		}
	}
}

// awaitTimeout calls a fluent client Await, adding a timeout to the context.
func awaitTimeout(ctx context.Context, c *fluent.GRIBIClient, t testing.TB, timeout time.Duration) error {
	subctx, cancel := context.WithTimeout(ctx, timeout)
	defer cancel()
	return c.Await(subctx, t)
}

func addToOTG(top gosnappi.Config, ap *ondatra.Port, port, peer *attrs.Attributes) {
	top.Ports().Add().SetName(port.Name)
	dev := top.Devices().Add().SetName(port.Name)
	eth := dev.Ethernets().Add().SetName(port.Name + ".Eth")
	eth.SetPortName(dev.Name()).SetMac(port.MAC)

	if port.MTU > 0 {
		eth.SetMtu(int32(port.MTU))
	}
	if port.IPv4 != "" {
		ip := eth.Ipv4Addresses().Add().SetName(dev.Name() + ".IPv4")
		ip.SetAddress(port.IPv4).SetGateway(peer.IPv4).SetPrefix(int32(port.IPv4Len))
	}
	if port.IPv6 != "" {
		ip := eth.Ipv4Addresses().Add().SetName(dev.Name() + ".IPv6")
		ip.SetAddress(port.IPv6).SetGateway(peer.IPv6).SetPrefix(int32(port.IPv6Len))
	}
}

// Waits for at least one ARP entry on the tx OTG interface
func waitOTGARPEntry(t *testing.T) {
	ate := ondatra.ATE(t, "ate")
	ate.OTG().Telemetry().Interface(atePort1.Name+".Eth").Ipv4NeighborAny().LinkLayerAddress().Watch(
		t, time.Minute, func(val *otgtelemetry.QualifiedString) bool {
			return val.IsPresent()
		}).Await(t)
}

// setDUTInterfaceState sets the admin state on the dut interface
func setDUTInterfaceWithState(t testing.TB, dut *ondatra.DUTDevice, dutPort *attrs.Attributes, p *ondatra.Port, state bool) {
	dc := dut.Config()
	i := &oc.Interface{Name: ygot.String(p.Name())}
	i.Enabled = ygot.Bool(state)
	dc.Interface(p.Name()).Update(t, i)
}

func elementInSlice(a string, list []string) bool {
	for _, b := range list {
		if b == a {
			return true
		}
	}
	return false
}<|MERGE_RESOLUTION|>--- conflicted
+++ resolved
@@ -16,11 +16,8 @@
 
 import (
 	"context"
-<<<<<<< HEAD
 	"fmt"
-=======
 	"strings"
->>>>>>> bde78c1b
 	"testing"
 	"time"
 
@@ -251,19 +248,11 @@
 		useDelete   = "DELETE"
 	)
 
-<<<<<<< HEAD
 	// Each case will run with its own gRIBI fluent client.
 	for _, persist := range []string{usePreserve, useDelete} {
 		t.Run(fmt.Sprintf("Persistence=%s", persist), func(t *testing.T) {
 			if *deviations.GRIBIPreserveOnly && persist == useDelete {
 				t.Skip("Skipping due to --deviation_gribi_preserve_only")
-=======
-			if tc.downPort != nil {
-				// Setting admin state down on the DUT interface.
-				// Setting the otg interface down has no effect on kne and is not yet supported in otg
-				setDUTInterfaceWithState(t, dut, &dutPort2, tc.downPort, false)
-				defer setDUTInterfaceWithState(t, dut, &dutPort2, tc.downPort, true)
->>>>>>> bde78c1b
 			}
 
 			for _, tc := range cases {
@@ -305,8 +294,10 @@
 					}
 
 					if tc.downPort != nil {
-						ate.Actions().NewSetPortState().WithPort(tc.downPort).WithEnabled(false).Send(t)
-						defer ate.Actions().NewSetPortState().WithPort(tc.downPort).WithEnabled(true).Send(t)
+						// Setting admin state down on the DUT interface.
+						// Setting the otg interface down has no effect on kne and is not yet supported in otg
+						setDUTInterfaceWithState(t, dut, &dutPort2, tc.downPort, false)
+						defer setDUTInterfaceWithState(t, dut, &dutPort2, tc.downPort, true)
 					}
 
 					c.Modify().AddEntry(t, tc.entries...)
