--- conflicted
+++ resolved
@@ -131,14 +131,7 @@
 	configureDUT(t, dut)
 	syncElectionID(t, dut)
 
-<<<<<<< HEAD
-	gribic := dut.RawAPIs().GRIBI().Default(t)
-=======
-	ate := ondatra.ATE(t, "ate")
-	configureATE(t, ate)
-
 	gribic := dut.RawAPIs().GRIBI(t)
->>>>>>> fa9d6141
 
 	for _, tt := range compliance.TestSuite {
 		t.Run(tt.In.ShortName, func(t *testing.T) {
