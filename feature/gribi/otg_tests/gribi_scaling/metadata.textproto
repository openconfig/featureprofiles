# proto-file: github.com/openconfig/featureprofiles/proto/metadata.proto
# proto-message: Metadata

uuid: "38497de1-f488-46f1-b972-15e51c3ca531"
plan_id: "TE-14.1"
description: "gRIBI Scaling"
testbed: TESTBED_DUT_ATE_2LINKS
platform_exceptions: {
  platform: {
    vendor: CISCO
  }
  deviations: {
    ipv4_missing_enabled: true
    interface_ref_interface_id_format: true
  }
}
platform_exceptions: {
  platform: {
    vendor: NOKIA
  }
  deviations: {
    no_mix_of_tagged_and_untagged_subinterfaces: true
<<<<<<< HEAD
    explicit_interface_ref_definition: true
=======
    explicit_port_speed: true
>>>>>>> 11437aaf
    explicit_interface_in_default_vrf: true
    interface_enabled: true
  }
}
platform_exceptions: {
  platform: {
    vendor: JUNIPER
  }
  deviations: {
    no_mix_of_tagged_and_untagged_subinterfaces: true
  }
}
platform_exceptions: {
  platform: {
    vendor: ARISTA
  }
  deviations: {
    interface_enabled: true
    default_network_instance: "default"
    omit_l2_mtu: true
  }
}<|MERGE_RESOLUTION|>--- conflicted
+++ resolved
@@ -20,11 +20,6 @@
   }
   deviations: {
     no_mix_of_tagged_and_untagged_subinterfaces: true
-<<<<<<< HEAD
-    explicit_interface_ref_definition: true
-=======
-    explicit_port_speed: true
->>>>>>> 11437aaf
     explicit_interface_in_default_vrf: true
     interface_enabled: true
   }
