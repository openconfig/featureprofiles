--- conflicted
+++ resolved
@@ -18,28 +18,6 @@
 
     *   Single IPv4Entry -> NHG -> NH with MAC Override.
 
-<<<<<<< HEAD
-        *   Install 198.51.100.0/24 to NextHopGroup containing one NextHop which
-            is the ATE LAG port containing ports 2-3, and
-            override the destination MAC to a specified value.
-
-        *   Forward packets between ATE port-1 and ATE LAG (destined to
-            198.51.100.0/24 i.e. packets with destination IP starting
-            198.51.100.1 up to 198.51.100.255) and determine that packets are
-            forwarded successfully.
-
-        *   Disable ATE port-2 and forward packets between ATE port-1 and ATE
-            LAG (destined to 198.51.100.0/24 ) and determine that packets are
-            forwarded successfully.
-
-        *   Disable ATE port-2 and port-3 and forward packets between ATE port-1
-            and ATE LAG (destined to 198.51.100.0/24 ) and determine that
-            packets are lost 100%.
-
-        *   Re-enable both ATE port-2 and port-3 and forward packets between ATE
-            port-1 and ATE LAG (destined to 198.51.100.0/24 ) and determine that
-            packets are forwarded successfully again.
-=======
         *   Configure a static ARP entry for the LAG interface pointing the
             synthetic IP 192.0.2.22 to the neighbor's MAC address
             02:00:00:00:00:01.
@@ -68,7 +46,6 @@
     *   Re-enable both ATE port-2 and port-3 and forward packets between ATE
         port-1 and ATE LAG (destined to 198.51.100.0/24 ) and determine that
         packets are forwarded successfully again.
->>>>>>> 1268185c
 
 ## Config Parameter coverage
 
