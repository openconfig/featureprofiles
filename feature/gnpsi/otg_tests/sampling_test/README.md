--- conflicted
+++ resolved
@@ -16,13 +16,7 @@
     * Varying packet sizes (64, 512, 1500)
   * Start OTG traffic
 
-<<<<<<< HEAD
 ### gNPSI 1.1: Validate DUT configuration of gNPSI server, connect OTG client and verify samples. 
-=======
-TODO: Add gNPSI client support to OTG. 
-
-### gNPSI-1.1: Validate DUT configuration of gNPSI server, connect OTG client and verify samples. 
->>>>>>> 414740b7
 
 * Start the gRPC client and subscribe to the gNPSI service on the DUT.
 
