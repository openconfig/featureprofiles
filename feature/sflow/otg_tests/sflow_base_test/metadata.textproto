# proto-file: github.com/openconfig/featureprofiles/proto/metadata.proto
# proto-message: Metadata

uuid: "25b389ff-8526-46e3-acf2-016e86aff406"
plan_id: "SFLOW-1"
description: "sFlow Configuration and Sampling"
testbed: TESTBED_DUT_ATE_2LINKS
platform_exceptions: {
  platform: {
    vendor: CISCO
  }
  deviations: {
    ipv4_missing_enabled: true
  }
}
platform_exceptions: {
  platform: {
    vendor: NOKIA
  }
  deviations: {
<<<<<<< HEAD
    explicit_interface_in_default_vrf: true
=======
    explicit_port_speed: true
>>>>>>> 11437aaf
    interface_enabled: true
    static_protocol_name: "static"
  }
}
platform_exceptions: {
  platform: {
    vendor: ARISTA
  }
  deviations: {
    omit_l2_mtu: true
    interface_config_vrf_before_address: true
    interface_enabled: true
    default_network_instance: "default"
    static_protocol_name: "STATIC"
    sflow_source_address_update_unsupported: true
  }
}<|MERGE_RESOLUTION|>--- conflicted
+++ resolved
@@ -18,11 +18,6 @@
     vendor: NOKIA
   }
   deviations: {
-<<<<<<< HEAD
-    explicit_interface_in_default_vrf: true
-=======
-    explicit_port_speed: true
->>>>>>> 11437aaf
     interface_enabled: true
     static_protocol_name: "static"
   }
