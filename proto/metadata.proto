// Copyright 2023 Google LLC
//
// Licensed under the Apache License, Version 2.0 (the "License");
// you may not use this file except in compliance with the License.
// You may obtain a copy of the License at
//
//      https://www.apache.org/licenses/LICENSE-2.0
//
// Unless required by applicable law or agreed to in writing, software
// distributed under the License is distributed on an "AS IS" BASIS,
// WITHOUT WARRANTIES OR CONDITIONS OF ANY KIND, either express or implied.
// See the License for the specific language governing permissions and
// limitations under the License.

syntax = "proto3";

package openconfig.testing;

import "github.com/openconfig/ondatra/proto/testbed.proto";

// Metadata about a Feature Profiles test.
message Metadata {
  // UUID of the test.
  string uuid = 1;
  // ID of the test in the test plan.
  string plan_id = 2;
  // One-line description of the test.
  string description = 3;

  // Types of testbeds on which the test may run.
  enum Testbed {
    TESTBED_UNSPECIFIED = 0;
    TESTBED_DUT = 1;
    TESTBED_DUT_DUT_4LINKS = 2;
    TESTBED_DUT_ATE_2LINKS = 3;
    TESTBED_DUT_ATE_4LINKS = 4;
    TESTBED_DUT_ATE_9LINKS_LAG = 5;
    TESTBED_DUT_DUT_ATE_2LINKS = 6;
    TESTBED_DUT_ATE_8LINKS = 7;
    TESTBED_DUT_400ZR = 8;
  }
  // Testbed on which the test is intended to run.
  Testbed testbed = 4;

  message Platform {
    // Vendor of the device.
    ondatra.Device.Vendor vendor = 1;
    // Regex for hardware model of the device.
    // The empty string will match any hardware model.
    string hardware_model_regex = 3;
    // Regex for software version of the device.
    // The empty string will match any software version.
    string software_version_regex = 4;
    // Reserved field numbers and identifiers.
    reserved 2;
    reserved "hardware_model";
  }

  message Deviations {
    // Device does not support interface/ipv4/enabled,
    // so suppress configuring this leaf.
    bool ipv4_missing_enabled = 1;
    // Device does not support fragmentation bit for traceroute.
    bool traceroute_fragmentation = 2;
    // Device only support UDP as l4 protocol for traceroute.
    bool traceroute_l4_protocol_udp = 3;
    // Device does not support
    // bgp/neighbors/neighbor/afi-safis/afi-safi/state/prefixes/received-pre-policy.
    bool prepolicy_received_routes = 4;
    // Expected ucmp traffic tolerance. Minimum value is 0.2, anything less
    // will be coerced to 0.2.
    // Juniper: partnerissuetracker.corp.google.com/282234301
    // Cisco: partnerissuetracker.corp.google.com/279477633
    double hierarchical_weight_resolution_tolerance = 5;
    // Device skip isis multi-topology check if value is true.
    bool isis_multi_topology_unsupported = 6;
    // Disable isis level1 under interface mode on the device if value is true.
    bool isis_interface_level1_disable_required = 7;
    // Set isis af ipv6 single topology on the device if value is true.
    bool isis_single_topology_required = 8;
    // Don't set isis instance enable flag on the device if value is true.
    bool isis_instance_enabled_required = 10;
    // Set and validate isis interface address family enable on the device if
    // value is true.
    bool missing_isis_interface_afi_safi_enable = 11;
    // Don't set isis global authentication-check on the device if value is
    // true.
    bool isis_global_authentication_not_required = 12;
    // Configure CSNP, LSP and PSNP under level authentication explicitly if
    // value is true.
    bool isis_explicit_level_authentication_config = 13;
    // Device skip isis restart-suppress check if value is true.
    bool isis_restart_suppress_unsupported = 14;
    // Device does not support interface/ipv4(6)/neighbor.
    // Cisco: partnerissuetracker.corp.google.com/268243828
    bool ip_neighbor_missing = 15;
    // Device requires separate reboot to activate OS.
    bool osactivate_noreboot = 16;
    // Device requires OS installation on standby RP as well as active RP.
    bool osinstall_for_standby_rp = 17;
    // Set this flag for LLDP interface config to override the global config.
    bool lldp_interface_config_override_global = 18;
    // Skip check for
    // bgp/neighbors/neighbor/state/messages/received/last-notification-error-code
    // leaf missing case.
    bool missing_bgp_last_notification_error_code = 21;
    // Device does not support interface-ref configuration when applying
    // features to interface.
    bool interface_ref_config_unsupported = 22;
    // Device does not support these state paths.
    // Juniper: partnerissuetracker.corp.google.com/279470921
    bool state_path_unsupported = 23;
    // Device requires Ipv6 to be enabled on interface for gRIBI NH programmed
    // with destination mac address.
    // Juniper: partnerissuetracker.corp.google.com/267642089
    bool ipv6_enable_for_gribi_nh_dmac = 24;
    // Device requires additional config for ECN.
    // Juniper: partnerissuetracker.corp.google.com/277657269
    bool ecn_profile_required_definition = 25;
    // Set true for device that does not support interface ipv6 discarded packet
    // statistics.
    // Juniper: partnerissuetracker.corp.google.com/277762075
    bool ipv6_discarded_pkts_unsupported = 26;
    // Device does not support drop and weight leaves under queue management
    // profile.
    // Juniper: partnerissuetracker.corp.google.com/279471405
    bool drop_weight_leaves_unsupported = 27;
    // Config pushed through origin CLI takes precedence over config pushed
    // through origin OC.
    bool cli_takes_precedence_over_oc = 29;
    // Device does not support weight above 100.
    // Juniper: partnerissuetracker.corp.google.com/277066804
    bool scheduler_input_weight_limit = 30;
    // Device does not support id leaf for SwitchChip components.
    // Juniper: partnerissuetracker.corp.google.com/277134501
    bool switch_chip_id_unsupported = 31;
    // Device does not support backplane-facing-capacity leaves for some of the
    // components.
    // Juniper: partnerissuetracker.corp.google.com/277134501
    bool backplane_facing_capacity_unsupported = 32;
    // Device only supports querying counters from the state container, not from
    // individual counter leaves.
    bool interface_counters_from_container = 33;
    // Use this deviation when the device does not support a mix of tagged and
    // untagged subinterfaces.
    bool no_mix_of_tagged_and_untagged_subinterfaces = 34;
    // Device does not report P4RT node names in the component hierarchy.
    bool explicit_p4rt_node_component = 35;
    // Configure ACLs using vendor native model specifically for RT-1.4.
    bool use_vendor_native_acl_config = 36;
    // Device does not support reporting software version according to the
    // requirements in gNMI-1.10.
    bool sw_version_unsupported = 37;
    // Device requires explicit interface ref configuration when applying
    // features to interface.
    bool explicit_interface_ref_definition = 38;
    // Device does not support telemetry path /components/component/storage.
    // Juniper: partnerissuetracker.corp.google.com/284239001
    bool storage_component_unsupported = 39;
    // Device requires gribi-protocol to be enabled under network-instance.
    bool explicit_gribi_under_network_instance = 40;
    // Device requires port-speed to be set because its default value may not be
    // usable.
    bool explicit_port_speed = 41;
    // Device requires explicit attachment of an interface or subinterface to
    // the default network instance.
    // Nokia: partnerissuetracker.corp.google.com/260928639
    bool explicit_interface_in_default_vrf = 42;
    // Skip checking QOS Dropped octets stats for interface.
    bool qos_dropped_octets = 43;
    // Device is missing subinterface packet counters for IPv4/IPv6.
    bool subinterface_packet_counters_missing = 44;
    // Connect-retry is not supported
    // /bgp/neighbors/neighbor/timers/config/connect-retry.
    bool connect_retry = 45;
    // Device does not support programming a gribi flow with a next-hop entry of
    // mac-address only.
    bool gribi_mac_override_with_static_arp = 46;
    // Set true for device that does not support route-policy under AFI/SAFI.
    bool route_policy_under_afi_unsupported = 47;
    // Device does not support using gNOI to reboot the Fabric Component.
    bool gnoi_fabric_component_reboot_unsupported = 48;
    // Device does not support the ntp nondefault vrf case.
    bool ntp_non_default_vrf_unsupported = 49;
    // Device does not support setting the L2 MTU. OpenConfig allows a device to
    // enforce that L2 MTU, which has a default value of 1514, must be set to a
    // higher value than L3 MTU.
    // Arista: partnerissuetracker.corp.google.com/243445300
    bool omit_l2_mtu = 50;
    // Skip power admin for controller card
    bool skip_controller_card_power_admin = 51;
    // Device requires the banner to have a delimiter character.
    string banner_delimiter = 60;
    // Allowed tolerance for BGP traffic flow while comparing for pass or fail
    // condition.
    int32 bgp_tolerance_value = 61;
    // Device requires additional time to complete post delete link
    // qualification cleanup.
    bool link_qual_wait_after_delete_required = 62;
    // The response of gNOI reboot status is a single value (not a list), so the
    // device requires explict component path to account for a situation when
    // there is more than one active reboot requests.
    // Arista: partnerissuetracker.corp.google.com/245550570
    bool gnoi_status_empty_subcomponent = 63;
    // Device requiries explicit deletion of network-instance table.
    bool network_instance_table_deletion_required = 64;
    // Device requires a BGP session reset to utilize a new MD5 key.
    bool bgp_md5_requires_reset = 65;
    // Devices do not count dequeued and deleted packets as drops.
    // Arista: partnerissuetracker.corp.google.com/275384848
    bool dequeue_delete_not_counted_as_drops = 66;
    // Device only supports RIB ack, so tests that normally expect FIB_ACK will
    // allow just RIB_ACK.
    bool gribi_riback_only = 67;
    // Device requires that aggregate Port-Channel and its members be defined in
    // a single gNMI Update transaction at /interfaces; otherwise lag-type will
    // be dropped, and no member can be added to the aggregate.
    // Arista: partnerissuetracker.corp.google.com/201574574
    bool aggregate_atomic_update = 68;
    // Device returns no value for some OpenConfig paths if the operational
    // value equals the default.
    // Arista: partnerissuetracker.corp.google.com/258286131
    bool missing_value_for_defaults = 69;
    // The name used for the static routing protocol.  The default name in
    // OpenConfig is \"DEFAULT\" but some devices use other names.
    // Arista: partnerissuetracker.corp.google.com/269699737
    string static_protocol_name = 70;
    // Device currently uses component name instead of a full openconfig path,
    // so suppress creating a full oc compliant path for subcomponent.
    bool gnoi_subcomponent_path = 71;
    // When configuring interface, config VRF prior config IP address.
    // Arista: partnerissuetracker.corp.google.com/261958938
    bool interface_config_vrf_before_address = 72;
    // Device requires using the deprecated openconfig-vlan:vlan/config/vlan-id
    // or openconfig-vlan:vlan/state/vlan-id leaves.
    // Arista: partnerissuetracker.corp.google.com/261085885
    bool deprecated_vlan_id = 73;
    // Device requires gRIBI MAC Override using Static ARP + Static Route
    // Arista: partnerissuetracker.corp.google.com/234635355
    bool gribi_mac_override_static_arp_static_route = 74;
    // Device requires interface enabled leaf booleans to be explicitly set to
    // true.
    bool interface_enabled = 75;
    // Skip checking QOS octet stats for interface.
    // Arista: partnerissuetracker.corp.google.com/283541442
    bool qos_octets = 76;
    // Device CPU components do not map to a FRU parent component in the OC
    // tree.
    bool cpu_missing_ancestor = 77;
    // Device needs subinterface 0 to be routed for non-zero sub-interfaces.
    bool require_routed_subinterface_0 = 78;
    // Device does not report last-switchover-reason as USER_INITIATED for
    // gNOI.SwitchControlProcessor.
    bool gnoi_switchover_reason_missing_user_initiated = 79;
    // The name used for the default network instance for VRF.  The default name
    // in OpenConfig is \"DEFAULT\" but some legacy devices still use
    // \"default\".
    string default_network_instance = 80;
    // Device allows unset Election ID to be primary.
    bool p4rt_unsetelectionid_primary_allowed = 81;
    // Device sets ALREADY_EXISTS status code for all backup client responses.
    bool bkup_arbitration_resp_code = 82;
    // Device requires IPOverIP decapsulation for backup NHG without interfaces.
    bool backup_nhg_requires_vrf_with_decap = 83;
    // Devices don't support configuring ISIS /afi-safi/af/config container.
    bool isis_interface_afi_unsupported = 85;
    // Devices don't support modify table entry operation in P4 Runtime.
    bool p4rt_modify_table_entry_unsupported = 86;
    // Parent of OS component is of type SUPERVISOR or LINECARD.
    bool os_component_parent_is_supervisor_or_linecard = 87;
    // Parent of OS component is of type CHASSIS.
    bool os_component_parent_is_chassis = 88;
    // Devices require configuring the same ISIS Metrics for Level 1 when
    // configuring Level 2 Metrics.
    bool isis_require_same_l1_metric_with_l2_metric = 91;
    // Devices require configuring the same OSPF setMetric when BGP
    // SetMED is configured.
    bool bgp_set_med_requires_equal_ospf_set_metric = 92;
    // Devices require configuring subinterface with tagged vlan for p4rt
    // packet in.
    bool p4rt_gdp_requires_dot1q_subinterface = 93;
    // ATE port link state operations are a no-op in KNE/virtualized
    // environments.
    bool ate_port_link_state_operations_unsupported = 94;
    // Creates a user and assigns role/rbac to said user via native model.
    bool set_native_user = 95;
    // Devices require configuring lspRefreshInterval ISIS timer when
    // lspLifetimeInterval is configured.
    // Arista: partnerissuetracker.corp.google.com/293667850
    bool isis_lsp_lifetime_interval_requires_lsp_refresh_interval = 96;
    // Device does not support telemetry path
    // /components/component/cpu/utilization/state/avg for linecards' CPU card.
    bool linecard_cpu_utilization_unsupported = 98;
    // Device does not support consistent component names for GNOI and GNMI.
    bool consistent_component_names_unsupported = 99;
    // Device does not support telemetry path
    // /components/component/cpu/utilization/state/avg for controller cards'
    // CPU card.
    bool controller_card_cpu_utilization_unsupported = 100;
    // Device does not support counter for fabric block lost packets.
    bool fabric_drop_counter_unsupported = 101;
    // Device does not support memory utilization related leaves for linecard
    // components.
    bool linecard_memory_utilization_unsupported = 102;
    // Device does not support telemetry path
    // /qos/interfaces/interface/input/virtual-output-queues/voq-interface/queues/queue/state/dropped-pkts.
    bool qos_voq_drop_counter_unsupported = 103;
    // ATE IPv6 flow label unsupported in KNE/virtualized environments.
    bool ate_ipv6_flow_label_unsupported = 104;
    // Devices do not support configuring isis csnp-interval timer.
    // Arista: partnerissuetracker.corp.google.com/299283216
    bool isis_timers_csnp_interval_unsupported = 105;
    // Devices do not support telemetry for isis counter:
    // manual-address-drop-from-areas.
    // Arista: partnerissuetracker.corp.google.com/299285115
    bool isis_counter_manual_address_drop_from_areas_unsupported = 106;
    // Devices do not support telemetry for isis counter: part-changes.
    // Arista: partnerissuetracker.corp.google.com/317086576
    bool isis_counter_part_changes_unsupported = 107;
    // Devices do not support threshold container under
    // /components/component/transceiver.
    bool transceiver_thresholds_unsupported = 108;
    // Update interface loopback mode using raw gnmi API due to server version.
    bool interface_loopback_mode_raw_gnmi = 109;
    // Devices do not support showing negotiated tcp mss value in bgp tcp mss
    // telemetry. Juniper: b/300499125
    bool skip_tcp_negotiated_mss_check = 110;
    // Devices don't support ISIS-Lsp metadata paths: checksum, sequence-number,
    // remaining-lifetime.
    bool isis_lsp_metadata_leafs_unsupported = 111;
    // QOS queue requires configuration with queue-id
    bool qos_queue_requires_id = 112;
    // Devices do not support forwarding for fib failed routes.
    bool skip_fib_failed_traffic_forwarding_check = 113;
    // QOS requires buffer-allocation-profile configuration
    bool qos_buffer_allocation_config_required = 114;
    // Devices do not support configuring ExtendedNextHopEncoding at the BGP
    // global level. Arista:
    // https://partnerissuetracker.corp.google.com/issues/203683090
    bool bgp_global_extended_next_hop_encoding_unsupported = 115;
    // OC unsupported for BGP LLGR disable.
    // Juniper: b/303479602
    bool bgp_llgr_oc_undefined = 116;
    // Device does not support tunnel interfaces state paths
    // Juniper: partnerissuetracker.corp.google.com/300111031
    bool tunnel_state_path_unsupported = 117;
    // Device does not support tunnel interfaces source and destination address
    // config paths Juniper: partnerissuetracker.corp.google.com/300111031
    bool tunnel_config_path_unsupported = 118;
    // Cisco: Device does not support same minimun and maximum threshold value
    // in QOS ECN config.
    bool ecn_same_min_max_threshold_unsupported = 119;
    // Cisco: QOS requires scheduler configuration.
    bool qos_scheduler_config_required = 120;
    // Cisco: Device does not support set weight config under QOS ECN
    // configuration.
    bool qos_set_weight_config_unsupported = 121;
    // Cisco: Device does not support these get state path.
    bool qos_get_state_path_unsupported = 122;
    // Devices requires enabled leaf under isis level
    // Juniper: partnerissuetracker.corp.google.com/302661486
    bool isis_level_enabled = 123;
    // Devices which require to use interface-id format of interface name +
    // .subinterface index with Interface-ref container
    bool interface_ref_interface_id_format = 124;
    // Devices does not support member link loopback
    // Juniper: b/307763669
    bool member_link_loopback_unsupported = 125;
    // Device does not support PLQ operational status check on interface
    // Juniper: b/308990185
    bool skip_plq_interface_oper_status_check = 126;
    // Device set received prefix limits explicitly under prefix-limit-received
    // rather than "prefix-limit"
    bool bgp_explicit_prefix_limit_received = 127;
    // Device does not configure BGP maximum routes correctly when max-prefixes
    // leaf is configured
    bool bgp_missing_oc_max_prefixes_configuration = 128;
    // Devices which needs to skip checking AFI-SAFI disable.
    // Juniper: b/310698466
    bool skip_bgp_session_check_without_afisafi = 129;
    // Devices that have separate naming conventions for hardware resource name
    // in /system/ tree and /components/ tree.
    bool mismatched_hardware_resource_name_in_component = 130;
    // Devices that don't support telemetry for hardware resources before
    // used-threshold-upper configuration.
    bool missing_hardware_resource_telemetry_before_config = 131;
    // Device does not support reboot status check on subcomponents.
    bool gnoi_subcomponent_reboot_status_unsupported = 132;
    // Devices exports routes from all protocols to BGP if the export-policy is
    // ACCEPT Juniper: b/308970803
    bool skip_non_bgp_route_export_check = 133;
    // Devices do not support path
    // /network-instances/network-instance/protocols/protocol/isis/levels/level/state/metric-style
    // Arista: https://partnerissuetracker.corp.google.com/issues/317064733
    bool isis_metric_style_telemetry_unsupported = 134;
    // Devices do not support configuring Interface-ref under Static-Route
    // Next-Hop
    bool static_route_next_hop_interface_ref_unsupported = 135;
    // Devices which does not support nexthop index state
    // Juniper: b/304729237
    bool skip_static_nexthop_check = 136;
    // Devices which needs to enable leaf specific flag
    // Juniper: b/319202763
    bool enable_flowctrl_flag = 137;
    // Device doesn't support router advertisement enable and mode config
    // Juniper: b/316173974
    bool ipv6_router_advertisement_config_unsupported = 138;
    // Devices does not support setting prefix limit exceeded flag.
    // Juniper : b/317181227
    bool prefix_limit_exceeded_telemetry_unsupported = 139;
    // Skip setting allow-multiple-as while configuring eBGP
    // Arista: partnerissuetracker.corp.google.com/issues/317422300
    bool skip_setting_allow_multiple_as = 140;
    // Skip tests with decap encap vrf as PBF action
    //  Nokia: partnerissuetracker.corp.google.com/issues/323251581
    bool skip_pbf_with_decap_encap_vrf = 141;
    // Devices which does not support copying TTL.
    // Juniper: b/307258544
    bool ttl_copy_unsupported = 142;
    // Devices does not support mixed prefix length in gribi.
    // Juniper: b/307824407
    bool gribi_decap_mixed_plen_unsupported = 143;
    // Skip setting isis-actions set-level while configuring routing-policy
    // statement action
    bool skip_isis_set_level = 144;
    // Skip setting isis-actions set-metric-style-type while configuring
    // routing-policy statement action
    bool skip_isis_set_metric_style_type = 145;
    // Skip setting match-prefix-set match-set-options while configuring
    // routing-policy statement condition
    bool skip_set_rp_match_set_options = 146;
    // Skip setting disable-metric-propagation while configuring
    // table-connection
    bool skip_setting_disable_metric_propagation = 147;
    // Devices do not support BGP conditions match-community-set
    bool bgp_conditions_match_community_set_unsupported = 148;
    // Device requires match condition for ethertype v4 and v6 for default rule
    // with network-instance default-vrf in policy-forwarding.
    bool pf_require_match_default_rule = 149;
    // Devices missing component tree mapping from hardware port
    // to optical channel.
    bool missing_port_to_optical_channel_component_mapping = 150;
    // Skip gNMI container OP tc.
    // Cisco: https://partnerissuetracker.corp.google.com/issues/322291556
    bool skip_container_op = 151;
    // Reorder calls for vendor compatibility.
    // Cisco: https://partnerissuetracker.corp.google.com/issues/322291556
    bool reorder_calls_for_vendor_compatibilty = 152;
    // Add missing base config using cli.
    // Cisco: https://partnerissuetracker.corp.google.com/issues/322291556
    bool add_missing_base_config_via_cli = 153;
    // skip_macaddress_check returns true if mac address for an interface via
    // gNMI needs to be skipped. Cisco:
    // https://partnerissuetracker.corp.google.com/issues/322291556
    bool skip_macaddress_check = 154;
    // Devices are having native telemetry paths for BGP RIB verification.
    // Juniper : b/306144372
    bool bgp_rib_oc_path_unsupported = 155;
    // Skip setting prefix-set mode while configuring prefix-set routing-policy
    bool skip_prefix_set_mode = 156;
    // Devices set metric as preference for static next-hop
    bool set_metric_as_preference = 157;
    // Devices don't support having an IPv6 static Route with an IPv4 address
    // as next hop and requires configuring a static ARP entry.
    // Arista: https://partnerissuetracker.corp.google.com/issues/316593298
    bool ipv6_static_route_with_ipv4_next_hop_requires_static_arp = 158;
    // Device requires policy-forwarding rules to be in sequential order in the
    // gNMI set-request.
    bool pf_require_sequential_order_pbr_rules = 159;
    // Device telemetry missing next hop metric value.
    // Arista: https://partnerissuetracker.corp.google.com/issues/321010782
    bool missing_static_route_next_hop_metric_telemetry = 160;
    // Device does not support recursive resolution of static route next hop.
    // Arista: https://partnerissuetracker.corp.google.com/issues/314449182
    bool unsupported_static_route_next_hop_recurse = 161;
    // Device missing telemetry for static route that has DROP next hop.
    // Arista: https://partnerissuetracker.corp.google.com/issues/330619816
    bool missing_static_route_drop_next_hop_telemetry = 162;
    // Device missing 400ZR optical-channel tunable parameters telemetry:
    // min/max/avg.
    // Arista: https://partnerissuetracker.corp.google.com/issues/319314781
    bool missing_zr_optical_channel_tunable_parameters_telemetry = 163;
    // Device that does not support packet link qualification reflector packet
    // sent/received stats.
    bool plq_reflector_stats_unsupported = 164;
    // Device that does not support PLQ Generator max_mtu to be atleast >= 8184.
    uint32 plq_generator_capabilities_max_mtu = 165;
    // Device that does not support PLQ Generator max_pps to be atleast >=
    // 100000000.
    uint64 plq_generator_capabilities_max_pps = 166;
    // Support for bgp extended community index
    bool bgp_extended_community_index_unsupported = 167;
    // Support for bgp community set refs
    bool bgp_community_set_refs_unsupported = 168;
    // Arista device needs CLI knob to enable WECMP feature
    bool rib_wecmp = 169;
    // Device not supporting table-connection need to set this true
    bool table_connections_unsupported = 170;
    // Configure tag-set using vendor native model
    bool use_vendor_native_tag_set_config = 171;
    // Skip setting send-community-type in bgp global config
    bool skip_bgp_send_community_type = 172;
    // Device does not have a default deny action in the absence of a route
    // policy
    bool default_import_export_policy = 173;
    // Support for bgp actions set-community method
    bool bgp_actions_set_community_method_unsupported = 174;
    // Ensure no configurations exist under BGP Peer Groups
    bool set_no_peer_group = 175;
    // Bgp community member is a string
    bool bgp_community_member_is_a_string = 176;
    // Flag to indicate whether IPv4 static routes with IPv6 next-hops are
    // unsupported.
    bool ipv4_static_route_with_ipv6_nh_unsupported = 177;
    // Flag to indicate whether IPv6 static routes with IPv4 next-hops are
    // unsupported.
    bool ipv6_static_route_with_ipv4_nh_unsupported = 178;
    // Flag to indicate support for static routes that simply drop packets
    bool static_route_with_drop_nh = 179;
    // Flag to indicate support for static routes that can be configured with an
    // explicit metric.
    bool static_route_with_explicit_metric = 180;
    // Support for bgp default import/export policy
    bool bgp_default_policy_unsupported = 181;
    // Flag to enable bgp explicity on default vrf
    // Arista: b/329094094#comment9
    bool explicit_enable_bgp_on_default_vrf = 182;
    // tag-set is not a real separate entity, but is embedded in the policy
    // statement. this implies that 1. routing policy tag set name needs to be
    // '<policy name> <statement name>'
    // 2. only one policy statement can make use of a tag-set, and 3. tag must
    // be refered by a policy
    bool routing_policy_tag_set_embedded = 183;
    // Devices does not support allow multiple as under AFI/SAFI.
    // CISCO: b/340859662
    bool skip_afi_safi_path_for_bgp_multiple_as = 184;
    // Device does not support regex with routing-policy community-member.
    bool community_member_regex_unsupported = 185;
    // Support for same import policy attached to all AFIs for given
    // (src-protocol, dst-protocol, network-instance) triple Arista:
    // b/339645876#comment4
    bool same_policy_attached_to_all_afis = 186;
    // Devices needs to skip setting statement for policy to be applied as
    // action pass otherwise it will be configured as action done.
    // CISCO: b/338523730
    bool skip_setting_statement_for_policy = 187;
    // Devices does not support index specific attribute fetching and hence
    // wildcards has to be used.
    // CISCO: b/338523730
    bool skip_checking_attribute_index = 188;
    // Devices does not suppport policy-chaining, so needs to flatten policies
    // with multiple statements.
    // CISCO: b/338526243
    bool flatten_policy_with_multiple_statements = 189;
    // default_route_policy_unsupported is set to true for devices that do not
    // support default route policy.
    bool default_route_policy_unsupported = 190;
    // CISCO: b/339801843
    bool slaac_prefix_length128 = 191;
    // Devices does not support bgp max multipaths
    // Juniper: b/319301559
    bool bgp_max_multipath_paths_unsupported = 192;
    // Devices does not multipath config at neighbor or afisafi level
    // Juniper: b/341130490
    bool multipath_unsupported_neighbor_or_afisafi = 193;
    // Devices that do not support /components/component/state/model-name for
    // any component types.
    // Note that for model name to be supported, the
    // /components/component/state/model-name of the chassis component must be
    // equal to the canonical hardware model name of its device.
    bool model_name_unsupported = 194;
    // community_match_with_redistribution_unsupported is set to true for devices that do not support matching community at the redistribution attach point.
    bool community_match_with_redistribution_unsupported = 195;  
    // Devices that do not support components/component/state/install-component
    // and components/component/state/install-position.
    bool install_position_and_install_component_unsupported = 196;
<<<<<<< HEAD
    // Devices that do not yet use the OPENCONFIG_HARDWARE_COMPONENT type of
    // "FAN_TRAY".
    bool fan_tray_type_unsupported = 197;
    
=======
    // Encap tunnel is shut then zero traffic will flow to backup NHG
    bool encap_tunnel_shut_backup_nhg_zero_traffic = 197;

>>>>>>> db822272
    // Reserved field numbers and identifiers.
    reserved 84, 9, 28, 20, 90, 97, 55, 89, 19;
  }

  message PlatformExceptions {
    Platform platform = 1;
    Deviations deviations = 2;
  }

  // The `platform` field for each `platform_exceptions` should be mutually
  // exclusive. Duplicate matches will result in a test failure.
  repeated PlatformExceptions platform_exceptions = 5;

  enum Tags {
    TAGS_UNSPECIFIED = 0;
    TAGS_AGGREGATION = 1;
    TAGS_DATACENTER_EDGE = 2;
    TAGS_EDGE = 3;
    TAGS_TRANSIT = 4;
  }

  // The `tags` used to identify the area(s) testcase applies to. An empty tag
  // is the default implying it applies to all areas.
  repeated Tags tags = 6;

  // Whether this test only checks paths for presence rather than semantic
  // checks.
  bool path_presence_test = 7;
}<|MERGE_RESOLUTION|>--- conflicted
+++ resolved
@@ -574,16 +574,12 @@
     // Devices that do not support components/component/state/install-component
     // and components/component/state/install-position.
     bool install_position_and_install_component_unsupported = 196;
-<<<<<<< HEAD
+    // Encap tunnel is shut then zero traffic will flow to backup NHG
+    bool encap_tunnel_shut_backup_nhg_zero_traffic = 197;
     // Devices that do not yet use the OPENCONFIG_HARDWARE_COMPONENT type of
     // "FAN_TRAY".
-    bool fan_tray_type_unsupported = 197;
-    
-=======
-    // Encap tunnel is shut then zero traffic will flow to backup NHG
-    bool encap_tunnel_shut_backup_nhg_zero_traffic = 197;
-
->>>>>>> db822272
+    bool fan_tray_type_unsupported = 198;
+
     // Reserved field numbers and identifiers.
     reserved 84, 9, 28, 20, 90, 97, 55, 89, 19;
   }
