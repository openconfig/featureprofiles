--- conflicted
+++ resolved
@@ -643,11 +643,6 @@
     // Device have different default value for allow own as.
     // Juniper : b/373559004
     bool bgp_allowownas_diff_default_value = 231;
-<<<<<<< HEAD
-    // Nokia; b/304493065 comment#7 SRL native admin_enable for table-connections
-    bool enable_table_connections = 232;
-  
-=======
     // Cisco numbering for OTN channel assignment starts from 1 instead of 0
     bool otn_channel_assignment_cisco_numbering = 232;
     // Cisco pre-fec-ber inactive value for CISCO-ACACIA vendors
@@ -660,7 +655,6 @@
     bool bgp_afi_safi_wildcard_not_supported = 235;
     // Nokia; b/304493065 comment#7 SRL native admin_enable for table-connections
     bool enable_table_connections = 236;
->>>>>>> e3941529
     // Reserved field numbers and identifiers.
     reserved 84, 9, 28, 20, 90, 97, 55, 89, 19, 36, 35, 40, 173;
   }
