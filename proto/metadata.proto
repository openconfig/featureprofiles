// Copyright 2023 Google LLC
//
// Licensed under the Apache License, Version 2.0 (the "License");
// you may not use this file except in compliance with the License.
// You may obtain a copy of the License at
//
//      https://www.apache.org/licenses/LICENSE-2.0
//
// Unless required by applicable law or agreed to in writing, software
// distributed under the License is distributed on an "AS IS" BASIS,
// WITHOUT WARRANTIES OR CONDITIONS OF ANY KIND, either express or implied.
// See the License for the specific language governing permissions and
// limitations under the License.

syntax = "proto3";

package openconfig.testing;

import "github.com/openconfig/ondatra/proto/testbed.proto";

// Metadata about a Feature Profiles test.
message Metadata {
  // UUID of the test.
  string uuid = 1;
  // ID of the test in the test plan.
  string plan_id = 2;
  // One-line description of the test.
  string description = 3;

  // Types of testbeds on which the test may run.
  enum Testbed {
    TESTBED_UNSPECIFIED = 0;
    TESTBED_DUT = 1;
    TESTBED_DUT_DUT_4LINKS = 2;
    TESTBED_DUT_ATE_2LINKS = 3;
    TESTBED_DUT_ATE_4LINKS = 4;
    TESTBED_DUT_ATE_9LINKS_LAG = 5;
    TESTBED_DUT_DUT_ATE_2LINKS = 6;
  }
  // Testbed on which the test is intended to run.
  Testbed testbed = 4;

  message Platform {
    // Vendor of the device.
    ondatra.Device.Vendor vendor = 1;
    // Regex for hardware model of the device.
    // The empty string will match any hardware model.
    string hardware_model_regex = 3;
    // Regex for software version of the device.
    // The empty string will match any software version.
    string software_version_regex = 4;
    // Reserved field numbers and identifiers.
    reserved 2;
    reserved "hardware_model";
  }

  message Deviations {
    // Device does not support interface/ipv4/enabled,
    // so suppress configuring this leaf.
    bool ipv4_missing_enabled = 1;
    // Device does not support fragmentation bit for traceroute.
    bool traceroute_fragmentation = 2;
    // Device only support UDP as l4 protocol for traceroute.
    bool traceroute_l4_protocol_udp = 3;
    // Device does not support
    // bgp/neighbors/neighbor/afi-safis/afi-safi/state/prefixes/received-pre-policy.
    bool prepolicy_received_routes = 4;
    // Expected ucmp traffic tolerance. Minimum value is 0.2, anything less
    // will be coerced to 0.2.
    // Juniper: partnerissuetracker.corp.google.com/282234301
    // Cisco: partnerissuetracker.corp.google.com/279477633
    double hierarchical_weight_resolution_tolerance = 5;
    // Device skip isis multi-topology check if value is true.
    bool isis_multi_topology_unsupported = 6;
    // Disable isis level1 under interface mode on the device if value is true.
    bool isis_interface_level1_disable_required = 7;
    // Set isis af ipv6 single topology on the device if value is true.
    bool isis_single_topology_required = 8;
    // Don't set isis instance enable flag on the device if value is true.
    bool isis_instance_enabled_required = 10;
    // Set and validate isis interface address family enable on the device if
    // value is true.
    bool missing_isis_interface_afi_safi_enable = 11;
    // Don't set isis global authentication-check on the device if value is
    // true.
    bool isis_global_authentication_not_required = 12;
    // Configure CSNP, LSP and PSNP under level authentication explicitly if
    // value is true.
    bool isis_explicit_level_authentication_config = 13;
    // Device skip isis restart-suppress check if value is true.
    bool isis_restart_suppress_unsupported = 14;
    // Device does not support interface/ipv4(6)/neighbor.
    // Cisco: partnerissuetracker.corp.google.com/268243828
    bool ip_neighbor_missing = 15;
    // Device requires separate reboot to activate OS.
    bool osactivate_noreboot = 16;
    // Device requires OS installation on standby RP as well as active RP.
    bool osinstall_for_standby_rp = 17;
    // Set this flag for LLDP interface config to override the global config.
    bool lldp_interface_config_override_global = 18;
    // Skip check for
    // bgp/neighbors/neighbor/state/messages/received/last-notification-error-code
    // leaf missing case.
    bool missing_bgp_last_notification_error_code = 21;
    // Device does not support interface-ref configuration when applying
    // features to interface.
    bool interface_ref_config_unsupported = 22;
    // Device does not support these state paths.
    // Juniper: partnerissuetracker.corp.google.com/279470921
    bool state_path_unsupported = 23;
    // Device requires Ipv6 to be enabled on interface for gRIBI NH programmed
    // with destination mac address.
    // Juniper: partnerissuetracker.corp.google.com/267642089
    bool ipv6_enable_for_gribi_nh_dmac = 24;
    // Device requires additional config for ECN.
    // Juniper: partnerissuetracker.corp.google.com/277657269
    bool ecn_profile_required_definition = 25;
    // Set true for device that does not support interface ipv6 discarded packet
    // statistics.
    // Juniper: partnerissuetracker.corp.google.com/277762075
    bool ipv6_discarded_pkts_unsupported = 26;
    // Device does not support drop and weight leaves under queue management
    // profile.
    // Juniper: partnerissuetracker.corp.google.com/279471405
    bool drop_weight_leaves_unsupported = 27;
    // Config pushed through origin CLI takes precedence over config pushed
    // through origin OC.
    bool cli_takes_precedence_over_oc = 29;
    // Device does not support weight above 100.
    // Juniper: partnerissuetracker.corp.google.com/277066804
    bool scheduler_input_weight_limit = 30;
    // Device does not support id leaf for SwitchChip components.
    // Juniper: partnerissuetracker.corp.google.com/277134501
    bool switch_chip_id_unsupported = 31;
    // Device does not support backplane-facing-capacity leaves for some of the
    // components.
    // Juniper: partnerissuetracker.corp.google.com/277134501
    bool backplane_facing_capacity_unsupported = 32;
    // Device only supports querying counters from the state container, not from
    // individual counter leaves.
    bool interface_counters_from_container = 33;
    // Use this deviation when the device does not support a mix of tagged and
    // untagged subinterfaces.
    bool no_mix_of_tagged_and_untagged_subinterfaces = 34;
    // Device does not report P4RT node names in the component hierarchy.
    bool explicit_p4rt_node_component = 35;
    // Configure ACLs using vendor native model specifically for RT-1.4.
    bool use_vendor_native_acl_config = 36;
    // Device does not support reporting software version according to the
    // requirements in gNMI-1.10.
    bool sw_version_unsupported = 37;
    // Device requires explicit interface ref configuration when applying
    // features to interface.
    bool explicit_interface_ref_definition = 38;
    // Device does not support telemetry path /components/component/storage.
    // Juniper: partnerissuetracker.corp.google.com/284239001
    bool storage_component_unsupported = 39;
    // Device requires gribi-protocol to be enabled under network-instance.
    bool explicit_gribi_under_network_instance = 40;
    // Device requires port-speed to be set because its default value may not be
    // usable.
    bool explicit_port_speed = 41;
    // Device requires explicit attachment of an interface or subinterface to
    // the default network instance.
    // Nokia: partnerissuetracker.corp.google.com/260928639
    bool explicit_interface_in_default_vrf = 42;
    // Skip checking QOS Dropped octets stats for interface.
    bool qos_dropped_octets = 43;
    // Device is missing subinterface packet counters for IPv4/IPv6.
    bool subinterface_packet_counters_missing = 44;
    // Connect-retry is not supported
    // /bgp/neighbors/neighbor/timers/config/connect-retry.
    bool connect_retry = 45;
    // Device does not support programming a gribi flow with a next-hop entry of
    // mac-address only.
    bool gribi_mac_override_with_static_arp = 46;
    // Set true for device that does not support route-policy under AFI/SAFI.
    bool route_policy_under_afi_unsupported = 47;
    // Device does not support using gNOI to reboot the Fabric Component.
    bool gnoi_fabric_component_reboot_unsupported = 48;
    // Device does not support the ntp nondefault vrf case.
    bool ntp_non_default_vrf_unsupported = 49;
    // Device does not support setting the L2 MTU. OpenConfig allows a device to
    // enforce that L2 MTU, which has a default value of 1514, must be set to a
    // higher value than L3 MTU.
    // Arista: partnerissuetracker.corp.google.com/243445300
    bool omit_l2_mtu = 50;
    // Skip power admin for controller card
    bool skip_controller_card_power_admin = 51;
    // Device requires the banner to have a delimiter character.
    string banner_delimiter = 60;
    // Allowed tolerance for BGP traffic flow while comparing for pass or fail
    // condition.
    int32 bgp_tolerance_value = 61;
    // Device requires additional time to complete post delete link
    // qualification cleanup.
    bool link_qual_wait_after_delete_required = 62;
    // The response of gNOI reboot status is a single value (not a list), so the
    // device requires explict component path to account for a situation when
    // there is more than one active reboot requests.
    // Arista: partnerissuetracker.corp.google.com/245550570
    bool gnoi_status_empty_subcomponent = 63;
    // Device requiries explicit deletion of network-instance table.
    bool network_instance_table_deletion_required = 64;
    // Device requires a BGP session reset to utilize a new MD5 key.
    bool bgp_md5_requires_reset = 65;
    // Devices do not count dequeued and deleted packets as drops.
    // Arista: partnerissuetracker.corp.google.com/275384848
    bool dequeue_delete_not_counted_as_drops = 66;
    // Device only supports RIB ack, so tests that normally expect FIB_ACK will
    // allow just RIB_ACK.
    bool gribi_riback_only = 67;
    // Device requires that aggregate Port-Channel and its members be defined in
    // a single gNMI Update transaction at /interfaces; otherwise lag-type will
    // be dropped, and no member can be added to the aggregate.
    // Arista: partnerissuetracker.corp.google.com/201574574
    bool aggregate_atomic_update = 68;
    // Device returns no value for some OpenConfig paths if the operational
    // value equals the default.
    // Arista: partnerissuetracker.corp.google.com/258286131
    bool missing_value_for_defaults = 69;
    // The name used for the static routing protocol.  The default name in
    // OpenConfig is \"DEFAULT\" but some devices use other names.
    // Arista: partnerissuetracker.corp.google.com/269699737
    string static_protocol_name = 70;
    // Device currently uses component name instead of a full openconfig path,
    // so suppress creating a full oc compliant path for subcomponent.
    bool gnoi_subcomponent_path = 71;
    // When configuring interface, config VRF prior config IP address.
    // Arista: partnerissuetracker.corp.google.com/261958938
    bool interface_config_vrf_before_address = 72;
    // Device requires using the deprecated openconfig-vlan:vlan/config/vlan-id
    // or openconfig-vlan:vlan/state/vlan-id leaves.
    // Arista: partnerissuetracker.corp.google.com/261085885
    bool deprecated_vlan_id = 73;
    // Device requires gRIBI MAC Override using Static ARP + Static Route
    // Arista: partnerissuetracker.corp.google.com/234635355
    bool gribi_mac_override_static_arp_static_route = 74;
    // Device requires interface enabled leaf booleans to be explicitly set to
    // true.
    bool interface_enabled = 75;
    // Skip checking QOS octet stats for interface.
    // Arista: partnerissuetracker.corp.google.com/283541442
    bool qos_octets = 76;
    // Device CPU components do not map to a FRU parent component in the OC
    // tree.
    bool cpu_missing_ancestor = 77;
    // Device needs subinterface 0 to be routed for non-zero sub-interfaces.
    bool require_routed_subinterface_0 = 78;
    // Device does not report last-switchover-reason as USER_INITIATED for
    // gNOI.SwitchControlProcessor.
    bool gnoi_switchover_reason_missing_user_initiated = 79;
    // The name used for the default network instance for VRF.  The default name
    // in OpenConfig is \"DEFAULT\" but some legacy devices still use
    // \"default\".
    string default_network_instance = 80;
    // Device allows unset Election ID to be primary.
    bool p4rt_unsetelectionid_primary_allowed = 81;
    // Device sets ALREADY_EXISTS status code for all backup client responses.
    bool bkup_arbitration_resp_code = 82;
    // Device requires IPOverIP decapsulation for backup NHG without interfaces.
    bool backup_nhg_requires_vrf_with_decap = 83;
    // Devices don't support configuring ISIS /afi-safi/af/config container.
    bool isis_interface_afi_unsupported = 85;
    // Devices don't support modify table entry operation in P4 Runtime.
    bool p4rt_modify_table_entry_unsupported = 86;
    // Parent of OS component is of type SUPERVISOR or LINECARD.
    bool os_component_parent_is_supervisor_or_linecard = 87;
    // Parent of OS component is of type CHASSIS.
    bool os_component_parent_is_chassis = 88;
    // Devices require configuring the same ISIS Metrics for Level 1 when
    // configuring Level 2 Metrics.
    bool isis_require_same_l1_metric_with_l2_metric = 91;
    // Devices require configuring the same OSPF setMetric when BGP
    // SetMED is configured.
    bool bgp_set_med_requires_equal_ospf_set_metric = 92;
    // Devices require configuring subinterface with tagged vlan for p4rt
    // packet in.
    bool p4rt_gdp_requires_dot1q_subinterface = 93;
    // ATE port link state operations are a no-op in KNE/virtualized environments.
    bool ate_port_link_state_operations_unsupported = 94;
    // Creates a user and assigns role/rbac to said user via native model.
    bool set_native_user = 95;
    // Devices require configuring lspRefreshInterval ISIS timer when
    // lspLifetimeInterval is configured.
    // Arista: partnerissuetracker.corp.google.com/293667850
    bool isis_lsp_lifetime_interval_requires_lsp_refresh_interval = 96;
    // Device does not support telemetry path
    // /components/component/cpu/utilization/state/avg for linecards' CPU card.
    bool linecard_cpu_utilization_unsupported = 98;
    // Device does not support consistent component names for GNOI and GNMI.
    bool consistent_component_names_unsupported = 99;
    // Device does not support telemetry path
    // /components/component/cpu/utilization/state/avg for controller cards'
    // CPU card.
    bool controller_card_cpu_utilization_unsupported = 100;
    // Device does not support counter for fabric block lost packets.
    bool fabric_drop_counter_unsupported = 101;
    // Device does not support memory utilization related leaves for linecard components.
    bool linecard_memory_utilization_unsupported = 102;
    // Device does not support telemetry path
    // /qos/interfaces/interface/input/virtual-output-queues/voq-interface/queues/queue/state/dropped-pkts.
    bool qos_voq_drop_counter_unsupported = 103;
    // ATE IPv6 flow label unsupported in KNE/virtualized environments.
    bool ate_ipv6_flow_label_unsupported = 104;
    // Devices do not support configuring isis csnp-interval timer.
    // Arista: partnerissuetracker.corp.google.com/299283216
    bool isis_timers_csnp_interval_unsupported = 105;
    // Devices do not support telemetry for isis counter:
    // manual-address-drop-from-areas.
    // Arista: partnerissuetracker.corp.google.com/299285115
    bool isis_counter_manual_address_drop_from_areas_unsupported = 106;
    // Devices do not support telemetry for isis counter: part-changes.
    // Arista: partnerissuetracker.corp.google.com/317086576
    bool isis_counter_part_changes_unsupported = 107;
    // Devices do not support threshold container under /components/component/transceiver.
    bool transceiver_thresholds_unsupported = 108;
    // Update interface loopback mode using raw gnmi API due to server version.
    bool interface_loopback_mode_raw_gnmi = 109;
    // Devices do not support showing negotiated tcp mss value in bgp tcp mss telemetry.
    // Juniper: b/300499125
    bool skip_tcp_negotiated_mss_check = 110;
    // Devices don't support ISIS-Lsp metadata paths: checksum, sequence-number,
    // remaining-lifetime.
    bool isis_lsp_metadata_leafs_unsupported = 111;
    // QOS queue requires configuration with queue-id
    bool qos_queue_requires_id = 112;
    // Devices do not support forwarding for fib failed routes.
    bool skip_fib_failed_traffic_forwarding_check = 113;
    // QOS requires buffer-allocation-profile configuration
    bool qos_buffer_allocation_config_required = 114;
    // Devices do not support configuring ExtendedNextHopEncoding at the BGP global level.
    // Arista: https://partnerissuetracker.corp.google.com/issues/203683090
    bool bgp_global_extended_next_hop_encoding_unsupported = 115;
    // OC unsupported for BGP LLGR disable.
    // Juniper: b/303479602
    bool bgp_llgr_oc_undefined = 116;
    // Device does not support tunnel interfaces state paths
    // Juniper: partnerissuetracker.corp.google.com/300111031
    bool tunnel_state_path_unsupported = 117;
    // Device does not support tunnel interfaces source and destination address config paths
    // Juniper: partnerissuetracker.corp.google.com/300111031
    bool tunnel_config_path_unsupported = 118;
    // Cisco: Device does not support same minimun and maximum threshold value in QOS ECN config.
    bool ecn_same_min_max_threshold_unsupported = 119;
    // Cisco: QOS requires scheduler configuration.
    bool qos_scheduler_config_required = 120;
    // Cisco: Device does not support set weight config under QOS ECN configuration.
    bool qos_set_weight_config_unsupported = 121;
    // Cisco: Device does not support these get state path.
    bool qos_get_state_path_unsupported = 122;
    // Devices requires enabled leaf under isis level
    // Juniper: partnerissuetracker.corp.google.com/302661486
    bool isis_level_enabled = 123;
    // Devices which require to use interface-id format of interface name + .subinterface index with Interface-ref container
    bool interface_ref_interface_id_format = 124;
    // Devices does not support member link loopback
    // Juniper: b/307763669
    bool member_link_loopback_unsupported = 125;
    // Device does not support PLQ operational status check on interface
    // Juniper: b/308990185
    bool skip_plq_interface_oper_status_check = 126;
    // Device set received prefix limits explicitly under prefix-limit-received rather than
    // "prefix-limit"
    bool bgp_explicit_prefix_limit_received = 127;
    // Device does not configure BGP maximum routes correctly when max-prefixes
    // leaf is configured
    bool bgp_missing_oc_max_prefixes_configuration = 128;
    // Devices which needs to skip checking AFI-SAFI disable.
    // Juniper: b/310698466
    bool skip_bgp_session_check_without_afisafi = 129;
    // Devices that have separate naming conventions for hardware resource name
    // in /system/ tree and /components/ tree.
    bool mismatched_hardware_resource_name_in_component = 130;
    // Devices that don't support telemetry for hardware resources before
    // used-threshold-upper configuration.
    bool missing_hardware_resource_telemetry_before_config = 131;
    // Device does not support reboot status check on subcomponents.
    bool gnoi_subcomponent_reboot_status_unsupported = 132;
    // Devices exports routes from all protocols to BGP if the export-policy is ACCEPT
    // Juniper: b/308970803
    bool skip_non_bgp_route_export_check = 133;
    // Devices do not support path
    // /network-instances/network-instance/protocols/protocol/isis/levels/level/state/metric-style
    // Arista: https://partnerissuetracker.corp.google.com/issues/317064733
    bool isis_metric_style_telemetry_unsupported = 134;
    // Devices do not support configuring Interface-ref under Static-Route Next-Hop
    bool static_route_next_hop_interface_ref_unsupported = 135;
    // Devices which does not support nexthop index state
    // Juniper: b/304729237
    bool skip_static_nexthop_check = 136;
    // Devices which needs to enable leaf specific flag
    // Juniper: b/319202763
    bool enable_flowctrl_flag = 137;
<<<<<<< HEAD
    // Devices does not support bgp max multipaths
    // Juniper: b/319301559
    bool bgp_max_multipath_paths_unsupported = 138;
=======
    // Device doesn't support router advertisement enable and mode config
    // Juniper: b/316173974 
    bool ipv6_router_advertisement_config_unsupported = 138;
    // Devices does not support setting prefix limit exceeded flag.
    // Juniper : b/317181227
    bool prefix_limit_exceeded_telemetry_unsupported = 139;
>>>>>>> 93959825

    // Reserved field numbers and identifiers.
    reserved 84, 9, 28, 20, 90, 97, 55, 89, 19; 
  }

  message PlatformExceptions {
    Platform platform = 1;
    Deviations deviations = 2;
  }

  // The `platform` field for each `platform_exceptions` should be mutually
  // exclusive. Duplicate matches will result in a test failure.
  repeated PlatformExceptions platform_exceptions = 5;

  enum Tags {
    TAGS_UNSPECIFIED = 0;
    TAGS_AGGREGATION = 1;
    TAGS_DATACENTER_EDGE = 2;
    TAGS_EDGE = 3;
    TAGS_TRANSIT = 4;
  }

  // The `tags` used to identify the area(s) testcase applies to. An empty tag
  // is the default implying it applies to all areas.
  repeated Tags tags = 6;
}<|MERGE_RESOLUTION|>--- conflicted
+++ resolved
@@ -392,18 +392,15 @@
     // Devices which needs to enable leaf specific flag
     // Juniper: b/319202763
     bool enable_flowctrl_flag = 137;
-<<<<<<< HEAD
-    // Devices does not support bgp max multipaths
-    // Juniper: b/319301559
-    bool bgp_max_multipath_paths_unsupported = 138;
-=======
     // Device doesn't support router advertisement enable and mode config
     // Juniper: b/316173974 
     bool ipv6_router_advertisement_config_unsupported = 138;
     // Devices does not support setting prefix limit exceeded flag.
     // Juniper : b/317181227
     bool prefix_limit_exceeded_telemetry_unsupported = 139;
->>>>>>> 93959825
+    // Devices does not support bgp max multipaths
+    // Juniper: b/319301559
+    bool bgp_max_multipath_paths_unsupported = 140;
 
     // Reserved field numbers and identifiers.
     reserved 84, 9, 28, 20, 90, 97, 55, 89, 19; 
