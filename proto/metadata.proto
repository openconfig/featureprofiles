--- conflicted
+++ resolved
@@ -403,12 +403,9 @@
     // Skip setting allow-multiple-as while configuring eBGP
     // Arista: partnerissuetracker.corp.google.com/issues/317422300
     bool skip_setting_allow_multiple_as = 140;
-<<<<<<< HEAD
     // Devices are having native telemetry paths for BGP RIB verification.
     // Juniper : b/306144372
     bool bgp_rib_oc_path_unsupported = 141;
-
-=======
     //Skip tests with decap encap vrf as PBF action
     // Nokia: partnerissuetracker.corp.google.com/issues/323251581
      bool skip_pbf_with_decap_encap_vrf = 141;
@@ -493,7 +490,6 @@
     bool default_import_export_policy = 173;
     // Support for bgp actions set-community method
     bool bgp_actions_set_community_method_unsupported = 174;
->>>>>>> a9dfd0e5
     // Reserved field numbers and identifiers.
     reserved 84, 9, 28, 20, 90, 97, 55, 89, 19;
   }
