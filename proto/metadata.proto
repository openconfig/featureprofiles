--- conflicted
+++ resolved
@@ -808,15 +808,13 @@
     // Arista b/390506907
     bool interface_policy_forwarding_unsupported = 289;
 
-<<<<<<< HEAD
-    // Devices that do not support transceiver config enable leaf
-    // Nokia b/414842051
-    bool transceiver_config_enable_unsupported = 290;
-=======
     // UseOldOCPathStaticLspNh for devices that do not support the new OC path for static lsp next-hops
     // issues/404301960
     bool use_old_oc_path_static_lsp_nh = 290;
->>>>>>> 8e4421d8
+
+    // Devices that do not support transceiver config enable leaf
+    // Nokia b/414842051
+    bool transceiver_config_enable_unsupported = 291;
 
     // Reserved field numbers and identifiers.
     reserved 84, 9, 28, 20, 38, 43, 90, 97, 55, 89, 19, 36, 35, 40, 113, 131, 141, 173, 234, 254, 231;
