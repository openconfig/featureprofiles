--- conflicted
+++ resolved
@@ -548,10 +548,6 @@
     // wildcards has to be used.
     // CISCO: b/338523730
     bool skip_checking_attribute_index = 188;
-<<<<<<< HEAD
-    // default_route_policy_unsupported is set to true for devices that do not support default route policy.
-    bool default_route_policy_unsupported = 189;
-=======
     // Devices does not suppport policy-chaining, so needs to flatten policies
     // with multiple statements.
     // CISCO: b/338526243
@@ -562,8 +558,6 @@
     // CISCO: b/339801843
     bool slaac_prefix_length128 = 191;
 
->>>>>>> 75060e51
-
     // Reserved field numbers and identifiers.
     reserved 84, 9, 28, 20, 90, 97, 55, 89, 19;
   }
