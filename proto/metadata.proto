--- conflicted
+++ resolved
@@ -938,20 +938,18 @@
     // Arista: https://partnerissuetracker.corp.google.com/issues/442749011
     bool qos_two_rate_three_color_policer_oc_unsupported = 325;
 
-<<<<<<< HEAD
-    // https://partnerissuetracker.corp.google.com/issues/443044887
-    bool extended_route_retention_oc_unsupported = 326;
-
-    // https://partnerissuetracker.corp.google.com/issues/439825838
-    bool exrr_stale_route_time_unsupported = 327;
-
-    // https://partnerissuetracker.corp.google.com/issues/446376446
-    bool gnoi_bgp_graceful_restart_unsupported = 328;
-=======
     // Devices that do not support load balance policies 
     // Arista: https://partnerissuetracker.corp.google.com/issues/445043741
     bool load_balance_policy_oc_unsupported = 326;
->>>>>>> c9368c64
+
+    // https://partnerissuetracker.corp.google.com/issues/443044887
+    bool extended_route_retention_oc_unsupported = 327;
+
+    // https://partnerissuetracker.corp.google.com/issues/439825838
+    bool exrr_stale_route_time_unsupported = 328;
+
+    // https://partnerissuetracker.corp.google.com/issues/446376446
+    bool gnoi_bgp_graceful_restart_unsupported = 329;
 
     // Reserved field numbers and identifiers.
     reserved 84, 9, 28, 20, 38, 43, 90, 97, 55, 89, 19, 36, 35, 40, 113, 131, 141, 173, 234, 254, 231;
