// Copyright 2023 Google LLC
//
// Licensed under the Apache License, Version 2.0 (the "License");
// you may not use this file except in compliance with the License.
// You may obtain a copy of the License at
//
//      https://www.apache.org/licenses/LICENSE-2.0
//
// Unless required by applicable law or agreed to in writing, software
// distributed under the License is distributed on an "AS IS" BASIS,
// WITHOUT WARRANTIES OR CONDITIONS OF ANY KIND, either express or implied.
// See the License for the specific language governing permissions and
// limitations under the License.

syntax = "proto3";

package openconfig.testing;

import "github.com/openconfig/ondatra/proto/testbed.proto";

// Metadata about a Feature Profiles test.
message Metadata {
  // UUID of the test.
  string uuid = 1;
  // ID of the test in the test plan.
  string plan_id = 2;
  // One-line description of the test.
  string description = 3;

  // Types of testbeds on which the test may run.
  enum Testbed {
    TESTBED_UNSPECIFIED = 0;
    TESTBED_DUT = 1;
    TESTBED_DUT_DUT_4LINKS = 2;
    TESTBED_DUT_ATE_2LINKS = 3;
    TESTBED_DUT_ATE_4LINKS = 4;
    TESTBED_DUT_ATE_9LINKS_LAG = 5;
    TESTBED_DUT_DUT_ATE_2LINKS = 6;
    TESTBED_DUT_ATE_8LINKS = 7;
    TESTBED_DUT_400ZR = 8;
    TESTBED_DUT_400ZR_PLUS = 9;
    TESTBED_DUT_400ZR_100G_4LINKS = 10;
    TESTBED_DUT_400FR_100G_4LINKS = 11;
    TESTBED_DUT_ATE_5LINKS = 12;
    TESTBED_DUT_800ZR = 13;
    TESTBED_DUT_800ZR_PLUS = 14;
    TESTBED_DUT_2LINKS = 15;
  }
  // Testbed on which the test is intended to run.
  Testbed testbed = 4;

  message Platform {
    // Vendor of the device.
    ondatra.Device.Vendor vendor = 1;
    // Regex for hardware model of the device.
    // The empty string will match any hardware model.
    string hardware_model_regex = 3;
    // Regex for software version of the device.
    // The empty string will match any software version.
    string software_version_regex = 4;
    // Reserved field numbers and identifiers.
    reserved 2;
    reserved "hardware_model";
  }

  message Deviations {
    // Device does not support interface/ipv4/enabled,
    // so suppress configuring this leaf.
    bool ipv4_missing_enabled = 1;
    // Device does not support fragmentation bit for traceroute.
    bool traceroute_fragmentation = 2;
    // Device only support UDP as l4 protocol for traceroute.
    bool traceroute_l4_protocol_udp = 3;
    // Device does not support
    // bgp/neighbors/neighbor/afi-safis/afi-safi/state/prefixes/received-pre-policy.
    bool prepolicy_received_routes = 4;
    // Expected ucmp traffic tolerance. Minimum value is 0.2, anything less
    // will be coerced to 0.2.
    // Juniper: partnerissuetracker.corp.google.com/282234301
    // Cisco: partnerissuetracker.corp.google.com/279477633
    double hierarchical_weight_resolution_tolerance = 5;
    // Device skip isis multi-topology check if value is true.
    bool isis_multi_topology_unsupported = 6;
    // Disable isis level1 under interface mode on the device if value is true.
    bool isis_interface_level1_disable_required = 7;
    // Set isis af ipv6 single topology on the device if value is true.
    bool isis_single_topology_required = 8;
    // Don't set isis instance enable flag on the device if value is true.
    bool isis_instance_enabled_required = 10;
    // Set and validate isis interface address family enable on the device if
    // value is true.
    bool missing_isis_interface_afi_safi_enable = 11;
    // Don't set isis global authentication-check on the device if value is
    // true.
    bool isis_global_authentication_not_required = 12;
    // Configure CSNP, LSP and PSNP under level authentication explicitly if
    // value is true.
    bool isis_explicit_level_authentication_config = 13;
    // Device skip isis restart-suppress check if value is true.
    bool isis_restart_suppress_unsupported = 14;
    // Device does not support interface/ipv4(6)/neighbor.
    // Cisco: partnerissuetracker.corp.google.com/268243828
    bool ip_neighbor_missing = 15;
    // Device requires separate reboot to activate OS.
    bool osactivate_noreboot = 16;
    // Device requires OS installation on standby RP as well as active RP.
    bool osinstall_for_standby_rp = 17;
    // Set this flag for LLDP interface config to override the global config.
    bool lldp_interface_config_override_global = 18;
    // Skip check for
    // bgp/neighbors/neighbor/state/messages/received/last-notification-error-code
    // leaf missing case.
    bool missing_bgp_last_notification_error_code = 21;
    // Device does not support interface-ref configuration when applying
    // features to interface.
    bool interface_ref_config_unsupported = 22;
    // Device does not support these state paths.
    // Juniper: partnerissuetracker.corp.google.com/279470921
    bool state_path_unsupported = 23;
    // Device requires Ipv6 to be enabled on interface for gRIBI NH programmed
    // with destination mac address.
    // Juniper: partnerissuetracker.corp.google.com/267642089
    bool ipv6_enable_for_gribi_nh_dmac = 24;
    // Device requires additional config for ECN.
    // Juniper: partnerissuetracker.corp.google.com/277657269
    bool ecn_profile_required_definition = 25;
    // Device does not support interface ipv6 discarded packet statistics.
    // Juniper: partnerissuetracker.corp.google.com/277762075
    bool ipv6_discarded_pkts_unsupported = 26;
    // Device does not support drop and weight leaves under queue management
    // profile.
    // Juniper: partnerissuetracker.corp.google.com/279471405
    bool drop_weight_leaves_unsupported = 27;
    // Config pushed through origin CLI takes precedence over config pushed
    // through origin OC.
    // Juniper: partnerissuetracker.corp.google.com/270474468
    bool cli_takes_precedence_over_oc = 29;
    // Device does not support weight above 100.
    // Juniper: partnerissuetracker.corp.google.com/277066804
    bool scheduler_input_weight_limit = 30;
    // Device does not support id leaf for SwitchChip components.
    // Juniper: partnerissuetracker.corp.google.com/277134501
    bool switch_chip_id_unsupported = 31;
    // Device does not support backplane-facing-capacity leaves for some of the
    // components.
    // Juniper: partnerissuetracker.corp.google.com/277134501
    bool backplane_facing_capacity_unsupported = 32;
    // Device only supports querying counters from the state container, not from
    // individual counter leaves.
    bool interface_counters_from_container = 33;
    // Use this deviation when the device does not support a mix of tagged and
    // untagged subinterfaces.
    // Juniper: partnerissuetracker.corp.google.com/267822588
    bool no_mix_of_tagged_and_untagged_subinterfaces = 34;
    // Device does not support reporting software version according to the
    // requirements in gNMI-1.10.
    // Juniper: partnerissuetracker.corp.google.com/278764547
    bool sw_version_unsupported = 37;
    // Device does not support telemetry path /components/component/storage.
    // Juniper: partnerissuetracker.corp.google.com/284239001
    bool storage_component_unsupported = 39;
    // Device requires port-speed to be set because its default value may not be
    // usable.
    bool explicit_port_speed = 41;
    // Device requires explicit attachment of an interface or subinterface to
    // the default network instance.
    // Nokia: partnerissuetracker.corp.google.com/260928639
    bool explicit_interface_in_default_vrf = 42;
    // Device is missing subinterface packet counters for IPv4/IPv6.
    bool subinterface_packet_counters_missing = 44;
    // Connect-retry is not supported
    // /bgp/neighbors/neighbor/timers/config/connect-retry.
    bool connect_retry = 45;
    // Device does not support programming a gribi flow with a next-hop entry of
    // mac-address only.
    bool gribi_mac_override_with_static_arp = 46;
    // Set true for device that does not support route-policy under AFI/SAFI.
    bool route_policy_under_afi_unsupported = 47;
    // Device does not support using gNOI to reboot the Fabric Component.
    bool gnoi_fabric_component_reboot_unsupported = 48;
    // Device does not support the ntp nondefault vrf case.
    bool ntp_non_default_vrf_unsupported = 49;
    // Device does not support setting the L2 MTU. OpenConfig allows a device to
    // enforce that L2 MTU, which has a default value of 1514, must be set to a
    // higher value than L3 MTU.
    // Arista: partnerissuetracker.corp.google.com/243445300
    bool omit_l2_mtu = 50;
    // Skip power admin for controller card
    bool skip_controller_card_power_admin = 51;
    // Device requires the banner to have a delimiter character.
    string banner_delimiter = 60;
    // Allowed tolerance for BGP traffic flow while comparing for pass or fail
    // condition.
    int32 bgp_tolerance_value = 61;
    // Device requires additional time to complete post delete link
    // qualification cleanup.
    bool link_qual_wait_after_delete_required = 62;
    // The response of gNOI reboot status is a single value (not a list), so the
    // device requires explict component path to account for a situation when
    // there is more than one active reboot requests.
    // Arista: partnerissuetracker.corp.google.com/245550570
    bool gnoi_status_empty_subcomponent = 63;
    // Device requiries explicit deletion of network-instance table.
    bool network_instance_table_deletion_required = 64;
    // Device requires a BGP session reset to utilize a new MD5 key.
    bool bgp_md5_requires_reset = 65;
    // Devices do not count dequeued and deleted packets as drops.
    // Arista: partnerissuetracker.corp.google.com/275384848
    bool dequeue_delete_not_counted_as_drops = 66;
    // Device only supports RIB ack, so tests that normally expect FIB_ACK will
    // allow just RIB_ACK.
    bool gribi_riback_only = 67;
    // Device requires that aggregate Port-Channel and its members be defined in
    // a single gNMI Update transaction at /interfaces; otherwise lag-type will
    // be dropped, and no member can be added to the aggregate.
    // Arista: partnerissuetracker.corp.google.com/201574574
    bool aggregate_atomic_update = 68;
    // Device returns no value for some OpenConfig paths if the operational
    // value equals the default.
    // Arista: partnerissuetracker.corp.google.com/258286131
    bool missing_value_for_defaults = 69;
    // The name used for the static routing protocol.  The default name in
    // OpenConfig is \"DEFAULT\" but some devices use other names.
    // Arista: partnerissuetracker.corp.google.com/269699737
    string static_protocol_name = 70;
    // Device currently uses component name instead of a full openconfig path,
    // so suppress creating a full oc compliant path for subcomponent.
    bool gnoi_subcomponent_path = 71;
    // When configuring interface, config VRF prior config IP address.
    // Arista: partnerissuetracker.corp.google.com/261958938
    bool interface_config_vrf_before_address = 72;
    // Device requires using the deprecated openconfig-vlan:vlan/config/vlan-id
    // or openconfig-vlan:vlan/state/vlan-id leaves.
    // Arista: partnerissuetracker.corp.google.com/261085885
    bool deprecated_vlan_id = 73;
    // Device requires gRIBI MAC Override using Static ARP + Static Route
    // Arista: partnerissuetracker.corp.google.com/234635355
    bool gribi_mac_override_static_arp_static_route = 74;
    // Device requires interface enabled leaf booleans to be explicitly set to
    // true.
    bool interface_enabled = 75;
    // Skip checking QOS octet stats for interface.
    // Arista: partnerissuetracker.corp.google.com/283541442
    bool qos_octets = 76;
    // Device CPU components do not map to a FRU parent component in the OC
    // tree.
    bool cpu_missing_ancestor = 77;
    // Device needs subinterface 0 to be routed for non-zero sub-interfaces.
    bool require_routed_subinterface_0 = 78;
    // Device does not report last-switchover-reason as USER_INITIATED for
    // gNOI.SwitchControlProcessor.
    bool gnoi_switchover_reason_missing_user_initiated = 79;
    // The name used for the default network instance for VRF.  The default name
    // in OpenConfig is \"DEFAULT\" but some legacy devices still use
    // \"default\".
    string default_network_instance = 80;
    // Device allows unset Election ID to be primary.
    bool p4rt_unsetelectionid_primary_allowed = 81;
    // Device sets ALREADY_EXISTS status code for all backup client responses.
    bool bkup_arbitration_resp_code = 82;
    // Device requires IPOverIP decapsulation for backup NHG without interfaces.
    bool backup_nhg_requires_vrf_with_decap = 83;
    // Devices don't support configuring ISIS /afi-safi/af/config container.
    bool isis_interface_afi_unsupported = 85;
    // Devices don't support modify table entry operation in P4 Runtime.
    bool p4rt_modify_table_entry_unsupported = 86;
    // Parent of OS component is of type SUPERVISOR or LINECARD.
    bool os_component_parent_is_supervisor_or_linecard = 87;
    // Parent of OS component is of type CHASSIS.
    bool os_component_parent_is_chassis = 88;
    // Devices require configuring the same ISIS Metrics for Level 1 when
    // configuring Level 2 Metrics.
    bool isis_require_same_l1_metric_with_l2_metric = 91;
    // Devices require configuring the same OSPF setMetric when BGP
    // SetMED is configured.
    bool bgp_set_med_requires_equal_ospf_set_metric = 92;
    // Devices require configuring subinterface with tagged vlan for p4rt
    // packet in.
    bool p4rt_gdp_requires_dot1q_subinterface = 93;
    // ATE port link state operations are a no-op in KNE/virtualized
    // environments.
    bool ate_port_link_state_operations_unsupported = 94;
    // Creates a user and assigns role/rbac to said user via native model.
    bool set_native_user = 95;
    // Device does not support telemetry path
    // /components/component/cpu/utilization/state/avg for linecards' CPU card.
    bool linecard_cpu_utilization_unsupported = 98;
    // Device does not support consistent component names for GNOI and GNMI.
    bool consistent_component_names_unsupported = 99;
    // Device does not support telemetry path
    // /components/component/cpu/utilization/state/avg for controller cards'
    // CPU card.
    bool controller_card_cpu_utilization_unsupported = 100;
    // Device does not support counter for fabric block lost packets.
    bool fabric_drop_counter_unsupported = 101;
    // Device does not support memory utilization related leaves for linecard
    // components.
    bool linecard_memory_utilization_unsupported = 102;
    // Device does not support telemetry path
    // /qos/interfaces/interface/input/virtual-output-queues/voq-interface/queues/queue/state/dropped-pkts.
    bool qos_voq_drop_counter_unsupported = 103;
    // ATE IPv6 flow label unsupported in KNE/virtualized environments.
    bool ate_ipv6_flow_label_unsupported = 104;
    // Devices do not support configuring isis csnp-interval timer.
    // Arista: partnerissuetracker.corp.google.com/299283216
    bool isis_timers_csnp_interval_unsupported = 105;
    // Devices do not support telemetry for isis counter:
    // manual-address-drop-from-areas.
    // Arista: partnerissuetracker.corp.google.com/299285115
    bool isis_counter_manual_address_drop_from_areas_unsupported = 106;
    // Devices do not support telemetry for isis counter: part-changes.
    // Arista: partnerissuetracker.corp.google.com/317086576
    bool isis_counter_part_changes_unsupported = 107;
    // Devices do not support threshold container under
    // /components/component/transceiver.
    bool transceiver_thresholds_unsupported = 108;
    // Update interface loopback mode using raw gnmi API due to server version.
    bool interface_loopback_mode_raw_gnmi = 109;
    // Devices do not support showing negotiated tcp mss value in bgp tcp mss
    // telemetry. Juniper: b/300499125
    bool skip_tcp_negotiated_mss_check = 110;
    // Devices don't support ISIS-Lsp metadata paths: checksum, sequence-number,
    // remaining-lifetime.
    bool isis_lsp_metadata_leafs_unsupported = 111;
    // QOS queue requires configuration with queue-id
    bool qos_queue_requires_id = 112;
    // QOS requires buffer-allocation-profile configuration
    bool qos_buffer_allocation_config_required = 114;
    // Devices do not support configuring ExtendedNextHopEncoding at the BGP
    // global level. Arista:
    // https://partnerissuetracker.corp.google.com/issues/203683090
    bool bgp_global_extended_next_hop_encoding_unsupported = 115;
    // OC unsupported for BGP LLGR disable.
    // Juniper: b/303479602
    bool bgp_llgr_oc_undefined = 116;
    // Device does not support tunnel interfaces state paths
    // Juniper: partnerissuetracker.corp.google.com/300111031
    bool tunnel_state_path_unsupported = 117;
    // Device does not support tunnel interfaces source and destination address
    // config paths Juniper: partnerissuetracker.corp.google.com/300111031
    bool tunnel_config_path_unsupported = 118;
    // Cisco: Device does not support same minimun and maximum threshold value
    // in QOS ECN config.
    bool ecn_same_min_max_threshold_unsupported = 119;
    // Cisco: QOS requires scheduler configuration.
    bool qos_scheduler_config_required = 120;
    // Cisco: Device does not support set weight config under QOS ECN
    // configuration.
    bool qos_set_weight_config_unsupported = 121;
    // Cisco: Device does not support these get state path.
    bool qos_get_state_path_unsupported = 122;
    // Devices requires enabled leaf under isis level
    // Juniper: partnerissuetracker.corp.google.com/302661486
    bool isis_level_enabled = 123;
    // Devices which require to use interface-id format of interface name +
    // .subinterface index with Interface-ref container
    bool interface_ref_interface_id_format = 124;
    // Devices does not support member link loopback
    // Juniper: b/307763669
    bool member_link_loopback_unsupported = 125;
    // Device does not support PLQ operational status check on interface
    // Juniper: b/308990185
    bool skip_plq_interface_oper_status_check = 126;
    // Device set received prefix limits explicitly under prefix-limit-received
    // rather than "prefix-limit"
    bool bgp_explicit_prefix_limit_received = 127;
    // Device does not configure BGP maximum routes correctly when max-prefixes
    // leaf is configured
    bool bgp_missing_oc_max_prefixes_configuration = 128;
    // Devices which needs to skip checking AFI-SAFI disable.
    // Juniper: b/310698466
    bool skip_bgp_session_check_without_afisafi = 129;
    // Devices that have separate naming conventions for hardware resource name
    // in /system/ tree and /components/ tree.
    bool mismatched_hardware_resource_name_in_component = 130;
    // Device does not support reboot status check on subcomponents.
    bool gnoi_subcomponent_reboot_status_unsupported = 132;
    // Devices exports routes from all protocols to BGP if the export-policy is
    // ACCEPT Juniper: b/308970803
    bool skip_non_bgp_route_export_check = 133;
    // Devices do not support path
    // /network-instances/network-instance/protocols/protocol/isis/levels/level/state/metric-style
    // Arista: https://partnerissuetracker.corp.google.com/issues/317064733
    bool isis_metric_style_telemetry_unsupported = 134;
    // Devices do not support configuring Interface-ref under Static-Route
    // Next-Hop
    bool static_route_next_hop_interface_ref_unsupported = 135;
    // Devices which does not support nexthop index state
    // Juniper: b/304729237
    bool skip_static_nexthop_check = 136;
    // Device doesn't support router advertisement enable and mode config
    // Juniper: b/316173974
    bool ipv6_router_advertisement_config_unsupported = 138;
    // Devices does not support setting prefix limit exceeded flag.
    // Juniper : b/317181227
    bool prefix_limit_exceeded_telemetry_unsupported = 139;
    // Skip setting allow-multiple-as while configuring eBGP
    // Arista: partnerissuetracker.corp.google.com/issues/317422300
    bool skip_setting_allow_multiple_as = 140;
    // Devices does not support mixed prefix length in gribi.
    // Juniper: b/307824407
    bool gribi_decap_mixed_plen_unsupported = 143;
    // Skip setting isis-actions set-level while configuring routing-policy
    // statement action
    bool skip_isis_set_level = 144;
    // Skip setting isis-actions set-metric-style-type while configuring
    // routing-policy statement action
    bool skip_isis_set_metric_style_type = 145;    
    // Skip setting disable-metric-propagation while configuring
    // table-connection
    bool skip_setting_disable_metric_propagation = 147;
    // Devices do not support BGP conditions match-community-set
    bool bgp_conditions_match_community_set_unsupported = 148;
    // Device requires match condition for ethertype v4 and v6 for default rule
    // with network-instance default-vrf in policy-forwarding.
    bool pf_require_match_default_rule = 149;
    // Devices missing component tree mapping from hardware port
    // to optical channel.
    bool missing_port_to_optical_channel_component_mapping = 150;
    // Skip gNMI container OP tc.
    // Cisco: https://partnerissuetracker.corp.google.com/issues/322291556
    bool skip_container_op = 151;
    // Reorder calls for vendor compatibility.
    // Cisco: https://partnerissuetracker.corp.google.com/issues/322291556
    bool reorder_calls_for_vendor_compatibilty = 152;
    // Add missing base config using cli.
    // Cisco: https://partnerissuetracker.corp.google.com/issues/322291556
    bool add_missing_base_config_via_cli = 153;
    // skip_macaddress_check returns true if mac address for an interface via
    // gNMI needs to be skipped. Cisco:
    // https://partnerissuetracker.corp.google.com/issues/322291556
    bool skip_macaddress_check = 154;
    // Devices are having native telemetry paths for BGP RIB verification.
    // Juniper : b/306144372
    bool bgp_rib_oc_path_unsupported = 155;
    // Skip setting prefix-set mode while configuring prefix-set routing-policy
    bool skip_prefix_set_mode = 156;
    // Devices set metric as preference for static next-hop
    bool set_metric_as_preference = 157;
    // Devices don't support having an IPv6 static Route with an IPv4 address
    // as next hop and requires configuring a static ARP entry.
    // Arista: https://partnerissuetracker.corp.google.com/issues/316593298
    bool ipv6_static_route_with_ipv4_next_hop_requires_static_arp = 158;
    // Device requires policy-forwarding rules to be in sequential order in the
    // gNMI set-request.
    bool pf_require_sequential_order_pbr_rules = 159;
    // Device telemetry missing next hop metric value.
    // Arista: https://partnerissuetracker.corp.google.com/issues/321010782
    bool missing_static_route_next_hop_metric_telemetry = 160;
    // Device does not support recursive resolution of static route next hop.
    // Arista: https://partnerissuetracker.corp.google.com/issues/314449182
    bool unsupported_static_route_next_hop_recurse = 161;
    // Device missing telemetry for static route that has DROP next hop.
    // Arista: https://partnerissuetracker.corp.google.com/issues/330619816
    bool missing_static_route_drop_next_hop_telemetry = 162;
    // Device missing 400ZR optical-channel tunable parameters telemetry:
    // min/max/avg.
    // Arista: https://partnerissuetracker.corp.google.com/issues/319314781
    bool missing_zr_optical_channel_tunable_parameters_telemetry = 163;
    // Device that does not support packet link qualification reflector packet
    // sent/received stats.
    bool plq_reflector_stats_unsupported = 164;
    // Device that does not support PLQ Generator max_mtu to be atleast >= 8184.
    uint32 plq_generator_capabilities_max_mtu = 165;
    // Device that does not support PLQ Generator max_pps to be atleast >=
    // 100000000.
    uint64 plq_generator_capabilities_max_pps = 166;
    // Support for bgp extended community index
    bool bgp_extended_community_index_unsupported = 167;
    // Support for bgp community set refs
    bool bgp_community_set_refs_unsupported = 168;
    // Arista device needs CLI knob to enable WECMP feature
    bool rib_wecmp = 169;
    // Device not supporting table-connection need to set this true
    bool table_connections_unsupported = 170;
    // Configure tag-set using vendor native model
    bool use_vendor_native_tag_set_config = 171;
    // Skip setting send-community-type in bgp global config
    bool skip_bgp_send_community_type = 172;
    // Support for bgp actions set-community method
    bool bgp_actions_set_community_method_unsupported = 174;
    // Ensure no configurations exist under BGP Peer Groups
    bool set_no_peer_group = 175;
    // Bgp community member is a string
    bool bgp_community_member_is_a_string = 176;
    // Flag to indicate whether IPv4 static routes with IPv6 next-hops are
    // unsupported.
    bool ipv4_static_route_with_ipv6_nh_unsupported = 177;
    // Flag to indicate whether IPv6 static routes with IPv4 next-hops are
    // unsupported.
    bool ipv6_static_route_with_ipv4_nh_unsupported = 178;
    // Flag to indicate support for static routes that simply drop packets
    bool static_route_with_drop_nh = 179;
    // Flag to indicate support for static routes that can be configured with an
    // explicit metric.
    bool static_route_with_explicit_metric = 180;
    // Support for bgp default import/export policy
    bool bgp_default_policy_unsupported = 181;
    // Flag to enable bgp explicity on default vrf
    // Arista: b/329094094#comment9
    bool explicit_enable_bgp_on_default_vrf = 182;
    // tag-set is not a real separate entity, but is embedded in the policy
    // statement. this implies that 1. routing policy tag set name needs to be
    // '<policy name> <statement name>'
    // 2. only one policy statement can make use of a tag-set, and 3. tag must
    // be refered by a policy
    bool routing_policy_tag_set_embedded = 183;
    // Devices does not support allow multiple as under AFI/SAFI.
    // CISCO: b/340859662
    bool skip_afi_safi_path_for_bgp_multiple_as = 184;
    // Device does not support regex with routing-policy community-member.
    bool community_member_regex_unsupported = 185;
    // Support for same import policy attached to all AFIs for given
    // (src-protocol, dst-protocol, network-instance) triple Arista:
    // b/339645876#comment4
    bool same_policy_attached_to_all_afis = 186;
    // Devices needs to skip setting statement for policy to be applied as
    // action pass otherwise it will be configured as action done.
    // CISCO: b/338523730
    bool skip_setting_statement_for_policy = 187;
    // Devices does not support index specific attribute fetching and hence
    // wildcards has to be used.
    // CISCO: b/338523730
    bool skip_checking_attribute_index = 188;
    // Devices does not suppport policy-chaining, so needs to flatten policies
    // with multiple statements.
    // CISCO: b/338526243
    bool flatten_policy_with_multiple_statements = 189;
    // default_route_policy_unsupported is set to true for devices that do not
    // support default route policy.
    bool default_route_policy_unsupported = 190;
    // CISCO: b/339801843
    bool slaac_prefix_length128 = 191;
    // Devices does not support bgp max multipaths
    // Juniper: b/319301559
    bool bgp_max_multipath_paths_unsupported = 192;
    // Devices does not multipath config at neighbor or afisafi level
    // Juniper: b/341130490
    bool multipath_unsupported_neighbor_or_afisafi = 193;
    // Devices that do not support /components/component/state/model-name for
    // any component types.
    // Note that for model name to be supported, the
    // /components/component/state/model-name of the chassis component must be
    // equal to the canonical hardware model name of its device.
    bool model_name_unsupported = 194;
    // community_match_with_redistribution_unsupported is set to true for devices that do not support matching community at the redistribution attach point.
    bool community_match_with_redistribution_unsupported = 195;
    // Devices that do not support components/component/state/install-component
    // and components/component/state/install-position.
    bool install_position_and_install_component_unsupported = 196;
    // Encap tunnel is shut then zero traffic will flow to backup NHG
    bool encap_tunnel_shut_backup_nhg_zero_traffic = 197;
    // Flag to indicate support for max ecmp paths for isis.
    bool max_ecmp_paths = 198;
    // wecmp_auto_unsupported is set to true for devices that do not support auto wecmp
    bool wecmp_auto_unsupported = 199;
    // policy chaining, ie. more than one policy at an attachement point is not supported
    bool routing_policy_chaining_unsupported = 200;
    // isis loopback config required
    bool isis_loopback_required = 201;
    // weighted ecmp feature verification using fixed packet
    bool weighted_ecmp_fixed_packet_verification = 202;
    // Override default NextHop scale while enabling encap/decap scale
    // CISCO:
    bool override_default_nh_scale = 203;
    // Devices that donot support setting bgp extended community set
    bool bgp_extended_community_set_unsupported = 204;
    // Devices that do not support setting bgp extended community set refs
    bool bgp_set_ext_community_set_refs_unsupported = 205;
    // Devices that do not support deleting link bandwidth
    bool bgp_delete_link_bandwidth_unsupported = 206;
    // qos_inqueue_drop_counter_Unsupported is set to true for devices that do not support qos ingress queue drop counters.
    // Juniper: b/341130490
    bool qos_inqueue_drop_counter_unsupported = 207;
    // Devices that need bgp extended community enable explicitly
    bool bgp_explicit_extended_community_enable = 208;
    // devices that do not support match tag set condition
    bool match_tag_set_condition_unsupported = 209;
    // peer_group_def_bgp_vrf_unsupported is set to true for devices that do not support peer group definition under bgp vrf configuration.
    bool peer_group_def_ebgp_vrf_unsupported = 210;
    // redis_uconnected_under_ebgp_vrf_unsupported is set to true for devices that do not support redistribution of connected routes under ebgp vrf configuration.
    bool redis_connected_under_ebgp_vrf_unsupported = 211;
    // bgp_afisafi_in_default_ni_before_other_ni is set to true for devices that require certain afi/safis to be enabled
    // in default network instance (ni) before enabling afi/safis for neighbors in default or non-default ni.
    bool bgp_afi_safi_in_default_ni_before_other_ni = 212;
    // Devices which do not support default import export policy.
    bool default_import_export_policy_unsupported = 213;
    // ipv6_router_advertisement_interval_unsupported is set to true for devices that do not support ipv6 router advertisement interval configuration.
    bool ipv6_router_advertisement_interval_unsupported = 214;
    // Decap NH with NextHopNetworkInstance is unsupported
    bool decap_nh_with_nexthop_ni_unsupported = 215;
    // Juniper: b/356898098
    bool community_invert_any_unsupported = 216;
    // SFlow source address update is unsupported
    // Arista: b/357914789
    bool sflow_source_address_update_unsupported = 217;
    // Linklocal mask length is not 64
    // Cisco: b/368271859
    bool link_local_mask_len = 218;
    // use parent component for temperature telemetry
    bool use_parent_component_for_temperature_telemetry = 219;
    // component manufactured date is unsupported
    bool component_mfg_date_unsupported = 220;
    // trib protocol field under otn channel config unsupported
    bool otn_channel_trib_unsupported = 221;
    // ingress parameters under eth channel config unsupported
    bool eth_channel_ingress_parameters_unsupported = 222;
    // Cisco numbering for eth channel assignment starts from 1 instead of 0
    bool eth_channel_assignment_cisco_numbering = 223;
    // Devices needs time to update interface counters.
    bool interface_counters_update_delayed = 224;
    // device does not support a Healthz GET RPC against Chassis level component like "CHASSIS" or "Rack 0"
    bool chassis_get_rpc_unsupported = 225;
    // Leaf-ref validation for list keys which is enforced for Cisco and hence deviation
    // b/373581140
    bool power_disable_enable_leaf_ref_validation = 226;
    // Device does not support ssh server counters.
    bool ssh_server_counters_unsupported = 227;
    // True when the optical-channel operational-mode is unsupported.
    // Juniper: b/355456031
    bool operational_mode_unsupported = 228;
    // BGP session state idle is supported in passive mode instead of active
    // Cisco: b/376021545
    bool bgp_session_state_idle_in_passive_mode = 229;
    // EnableMultipathUnderAfiSafi returns true for devices that do not support multipath under /global path and instead support under global/afi/safi path
    // CISCO: b/376241033
    // CISCO: b/340859662
    bool enable_multipath_under_afi_safi = 230;
    // Cisco numbering for OTN channel assignment starts from 1 instead of 0
    bool otn_channel_assignment_cisco_numbering = 232;
    // Cisco pre-fec-ber inactive value for CISCO-ACACIA vendors
    bool cisco_pre_fec_ber_inactive_value = 233;
    // Device does not support bgp afi safi wildcard.
    // Cisco: b/379863985
    bool bgp_afi_safi_wildcard_not_supported = 235;
    // Nokia; b/304493065 comment#7 SRL native admin_enable for table-connections
    bool enable_table_connections = 236;
    // Device has default zero suppression.
    // Juniper : b/378646018
    bool no_zero_suppression = 237;
    // Cisco: b/378801305
    bool isis_interface_level_passive_unsupported = 238;
    // Cisco: b/378616912
    bool isis_dis_sysid_unsupported = 239;
    // Cisco: b/378616912
    bool isis_database_overloads_unsupported = 240;
    // Juniper: b/358534837
    // Devices that do not support setting med value using union type in OC.
    bool bgp_set_med_v7_unsupported = 241;
    // Cisco: b/388980373
    // default import policy for table connection unsupported is set to true for devices that do not support default import policy.
    bool tc_default_import_policy_unsupported = 242;
    // Cisco: b/388955361
    // table connection metric propagation unsupported is set to true for devices that do not support metric propagation.
    bool tc_metric_propagation_unsupported = 243;
    // Cisco: b/388980376
    // table connection attribute propagation unsupported is set to true for devices that do not support attribute propagation.
    bool tc_attribute_propagation_unsupported = 244;
    // Cisco: b/388955364
    // table connection subscription unsupported is set to true for devices that do not support subscription for table connection leaves.
    bool tc_subscription_unsupported = 245;
    // Cisco: b/388983709
    // default bgp instance name is used to set bgp instance name value other than DEFAULT
    string default_bgp_instance_name = 246;
    // Arista does not support ETHChannel rate-class
    bool channel_assignment_rate_class_parameters_unsupported = 247;

    // Arista: b/346557012  
    // Devices that do not support qos scheduler ingress policer.
    bool qos_scheduler_ingress_policer_unsupported = 248;

    // Arista: b/354689142
    // Devices that do not support gRIBIencap headers.
    bool gribi_encap_header_unsupported = 249;

    // Device does not support P4RT Capabilities rpc.
    // Cisco: b/385298158
    bool p4rt_capabilities_unsupported = 250;

    // Device does not support gNMI GET on root.
    // Cisco: b/385298159
    bool gnmi_get_on_root_unsupported = 251;

    // Device does not support packet processing aggregate drops.
    // Cisco: b/395567844
    bool packet_processing_aggregate_drops_unsupported = 252;

    // Device does not support fragment total drops.
    // Nokia: b/395553772
    bool fragment_total_drops_unsupported = 253;

    // Juniper: b/383145521
    // Device needs route policy reference to stream prefix set info.
    bool bgp_prefixset_req_routepol_ref = 255;

    // Devices that do not support oper-status for Integrated Circuits telemetry path
    // Juniper b/395551640
    bool oper_status_for_ic_unsupported = 256;

    // Nokia: b/383075189
    // ExplicitDcoConfig returns true if explicit configurations are required in module-functional-type for the transceiver
    bool explicit_dco_config = 257;
    // verify_expected_breakout_supported_config is used to verify on Cisco devices if optic supports a given breakout mode
    // Cisco:
    bool verify_expected_breakout_supported_config = 258;

    // bgp_aspathset_unsupported is set to true for devices that do not support as-path-set for bgp-defined-sets.
    // Juniper: b/330173167
    bool bgp_aspathset_unsupported = 259;

    // Devices that do not support SR IGP configuration
    // Cisco b/390502067
    bool sr_igp_config_unsupported = 260;

    // Cisco: b/404301960
    // Devices that block one IS-IS level specific authentication config attribute for P2P links. 
    // The same leafs can be set directly under ISIS Interface authentication /network-instances/network-instance/protocols/protocol/isis/interfaces/interface/authentication.
    bool set_isis_auth_with_interface_authentication_container = 261;

    // Devices that do not support GRE/GUE tunnel interface oc.
    // Juniper b/398171114
    bool gre_gue_tunnel_interface_oc_unsupported = 262;
    
    // Devices that do not support load-interval configuration
    bool load_interval_not_supported = 263;

    // SkipOpticalChannelOutputPowerInterval for devices that do not support optical-channel/output-power/interval leaf
    // Nokia b/394622454
    bool skip_optical_channel_output_power_interval = 264;

    // SkipTransceiverDescription for devices that do not support transceiver/description leaf
    // Nokia b/394622453
    bool skip_transceiver_description = 265;

    // Devices that do not support containerz config via OpenConfig.
    bool containerz_oc_unsupported = 266;

    // Device does not support BGP OC distance
    bool bgp_distance_oc_path_unsupported = 267;

    // Devices that do not support ISIS MPLS
    bool isis_mpls_unsupported = 268;

    // Devices that do not support oc path for auto-negotiate
    // Nokia b/417843274
    bool auto_negotiate_unsupported = 269;

    // Devices that do not support oc path for duplex-mode
    // Nokia b/417843274
    bool duplex_mode_unsupported = 270;

    // Devices that do not support oc path for port-speed
    // Nokia b/417843274
    bool port_speed_unsupported = 271;

    // Set-Med-Action is not supported for BGP
    // Cisco b/414333771
    bool bgp_set_med_action_unsupported = 272;

    // Devices that do not support next-hop-group config
    // Arista b/390507957
    bool next_hop_group_config_unsupported = 273;

    // Arista b/390507780
    bool qos_shaper_config_unsupported = 274;

    // Arista b/390507780
    bool qos_shaper_state_unsupported = 275;

    // Arista b/393178770
    bool ethernet_over_mplsogre_unsupported = 276;

    // Arista b/390507408
    bool sflow_unsupported = 277;

    // Arista b/390507402
    bool mpls_unsupported = 278;

    // Arista b/390507399
    bool macsec_unsupported = 279;

    // Arista b/390506900
    bool gue_gre_decap_unsupported = 280;

    // Arista b/390506584
    bool mpls_label_classification_unsupported = 281;

    // Arista b/390506395
    bool local_proxy_unsupported = 282;

    // Arista b/390506513
    bool static_mpls_unsupported = 283;

    // Arista b/390504878
    bool qos_classification_unsupported = 284;

    // Arista b/390503348
    bool policy_forwarding_unsupported = 285;

    // Arista b/393177745
    bool cfm_unsupported = 286;

    // Arista b/390506903
    bool label_range_unsupported = 287;

    // Arista b/390506907
    bool static_arp_unsupported = 288;

    // Arista b/390506907
    bool interface_policy_forwarding_unsupported = 289;

    // UseOldOCPathStaticLspNh for devices that do not support the new OC path for static lsp next-hops
    // issues/404301960
    bool use_old_oc_path_static_lsp_nh = 290;

    // Create/Replace config leaf required 
    // Juniper b/419536104
    bool config_leaf_create_required = 291;

    // SkipInterfaceNameCheck is set to true for devices that do not support
    // interface name check in AFT.
    bool skip_interface_name_check = 292;

    // Arista b/426375784
    // FNT only issue, non-breakout ports have breakout config
    bool fr_breakout_fix = 293;

    // Cisco b/421356455
    // numPhysicalChannels is not supported
    bool num_physical_channels_unsupported = 294;

    // UnsupportedQoSOutputServicePolicy for devices that do not support qos output service-policy
    bool unsupported_qos_output_service_policy = 295;

    // InterfaceOutputQueueNonStandardName for devices with non-standard output queue names
    bool interface_output_queue_non_standard_name = 296;

    // MplsExpIngressClassifierUnsupported for devices that do not support ingress mpls exp field classification
    bool mpls_exp_ingress_classifier_oc_unsupported = 297;

    // Devices that do not propagate IGP metric through redistribution
    bool default_no_igp_metric_propagation = 298;

    // Skip setting send-community-type in bgp peer-group config
    bool skip_bgp_peer_group_send_community_type = 299;
    
    // Devices that need explicit swap_src_dst_mac set with loopback_mode
    // Nokia b/430183279
    bool explicit_swap_src_dst_mac_needed_for_loopback_mode = 301;

    // link_local_instead_of_nh is set to true for devices that give
    // link-local address instead of NH in AFT.
    bool link_local_instead_of_nh = 302;

    // low_scale_aft returns true if device requires low scale AFT.
    bool low_scale_aft = 303;
    
    // Devices that do not support system-description config path
    // Nokia b/431929861
    bool missing_system_description_config_path = 304;

    // Juniper  b/428613305
    // FEC uncorrectable errors accumulate over time and are not cleared unless the component is reset on target
    bool non_interval_fec_error_counter = 305;

    // Device does not support ntp source address
    bool ntp_source_address_unsupported = 306;

    // Devices does not support static mpls lsp
    bool static_mpls_lsp_oc_unsupported = 307;

    // Device doesnot support gre enacapsulation
    bool gre_decapsulation_oc_unsupported = 308;

    // SRGB and SLGB config through OC is not reflecting
    bool isis_srgb_srlb_unsupported = 309;

    // Prefix segment configuration not supported
    bool isis_sr_prefix_segment_config_unsupported = 310;

    // node segment configuration not supported
    bool isis_sr_node_segment_config_unsupported = 311;

    // Devices that do not support policy forwarding on next-hop
    bool policy_forwarding_to_next_hop_oc_unsupported = 312;
    // Cisco: b/402672689
    // Devices that support sflow ingress min sampling rate of 1/N with N<1,000,000 can use
    // this deviation to set specific value of N. Returns N=1,000,000 by default.
    uint32 sflow_ingress_min_sampling_rate = 313;

    // DUT not supporting with qos remarking
    // Arista: b/415889077
    bool qos_remark_oc_unsupported = 314;

    // Devices that do not support policy forwarding encapsulate gre action
    // Arista: b/409347274
    bool policy_forwarding_gre_encapsulation_oc_unsupported = 315;
  
    // policy rule based counters unsupported
    // Arista : https://partnerissuetracker.corp.google.com/issues/425628787
    bool policy_rule_counters_oc_unsupported = 316;

    // Devices that must have OTN to ETH assignment.
    // Arista : https://partnerissuetracker.corp.google.com/issues/434922681
    bool otn_to_eth_assignment = 317;
    
    // Devices that do not support import export policies configured in network instance
    bool network_instance_import_export_policy_oc_unsuppored = 318;

    // Device does not support 'origin' field in gNMI/gNOI RPC paths.
    // Arista: https://partnerissuetracker.corp.google.com/issues/439656904
    bool skip_origin = 319;

    // Devices that support pre-defined max ecmp paths
    // Juniper b/422688435
    bool predefined_max_ecmp_paths = 320;

    // b/425503156
    // Device does not support decapsulation group
    bool decapsulate_gue_oc_unsupported = 321;

    // Device does not support line-port configuration on optical channel
    // components for Nokia and Arista.
    bool line_port_unsupported = 322;

    // routing-policy bgp community needs to use REPLACE option
    // Arista b/443044881
    bool use_bgp_set_community_option_type_replace = 323;

    // Devices that do not support global max ecmp paths
    // Arista b/445097297
    bool global_max_ecmp_paths_unsupported = 324;

    // Devices that do not support configuring a two rate three color policer through OC
    // Arista: https://partnerissuetracker.corp.google.com/issues/442749011
    bool qos_two_rate_three_color_policer_oc_unsupported = 325;

    // Devices that do not support load balance policies 
    // Arista: https://partnerissuetracker.corp.google.com/issues/445043741
    bool load_balance_policy_oc_unsupported = 326;

    // Devices that do not support gribi records
    // Cisco: https://partnerissuetracker.corp.google.com/issues/445304668
    bool gribi_records_unsupported = 327;
  
    // Devices without breakout mode support for full rate.
    // Nokia: b/435502032
    bool breakout_mode_unsupported_for_eight_hundred_gb = 328;

    // Devices without port speed and duplex mode support for interface config.
    // Nokia: b/435502032
    bool port_speed_duplex_mode_unsupported_for_interface_config = 329;

    // Devices that need explicit breakout interface config.
    // Nokia: b/435502032
    bool explicit_breakout_interface_config = 330;

    // Devices do not support threshold container under
    // /components/component/transceiver. Translate from native ST with the
    // specified functional translator. See ciscoxr-laser-ft.
    // Cisco: b/429233045
    string ciscoxr_laser_ft = 331;

    // OC state path for the lower priority next hop not supported.
    // Arista: b/447502389
    bool telemetry_not_supported_for_low_priority_nh = 332;

    // Devices that do not support match-as-path-set
    // Arista b/434583178
    bool match_as_path_set_unsupported = 333;

    // Same apply-policy under peer-group and peer-group/afi-safi unsupported
    // Arista b/413225712
    bool same_afi_safi_and_peergroup_policies_unsupported = 334;

    // Devices that do not support syslog OC configuration for below OC paths.
    // '/system/logging/remote-servers/remote-server/config/network-instance'
    // Cisco: b/447513282
    bool syslog_oc_unsupported = 335;

    // Devices that do not support transceiver config enable leaf
    // Nokia b/414842051
    bool transceiver_config_enable_unsupported = 336;
    
    // Devices that do not support aft summary oc path
    // Cisco: https://issuetracker.google.com/450898206
    bool aft_summary_oc_unsupported = 337;

    // Devices that do not support isis lsp tlvs
    // Arista: https://issuetracker.google.com/450898200
    bool isis_lsp_tlvs_oc_unsupported = 338;

    // Devices that do not support isis adjancy with STREAM telemetry
    // Nokia: https://issuetracker.google.com/452295044
    bool isis_adjacency_stream_unsupported = 339;

    // Device does not support sid_per_interface_counter_unsupported
    // Cisco b/447350490
    bool sid_per_interface_counter_unsupported = 340;

    //  Juniper does not support localhost yet
    //  b/448173472
    bool localhost_for_containerz = 341;
    
    // Juniper: b/434633267
    // Devices that do not support oc path for aggregate bandwidth policy
    // action.
    bool aggregate_bandwidth_policy_action_unsupported = 342;

    // Juniper: b/434633267
    // Devices that do not support oc path for auto link bandwidth.
    bool auto_link_bandwidth_unsupported = 343;

    // Juniper: b/434633267
    // Devices that do not support oc path for advertised cumulative link
    // bandwidth.
    bool advertised_cumulative_lbw_oc_unsupported = 344;

    // disable hardware nexthop proxying
    // Arista : https://partnerissuetracker.corp.google.com/issues/422275961
    bool disable_hardware_nexthop_proxy = 345;

    // Devices does not support uRPF configuration.
    // Arista https://partnerissuetracker.corp.google.com/issues/444942109
    bool urpf_config_oc_unsupported = 346;

    // Devices does not support NextNetworkInstance configuration.
    // Arista https://partnerissuetracker.corp.google.com/issues/457884385
    bool static_route_next_network_instance_oc_unsupported = 347;

<<<<<<< HEAD
    // skip grpc validation for default network instance
    bool skip_grpc_validation_in_default_vrf = 348;

=======
    // Devices that do not support configuring gnpsi through OpenConfig
    // Arista: https://partnerissuetracker.corp.google.com/issues/433989578
    // GNPSI support PR: https://github.com/openconfig/public/pull/1385
    bool gnpsi_oc_unsupported = 348;

    // Device does not support to disable bgp GR-HELPER.
    // Nokia: b/455781430
    bool bgp_gr_helper_disable_unsupported = 349;

    // Device does not support bgp GR-RESTART under AFI/SAFI.
    // Cisco: b/455784294
    bool bgp_graceful_restart_under_afi_safi_unsupported = 350;

    // Device does not support adding remote-syslog config under non-default VRF
    // Cisco: https://partnerissuetracker.corp.google.com/u/0/issues/459659437
    bool syslog_non_default_vrf_unsupported = 351;
    
>>>>>>> 7dba57ce
    // Reserved field numbers and identifiers.
    reserved 84, 9, 28, 20, 38, 43, 90, 97, 55, 89, 19, 36, 35, 40, 113, 131, 141, 173, 234, 254, 231, 300;
  }

  message PlatformExceptions {
    Platform platform = 1;
    Deviations deviations = 2;
  }

  // The `platform` field for each `platform_exceptions` should be mutually
  // exclusive. Duplicate matches will result in a test failure.
  repeated PlatformExceptions platform_exceptions = 5;

  enum Tags {
    TAGS_UNSPECIFIED = 0;
    TAGS_AGGREGATION = 1;
    TAGS_DATACENTER_EDGE = 2;
    TAGS_EDGE = 3;
    TAGS_TRANSIT = 4;
  }

  // The `tags` used to identify the area(s) testcase applies to. An empty tag
  // is the default implying it applies to all areas.
  repeated Tags tags = 6;

  // Whether this test only checks paths for presence rather than semantic
  // checks.
  bool path_presence_test = 7;
}<|MERGE_RESOLUTION|>--- conflicted
+++ resolved
@@ -1028,11 +1028,6 @@
     // Arista https://partnerissuetracker.corp.google.com/issues/457884385
     bool static_route_next_network_instance_oc_unsupported = 347;
 
-<<<<<<< HEAD
-    // skip grpc validation for default network instance
-    bool skip_grpc_validation_in_default_vrf = 348;
-
-=======
     // Devices that do not support configuring gnpsi through OpenConfig
     // Arista: https://partnerissuetracker.corp.google.com/issues/433989578
     // GNPSI support PR: https://github.com/openconfig/public/pull/1385
@@ -1050,7 +1045,9 @@
     // Cisco: https://partnerissuetracker.corp.google.com/u/0/issues/459659437
     bool syslog_non_default_vrf_unsupported = 351;
     
->>>>>>> 7dba57ce
+    // skip grpc validation for default network instance
+    bool skip_grpc_validation_in_default_vrf = 352;
+
     // Reserved field numbers and identifiers.
     reserved 84, 9, 28, 20, 38, 43, 90, 97, 55, 89, 19, 36, 35, 40, 113, 131, 141, 173, 234, 254, 231, 300;
   }
