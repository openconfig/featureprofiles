// Copyright 2023 Google LLC
//
// Licensed under the Apache License, Version 2.0 (the "License");
// you may not use this file except in compliance with the License.
// You may obtain a copy of the License at
//
//      https://www.apache.org/licenses/LICENSE-2.0
//
// Unless required by applicable law or agreed to in writing, software
// distributed under the License is distributed on an "AS IS" BASIS,
// WITHOUT WARRANTIES OR CONDITIONS OF ANY KIND, either express or implied.
// See the License for the specific language governing permissions and
// limitations under the License.

syntax = "proto3";

package openconfig.testing;

import "github.com/openconfig/ondatra/proto/testbed.proto";

// Metadata about a Feature Profiles test.
message Metadata {
  // UUID of the test.
  string uuid = 1;
  // ID of the test in the test plan.
  string plan_id = 2;
  // One-line description of the test.
  string description = 3;

  // Types of testbeds on which the test may run.
  enum Testbed {
    TESTBED_UNSPECIFIED = 0;
    TESTBED_DUT = 1;
    TESTBED_DUT_DUT_4LINKS = 2;
    TESTBED_DUT_ATE_2LINKS = 3;
    TESTBED_DUT_ATE_4LINKS = 4;
    TESTBED_DUT_ATE_9LINKS_LAG = 5;
    TESTBED_DUT_DUT_ATE_2LINKS = 6;
    TESTBED_DUT_ATE_8LINKS = 7;
    TESTBED_DUT_400ZR = 8;
    TESTBED_DUT_400ZR_PLUS = 9;
    TESTBED_DUT_400ZR_100G_4LINKS = 10;
    TESTBED_DUT_400FR_100G_4LINKS = 11;
    TESTBED_DUT_ATE_5LINKS = 12;
  }
  // Testbed on which the test is intended to run.
  Testbed testbed = 4;

  message Platform {
    // Vendor of the device.
    ondatra.Device.Vendor vendor = 1;
    // Regex for hardware model of the device.
    // The empty string will match any hardware model.
    string hardware_model_regex = 3;
    // Regex for software version of the device.
    // The empty string will match any software version.
    string software_version_regex = 4;
    // Reserved field numbers and identifiers.
    reserved 2;
    reserved "hardware_model";
  }

  message Deviations {
    // Device does not support interface/ipv4/enabled,
    // so suppress configuring this leaf.
    bool ipv4_missing_enabled = 1;
    // Device does not support fragmentation bit for traceroute.
    bool traceroute_fragmentation = 2;
    // Device only support UDP as l4 protocol for traceroute.
    bool traceroute_l4_protocol_udp = 3;
    // Device does not support
    // bgp/neighbors/neighbor/afi-safis/afi-safi/state/prefixes/received-pre-policy.
    bool prepolicy_received_routes = 4;
    // Expected ucmp traffic tolerance. Minimum value is 0.2, anything less
    // will be coerced to 0.2.
    // Juniper: partnerissuetracker.corp.google.com/282234301
    // Cisco: partnerissuetracker.corp.google.com/279477633
    double hierarchical_weight_resolution_tolerance = 5;
    // Device skip isis multi-topology check if value is true.
    bool isis_multi_topology_unsupported = 6;
    // Disable isis level1 under interface mode on the device if value is true.
    bool isis_interface_level1_disable_required = 7;
    // Set isis af ipv6 single topology on the device if value is true.
    bool isis_single_topology_required = 8;
    // Don't set isis instance enable flag on the device if value is true.
    bool isis_instance_enabled_required = 10;
    // Set and validate isis interface address family enable on the device if
    // value is true.
    bool missing_isis_interface_afi_safi_enable = 11;
    // Don't set isis global authentication-check on the device if value is
    // true.
    bool isis_global_authentication_not_required = 12;
    // Configure CSNP, LSP and PSNP under level authentication explicitly if
    // value is true.
    bool isis_explicit_level_authentication_config = 13;
    // Device skip isis restart-suppress check if value is true.
    bool isis_restart_suppress_unsupported = 14;
    // Device does not support interface/ipv4(6)/neighbor.
    // Cisco: partnerissuetracker.corp.google.com/268243828
    bool ip_neighbor_missing = 15;
    // Device requires separate reboot to activate OS.
    bool osactivate_noreboot = 16;
    // Device requires OS installation on standby RP as well as active RP.
    bool osinstall_for_standby_rp = 17;
    // Set this flag for LLDP interface config to override the global config.
    bool lldp_interface_config_override_global = 18;
    // Skip check for
    // bgp/neighbors/neighbor/state/messages/received/last-notification-error-code
    // leaf missing case.
    bool missing_bgp_last_notification_error_code = 21;
    // Device does not support interface-ref configuration when applying
    // features to interface.
    bool interface_ref_config_unsupported = 22;
    // Device does not support these state paths.
    // Juniper: partnerissuetracker.corp.google.com/279470921
    bool state_path_unsupported = 23;
    // Device requires Ipv6 to be enabled on interface for gRIBI NH programmed
    // with destination mac address.
    // Juniper: partnerissuetracker.corp.google.com/267642089
    bool ipv6_enable_for_gribi_nh_dmac = 24;
    // Device requires additional config for ECN.
    // Juniper: partnerissuetracker.corp.google.com/277657269
    bool ecn_profile_required_definition = 25;
    // Device does not support interface ipv6 discarded packet statistics.
    // Juniper: partnerissuetracker.corp.google.com/277762075
    bool ipv6_discarded_pkts_unsupported = 26;
    // Device does not support drop and weight leaves under queue management
    // profile.
    // Juniper: partnerissuetracker.corp.google.com/279471405
    bool drop_weight_leaves_unsupported = 27;
    // Config pushed through origin CLI takes precedence over config pushed
    // through origin OC.
    // Juniper: partnerissuetracker.corp.google.com/270474468
    bool cli_takes_precedence_over_oc = 29;
    // Device does not support weight above 100.
    // Juniper: partnerissuetracker.corp.google.com/277066804
    bool scheduler_input_weight_limit = 30;
    // Device does not support id leaf for SwitchChip components.
    // Juniper: partnerissuetracker.corp.google.com/277134501
    bool switch_chip_id_unsupported = 31;
    // Device does not support backplane-facing-capacity leaves for some of the
    // components.
    // Juniper: partnerissuetracker.corp.google.com/277134501
    bool backplane_facing_capacity_unsupported = 32;
    // Device only supports querying counters from the state container, not from
    // individual counter leaves.
    bool interface_counters_from_container = 33;
    // Use this deviation when the device does not support a mix of tagged and
    // untagged subinterfaces.
    // Juniper: partnerissuetracker.corp.google.com/267822588
    bool no_mix_of_tagged_and_untagged_subinterfaces = 34;
    // Device does not support reporting software version according to the
    // requirements in gNMI-1.10.
    // Juniper: partnerissuetracker.corp.google.com/278764547
    bool sw_version_unsupported = 37;
    // Device does not support telemetry path /components/component/storage.
    // Juniper: partnerissuetracker.corp.google.com/284239001
    bool storage_component_unsupported = 39;
    // Device requires port-speed to be set because its default value may not be
    // usable.
    bool explicit_port_speed = 41;
    // Device requires explicit attachment of an interface or subinterface to
    // the default network instance.
    // Nokia: partnerissuetracker.corp.google.com/260928639
    bool explicit_interface_in_default_vrf = 42;
    // Device is missing subinterface packet counters for IPv4/IPv6.
    bool subinterface_packet_counters_missing = 44;
    // Connect-retry is not supported
    // /bgp/neighbors/neighbor/timers/config/connect-retry.
    bool connect_retry = 45;
    // Device does not support programming a gribi flow with a next-hop entry of
    // mac-address only.
    bool gribi_mac_override_with_static_arp = 46;
    // Set true for device that does not support route-policy under AFI/SAFI.
    bool route_policy_under_afi_unsupported = 47;
    // Device does not support using gNOI to reboot the Fabric Component.
    bool gnoi_fabric_component_reboot_unsupported = 48;
    // Device does not support the ntp nondefault vrf case.
    bool ntp_non_default_vrf_unsupported = 49;
    // Device does not support setting the L2 MTU. OpenConfig allows a device to
    // enforce that L2 MTU, which has a default value of 1514, must be set to a
    // higher value than L3 MTU.
    // Arista: partnerissuetracker.corp.google.com/243445300
    bool omit_l2_mtu = 50;
    // Skip power admin for controller card
    bool skip_controller_card_power_admin = 51;
    // Device requires the banner to have a delimiter character.
    string banner_delimiter = 60;
    // Allowed tolerance for BGP traffic flow while comparing for pass or fail
    // condition.
    int32 bgp_tolerance_value = 61;
    // Device requires additional time to complete post delete link
    // qualification cleanup.
    bool link_qual_wait_after_delete_required = 62;
    // The response of gNOI reboot status is a single value (not a list), so the
    // device requires explict component path to account for a situation when
    // there is more than one active reboot requests.
    // Arista: partnerissuetracker.corp.google.com/245550570
    bool gnoi_status_empty_subcomponent = 63;
    // Device requiries explicit deletion of network-instance table.
    bool network_instance_table_deletion_required = 64;
    // Device requires a BGP session reset to utilize a new MD5 key.
    bool bgp_md5_requires_reset = 65;
    // Devices do not count dequeued and deleted packets as drops.
    // Arista: partnerissuetracker.corp.google.com/275384848
    bool dequeue_delete_not_counted_as_drops = 66;
    // Device only supports RIB ack, so tests that normally expect FIB_ACK will
    // allow just RIB_ACK.
    bool gribi_riback_only = 67;
    // Device requires that aggregate Port-Channel and its members be defined in
    // a single gNMI Update transaction at /interfaces; otherwise lag-type will
    // be dropped, and no member can be added to the aggregate.
    // Arista: partnerissuetracker.corp.google.com/201574574
    bool aggregate_atomic_update = 68;
    // Device returns no value for some OpenConfig paths if the operational
    // value equals the default.
    // Arista: partnerissuetracker.corp.google.com/258286131
    bool missing_value_for_defaults = 69;
    // The name used for the static routing protocol.  The default name in
    // OpenConfig is \"DEFAULT\" but some devices use other names.
    // Arista: partnerissuetracker.corp.google.com/269699737
    string static_protocol_name = 70;
    // Device currently uses component name instead of a full openconfig path,
    // so suppress creating a full oc compliant path for subcomponent.
    bool gnoi_subcomponent_path = 71;
    // When configuring interface, config VRF prior config IP address.
    // Arista: partnerissuetracker.corp.google.com/261958938
    bool interface_config_vrf_before_address = 72;
    // Device requires using the deprecated openconfig-vlan:vlan/config/vlan-id
    // or openconfig-vlan:vlan/state/vlan-id leaves.
    // Arista: partnerissuetracker.corp.google.com/261085885
    bool deprecated_vlan_id = 73;
    // Device requires gRIBI MAC Override using Static ARP + Static Route
    // Arista: partnerissuetracker.corp.google.com/234635355
    bool gribi_mac_override_static_arp_static_route = 74;
    // Device requires interface enabled leaf booleans to be explicitly set to
    // true.
    bool interface_enabled = 75;
    // Skip checking QOS octet stats for interface.
    // Arista: partnerissuetracker.corp.google.com/283541442
    bool qos_octets = 76;
    // Device CPU components do not map to a FRU parent component in the OC
    // tree.
    bool cpu_missing_ancestor = 77;
    // Device needs subinterface 0 to be routed for non-zero sub-interfaces.
    bool require_routed_subinterface_0 = 78;
    // Device does not report last-switchover-reason as USER_INITIATED for
    // gNOI.SwitchControlProcessor.
    bool gnoi_switchover_reason_missing_user_initiated = 79;
    // The name used for the default network instance for VRF.  The default name
    // in OpenConfig is \"DEFAULT\" but some legacy devices still use
    // \"default\".
    string default_network_instance = 80;
    // Device allows unset Election ID to be primary.
    bool p4rt_unsetelectionid_primary_allowed = 81;
    // Device sets ALREADY_EXISTS status code for all backup client responses.
    bool bkup_arbitration_resp_code = 82;
    // Device requires IPOverIP decapsulation for backup NHG without interfaces.
    bool backup_nhg_requires_vrf_with_decap = 83;
    // Devices don't support configuring ISIS /afi-safi/af/config container.
    bool isis_interface_afi_unsupported = 85;
    // Devices don't support modify table entry operation in P4 Runtime.
    bool p4rt_modify_table_entry_unsupported = 86;
    // Parent of OS component is of type SUPERVISOR or LINECARD.
    bool os_component_parent_is_supervisor_or_linecard = 87;
    // Parent of OS component is of type CHASSIS.
    bool os_component_parent_is_chassis = 88;
    // Devices require configuring the same ISIS Metrics for Level 1 when
    // configuring Level 2 Metrics.
    bool isis_require_same_l1_metric_with_l2_metric = 91;
    // Devices require configuring the same OSPF setMetric when BGP
    // SetMED is configured.
    bool bgp_set_med_requires_equal_ospf_set_metric = 92;
    // Devices require configuring subinterface with tagged vlan for p4rt
    // packet in.
    bool p4rt_gdp_requires_dot1q_subinterface = 93;
    // ATE port link state operations are a no-op in KNE/virtualized
    // environments.
    bool ate_port_link_state_operations_unsupported = 94;
    // Creates a user and assigns role/rbac to said user via native model.
    bool set_native_user = 95;
    // Device does not support telemetry path
    // /components/component/cpu/utilization/state/avg for linecards' CPU card.
    bool linecard_cpu_utilization_unsupported = 98;
    // Device does not support consistent component names for GNOI and GNMI.
    bool consistent_component_names_unsupported = 99;
    // Device does not support telemetry path
    // /components/component/cpu/utilization/state/avg for controller cards'
    // CPU card.
    bool controller_card_cpu_utilization_unsupported = 100;
    // Device does not support counter for fabric block lost packets.
    bool fabric_drop_counter_unsupported = 101;
    // Device does not support memory utilization related leaves for linecard
    // components.
    bool linecard_memory_utilization_unsupported = 102;
    // Device does not support telemetry path
    // /qos/interfaces/interface/input/virtual-output-queues/voq-interface/queues/queue/state/dropped-pkts.
    bool qos_voq_drop_counter_unsupported = 103;
    // ATE IPv6 flow label unsupported in KNE/virtualized environments.
    bool ate_ipv6_flow_label_unsupported = 104;
    // Devices do not support configuring isis csnp-interval timer.
    // Arista: partnerissuetracker.corp.google.com/299283216
    bool isis_timers_csnp_interval_unsupported = 105;
    // Devices do not support telemetry for isis counter:
    // manual-address-drop-from-areas.
    // Arista: partnerissuetracker.corp.google.com/299285115
    bool isis_counter_manual_address_drop_from_areas_unsupported = 106;
    // Devices do not support telemetry for isis counter: part-changes.
    // Arista: partnerissuetracker.corp.google.com/317086576
    bool isis_counter_part_changes_unsupported = 107;
    // Devices do not support threshold container under
    // /components/component/transceiver.
    bool transceiver_thresholds_unsupported = 108;
    // Update interface loopback mode using raw gnmi API due to server version.
    bool interface_loopback_mode_raw_gnmi = 109;
    // Devices do not support showing negotiated tcp mss value in bgp tcp mss
    // telemetry. Juniper: b/300499125
    bool skip_tcp_negotiated_mss_check = 110;
    // Devices don't support ISIS-Lsp metadata paths: checksum, sequence-number,
    // remaining-lifetime.
    bool isis_lsp_metadata_leafs_unsupported = 111;
    // QOS queue requires configuration with queue-id
    bool qos_queue_requires_id = 112;
    // QOS requires buffer-allocation-profile configuration
    bool qos_buffer_allocation_config_required = 114;
    // Devices do not support configuring ExtendedNextHopEncoding at the BGP
    // global level. Arista:
    // https://partnerissuetracker.corp.google.com/issues/203683090
    bool bgp_global_extended_next_hop_encoding_unsupported = 115;
    // OC unsupported for BGP LLGR disable.
    // Juniper: b/303479602
    bool bgp_llgr_oc_undefined = 116;
    // Device does not support tunnel interfaces state paths
    // Juniper: partnerissuetracker.corp.google.com/300111031
    bool tunnel_state_path_unsupported = 117;
    // Device does not support tunnel interfaces source and destination address
    // config paths Juniper: partnerissuetracker.corp.google.com/300111031
    bool tunnel_config_path_unsupported = 118;
    // Cisco: Device does not support same minimun and maximum threshold value
    // in QOS ECN config.
    bool ecn_same_min_max_threshold_unsupported = 119;
    // Cisco: QOS requires scheduler configuration.
    bool qos_scheduler_config_required = 120;
    // Cisco: Device does not support set weight config under QOS ECN
    // configuration.
    bool qos_set_weight_config_unsupported = 121;
    // Cisco: Device does not support these get state path.
    bool qos_get_state_path_unsupported = 122;
    // Devices requires enabled leaf under isis level
    // Juniper: partnerissuetracker.corp.google.com/302661486
    bool isis_level_enabled = 123;
    // Devices which require to use interface-id format of interface name +
    // .subinterface index with Interface-ref container
    bool interface_ref_interface_id_format = 124;
    // Devices does not support member link loopback
    // Juniper: b/307763669
    bool member_link_loopback_unsupported = 125;
    // Device does not support PLQ operational status check on interface
    // Juniper: b/308990185
    bool skip_plq_interface_oper_status_check = 126;
    // Device set received prefix limits explicitly under prefix-limit-received
    // rather than "prefix-limit"
    bool bgp_explicit_prefix_limit_received = 127;
    // Device does not configure BGP maximum routes correctly when max-prefixes
    // leaf is configured
    bool bgp_missing_oc_max_prefixes_configuration = 128;
    // Devices which needs to skip checking AFI-SAFI disable.
    // Juniper: b/310698466
    bool skip_bgp_session_check_without_afisafi = 129;
    // Devices that have separate naming conventions for hardware resource name
    // in /system/ tree and /components/ tree.
    bool mismatched_hardware_resource_name_in_component = 130;
    // Device does not support reboot status check on subcomponents.
    bool gnoi_subcomponent_reboot_status_unsupported = 132;
    // Devices exports routes from all protocols to BGP if the export-policy is
    // ACCEPT Juniper: b/308970803
    bool skip_non_bgp_route_export_check = 133;
    // Devices do not support path
    // /network-instances/network-instance/protocols/protocol/isis/levels/level/state/metric-style
    // Arista: https://partnerissuetracker.corp.google.com/issues/317064733
    bool isis_metric_style_telemetry_unsupported = 134;
    // Devices do not support configuring Interface-ref under Static-Route
    // Next-Hop
    bool static_route_next_hop_interface_ref_unsupported = 135;
    // Devices which does not support nexthop index state
    // Juniper: b/304729237
    bool skip_static_nexthop_check = 136;
    // Device doesn't support router advertisement enable and mode config
    // Juniper: b/316173974
    bool ipv6_router_advertisement_config_unsupported = 138;
    // Devices does not support setting prefix limit exceeded flag.
    // Juniper : b/317181227
    bool prefix_limit_exceeded_telemetry_unsupported = 139;
    // Skip setting allow-multiple-as while configuring eBGP
    // Arista: partnerissuetracker.corp.google.com/issues/317422300
    bool skip_setting_allow_multiple_as = 140;
    // Devices does not support mixed prefix length in gribi.
    // Juniper: b/307824407
    bool gribi_decap_mixed_plen_unsupported = 143;
    // Skip setting isis-actions set-level while configuring routing-policy
    // statement action
    bool skip_isis_set_level = 144;
    // Skip setting isis-actions set-metric-style-type while configuring
    // routing-policy statement action
    bool skip_isis_set_metric_style_type = 145;
    // Skip setting match-prefix-set match-set-options while configuring
    // routing-policy statement condition
    bool skip_set_rp_match_set_options = 146;
    // Skip setting disable-metric-propagation while configuring
    // table-connection
    bool skip_setting_disable_metric_propagation = 147;
    // Devices do not support BGP conditions match-community-set
    bool bgp_conditions_match_community_set_unsupported = 148;
    // Device requires match condition for ethertype v4 and v6 for default rule
    // with network-instance default-vrf in policy-forwarding.
    bool pf_require_match_default_rule = 149;
    // Devices missing component tree mapping from hardware port
    // to optical channel.
    bool missing_port_to_optical_channel_component_mapping = 150;
    // Skip gNMI container OP tc.
    // Cisco: https://partnerissuetracker.corp.google.com/issues/322291556
    bool skip_container_op = 151;
    // Reorder calls for vendor compatibility.
    // Cisco: https://partnerissuetracker.corp.google.com/issues/322291556
    bool reorder_calls_for_vendor_compatibilty = 152;
    // Add missing base config using cli.
    // Cisco: https://partnerissuetracker.corp.google.com/issues/322291556
    bool add_missing_base_config_via_cli = 153;
    // skip_macaddress_check returns true if mac address for an interface via
    // gNMI needs to be skipped. Cisco:
    // https://partnerissuetracker.corp.google.com/issues/322291556
    bool skip_macaddress_check = 154;
    // Devices are having native telemetry paths for BGP RIB verification.
    // Juniper : b/306144372
    bool bgp_rib_oc_path_unsupported = 155;
    // Skip setting prefix-set mode while configuring prefix-set routing-policy
    bool skip_prefix_set_mode = 156;
    // Devices set metric as preference for static next-hop
    bool set_metric_as_preference = 157;
    // Devices don't support having an IPv6 static Route with an IPv4 address
    // as next hop and requires configuring a static ARP entry.
    // Arista: https://partnerissuetracker.corp.google.com/issues/316593298
    bool ipv6_static_route_with_ipv4_next_hop_requires_static_arp = 158;
    // Device requires policy-forwarding rules to be in sequential order in the
    // gNMI set-request.
    bool pf_require_sequential_order_pbr_rules = 159;
    // Device telemetry missing next hop metric value.
    // Arista: https://partnerissuetracker.corp.google.com/issues/321010782
    bool missing_static_route_next_hop_metric_telemetry = 160;
    // Device does not support recursive resolution of static route next hop.
    // Arista: https://partnerissuetracker.corp.google.com/issues/314449182
    bool unsupported_static_route_next_hop_recurse = 161;
    // Device missing telemetry for static route that has DROP next hop.
    // Arista: https://partnerissuetracker.corp.google.com/issues/330619816
    bool missing_static_route_drop_next_hop_telemetry = 162;
    // Device missing 400ZR optical-channel tunable parameters telemetry:
    // min/max/avg.
    // Arista: https://partnerissuetracker.corp.google.com/issues/319314781
    bool missing_zr_optical_channel_tunable_parameters_telemetry = 163;
    // Device that does not support packet link qualification reflector packet
    // sent/received stats.
    bool plq_reflector_stats_unsupported = 164;
    // Device that does not support PLQ Generator max_mtu to be atleast >= 8184.
    uint32 plq_generator_capabilities_max_mtu = 165;
    // Device that does not support PLQ Generator max_pps to be atleast >=
    // 100000000.
    uint64 plq_generator_capabilities_max_pps = 166;
    // Support for bgp extended community index
    bool bgp_extended_community_index_unsupported = 167;
    // Support for bgp community set refs
    bool bgp_community_set_refs_unsupported = 168;
    // Arista device needs CLI knob to enable WECMP feature
    bool rib_wecmp = 169;
    // Device not supporting table-connection need to set this true
    bool table_connections_unsupported = 170;
    // Configure tag-set using vendor native model
    bool use_vendor_native_tag_set_config = 171;
    // Skip setting send-community-type in bgp global config
    bool skip_bgp_send_community_type = 172;
    // Support for bgp actions set-community method
    bool bgp_actions_set_community_method_unsupported = 174;
    // Ensure no configurations exist under BGP Peer Groups
    bool set_no_peer_group = 175;
    // Bgp community member is a string
    bool bgp_community_member_is_a_string = 176;
    // Flag to indicate whether IPv4 static routes with IPv6 next-hops are
    // unsupported.
    bool ipv4_static_route_with_ipv6_nh_unsupported = 177;
    // Flag to indicate whether IPv6 static routes with IPv4 next-hops are
    // unsupported.
    bool ipv6_static_route_with_ipv4_nh_unsupported = 178;
    // Flag to indicate support for static routes that simply drop packets
    bool static_route_with_drop_nh = 179;
    // Flag to indicate support for static routes that can be configured with an
    // explicit metric.
    bool static_route_with_explicit_metric = 180;
    // Support for bgp default import/export policy
    bool bgp_default_policy_unsupported = 181;
    // Flag to enable bgp explicity on default vrf
    // Arista: b/329094094#comment9
    bool explicit_enable_bgp_on_default_vrf = 182;
    // tag-set is not a real separate entity, but is embedded in the policy
    // statement. this implies that 1. routing policy tag set name needs to be
    // '<policy name> <statement name>'
    // 2. only one policy statement can make use of a tag-set, and 3. tag must
    // be refered by a policy
    bool routing_policy_tag_set_embedded = 183;
    // Devices does not support allow multiple as under AFI/SAFI.
    // CISCO: b/340859662
    bool skip_afi_safi_path_for_bgp_multiple_as = 184;
    // Device does not support regex with routing-policy community-member.
    bool community_member_regex_unsupported = 185;
    // Support for same import policy attached to all AFIs for given
    // (src-protocol, dst-protocol, network-instance) triple Arista:
    // b/339645876#comment4
    bool same_policy_attached_to_all_afis = 186;
    // Devices needs to skip setting statement for policy to be applied as
    // action pass otherwise it will be configured as action done.
    // CISCO: b/338523730
    bool skip_setting_statement_for_policy = 187;
    // Devices does not support index specific attribute fetching and hence
    // wildcards has to be used.
    // CISCO: b/338523730
    bool skip_checking_attribute_index = 188;
    // Devices does not suppport policy-chaining, so needs to flatten policies
    // with multiple statements.
    // CISCO: b/338526243
    bool flatten_policy_with_multiple_statements = 189;
    // default_route_policy_unsupported is set to true for devices that do not
    // support default route policy.
    bool default_route_policy_unsupported = 190;
    // CISCO: b/339801843
    bool slaac_prefix_length128 = 191;
    // Devices does not support bgp max multipaths
    // Juniper: b/319301559
    bool bgp_max_multipath_paths_unsupported = 192;
    // Devices does not multipath config at neighbor or afisafi level
    // Juniper: b/341130490
    bool multipath_unsupported_neighbor_or_afisafi = 193;
    // Devices that do not support /components/component/state/model-name for
    // any component types.
    // Note that for model name to be supported, the
    // /components/component/state/model-name of the chassis component must be
    // equal to the canonical hardware model name of its device.
    bool model_name_unsupported = 194;
    // community_match_with_redistribution_unsupported is set to true for devices that do not support matching community at the redistribution attach point.
    bool community_match_with_redistribution_unsupported = 195;
    // Devices that do not support components/component/state/install-component
    // and components/component/state/install-position.
    bool install_position_and_install_component_unsupported = 196;
    // Encap tunnel is shut then zero traffic will flow to backup NHG
    bool encap_tunnel_shut_backup_nhg_zero_traffic = 197;
    // Flag to indicate support for max ecmp paths for isis.
    bool max_ecmp_paths = 198;
    // wecmp_auto_unsupported is set to true for devices that do not support auto wecmp
    bool wecmp_auto_unsupported = 199;
    // policy chaining, ie. more than one policy at an attachement point is not supported
    bool routing_policy_chaining_unsupported = 200;
    // isis loopback config required
    bool isis_loopback_required = 201;
    // weighted ecmp feature verification using fixed packet
    bool weighted_ecmp_fixed_packet_verification = 202;
    // Override default NextHop scale while enabling encap/decap scale
    // CISCO:
    bool override_default_nh_scale = 203;
    // Devices that donot support setting bgp extended community set
    bool bgp_extended_community_set_unsupported = 204;
    // Devices that do not support setting bgp extended community set refs
    bool bgp_set_ext_community_set_refs_unsupported = 205;
    // Devices that do not support deleting link bandwidth
    bool bgp_delete_link_bandwidth_unsupported = 206;
    // qos_inqueue_drop_counter_Unsupported is set to true for devices that do not support qos ingress queue drop counters.
    // Juniper: b/341130490
    bool qos_inqueue_drop_counter_unsupported = 207;
    // Devices that need bgp extended community enable explicitly
    bool bgp_explicit_extended_community_enable = 208;
    // devices that do not support match tag set condition
    bool match_tag_set_condition_unsupported = 209;
    // peer_group_def_bgp_vrf_unsupported is set to true for devices that do not support peer group definition under bgp vrf configuration.
    bool peer_group_def_ebgp_vrf_unsupported = 210;
    // redis_uconnected_under_ebgp_vrf_unsupported is set to true for devices that do not support redistribution of connected routes under ebgp vrf configuration.
    bool redis_connected_under_ebgp_vrf_unsupported = 211;
    // bgp_afisafi_in_default_ni_before_other_ni is set to true for devices that require certain afi/safis to be enabled
    // in default network instance (ni) before enabling afi/safis for neighbors in default or non-default ni.
    bool bgp_afi_safi_in_default_ni_before_other_ni = 212;
    // Devices which do not support default import export policy.
    bool default_import_export_policy_unsupported = 213;
    // ipv6_router_advertisement_interval_unsupported is set to true for devices that do not support ipv6 router advertisement interval configuration.
    bool ipv6_router_advertisement_interval_unsupported = 214;
    // Decap NH with NextHopNetworkInstance is unsupported
    bool decap_nh_with_nexthop_ni_unsupported = 215;
    // Juniper: b/356898098
    bool community_invert_any_unsupported = 216;
    // SFlow source address update is unsupported
    // Arista: b/357914789
    bool sflow_source_address_update_unsupported = 217;
    // Linklocal mask length is not 64
    // Cisco: b/368271859
    bool link_local_mask_len = 218;
    // use parent component for temperature telemetry
    bool use_parent_component_for_temperature_telemetry = 219;
    // component manufactured date is unsupported
    bool component_mfg_date_unsupported = 220;
    // trib protocol field under otn channel config unsupported
    bool otn_channel_trib_unsupported = 221;
    // ingress parameters under eth channel config unsupported
    bool eth_channel_ingress_parameters_unsupported = 222;
    // Cisco numbering for eth channel assignment starts from 1 instead of 0
    bool eth_channel_assignment_cisco_numbering = 223;
    // Devices needs time to update interface counters.
    bool interface_counters_update_delayed = 224;
    // device does not support a Healthz GET RPC against Chassis level component like "CHASSIS" or "Rack 0"
    bool chassis_get_rpc_unsupported = 225;
    // Leaf-ref validation for list keys which is enforced for Cisco and hence deviation
    // b/373581140
    bool power_disable_enable_leaf_ref_validation = 226;
    // Device does not support ssh server counters.
    bool ssh_server_counters_unsupported = 227;
    // True when the optical-channel operational-mode is unsupported.
    // Juniper: b/355456031
    bool operational_mode_unsupported = 228;
    // BGP session state idle is supported in passive mode instead of active
    // Cisco: b/376021545
    bool bgp_session_state_idle_in_passive_mode = 229;
    // EnableMultipathUnderAfiSafi returns true for devices that do not support multipath under /global path and instead support under global/afi/safi path
    // CISCO: b/376241033
    // CISCO: b/340859662
    bool enable_multipath_under_afi_safi = 230;
    // Cisco numbering for OTN channel assignment starts from 1 instead of 0
    bool otn_channel_assignment_cisco_numbering = 232;
    // Cisco pre-fec-ber inactive value for CISCO-ACACIA vendors
    bool cisco_pre_fec_ber_inactive_value = 233;
    // Device does not support bgp afi safi wildcard.
    // Cisco: b/379863985
    bool bgp_afi_safi_wildcard_not_supported = 235;
    // Nokia; b/304493065 comment#7 SRL native admin_enable for table-connections
    bool enable_table_connections = 236;
    // Device has default zero suppression.
    // Juniper : b/378646018
    bool no_zero_suppression = 237;
    // Cisco: b/378801305
    bool isis_interface_level_passive_unsupported = 238;
    // Cisco: b/378616912
    bool isis_dis_sysid_unsupported = 239;
    // Cisco: b/378616912
    bool isis_database_overloads_unsupported = 240;
    // Juniper: b/358534837
    // Devices that do not support setting med value using union type in OC.
    bool bgp_set_med_v7_unsupported = 241;
    // Cisco: b/388980373
    // default import policy for table connection unsupported is set to true for devices that do not support default import policy.
    bool tc_default_import_policy_unsupported = 242;
    // Cisco: b/388955361
    // table connection metric propagation unsupported is set to true for devices that do not support metric propagation.
    bool tc_metric_propagation_unsupported = 243;
    // Cisco: b/388980376
    // table connection attribute propagation unsupported is set to true for devices that do not support attribute propagation.
    bool tc_attribute_propagation_unsupported = 244;
    // Cisco: b/388955364
    // table connection subscription unsupported is set to true for devices that do not support subscription for table connection leaves.
    bool tc_subscription_unsupported = 245;
    // Cisco: b/388983709
    // default bgp instance name is used to set bgp instance name value other than DEFAULT
    string default_bgp_instance_name = 246;
    // Arista does not support ETHChannel rate-class
    bool channel_assignment_rate_class_parameters_unsupported = 247;

    // Arista: b/346557012  
    // Devices that do not support qos scheduler ingress policer.
    bool qos_scheduler_ingress_policer_unsupported = 248;

    // Arista: b/354689142
    // Devices that do not support gRIBIencap headers.
    bool gribi_encap_header_unsupported = 249;

    // Device does not support P4RT Capabilities rpc.
    // Cisco: b/385298158
    bool p4rt_capabilities_unsupported = 250;

    // Device does not support gNMI GET on root.
    // Cisco: b/385298159
    bool gnmi_get_on_root_unsupported = 251;

    // Device does not support packet processing aggregate drops.
    // Cisco: b/395567844
    bool packet_processing_aggregate_drops_unsupported = 252;

    // Device does not support fragment total drops.
    // Nokia: b/395553772
    bool fragment_total_drops_unsupported = 253;

    // Juniper: b/383145521
    // Device needs route policy reference to stream prefix set info.
    bool bgp_prefixset_req_routepol_ref = 255;

    // Devices that do not support oper-status for Integrated Circuits telemetry path
    // Juniper b/395551640
    bool oper_status_for_ic_unsupported = 256;

    // Nokia: b/383075189
    // ExplicitDcoConfig returns true if explicit configurations are required in module-functional-type for the transceiver
    bool explicit_dco_config = 257;
    // verify_expected_breakout_supported_config is used to verify on Cisco devices if optic supports a given breakout mode
    // Cisco:
    bool verify_expected_breakout_supported_config = 258;

    // bgp_aspathset_unsupported is set to true for devices that do not support as-path-set for bgp-defined-sets.
    // Juniper: b/330173167
    bool bgp_aspathset_unsupported = 259;

    // Devices that do not support SR IGP configuration
    // Cisco b/390502067
    bool sr_igp_config_unsupported = 260;

    // Cisco: b/404301960
    // Devices that block one IS-IS level specific authentication config attribute for P2P links. 
    // The same leafs can be set directly under ISIS Interface authentication /network-instances/network-instance/protocols/protocol/isis/interfaces/interface/authentication.
    bool set_isis_auth_with_interface_authentication_container = 261;

    // Devices that do not support GRE/GUE tunnel interface oc.
    // Juniper b/398171114
    bool gre_gue_tunnel_interface_oc_unsupported = 262;
    
    // Devices that do not support load-interval configuration
    bool load_interval_not_supported = 263;

    // SkipOpticalChannelOutputPowerInterval for devices that do not support optical-channel/output-power/interval leaf
    // Nokia b/394622454
    bool skip_optical_channel_output_power_interval = 264;

    // SkipTransceiverDescription for devices that do not support transceiver/description leaf
    // Nokia b/394622453
    bool skip_transceiver_description = 265;

    // Devices that do not support containerz config via OpenConfig.
    bool containerz_oc_unsupported = 266;

    // Device does not support BGP OC distance
    bool bgp_distance_oc_path_unsupported = 267;

    // Devices that do not support ISIS MPLS
    bool isis_mpls_unsupported = 268;

    // Devices that do not support oc path for auto-negotiate
    // Nokia b/417843274
    bool auto_negotiate_unsupported = 269;

    // Devices that do not support oc path for duplex-mode
    // Nokia b/417843274
    bool duplex_mode_unsupported = 270;

    // Devices that do not support oc path for port-speed
    // Nokia b/417843274
    bool port_speed_unsupported = 271;

    // Set-Med-Action is not supported for BGP
    // Cisco b/414333771
    bool bgp_set_med_action_unsupported = 272;

    // Devices that do not support next-hop-group config
    // Arista b/390507957
    bool next_hop_group_config_unsupported = 273;

    // Arista b/390507780
    bool qos_shaper_config_unsupported = 274;

    // Arista b/390507780
    bool qos_shaper_state_unsupported = 275;

    // Arista b/393178770
    bool ethernet_over_mplsogre_unsupported = 276;

    // Arista b/390507408
    bool sflow_unsupported = 277;

    // Arista b/390507402
    bool mpls_unsupported = 278;

    // Arista b/390507399
    bool macsec_unsupported = 279;

    // Arista b/390506900
    bool gue_gre_decap_unsupported = 280;

    // Arista b/390506584
    bool mpls_label_classification_unsupported = 281;

    // Arista b/390506395
    bool local_proxy_unsupported = 282;

    // Arista b/390506513
    bool static_mpls_unsupported = 283;

    // Arista b/390504878
    bool qos_classification_unsupported = 284;

    // Arista b/390503348
    bool policy_forwarding_unsupported = 285;

    // Arista b/393177745
    bool cfm_unsupported = 286;

    // Arista b/390506903
    bool label_range_unsupported = 287;

    // Arista b/390506907
    bool static_arp_unsupported = 288;

    // Arista b/390506907
    bool interface_policy_forwarding_unsupported = 289;

    // UseOldOCPathStaticLspNh for devices that do not support the new OC path for static lsp next-hops
    // issues/404301960
    bool use_old_oc_path_static_lsp_nh = 290;

    // Create/Replace config leaf required 
    // Juniper b/419536104
    bool config_leaf_create_required = 291;

    // SkipInterfaceNameCheck is set to true for devices that do not support
    // interface name check in AFT.
    bool skip_interface_name_check = 292;

    // Arista b/426375784
    // FNT only issue, non-breakout ports have breakout config
    bool fr_breakout_fix = 293;

    // Cisco b/421356455
    // numPhysicalChannels is not supported
    bool num_physical_channels_unsupported = 294;

    // UnsupportedQoSOutputServicePolicy for devices that do not support qos output service-policy
    bool unsupported_qos_output_service_policy = 295;

    // InterfaceOutputQueueNonStandardName for devices with non-standard output queue names
    bool interface_output_queue_non_standard_name = 296;

    // MplsExpIngressClassifierUnsupported for devices that do not support ingress mpls exp field classification
    bool mpls_exp_ingress_classifier_oc_unsupported = 297;

    // Devices that do not propagate IGP metric through redistribution
    bool default_no_igp_metric_propagation = 298;

    // Skip setting send-community-type in bgp peer-group config
    bool skip_bgp_peer_group_send_community_type = 299;
    
<<<<<<< HEAD
    // IsLinkLocalInsteadOfNh is set to true for devices that do not support
    // link-local instead of NH in AFT.
    bool link_local_instead_of_nh = 300;

    // LowScaleAFT returns true if device requires low scale AFT.
    bool low_scale_aft = 301;
=======
    // Devices that does have different AS path prepend order.
    // juniper : b/425632068
    bool bgp_as_path_prepend_order_mismtach = 300;

    // Devices that need explicit swap_src_dst_mac set with loopback_mode
    // Nokia b/430183279
    bool explicit_swap_src_dst_mac_needed_for_loopback_mode = 301;
>>>>>>> d4406bc0

    // Reserved field numbers and identifiers.
    reserved 84, 9, 28, 20, 38, 43, 90, 97, 55, 89, 19, 36, 35, 40, 113, 131, 141, 173, 234, 254, 231;
  }

  message PlatformExceptions {
    Platform platform = 1;
    Deviations deviations = 2;
  }

  // The `platform` field for each `platform_exceptions` should be mutually
  // exclusive. Duplicate matches will result in a test failure.
  repeated PlatformExceptions platform_exceptions = 5;

  enum Tags {
    TAGS_UNSPECIFIED = 0;
    TAGS_AGGREGATION = 1;
    TAGS_DATACENTER_EDGE = 2;
    TAGS_EDGE = 3;
    TAGS_TRANSIT = 4;
  }

  // The `tags` used to identify the area(s) testcase applies to. An empty tag
  // is the default implying it applies to all areas.
  repeated Tags tags = 6;

  // Whether this test only checks paths for presence rather than semantic
  // checks.
  bool path_presence_test = 7;
}<|MERGE_RESOLUTION|>--- conflicted
+++ resolved
@@ -844,14 +844,6 @@
     // Skip setting send-community-type in bgp peer-group config
     bool skip_bgp_peer_group_send_community_type = 299;
     
-<<<<<<< HEAD
-    // IsLinkLocalInsteadOfNh is set to true for devices that do not support
-    // link-local instead of NH in AFT.
-    bool link_local_instead_of_nh = 300;
-
-    // LowScaleAFT returns true if device requires low scale AFT.
-    bool low_scale_aft = 301;
-=======
     // Devices that does have different AS path prepend order.
     // juniper : b/425632068
     bool bgp_as_path_prepend_order_mismtach = 300;
@@ -859,7 +851,13 @@
     // Devices that need explicit swap_src_dst_mac set with loopback_mode
     // Nokia b/430183279
     bool explicit_swap_src_dst_mac_needed_for_loopback_mode = 301;
->>>>>>> d4406bc0
+    
+    // IsLinkLocalInsteadOfNh is set to true for devices that do not support
+    // link-local instead of NH in AFT.
+    bool link_local_instead_of_nh = 302;
+
+    // LowScaleAFT returns true if device requires low scale AFT.
+    bool low_scale_aft = 303;
 
     // Reserved field numbers and identifiers.
     reserved 84, 9, 28, 20, 38, 43, 90, 97, 55, 89, 19, 36, 35, 40, 113, 131, 141, 173, 234, 254, 231;
