--- conflicted
+++ resolved
@@ -638,10 +638,6 @@
     bool bgp_afi_safi_wildcard_not_supported = 235;
     // Nokia; b/304493065 comment#7 SRL native admin_enable for table-connections
     bool enable_table_connections = 236;
-<<<<<<< HEAD
-    // Device does not support BGP OC distance
-    bool bgp_distance_oc_path_unsupported = 237;
-=======
     // Device has default zero suppression.
     // Juniper : b/378646018
     bool no_zero_suppression = 237;
@@ -738,7 +734,9 @@
     // Nokia b/394622453
     bool skip_transceiver_description = 265;
 
->>>>>>> fccde73b
+    // Device does not support BGP OC distance
+    bool bgp_distance_oc_path_unsupported = 266;
+
     // Reserved field numbers and identifiers.
     reserved 84, 9, 28, 20, 38, 43, 90, 97, 55, 89, 19, 36, 35, 40, 113, 131, 141, 173, 234, 254;
   }
