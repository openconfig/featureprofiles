// Copyright 2023 Google LLC
//
// Licensed under the Apache License, Version 2.0 (the "License");
// you may not use this file except in compliance with the License.
// You may obtain a copy of the License at
//
//      https://www.apache.org/licenses/LICENSE-2.0
//
// Unless required by applicable law or agreed to in writing, software
// distributed under the License is distributed on an "AS IS" BASIS,
// WITHOUT WARRANTIES OR CONDITIONS OF ANY KIND, either express or implied.
// See the License for the specific language governing permissions and
// limitations under the License.

syntax = "proto3";

package openconfig.testing;

import "github.com/openconfig/ondatra/proto/testbed.proto";

// Metadata about a Feature Profiles test.
message Metadata {
  // UUID of the test.
  string uuid = 1;
  // ID of the test in the test plan.
  string plan_id = 2;
  // One-line description of the test.
  string description = 3;

  // Types of testbeds on which the test may run.
  enum Testbed {
    TESTBED_UNSPECIFIED = 0;
    TESTBED_DUT = 1;
    TESTBED_DUT_DUT_4LINKS = 2;
    TESTBED_DUT_ATE_2LINKS = 3;
    TESTBED_DUT_ATE_4LINKS = 4;
    TESTBED_DUT_ATE_9LINKS_LAG = 5;
    TESTBED_DUT_DUT_ATE_2LINKS = 6;
    TESTBED_DUT_ATE_8LINKS = 7;
    TESTBED_DUT_400ZR = 8;
  }
  // Testbed on which the test is intended to run.
  Testbed testbed = 4;

  message Platform {
    // Vendor of the device.
    ondatra.Device.Vendor vendor = 1;
    // Regex for hardware model of the device.
    // The empty string will match any hardware model.
    string hardware_model_regex = 3;
    // Regex for software version of the device.
    // The empty string will match any software version.
    string software_version_regex = 4;
    // Reserved field numbers and identifiers.
    reserved 2;
    reserved "hardware_model";
  }

  message Deviations {
    // Device does not support interface/ipv4/enabled,
    // so suppress configuring this leaf.
    bool ipv4_missing_enabled = 1;
    // Device does not support fragmentation bit for traceroute.
    bool traceroute_fragmentation = 2;
    // Device only support UDP as l4 protocol for traceroute.
    bool traceroute_l4_protocol_udp = 3;
    // Device does not support
    // bgp/neighbors/neighbor/afi-safis/afi-safi/state/prefixes/received-pre-policy.
    bool prepolicy_received_routes = 4;
    // Expected ucmp traffic tolerance. Minimum value is 0.2, anything less
    // will be coerced to 0.2.
    // Juniper: partnerissuetracker.corp.google.com/282234301
    // Cisco: partnerissuetracker.corp.google.com/279477633
    double hierarchical_weight_resolution_tolerance = 5;
    // Device skip isis multi-topology check if value is true.
    bool isis_multi_topology_unsupported = 6;
    // Disable isis level1 under interface mode on the device if value is true.
    bool isis_interface_level1_disable_required = 7;
    // Set isis af ipv6 single topology on the device if value is true.
    bool isis_single_topology_required = 8;
    // Don't set isis instance enable flag on the device if value is true.
    bool isis_instance_enabled_required = 10;
    // Set and validate isis interface address family enable on the device if
    // value is true.
    bool missing_isis_interface_afi_safi_enable = 11;
    // Don't set isis global authentication-check on the device if value is
    // true.
    bool isis_global_authentication_not_required = 12;
    // Configure CSNP, LSP and PSNP under level authentication explicitly if
    // value is true.
    bool isis_explicit_level_authentication_config = 13;
    // Device skip isis restart-suppress check if value is true.
    bool isis_restart_suppress_unsupported = 14;
    // Device does not support interface/ipv4(6)/neighbor.
    // Cisco: partnerissuetracker.corp.google.com/268243828
    bool ip_neighbor_missing = 15;
    // Device requires separate reboot to activate OS.
    bool osactivate_noreboot = 16;
    // Device requires OS installation on standby RP as well as active RP.
    bool osinstall_for_standby_rp = 17;
    // Set this flag for LLDP interface config to override the global config.
    bool lldp_interface_config_override_global = 18;
    // Skip check for
    // bgp/neighbors/neighbor/state/messages/received/last-notification-error-code
    // leaf missing case.
    bool missing_bgp_last_notification_error_code = 21;
    // Device does not support interface-ref configuration when applying
    // features to interface.
    bool interface_ref_config_unsupported = 22;
    // Device does not support these state paths.
    // Juniper: partnerissuetracker.corp.google.com/279470921
    bool state_path_unsupported = 23;
    // Device requires Ipv6 to be enabled on interface for gRIBI NH programmed
    // with destination mac address.
    // Juniper: partnerissuetracker.corp.google.com/267642089
    bool ipv6_enable_for_gribi_nh_dmac = 24;
    // Device requires additional config for ECN.
    // Juniper: partnerissuetracker.corp.google.com/277657269
    bool ecn_profile_required_definition = 25;
    // Set true for device that does not support interface ipv6 discarded packet
    // statistics.
    // Juniper: partnerissuetracker.corp.google.com/277762075
    bool ipv6_discarded_pkts_unsupported = 26;
    // Device does not support drop and weight leaves under queue management
    // profile.
    // Juniper: partnerissuetracker.corp.google.com/279471405
    bool drop_weight_leaves_unsupported = 27;
    // Config pushed through origin CLI takes precedence over config pushed
    // through origin OC.
    bool cli_takes_precedence_over_oc = 29;
    // Device does not support weight above 100.
    // Juniper: partnerissuetracker.corp.google.com/277066804
    bool scheduler_input_weight_limit = 30;
    // Device does not support id leaf for SwitchChip components.
    // Juniper: partnerissuetracker.corp.google.com/277134501
    bool switch_chip_id_unsupported = 31;
    // Device does not support backplane-facing-capacity leaves for some of the
    // components.
    // Juniper: partnerissuetracker.corp.google.com/277134501
    bool backplane_facing_capacity_unsupported = 32;
    // Device only supports querying counters from the state container, not from
    // individual counter leaves.
    bool interface_counters_from_container = 33;
    // Use this deviation when the device does not support a mix of tagged and
    // untagged subinterfaces.
    bool no_mix_of_tagged_and_untagged_subinterfaces = 34;
    // Device does not report P4RT node names in the component hierarchy.
    bool explicit_p4rt_node_component = 35;
    // Device does not support reporting software version according to the
    // requirements in gNMI-1.10.
    bool sw_version_unsupported = 37;
    // Device requires explicit interface ref configuration when applying
    // features to interface.
    bool explicit_interface_ref_definition = 38;
    // Device does not support telemetry path /components/component/storage.
    // Juniper: partnerissuetracker.corp.google.com/284239001
    bool storage_component_unsupported = 39;
    // Device requires gribi-protocol to be enabled under network-instance.
    bool explicit_gribi_under_network_instance = 40;
    // Device requires port-speed to be set because its default value may not be
    // usable.
    bool explicit_port_speed = 41;
    // Device requires explicit attachment of an interface or subinterface to
    // the default network instance.
    // Nokia: partnerissuetracker.corp.google.com/260928639
    bool explicit_interface_in_default_vrf = 42;
    // Skip checking QOS Dropped octets stats for interface.
    bool qos_dropped_octets = 43;
    // Device is missing subinterface packet counters for IPv4/IPv6.
    bool subinterface_packet_counters_missing = 44;
    // Connect-retry is not supported
    // /bgp/neighbors/neighbor/timers/config/connect-retry.
    bool connect_retry = 45;
    // Device does not support programming a gribi flow with a next-hop entry of
    // mac-address only.
    bool gribi_mac_override_with_static_arp = 46;
    // Set true for device that does not support route-policy under AFI/SAFI.
    bool route_policy_under_afi_unsupported = 47;
    // Device does not support using gNOI to reboot the Fabric Component.
    bool gnoi_fabric_component_reboot_unsupported = 48;
    // Device does not support the ntp nondefault vrf case.
    bool ntp_non_default_vrf_unsupported = 49;
    // Device does not support setting the L2 MTU. OpenConfig allows a device to
    // enforce that L2 MTU, which has a default value of 1514, must be set to a
    // higher value than L3 MTU.
    // Arista: partnerissuetracker.corp.google.com/243445300
    bool omit_l2_mtu = 50;
    // Skip power admin for controller card
    bool skip_controller_card_power_admin = 51;
    // Device requires the banner to have a delimiter character.
    string banner_delimiter = 60;
    // Allowed tolerance for BGP traffic flow while comparing for pass or fail
    // condition.
    int32 bgp_tolerance_value = 61;
    // Device requires additional time to complete post delete link
    // qualification cleanup.
    bool link_qual_wait_after_delete_required = 62;
    // The response of gNOI reboot status is a single value (not a list), so the
    // device requires explict component path to account for a situation when
    // there is more than one active reboot requests.
    // Arista: partnerissuetracker.corp.google.com/245550570
    bool gnoi_status_empty_subcomponent = 63;
    // Device requiries explicit deletion of network-instance table.
    bool network_instance_table_deletion_required = 64;
    // Device requires a BGP session reset to utilize a new MD5 key.
    bool bgp_md5_requires_reset = 65;
    // Devices do not count dequeued and deleted packets as drops.
    // Arista: partnerissuetracker.corp.google.com/275384848
    bool dequeue_delete_not_counted_as_drops = 66;
    // Device only supports RIB ack, so tests that normally expect FIB_ACK will
    // allow just RIB_ACK.
    bool gribi_riback_only = 67;
    // Device requires that aggregate Port-Channel and its members be defined in
    // a single gNMI Update transaction at /interfaces; otherwise lag-type will
    // be dropped, and no member can be added to the aggregate.
    // Arista: partnerissuetracker.corp.google.com/201574574
    bool aggregate_atomic_update = 68;
    // Device returns no value for some OpenConfig paths if the operational
    // value equals the default.
    // Arista: partnerissuetracker.corp.google.com/258286131
    bool missing_value_for_defaults = 69;
    // The name used for the static routing protocol.  The default name in
    // OpenConfig is \"DEFAULT\" but some devices use other names.
    // Arista: partnerissuetracker.corp.google.com/269699737
    string static_protocol_name = 70;
    // Device currently uses component name instead of a full openconfig path,
    // so suppress creating a full oc compliant path for subcomponent.
    bool gnoi_subcomponent_path = 71;
    // When configuring interface, config VRF prior config IP address.
    // Arista: partnerissuetracker.corp.google.com/261958938
    bool interface_config_vrf_before_address = 72;
    // Device requires using the deprecated openconfig-vlan:vlan/config/vlan-id
    // or openconfig-vlan:vlan/state/vlan-id leaves.
    // Arista: partnerissuetracker.corp.google.com/261085885
    bool deprecated_vlan_id = 73;
    // Device requires gRIBI MAC Override using Static ARP + Static Route
    // Arista: partnerissuetracker.corp.google.com/234635355
    bool gribi_mac_override_static_arp_static_route = 74;
    // Device requires interface enabled leaf booleans to be explicitly set to
    // true.
    bool interface_enabled = 75;
    // Skip checking QOS octet stats for interface.
    // Arista: partnerissuetracker.corp.google.com/283541442
    bool qos_octets = 76;
    // Device CPU components do not map to a FRU parent component in the OC
    // tree.
    bool cpu_missing_ancestor = 77;
    // Device needs subinterface 0 to be routed for non-zero sub-interfaces.
    bool require_routed_subinterface_0 = 78;
    // Device does not report last-switchover-reason as USER_INITIATED for
    // gNOI.SwitchControlProcessor.
    bool gnoi_switchover_reason_missing_user_initiated = 79;
    // The name used for the default network instance for VRF.  The default name
    // in OpenConfig is \"DEFAULT\" but some legacy devices still use
    // \"default\".
    string default_network_instance = 80;
    // Device allows unset Election ID to be primary.
    bool p4rt_unsetelectionid_primary_allowed = 81;
    // Device sets ALREADY_EXISTS status code for all backup client responses.
    bool bkup_arbitration_resp_code = 82;
    // Device requires IPOverIP decapsulation for backup NHG without interfaces.
    bool backup_nhg_requires_vrf_with_decap = 83;
    // Devices don't support configuring ISIS /afi-safi/af/config container.
    bool isis_interface_afi_unsupported = 85;
    // Devices don't support modify table entry operation in P4 Runtime.
    bool p4rt_modify_table_entry_unsupported = 86;
    // Parent of OS component is of type SUPERVISOR or LINECARD.
    bool os_component_parent_is_supervisor_or_linecard = 87;
    // Parent of OS component is of type CHASSIS.
    bool os_component_parent_is_chassis = 88;
    // Devices require configuring the same ISIS Metrics for Level 1 when
    // configuring Level 2 Metrics.
    bool isis_require_same_l1_metric_with_l2_metric = 91;
    // Devices require configuring the same OSPF setMetric when BGP
    // SetMED is configured.
    bool bgp_set_med_requires_equal_ospf_set_metric = 92;
    // Devices require configuring subinterface with tagged vlan for p4rt
    // packet in.
    bool p4rt_gdp_requires_dot1q_subinterface = 93;
    // ATE port link state operations are a no-op in KNE/virtualized
    // environments.
    bool ate_port_link_state_operations_unsupported = 94;
    // Creates a user and assigns role/rbac to said user via native model.
    bool set_native_user = 95;
    // Devices require configuring lspRefreshInterval ISIS timer when
    // lspLifetimeInterval is configured.
    // Arista: partnerissuetracker.corp.google.com/293667850
    bool isis_lsp_lifetime_interval_requires_lsp_refresh_interval = 96;
    // Device does not support telemetry path
    // /components/component/cpu/utilization/state/avg for linecards' CPU card.
    bool linecard_cpu_utilization_unsupported = 98;
    // Device does not support consistent component names for GNOI and GNMI.
    bool consistent_component_names_unsupported = 99;
    // Device does not support telemetry path
    // /components/component/cpu/utilization/state/avg for controller cards'
    // CPU card.
    bool controller_card_cpu_utilization_unsupported = 100;
    // Device does not support counter for fabric block lost packets.
    bool fabric_drop_counter_unsupported = 101;
    // Device does not support memory utilization related leaves for linecard
    // components.
    bool linecard_memory_utilization_unsupported = 102;
    // Device does not support telemetry path
    // /qos/interfaces/interface/input/virtual-output-queues/voq-interface/queues/queue/state/dropped-pkts.
    bool qos_voq_drop_counter_unsupported = 103;
    // ATE IPv6 flow label unsupported in KNE/virtualized environments.
    bool ate_ipv6_flow_label_unsupported = 104;
    // Devices do not support configuring isis csnp-interval timer.
    // Arista: partnerissuetracker.corp.google.com/299283216
    bool isis_timers_csnp_interval_unsupported = 105;
    // Devices do not support telemetry for isis counter:
    // manual-address-drop-from-areas.
    // Arista: partnerissuetracker.corp.google.com/299285115
    bool isis_counter_manual_address_drop_from_areas_unsupported = 106;
    // Devices do not support telemetry for isis counter: part-changes.
    // Arista: partnerissuetracker.corp.google.com/317086576
    bool isis_counter_part_changes_unsupported = 107;
    // Devices do not support threshold container under
    // /components/component/transceiver.
    bool transceiver_thresholds_unsupported = 108;
    // Update interface loopback mode using raw gnmi API due to server version.
    bool interface_loopback_mode_raw_gnmi = 109;
    // Devices do not support showing negotiated tcp mss value in bgp tcp mss
    // telemetry. Juniper: b/300499125
    bool skip_tcp_negotiated_mss_check = 110;
    // Devices don't support ISIS-Lsp metadata paths: checksum, sequence-number,
    // remaining-lifetime.
    bool isis_lsp_metadata_leafs_unsupported = 111;
    // QOS queue requires configuration with queue-id
    bool qos_queue_requires_id = 112;
    // Devices do not support forwarding for fib failed routes.
    bool skip_fib_failed_traffic_forwarding_check = 113;
    // QOS requires buffer-allocation-profile configuration
    bool qos_buffer_allocation_config_required = 114;
    // Devices do not support configuring ExtendedNextHopEncoding at the BGP
    // global level. Arista:
    // https://partnerissuetracker.corp.google.com/issues/203683090
    bool bgp_global_extended_next_hop_encoding_unsupported = 115;
    // OC unsupported for BGP LLGR disable.
    // Juniper: b/303479602
    bool bgp_llgr_oc_undefined = 116;
    // Device does not support tunnel interfaces state paths
    // Juniper: partnerissuetracker.corp.google.com/300111031
    bool tunnel_state_path_unsupported = 117;
    // Device does not support tunnel interfaces source and destination address
    // config paths Juniper: partnerissuetracker.corp.google.com/300111031
    bool tunnel_config_path_unsupported = 118;
    // Cisco: Device does not support same minimun and maximum threshold value
    // in QOS ECN config.
    bool ecn_same_min_max_threshold_unsupported = 119;
    // Cisco: QOS requires scheduler configuration.
    bool qos_scheduler_config_required = 120;
    // Cisco: Device does not support set weight config under QOS ECN
    // configuration.
    bool qos_set_weight_config_unsupported = 121;
    // Cisco: Device does not support these get state path.
    bool qos_get_state_path_unsupported = 122;
    // Devices requires enabled leaf under isis level
    // Juniper: partnerissuetracker.corp.google.com/302661486
    bool isis_level_enabled = 123;
    // Devices which require to use interface-id format of interface name +
    // .subinterface index with Interface-ref container
    bool interface_ref_interface_id_format = 124;
    // Devices does not support member link loopback
    // Juniper: b/307763669
    bool member_link_loopback_unsupported = 125;
    // Device does not support PLQ operational status check on interface
    // Juniper: b/308990185
    bool skip_plq_interface_oper_status_check = 126;
    // Device set received prefix limits explicitly under prefix-limit-received
    // rather than "prefix-limit"
    bool bgp_explicit_prefix_limit_received = 127;
    // Device does not configure BGP maximum routes correctly when max-prefixes
    // leaf is configured
    bool bgp_missing_oc_max_prefixes_configuration = 128;
    // Devices which needs to skip checking AFI-SAFI disable.
    // Juniper: b/310698466
    bool skip_bgp_session_check_without_afisafi = 129;
    // Devices that have separate naming conventions for hardware resource name
    // in /system/ tree and /components/ tree.
    bool mismatched_hardware_resource_name_in_component = 130;
    // Devices that don't support telemetry for hardware resources before
    // used-threshold-upper configuration.
    bool missing_hardware_resource_telemetry_before_config = 131;
    // Device does not support reboot status check on subcomponents.
    bool gnoi_subcomponent_reboot_status_unsupported = 132;
    // Devices exports routes from all protocols to BGP if the export-policy is
    // ACCEPT Juniper: b/308970803
    bool skip_non_bgp_route_export_check = 133;
    // Devices do not support path
    // /network-instances/network-instance/protocols/protocol/isis/levels/level/state/metric-style
    // Arista: https://partnerissuetracker.corp.google.com/issues/317064733
    bool isis_metric_style_telemetry_unsupported = 134;
    // Devices do not support configuring Interface-ref under Static-Route
    // Next-Hop
    bool static_route_next_hop_interface_ref_unsupported = 135;
    // Devices which does not support nexthop index state
    // Juniper: b/304729237
    bool skip_static_nexthop_check = 136;
    // Devices which needs to enable leaf specific flag
    // Juniper: b/319202763
    bool enable_flowctrl_flag = 137;
    // Device doesn't support router advertisement enable and mode config
    // Juniper: b/316173974
    bool ipv6_router_advertisement_config_unsupported = 138;
    // Devices does not support setting prefix limit exceeded flag.
    // Juniper : b/317181227
    bool prefix_limit_exceeded_telemetry_unsupported = 139;
    // Skip setting allow-multiple-as while configuring eBGP
    // Arista: partnerissuetracker.corp.google.com/issues/317422300
    bool skip_setting_allow_multiple_as = 140;
    // Skip tests with decap encap vrf as PBF action
    //  Nokia: partnerissuetracker.corp.google.com/issues/323251581
    bool skip_pbf_with_decap_encap_vrf = 141;
    // Devices which does not support copying TTL.
    // Juniper: b/307258544
    bool ttl_copy_unsupported = 142;
    // Devices does not support mixed prefix length in gribi.
    // Juniper: b/307824407
    bool gribi_decap_mixed_plen_unsupported = 143;
    // Skip setting isis-actions set-level while configuring routing-policy
    // statement action
    bool skip_isis_set_level = 144;
    // Skip setting isis-actions set-metric-style-type while configuring
    // routing-policy statement action
    bool skip_isis_set_metric_style_type = 145;
    // Skip setting match-prefix-set match-set-options while configuring
    // routing-policy statement condition
    bool skip_set_rp_match_set_options = 146;
    // Skip setting disable-metric-propagation while configuring
    // table-connection
    bool skip_setting_disable_metric_propagation = 147;
    // Devices do not support BGP conditions match-community-set
    bool bgp_conditions_match_community_set_unsupported = 148;
    // Device requires match condition for ethertype v4 and v6 for default rule
    // with network-instance default-vrf in policy-forwarding.
    bool pf_require_match_default_rule = 149;
    // Devices missing component tree mapping from hardware port
    // to optical channel.
    bool missing_port_to_optical_channel_component_mapping = 150;
    // Skip gNMI container OP tc.
    // Cisco: https://partnerissuetracker.corp.google.com/issues/322291556
    bool skip_container_op = 151;
    // Reorder calls for vendor compatibility.
    // Cisco: https://partnerissuetracker.corp.google.com/issues/322291556
    bool reorder_calls_for_vendor_compatibilty = 152;
    // Add missing base config using cli.
    // Cisco: https://partnerissuetracker.corp.google.com/issues/322291556
    bool add_missing_base_config_via_cli = 153;
    // skip_macaddress_check returns true if mac address for an interface via
    // gNMI needs to be skipped. Cisco:
    // https://partnerissuetracker.corp.google.com/issues/322291556
    bool skip_macaddress_check = 154;
    // Devices are having native telemetry paths for BGP RIB verification.
    // Juniper : b/306144372
    bool bgp_rib_oc_path_unsupported = 155;
    // Skip setting prefix-set mode while configuring prefix-set routing-policy
    bool skip_prefix_set_mode = 156;
    // Devices set metric as preference for static next-hop
    bool set_metric_as_preference = 157;
    // Devices don't support having an IPv6 static Route with an IPv4 address
    // as next hop and requires configuring a static ARP entry.
    // Arista: https://partnerissuetracker.corp.google.com/issues/316593298
    bool ipv6_static_route_with_ipv4_next_hop_requires_static_arp = 158;
    // Device requires policy-forwarding rules to be in sequential order in the
    // gNMI set-request.
    bool pf_require_sequential_order_pbr_rules = 159;
    // Device telemetry missing next hop metric value.
    // Arista: https://partnerissuetracker.corp.google.com/issues/321010782
    bool missing_static_route_next_hop_metric_telemetry = 160;
    // Device does not support recursive resolution of static route next hop.
    // Arista: https://partnerissuetracker.corp.google.com/issues/314449182
    bool unsupported_static_route_next_hop_recurse = 161;
    // Device missing telemetry for static route that has DROP next hop.
    // Arista: https://partnerissuetracker.corp.google.com/issues/330619816
    bool missing_static_route_drop_next_hop_telemetry = 162;
    // Device missing 400ZR optical-channel tunable parameters telemetry:
    // min/max/avg.
    // Arista: https://partnerissuetracker.corp.google.com/issues/319314781
    bool missing_zr_optical_channel_tunable_parameters_telemetry = 163;
    // Device that does not support packet link qualification reflector packet
    // sent/received stats.
    bool plq_reflector_stats_unsupported = 164;
    // Device that does not support PLQ Generator max_mtu to be atleast >= 8184.
    uint32 plq_generator_capabilities_max_mtu = 165;
    // Device that does not support PLQ Generator max_pps to be atleast >=
    // 100000000.
    uint64 plq_generator_capabilities_max_pps = 166;
    // Support for bgp extended community index
    bool bgp_extended_community_index_unsupported = 167;
    // Support for bgp community set refs
    bool bgp_community_set_refs_unsupported = 168;
    // Arista device needs CLI knob to enable WECMP feature
    bool rib_wecmp = 169;
    // Device not supporting table-connection need to set this true
    bool table_connections_unsupported = 170;
    // Configure tag-set using vendor native model
    bool use_vendor_native_tag_set_config = 171;
    // Skip setting send-community-type in bgp global config
    bool skip_bgp_send_community_type = 172;
    // Device does not have a default deny action in the absence of a route
    // policy
    bool default_import_export_policy = 173;
    // Support for bgp actions set-community method
    bool bgp_actions_set_community_method_unsupported = 174;
    // Ensure no configurations exist under BGP Peer Groups
    bool set_no_peer_group = 175;
    // Bgp community member is a string
    bool bgp_community_member_is_a_string = 176;
    // Flag to indicate whether IPv4 static routes with IPv6 next-hops are
    // unsupported.
    bool ipv4_static_route_with_ipv6_nh_unsupported = 177;
    // Flag to indicate whether IPv6 static routes with IPv4 next-hops are
    // unsupported.
    bool ipv6_static_route_with_ipv4_nh_unsupported = 178;
    // Flag to indicate support for static routes that simply drop packets
    bool static_route_with_drop_nh = 179;
    // Flag to indicate support for static routes that can be configured with an
    // explicit metric.
    bool static_route_with_explicit_metric = 180;
    // Support for bgp default import/export policy
    bool bgp_default_policy_unsupported = 181;
    // Flag to enable bgp explicity on default vrf
    // Arista: b/329094094#comment9
    bool explicit_enable_bgp_on_default_vrf = 182;
    // tag-set is not a real separate entity, but is embedded in the policy
    // statement. this implies that 1. routing policy tag set name needs to be
    // '<policy name> <statement name>'
    // 2. only one policy statement can make use of a tag-set, and 3. tag must
    // be refered by a policy
    bool routing_policy_tag_set_embedded = 183;
    // Devices does not support allow multiple as under AFI/SAFI.
    // CISCO: b/340859662
    bool skip_afi_safi_path_for_bgp_multiple_as = 184;
    // Device does not support regex with routing-policy community-member.
    bool community_member_regex_unsupported = 185;
    // Support for same import policy attached to all AFIs for given
    // (src-protocol, dst-protocol, network-instance) triple Arista:
    // b/339645876#comment4
    bool same_policy_attached_to_all_afis = 186;
    // Devices needs to skip setting statement for policy to be applied as
    // action pass otherwise it will be configured as action done.
    // CISCO: b/338523730
    bool skip_setting_statement_for_policy = 187;
    // Devices does not support index specific attribute fetching and hence
    // wildcards has to be used.
    // CISCO: b/338523730
    bool skip_checking_attribute_index = 188;
    // Devices does not suppport policy-chaining, so needs to flatten policies
    // with multiple statements.
    // CISCO: b/338526243
    bool flatten_policy_with_multiple_statements = 189;
    // default_route_policy_unsupported is set to true for devices that do not
    // support default route policy.
    bool default_route_policy_unsupported = 190;
    // CISCO: b/339801843
    bool slaac_prefix_length128 = 191;
    // Devices does not support bgp max multipaths
    // Juniper: b/319301559
    bool bgp_max_multipath_paths_unsupported = 192;
    // Devices does not multipath config at neighbor or afisafi level
    // Juniper: b/341130490
    bool multipath_unsupported_neighbor_or_afisafi = 193;
    // Devices that do not support /components/component/state/model-name for
    // any component types.
    // Note that for model name to be supported, the
    // /components/component/state/model-name of the chassis component must be
    // equal to the canonical hardware model name of its device.
    bool model_name_unsupported = 194;
    // community_match_with_redistribution_unsupported is set to true for devices that do not support matching community at the redistribution attach point.
    bool community_match_with_redistribution_unsupported = 195;  
    // Devices that do not support components/component/state/install-component
    // and components/component/state/install-position.
    bool install_position_and_install_component_unsupported = 196;
    // Encap tunnel is shut then zero traffic will flow to backup NHG
    bool encap_tunnel_shut_backup_nhg_zero_traffic = 197;
    // Flag to indicate support for max ecmp paths for isis.
    bool max_ecmp_paths = 198;
    // wecmp_auto_unsupported is set to true for devices that do not support auto wecmp
    bool wecmp_auto_unsupported = 199;
    // policy chaining, ie. more than one policy at an attachement point is not supported
    bool routing_policy_chaining_unsupported = 200;
    // isis loopback config required
    bool isis_loopback_required = 201;
    // weighted ecmp feature verification using fixed packet
    bool weighted_ecmp_fixed_packet_verification = 202;
    // Override default NextHop scale while enabling encap/decap scale
    // CISCO: 
    bool override_default_nh_scale = 203;
<<<<<<< HEAD
    // Devices that donot support setting bgp extended community set
    bool bgp_extended_community_set_unsupported = 204;
    // Devices that do not support setting bgp extended community set refs
    bool bgp_set_ext_community_set_refs_unsupported = 205;
    // Devices that do not support deleting link bandwidth
    bool bgp_delete_link_bandwidth_unsupported = 206;
=======
    // qos_inqueue_drop_counter_Unsupported is set to true for devices that do not support qos ingress queue drop counters.
    // Juniper: b/341130490
    bool qos_inqueue_drop_counter_unsupported = 204;
>>>>>>> f770593d
    // Reserved field numbers and identifiers.
    reserved 84, 9, 28, 20, 90, 97, 55, 89, 19, 36;
  }

  message PlatformExceptions {
    Platform platform = 1;
    Deviations deviations = 2;
  }

  // The `platform` field for each `platform_exceptions` should be mutually
  // exclusive. Duplicate matches will result in a test failure.
  repeated PlatformExceptions platform_exceptions = 5;

  enum Tags {
    TAGS_UNSPECIFIED = 0;
    TAGS_AGGREGATION = 1;
    TAGS_DATACENTER_EDGE = 2;
    TAGS_EDGE = 3;
    TAGS_TRANSIT = 4;
  }

  // The `tags` used to identify the area(s) testcase applies to. An empty tag
  // is the default implying it applies to all areas.
  repeated Tags tags = 6;

  // Whether this test only checks paths for presence rather than semantic
  // checks.
  bool path_presence_test = 7;
}
<|MERGE_RESOLUTION|>--- conflicted
+++ resolved
@@ -587,18 +587,16 @@
     // Override default NextHop scale while enabling encap/decap scale
     // CISCO: 
     bool override_default_nh_scale = 203;
-<<<<<<< HEAD
     // Devices that donot support setting bgp extended community set
     bool bgp_extended_community_set_unsupported = 204;
     // Devices that do not support setting bgp extended community set refs
     bool bgp_set_ext_community_set_refs_unsupported = 205;
     // Devices that do not support deleting link bandwidth
     bool bgp_delete_link_bandwidth_unsupported = 206;
-=======
     // qos_inqueue_drop_counter_Unsupported is set to true for devices that do not support qos ingress queue drop counters.
     // Juniper: b/341130490
-    bool qos_inqueue_drop_counter_unsupported = 204;
->>>>>>> f770593d
+    bool qos_inqueue_drop_counter_unsupported = 207;
+
     // Reserved field numbers and identifiers.
     reserved 84, 9, 28, 20, 90, 97, 55, 89, 19, 36;
   }
