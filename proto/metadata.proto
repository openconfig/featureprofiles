--- conflicted
+++ resolved
@@ -621,15 +621,8 @@
     bool eth_channel_ingress_parameters_unsupported = 222;
     // Cisco numbering for eth channel assignment starts from 1 instead of 0
     bool eth_channel_assignment_cisco_numbering = 223;
-<<<<<<< HEAD
-    // Cisco numbering for OTN channel assignment starts from 1 instead of 0
-    bool otn_channel_assignment_cisco_numbering = 224;
-    // Cisco pre-fec-ber inactive value for CISCO-ACACIA vendors
-    bool cisco_pre_fec_ber_inactive_value = 225;
-=======
     // Devices needs time to update interface counters.
     bool interface_counters_update_delayed = 224;
->>>>>>> 29594e36
     // Reserved field numbers and identifiers.
     reserved 84, 9, 28, 20, 90, 97, 55, 89, 19, 36, 35, 40, 173;
   }
