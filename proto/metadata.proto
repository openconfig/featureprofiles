// Copyright 2023 Google LLC
//
// Licensed under the Apache License, Version 2.0 (the "License");
// you may not use this file except in compliance with the License.
// You may obtain a copy of the License at
//
//      https://www.apache.org/licenses/LICENSE-2.0
//
// Unless required by applicable law or agreed to in writing, software
// distributed under the License is distributed on an "AS IS" BASIS,
// WITHOUT WARRANTIES OR CONDITIONS OF ANY KIND, either express or implied.
// See the License for the specific language governing permissions and
// limitations under the License.

syntax = "proto3";

package openconfig.testing;

import "github.com/openconfig/ondatra/proto/testbed.proto";

// Metadata about a Feature Profiles test.
message Metadata {
  // UUID of the test.
  string uuid = 1;
  // ID of the test in the test plan.
  string plan_id = 2;
  // One-line description of the test.
  string description = 3;

  // Types of testbeds on which the test may run.
  enum Testbed {
    TESTBED_UNSPECIFIED = 0;
    TESTBED_DUT = 1;
    TESTBED_DUT_DUT_4LINKS = 2;
    TESTBED_DUT_ATE_2LINKS = 3;
    TESTBED_DUT_ATE_4LINKS = 4;
    TESTBED_DUT_ATE_9LINKS_LAG = 5;
    TESTBED_DUT_DUT_ATE_2LINKS = 6;
    TESTBED_DUT_ATE_8LINKS = 7;
    TESTBED_DUT_400ZR = 8;
  }
  // Testbed on which the test is intended to run.
  Testbed testbed = 4;

  message Platform {
    // Vendor of the device.
    ondatra.Device.Vendor vendor = 1;
    // Regex for hardware model of the device.
    // The empty string will match any hardware model.
    string hardware_model_regex = 3;
    // Regex for software version of the device.
    // The empty string will match any software version.
    string software_version_regex = 4;
    // Reserved field numbers and identifiers.
    reserved 2;
    reserved "hardware_model";
  }

  message Deviations {
    // Device does not support interface/ipv4/enabled,
    // so suppress configuring this leaf.
    bool ipv4_missing_enabled = 1;
    // Device does not support fragmentation bit for traceroute.
    bool traceroute_fragmentation = 2;
    // Device only support UDP as l4 protocol for traceroute.
    bool traceroute_l4_protocol_udp = 3;
    // Device does not support
    // bgp/neighbors/neighbor/afi-safis/afi-safi/state/prefixes/received-pre-policy.
    bool prepolicy_received_routes = 4;
    // Expected ucmp traffic tolerance. Minimum value is 0.2, anything less
    // will be coerced to 0.2.
    // Juniper: partnerissuetracker.corp.google.com/282234301
    // Cisco: partnerissuetracker.corp.google.com/279477633
    double hierarchical_weight_resolution_tolerance = 5;
    // Device skip isis multi-topology check if value is true.
    bool isis_multi_topology_unsupported = 6;
    // Disable isis level1 under interface mode on the device if value is true.
    bool isis_interface_level1_disable_required = 7;
    // Set isis af ipv6 single topology on the device if value is true.
    bool isis_single_topology_required = 8;
    // Don't set isis instance enable flag on the device if value is true.
    bool isis_instance_enabled_required = 10;
    // Set and validate isis interface address family enable on the device if
    // value is true.
    bool missing_isis_interface_afi_safi_enable = 11;
    // Don't set isis global authentication-check on the device if value is
    // true.
    bool isis_global_authentication_not_required = 12;
    // Configure CSNP, LSP and PSNP under level authentication explicitly if
    // value is true.
    bool isis_explicit_level_authentication_config = 13;
    // Device skip isis restart-suppress check if value is true.
    bool isis_restart_suppress_unsupported = 14;
    // Device does not support interface/ipv4(6)/neighbor.
    // Cisco: partnerissuetracker.corp.google.com/268243828
    bool ip_neighbor_missing = 15;
    // Device requires separate reboot to activate OS.
    bool osactivate_noreboot = 16;
    // Device requires OS installation on standby RP as well as active RP.
    bool osinstall_for_standby_rp = 17;
    // Set this flag for LLDP interface config to override the global config.
    bool lldp_interface_config_override_global = 18;
    // Skip check for
    // bgp/neighbors/neighbor/state/messages/received/last-notification-error-code
    // leaf missing case.
    bool missing_bgp_last_notification_error_code = 21;
    // Device does not support interface-ref configuration when applying
    // features to interface.
    bool interface_ref_config_unsupported = 22;
    // Device does not support these state paths.
    // Juniper: partnerissuetracker.corp.google.com/279470921
    bool state_path_unsupported = 23;
    // Device requires Ipv6 to be enabled on interface for gRIBI NH programmed
    // with destination mac address.
    // Juniper: partnerissuetracker.corp.google.com/267642089
    bool ipv6_enable_for_gribi_nh_dmac = 24;
    // Device requires additional config for ECN.
    // Juniper: partnerissuetracker.corp.google.com/277657269
    bool ecn_profile_required_definition = 25;
    // Set true for device that does not support interface ipv6 discarded packet
    // statistics.
    // Juniper: partnerissuetracker.corp.google.com/277762075
    bool ipv6_discarded_pkts_unsupported = 26;
    // Device does not support drop and weight leaves under queue management
    // profile.
    // Juniper: partnerissuetracker.corp.google.com/279471405
    bool drop_weight_leaves_unsupported = 27;
    // Config pushed through origin CLI takes precedence over config pushed
    // through origin OC.
    bool cli_takes_precedence_over_oc = 29;
    // Device does not support weight above 100.
    // Juniper: partnerissuetracker.corp.google.com/277066804
    bool scheduler_input_weight_limit = 30;
    // Device does not support id leaf for SwitchChip components.
    // Juniper: partnerissuetracker.corp.google.com/277134501
    bool switch_chip_id_unsupported = 31;
    // Device does not support backplane-facing-capacity leaves for some of the
    // components.
    // Juniper: partnerissuetracker.corp.google.com/277134501
    bool backplane_facing_capacity_unsupported = 32;
    // Device only supports querying counters from the state container, not from
    // individual counter leaves.
    bool interface_counters_from_container = 33;
    // Use this deviation when the device does not support a mix of tagged and
    // untagged subinterfaces.
    bool no_mix_of_tagged_and_untagged_subinterfaces = 34;
    // Device does not report P4RT node names in the component hierarchy.
    bool explicit_p4rt_node_component = 35;
    // Configure ACLs using vendor native model specifically for RT-1.4.
    bool use_vendor_native_acl_config = 36;
    // Device does not support reporting software version according to the
    // requirements in gNMI-1.10.
    bool sw_version_unsupported = 37;
    // Device requires explicit interface ref configuration when applying
    // features to interface.
    bool explicit_interface_ref_definition = 38;
    // Device does not support telemetry path /components/component/storage.
    // Juniper: partnerissuetracker.corp.google.com/284239001
    bool storage_component_unsupported = 39;
    // Device requires gribi-protocol to be enabled under network-instance.
    bool explicit_gribi_under_network_instance = 40;
    // Device requires port-speed to be set because its default value may not be
    // usable.
    bool explicit_port_speed = 41;
    // Device requires explicit attachment of an interface or subinterface to
    // the default network instance.
    // Nokia: partnerissuetracker.corp.google.com/260928639
    bool explicit_interface_in_default_vrf = 42;
    // Skip checking QOS Dropped octets stats for interface.
    bool qos_dropped_octets = 43;
    // Device is missing subinterface packet counters for IPv4/IPv6.
    bool subinterface_packet_counters_missing = 44;
    // Connect-retry is not supported
    // /bgp/neighbors/neighbor/timers/config/connect-retry.
    bool connect_retry = 45;
    // Device does not support programming a gribi flow with a next-hop entry of
    // mac-address only.
    bool gribi_mac_override_with_static_arp = 46;
    // Set true for device that does not support route-policy under AFI/SAFI.
    bool route_policy_under_afi_unsupported = 47;
    // Device does not support using gNOI to reboot the Fabric Component.
    bool gnoi_fabric_component_reboot_unsupported = 48;
    // Device does not support the ntp nondefault vrf case.
    bool ntp_non_default_vrf_unsupported = 49;
    // Device does not support setting the L2 MTU. OpenConfig allows a device to
    // enforce that L2 MTU, which has a default value of 1514, must be set to a
    // higher value than L3 MTU.
    // Arista: partnerissuetracker.corp.google.com/243445300
    bool omit_l2_mtu = 50;
    // Skip power admin for controller card
    bool skip_controller_card_power_admin = 51;
    // Device requires the banner to have a delimiter character.
    string banner_delimiter = 60;
    // Allowed tolerance for BGP traffic flow while comparing for pass or fail
    // condition.
    int32 bgp_tolerance_value = 61;
    // Device requires additional time to complete post delete link
    // qualification cleanup.
    bool link_qual_wait_after_delete_required = 62;
    // The response of gNOI reboot status is a single value (not a list), so the
    // device requires explict component path to account for a situation when
    // there is more than one active reboot requests.
    // Arista: partnerissuetracker.corp.google.com/245550570
    bool gnoi_status_empty_subcomponent = 63;
    // Device requiries explicit deletion of network-instance table.
    bool network_instance_table_deletion_required = 64;
    // Device requires a BGP session reset to utilize a new MD5 key.
    bool bgp_md5_requires_reset = 65;
    // Devices do not count dequeued and deleted packets as drops.
    // Arista: partnerissuetracker.corp.google.com/275384848
    bool dequeue_delete_not_counted_as_drops = 66;
    // Device only supports RIB ack, so tests that normally expect FIB_ACK will
    // allow just RIB_ACK.
    bool gribi_riback_only = 67;
    // Device requires that aggregate Port-Channel and its members be defined in
    // a single gNMI Update transaction at /interfaces; otherwise lag-type will
    // be dropped, and no member can be added to the aggregate.
    // Arista: partnerissuetracker.corp.google.com/201574574
    bool aggregate_atomic_update = 68;
    // Device returns no value for some OpenConfig paths if the operational
    // value equals the default.
    // Arista: partnerissuetracker.corp.google.com/258286131
    bool missing_value_for_defaults = 69;
    // The name used for the static routing protocol.  The default name in
    // OpenConfig is \"DEFAULT\" but some devices use other names.
    // Arista: partnerissuetracker.corp.google.com/269699737
    string static_protocol_name = 70;
    // Device currently uses component name instead of a full openconfig path,
    // so suppress creating a full oc compliant path for subcomponent.
    bool gnoi_subcomponent_path = 71;
    // When configuring interface, config VRF prior config IP address.
    // Arista: partnerissuetracker.corp.google.com/261958938
    bool interface_config_vrf_before_address = 72;
    // Device requires using the deprecated openconfig-vlan:vlan/config/vlan-id
    // or openconfig-vlan:vlan/state/vlan-id leaves.
    // Arista: partnerissuetracker.corp.google.com/261085885
    bool deprecated_vlan_id = 73;
    // Device requires gRIBI MAC Override using Static ARP + Static Route
    // Arista: partnerissuetracker.corp.google.com/234635355
    bool gribi_mac_override_static_arp_static_route = 74;
    // Device requires interface enabled leaf booleans to be explicitly set to
    // true.
    bool interface_enabled = 75;
    // Skip checking QOS octet stats for interface.
    // Arista: partnerissuetracker.corp.google.com/283541442
    bool qos_octets = 76;
    // Device CPU components do not map to a FRU parent component in the OC
    // tree.
    bool cpu_missing_ancestor = 77;
    // Device needs subinterface 0 to be routed for non-zero sub-interfaces.
    bool require_routed_subinterface_0 = 78;
    // Device does not report last-switchover-reason as USER_INITIATED for
    // gNOI.SwitchControlProcessor.
    bool gnoi_switchover_reason_missing_user_initiated = 79;
    // The name used for the default network instance for VRF.  The default name
    // in OpenConfig is \"DEFAULT\" but some legacy devices still use
    // \"default\".
    string default_network_instance = 80;
    // Device allows unset Election ID to be primary.
    bool p4rt_unsetelectionid_primary_allowed = 81;
    // Device sets ALREADY_EXISTS status code for all backup client responses.
    bool bkup_arbitration_resp_code = 82;
    // Device requires IPOverIP decapsulation for backup NHG without interfaces.
    bool backup_nhg_requires_vrf_with_decap = 83;
    // Devices don't support configuring ISIS /afi-safi/af/config container.
    bool isis_interface_afi_unsupported = 85;
    // Devices don't support modify table entry operation in P4 Runtime.
    bool p4rt_modify_table_entry_unsupported = 86;
    // Parent of OS component is of type SUPERVISOR or LINECARD.
    bool os_component_parent_is_supervisor_or_linecard = 87;
    // Parent of OS component is of type CHASSIS.
    bool os_component_parent_is_chassis = 88;
    // Devices require configuring the same ISIS Metrics for Level 1 when
    // configuring Level 2 Metrics.
    bool isis_require_same_l1_metric_with_l2_metric = 91;
    // Devices require configuring the same OSPF setMetric when BGP
    // SetMED is configured.
    bool bgp_set_med_requires_equal_ospf_set_metric = 92;
    // Devices require configuring subinterface with tagged vlan for p4rt
    // packet in.
    bool p4rt_gdp_requires_dot1q_subinterface = 93;
    // ATE port link state operations are a no-op in KNE/virtualized environments.
    bool ate_port_link_state_operations_unsupported = 94;
    // Creates a user and assigns role/rbac to said user via native model.
    bool set_native_user = 95;
    // Devices require configuring lspRefreshInterval ISIS timer when
    // lspLifetimeInterval is configured.
    // Arista: partnerissuetracker.corp.google.com/293667850
    bool isis_lsp_lifetime_interval_requires_lsp_refresh_interval = 96;
    // Device does not support telemetry path
    // /components/component/cpu/utilization/state/avg for linecards' CPU card.
    bool linecard_cpu_utilization_unsupported = 98;
    // Device does not support consistent component names for GNOI and GNMI.
    bool consistent_component_names_unsupported = 99;
    // Device does not support telemetry path
    // /components/component/cpu/utilization/state/avg for controller cards'
    // CPU card.
    bool controller_card_cpu_utilization_unsupported = 100;
    // Device does not support counter for fabric block lost packets.
    bool fabric_drop_counter_unsupported = 101;
    // Device does not support memory utilization related leaves for linecard components.
    bool linecard_memory_utilization_unsupported = 102;
    // Device does not support telemetry path
    // /qos/interfaces/interface/input/virtual-output-queues/voq-interface/queues/queue/state/dropped-pkts.
    bool qos_voq_drop_counter_unsupported = 103;
    // ATE IPv6 flow label unsupported in KNE/virtualized environments.
    bool ate_ipv6_flow_label_unsupported = 104;
    // Devices do not support configuring isis csnp-interval timer.
    // Arista: partnerissuetracker.corp.google.com/299283216
    bool isis_timers_csnp_interval_unsupported = 105;
    // Devices do not support telemetry for isis counter:
    // manual-address-drop-from-areas.
    // Arista: partnerissuetracker.corp.google.com/299285115
    bool isis_counter_manual_address_drop_from_areas_unsupported = 106;
    // Devices do not support telemetry for isis counter: part-changes.
    // Arista: partnerissuetracker.corp.google.com/317086576
    bool isis_counter_part_changes_unsupported = 107;
    // Devices do not support threshold container under /components/component/transceiver.
    bool transceiver_thresholds_unsupported = 108;
    // Update interface loopback mode using raw gnmi API due to server version.
    bool interface_loopback_mode_raw_gnmi = 109;
    // Devices do not support showing negotiated tcp mss value in bgp tcp mss telemetry.
    // Juniper: b/300499125
    bool skip_tcp_negotiated_mss_check = 110;
    // Devices don't support ISIS-Lsp metadata paths: checksum, sequence-number,
    // remaining-lifetime.
    bool isis_lsp_metadata_leafs_unsupported = 111;
    // QOS queue requires configuration with queue-id
    bool qos_queue_requires_id = 112;
    // Devices do not support forwarding for fib failed routes.
    bool skip_fib_failed_traffic_forwarding_check = 113;
    // QOS requires buffer-allocation-profile configuration
    bool qos_buffer_allocation_config_required = 114;
    // Devices do not support configuring ExtendedNextHopEncoding at the BGP global level.
    // Arista: https://partnerissuetracker.corp.google.com/issues/203683090
    bool bgp_global_extended_next_hop_encoding_unsupported = 115;
    // OC unsupported for BGP LLGR disable.
    // Juniper: b/303479602
    bool bgp_llgr_oc_undefined = 116;
    // Device does not support tunnel interfaces state paths
    // Juniper: partnerissuetracker.corp.google.com/300111031
    bool tunnel_state_path_unsupported = 117;
    // Device does not support tunnel interfaces source and destination address config paths
    // Juniper: partnerissuetracker.corp.google.com/300111031
    bool tunnel_config_path_unsupported = 118;
    // Cisco: Device does not support same minimun and maximum threshold value in QOS ECN config.
    bool ecn_same_min_max_threshold_unsupported = 119;
    // Cisco: QOS requires scheduler configuration.
    bool qos_scheduler_config_required = 120;
    // Cisco: Device does not support set weight config under QOS ECN configuration.
    bool qos_set_weight_config_unsupported = 121;
    // Cisco: Device does not support these get state path.
    bool qos_get_state_path_unsupported = 122;
    // Devices requires enabled leaf under isis level
    // Juniper: partnerissuetracker.corp.google.com/302661486
    bool isis_level_enabled = 123;
    // Devices which require to use interface-id format of interface name + .subinterface index with Interface-ref container
    bool interface_ref_interface_id_format = 124;
    // Devices does not support member link loopback
    // Juniper: b/307763669
    bool member_link_loopback_unsupported = 125;
    // Device does not support PLQ operational status check on interface
    // Juniper: b/308990185
    bool skip_plq_interface_oper_status_check = 126;
    // Device set received prefix limits explicitly under prefix-limit-received rather than
    // "prefix-limit"
    bool bgp_explicit_prefix_limit_received = 127;
    // Device does not configure BGP maximum routes correctly when max-prefixes
    // leaf is configured
    bool bgp_missing_oc_max_prefixes_configuration = 128;
    // Devices which needs to skip checking AFI-SAFI disable.
    // Juniper: b/310698466
    bool skip_bgp_session_check_without_afisafi = 129;
    // Devices that have separate naming conventions for hardware resource name
    // in /system/ tree and /components/ tree.
    bool mismatched_hardware_resource_name_in_component = 130;
    // Devices that don't support telemetry for hardware resources before
    // used-threshold-upper configuration.
    bool missing_hardware_resource_telemetry_before_config = 131;
    // Device does not support reboot status check on subcomponents.
    bool gnoi_subcomponent_reboot_status_unsupported = 132;
    // Devices exports routes from all protocols to BGP if the export-policy is ACCEPT
    // Juniper: b/308970803
    bool skip_non_bgp_route_export_check = 133;
    // Devices do not support path
    // /network-instances/network-instance/protocols/protocol/isis/levels/level/state/metric-style
    // Arista: https://partnerissuetracker.corp.google.com/issues/317064733
    bool isis_metric_style_telemetry_unsupported = 134;
    // Devices do not support configuring Interface-ref under Static-Route Next-Hop
    bool static_route_next_hop_interface_ref_unsupported = 135;
    // Devices which does not support nexthop index state
    // Juniper: b/304729237
    bool skip_static_nexthop_check = 136;
    // Devices which needs to enable leaf specific flag
    // Juniper: b/319202763
    bool enable_flowctrl_flag = 137;
    // Device doesn't support router advertisement enable and mode config
    // Juniper: b/316173974 
    bool ipv6_router_advertisement_config_unsupported = 138;
    // Devices does not support setting prefix limit exceeded flag.
    // Juniper : b/317181227
    bool prefix_limit_exceeded_telemetry_unsupported = 139;
    // Skip setting allow-multiple-as while configuring eBGP
    // Arista: partnerissuetracker.corp.google.com/issues/317422300
    bool skip_setting_allow_multiple_as = 140;
    //Skip tests with decap encap vrf as PBF action
    // Nokia: partnerissuetracker.corp.google.com/issues/323251581
     bool skip_pbf_with_decap_encap_vrf = 141;
    // Devices which does not support copying TTL.
    // Juniper: b/307258544
    bool ttl_copy_unsupported = 142;
    // Devices does not support mixed prefix length in gribi.
    // Juniper: b/307824407
    bool gribi_decap_mixed_plen_unsupported = 143;
    // Skip setting isis-actions set-level while configuring routing-policy statement action
    bool skip_isis_set_level = 144;
    // Skip setting isis-actions set-metric-style-type while configuring routing-policy statement action
    bool skip_isis_set_metric_style_type = 145;
    // Skip setting match-prefix-set match-set-options while configuring routing-policy statement condition
    bool skip_set_rp_match_set_options = 146;
    // Skip setting disable-metric-propagation while configuring table-connection
    bool skip_setting_disable_metric_propagation = 147;
    // Devices do not support BGP conditions match-community-set
    bool bgp_conditions_match_community_set_unsupported = 148;
    // Device requires match condition for ethertype v4 and v6 for default rule with network-instance default-vrf in policy-forwarding.
    bool pf_require_match_default_rule = 149;       
    // Devices missing component tree mapping from hardware port
    // to optical channel.
    bool missing_port_to_optical_channel_component_mapping = 150;
    // Skip gNMI container OP tc.
    // Cisco: https://partnerissuetracker.corp.google.com/issues/322291556
    bool skip_container_op = 151;
    // Reorder calls for vendor compatibility.
    // Cisco: https://partnerissuetracker.corp.google.com/issues/322291556
    bool reorder_calls_for_vendor_compatibilty = 152;
    // Add missing base config using cli.
    // Cisco: https://partnerissuetracker.corp.google.com/issues/322291556
    bool add_missing_base_config_via_cli = 153;
    // skip_macaddress_check returns true if mac address for an interface via gNMI needs to be skipped.
    // Cisco: https://partnerissuetracker.corp.google.com/issues/322291556
    bool skip_macaddress_check = 154;
    // Devices are having native telemetry paths for BGP RIB verification.
    // Juniper : b/306144372
    bool bgp_rib_oc_path_unsupported = 155;
    // Skip setting prefix-set mode while configuring prefix-set routing-policy
    bool skip_prefix_set_mode = 156;
<<<<<<< HEAD
    // Devices does not support bgp max multipaths
    // Juniper: b/319301559
    bool bgp_max_multipath_paths_unsupported = 157;
=======
    // Devices set metric as preference for static next-hop
    bool set_metric_as_preference = 157;
>>>>>>> 6aca6d67

    // Reserved field numbers and identifiers.
    reserved 84, 9, 28, 20, 90, 97, 55, 89, 19;
  }

  message PlatformExceptions {
    Platform platform = 1;
    Deviations deviations = 2;
  }

  // The `platform` field for each `platform_exceptions` should be mutually
  // exclusive. Duplicate matches will result in a test failure.
  repeated PlatformExceptions platform_exceptions = 5;

  enum Tags {
    TAGS_UNSPECIFIED = 0;
    TAGS_AGGREGATION = 1;
    TAGS_DATACENTER_EDGE = 2;
    TAGS_EDGE = 3;
    TAGS_TRANSIT = 4;
  }

  // The `tags` used to identify the area(s) testcase applies to. An empty tag
  // is the default implying it applies to all areas.
  repeated Tags tags = 6;
}
<|MERGE_RESOLUTION|>--- conflicted
+++ resolved
@@ -444,14 +444,11 @@
     bool bgp_rib_oc_path_unsupported = 155;
     // Skip setting prefix-set mode while configuring prefix-set routing-policy
     bool skip_prefix_set_mode = 156;
-<<<<<<< HEAD
+    // Devices set metric as preference for static next-hop
+    bool set_metric_as_preference = 157;
     // Devices does not support bgp max multipaths
     // Juniper: b/319301559
-    bool bgp_max_multipath_paths_unsupported = 157;
-=======
-    // Devices set metric as preference for static next-hop
-    bool set_metric_as_preference = 157;
->>>>>>> 6aca6d67
+    bool bgp_max_multipath_paths_unsupported = 158;
 
     // Reserved field numbers and identifiers.
     reserved 84, 9, 28, 20, 90, 97, 55, 89, 19;
