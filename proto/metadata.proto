--- conflicted
+++ resolved
@@ -987,15 +987,9 @@
     // Cisco: https://issuetracker.google.com/450898206
     bool aft_summary_oc_unsupported = 337;
 
-<<<<<<< HEAD
-    // Arista https://partnerissuetracker.corp.google.com/issues/452484903
-    bool bmp_oc_unsupported = 336;
-
-=======
     // Devices that do not support isis lsp tlvs
     // Arista: https://issuetracker.google.com/450898200
     bool isis_lsp_tlvs_oc_unsupported = 338;
->>>>>>> a3094771
 
     // Devices that do not support isis adjancy with STREAM telemetry
     // Nokia: https://issuetracker.google.com/452295044
@@ -1061,6 +1055,9 @@
     // Cisco https://partnerissuetracker.corp.google.com/issues/462745721
     string default_ni_gnmi_server_name = 353;
     
+    // Arista https://partnerissuetracker.corp.google.com/issues/452484903
+    bool bmp_oc_unsupported = 336;
+
     // Reserved field numbers and identifiers.
     reserved 84, 9, 28, 20, 38, 43, 90, 97, 55, 89, 19, 36, 35, 40, 113, 131, 141, 173, 234, 254, 231, 300;
   }
