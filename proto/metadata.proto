// Copyright 2023 Google LLC
//
// Licensed under the Apache License, Version 2.0 (the "License");
// you may not use this file except in compliance with the License.
// You may obtain a copy of the License at
//
//      https://www.apache.org/licenses/LICENSE-2.0
//
// Unless required by applicable law or agreed to in writing, software
// distributed under the License is distributed on an "AS IS" BASIS,
// WITHOUT WARRANTIES OR CONDITIONS OF ANY KIND, either express or implied.
// See the License for the specific language governing permissions and
// limitations under the License.

syntax = "proto3";

package openconfig.testing;

import "github.com/openconfig/ondatra/proto/testbed.proto";

// Metadata about a Feature Profiles test.
message Metadata {
  // UUID of the test.
  string uuid = 1;
  // ID of the test in the test plan.
  string plan_id = 2;
  // One-line description of the test.
  string description = 3;

  // Types of testbeds on which the test may run.
  enum Testbed {
    TESTBED_UNSPECIFIED = 0;
    TESTBED_DUT = 1;
    TESTBED_DUT_DUT_4LINKS = 2;
    TESTBED_DUT_ATE_2LINKS = 3;
    TESTBED_DUT_ATE_4LINKS = 4;
    TESTBED_DUT_ATE_9LINKS = 5;
  }
  // Testbed on which the test is intended to run.
  Testbed testbed = 4;

  message Platform {
    // Vendor of the device.
    ondatra.Device.Vendor vendor = 1;
    // Hardware models of the device.
    repeated string hardware_model = 2;
  }

  message Deviations {
    // Device does not support interface/ipv4/enabled,
    // so suppress configuring this leaf.
    bool ipv4_missing_enabled = 1;
    // Device does not support fragmentation bit for traceroute.
    bool traceroute_fragmentation = 2;
    // Device only support UDP as l4 protocol for traceroute.
    bool traceroute_l4_protocol_udp = 3;
    // Device does not support bgp/neighbors/neighbor/afi-safis/afi-safi/state/prefixes/received-pre-policy.
    bool prepolicy_received_routes = 4;
    // Expected ucmp traffic tolerance. Minimum value is 0.2, anything less
    // will be coerced to 0.2.
    double hierarchical_weight_resolution_tolerance = 5;
<<<<<<< HEAD
    // Device does not support the ntp nondefault vrf case
    bool ntp_non_default_vrf = 6;
=======
    // Device skip isis multi-topology check if value is true.
    bool isis_multi_topology_unsupported = 6;
    // Disable isis level1 under interface mode on the device if value is true.
    bool isis_interface_level1_disable_required = 7;
    // Set isis af ipv6 single topology on the device if value is true.
    bool isis_single_topology_required = 8;
    // Unset isis protocol enable flag on the device if value is true.
    bool isis_protocol_enabled_not_required = 9;
    // Don't set isis instance enable flag on the device if value is true.
    bool isis_instance_enabled_not_required = 10;
    // Set and validate isis interface address family enable on the device if
    // value is true.
    bool missing_isis_interface_afi_safi_enable = 11;
    // Don't set isis global authentication-check on the device if value is
    // true.
    bool isis_global_authentication_not_required = 12;
    // Configure CSNP, LSP and PSNP under level authentication explicitly if
    // value is true.
    bool isis_explicit_level_authentication_config = 13;
    // Device skip isis restart-suppress check if value is true.
    bool isis_restart_suppress_unsupported = 14;
>>>>>>> 87692790
  }

  message PlatformExceptions {
    Platform platform = 1;
    Deviations deviations = 2;
  }

  repeated PlatformExceptions platform_exceptions = 5;
}<|MERGE_RESOLUTION|>--- conflicted
+++ resolved
@@ -59,10 +59,6 @@
     // Expected ucmp traffic tolerance. Minimum value is 0.2, anything less
     // will be coerced to 0.2.
     double hierarchical_weight_resolution_tolerance = 5;
-<<<<<<< HEAD
-    // Device does not support the ntp nondefault vrf case
-    bool ntp_non_default_vrf = 6;
-=======
     // Device skip isis multi-topology check if value is true.
     bool isis_multi_topology_unsupported = 6;
     // Disable isis level1 under interface mode on the device if value is true.
@@ -84,7 +80,8 @@
     bool isis_explicit_level_authentication_config = 13;
     // Device skip isis restart-suppress check if value is true.
     bool isis_restart_suppress_unsupported = 14;
->>>>>>> 87692790
+    // Device does not support the ntp nondefault vrf case.
+    bool ntp_non_default_vrf = 15;
   }
 
   message PlatformExceptions {
