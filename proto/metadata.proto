// Copyright 2023 Google LLC
//
// Licensed under the Apache License, Version 2.0 (the "License");
// you may not use this file except in compliance with the License.
// You may obtain a copy of the License at
//
//      https://www.apache.org/licenses/LICENSE-2.0
//
// Unless required by applicable law or agreed to in writing, software
// distributed under the License is distributed on an "AS IS" BASIS,
// WITHOUT WARRANTIES OR CONDITIONS OF ANY KIND, either express or implied.
// See the License for the specific language governing permissions and
// limitations under the License.

syntax = "proto3";

package openconfig.testing;

import "github.com/openconfig/ondatra/proto/testbed.proto";

// Metadata about a Feature Profiles test.
message Metadata {
  // UUID of the test.
  string uuid = 1;
  // ID of the test in the test plan.
  string plan_id = 2;
  // One-line description of the test.
  string description = 3;

  // Types of testbeds on which the test may run.
  enum Testbed {
    TESTBED_UNSPECIFIED = 0;
    TESTBED_DUT = 1;
    TESTBED_DUT_DUT_4LINKS = 2;
    TESTBED_DUT_ATE_2LINKS = 3;
    TESTBED_DUT_ATE_4LINKS = 4;
    TESTBED_DUT_ATE_9LINKS_LAG = 5;
    TESTBED_DUT_DUT_ATE_2LINKS = 6;
    TESTBED_DUT_ATE_8LINKS = 7;
    TESTBED_DUT_400ZR = 8;
  }
  // Testbed on which the test is intended to run.
  Testbed testbed = 4;

  message Platform {
    // Vendor of the device.
    ondatra.Device.Vendor vendor = 1;
    // Regex for hardware model of the device.
    // The empty string will match any hardware model.
    string hardware_model_regex = 3;
    // Regex for software version of the device.
    // The empty string will match any software version.
    string software_version_regex = 4;
    // Reserved field numbers and identifiers.
    reserved 2;
    reserved "hardware_model";
  }

  message Deviations {
    // Device does not support interface/ipv4/enabled,
    // so suppress configuring this leaf.
    bool ipv4_missing_enabled = 1;
    // Device does not support fragmentation bit for traceroute.
    bool traceroute_fragmentation = 2;
    // Device only support UDP as l4 protocol for traceroute.
    bool traceroute_l4_protocol_udp = 3;
    // Device does not support
    // bgp/neighbors/neighbor/afi-safis/afi-safi/state/prefixes/received-pre-policy.
    bool prepolicy_received_routes = 4;
    // Expected ucmp traffic tolerance. Minimum value is 0.2, anything less
    // will be coerced to 0.2.
    // Juniper: partnerissuetracker.corp.google.com/282234301
    // Cisco: partnerissuetracker.corp.google.com/279477633
    double hierarchical_weight_resolution_tolerance = 5;
    // Device skip isis multi-topology check if value is true.
    bool isis_multi_topology_unsupported = 6;
    // Disable isis level1 under interface mode on the device if value is true.
    bool isis_interface_level1_disable_required = 7;
    // Set isis af ipv6 single topology on the device if value is true.
    bool isis_single_topology_required = 8;
    // Don't set isis instance enable flag on the device if value is true.
    bool isis_instance_enabled_required = 10;
    // Set and validate isis interface address family enable on the device if
    // value is true.
    bool missing_isis_interface_afi_safi_enable = 11;
    // Don't set isis global authentication-check on the device if value is
    // true.
    bool isis_global_authentication_not_required = 12;
    // Configure CSNP, LSP and PSNP under level authentication explicitly if
    // value is true.
    bool isis_explicit_level_authentication_config = 13;
    // Device skip isis restart-suppress check if value is true.
    bool isis_restart_suppress_unsupported = 14;
    // Device does not support interface/ipv4(6)/neighbor.
    // Cisco: partnerissuetracker.corp.google.com/268243828
    bool ip_neighbor_missing = 15;
    // Device requires separate reboot to activate OS.
    bool osactivate_noreboot = 16;
    // Device requires OS installation on standby RP as well as active RP.
    bool osinstall_for_standby_rp = 17;
    // Set this flag for LLDP interface config to override the global config.
    bool lldp_interface_config_override_global = 18;
    // Skip check for
    // bgp/neighbors/neighbor/state/messages/received/last-notification-error-code
    // leaf missing case.
    bool missing_bgp_last_notification_error_code = 21;
    // Device does not support interface-ref configuration when applying
    // features to interface.
    bool interface_ref_config_unsupported = 22;
    // Device does not support these state paths.
    // Juniper: partnerissuetracker.corp.google.com/279470921
    bool state_path_unsupported = 23;
    // Device requires Ipv6 to be enabled on interface for gRIBI NH programmed
    // with destination mac address.
    // Juniper: partnerissuetracker.corp.google.com/267642089
    bool ipv6_enable_for_gribi_nh_dmac = 24;
    // Device requires additional config for ECN.
    // Juniper: partnerissuetracker.corp.google.com/277657269
    bool ecn_profile_required_definition = 25;
    // Set true for device that does not support interface ipv6 discarded packet
    // statistics.
    // Juniper: partnerissuetracker.corp.google.com/277762075
    bool ipv6_discarded_pkts_unsupported = 26;
    // Device does not support drop and weight leaves under queue management
    // profile.
    // Juniper: partnerissuetracker.corp.google.com/279471405
    bool drop_weight_leaves_unsupported = 27;
    // Config pushed through origin CLI takes precedence over config pushed
    // through origin OC.
    bool cli_takes_precedence_over_oc = 29;
    // Device does not support weight above 100.
    // Juniper: partnerissuetracker.corp.google.com/277066804
    bool scheduler_input_weight_limit = 30;
    // Device does not support id leaf for SwitchChip components.
    // Juniper: partnerissuetracker.corp.google.com/277134501
    bool switch_chip_id_unsupported = 31;
    // Device does not support backplane-facing-capacity leaves for some of the
    // components.
    // Juniper: partnerissuetracker.corp.google.com/277134501
    bool backplane_facing_capacity_unsupported = 32;
    // Device only supports querying counters from the state container, not from
    // individual counter leaves.
    bool interface_counters_from_container = 33;
    // Use this deviation when the device does not support a mix of tagged and
    // untagged subinterfaces.
    bool no_mix_of_tagged_and_untagged_subinterfaces = 34;
    // Device does not support reporting software version according to the
    // requirements in gNMI-1.10.
    bool sw_version_unsupported = 37;
    // Device requires explicit interface ref configuration when applying
    // features to interface.
    bool explicit_interface_ref_definition = 38;
    // Device does not support telemetry path /components/component/storage.
    // Juniper: partnerissuetracker.corp.google.com/284239001
    bool storage_component_unsupported = 39;
    // Device requires port-speed to be set because its default value may not be
    // usable.
    bool explicit_port_speed = 41;
    // Device requires explicit attachment of an interface or subinterface to
    // the default network instance.
    // Nokia: partnerissuetracker.corp.google.com/260928639
    bool explicit_interface_in_default_vrf = 42;
    // Skip checking QOS Dropped octets stats for interface.
    bool qos_dropped_octets = 43;
    // Device is missing subinterface packet counters for IPv4/IPv6.
    bool subinterface_packet_counters_missing = 44;
    // Connect-retry is not supported
    // /bgp/neighbors/neighbor/timers/config/connect-retry.
    bool connect_retry = 45;
    // Device does not support programming a gribi flow with a next-hop entry of
    // mac-address only.
    bool gribi_mac_override_with_static_arp = 46;
    // Set true for device that does not support route-policy under AFI/SAFI.
    bool route_policy_under_afi_unsupported = 47;
    // Device does not support using gNOI to reboot the Fabric Component.
    bool gnoi_fabric_component_reboot_unsupported = 48;
    // Device does not support the ntp nondefault vrf case.
    bool ntp_non_default_vrf_unsupported = 49;
    // Device does not support setting the L2 MTU. OpenConfig allows a device to
    // enforce that L2 MTU, which has a default value of 1514, must be set to a
    // higher value than L3 MTU.
    // Arista: partnerissuetracker.corp.google.com/243445300
    bool omit_l2_mtu = 50;
    // Skip power admin for controller card
    bool skip_controller_card_power_admin = 51;
    // Device requires the banner to have a delimiter character.
    string banner_delimiter = 60;
    // Allowed tolerance for BGP traffic flow while comparing for pass or fail
    // condition.
    int32 bgp_tolerance_value = 61;
    // Device requires additional time to complete post delete link
    // qualification cleanup.
    bool link_qual_wait_after_delete_required = 62;
    // The response of gNOI reboot status is a single value (not a list), so the
    // device requires explict component path to account for a situation when
    // there is more than one active reboot requests.
    // Arista: partnerissuetracker.corp.google.com/245550570
    bool gnoi_status_empty_subcomponent = 63;
    // Device requiries explicit deletion of network-instance table.
    bool network_instance_table_deletion_required = 64;
    // Device requires a BGP session reset to utilize a new MD5 key.
    bool bgp_md5_requires_reset = 65;
    // Devices do not count dequeued and deleted packets as drops.
    // Arista: partnerissuetracker.corp.google.com/275384848
    bool dequeue_delete_not_counted_as_drops = 66;
    // Device only supports RIB ack, so tests that normally expect FIB_ACK will
    // allow just RIB_ACK.
    bool gribi_riback_only = 67;
    // Device requires that aggregate Port-Channel and its members be defined in
    // a single gNMI Update transaction at /interfaces; otherwise lag-type will
    // be dropped, and no member can be added to the aggregate.
    // Arista: partnerissuetracker.corp.google.com/201574574
    bool aggregate_atomic_update = 68;
    // Device returns no value for some OpenConfig paths if the operational
    // value equals the default.
    // Arista: partnerissuetracker.corp.google.com/258286131
    bool missing_value_for_defaults = 69;
    // The name used for the static routing protocol.  The default name in
    // OpenConfig is \"DEFAULT\" but some devices use other names.
    // Arista: partnerissuetracker.corp.google.com/269699737
    string static_protocol_name = 70;
    // Device currently uses component name instead of a full openconfig path,
    // so suppress creating a full oc compliant path for subcomponent.
    bool gnoi_subcomponent_path = 71;
    // When configuring interface, config VRF prior config IP address.
    // Arista: partnerissuetracker.corp.google.com/261958938
    bool interface_config_vrf_before_address = 72;
    // Device requires using the deprecated openconfig-vlan:vlan/config/vlan-id
    // or openconfig-vlan:vlan/state/vlan-id leaves.
    // Arista: partnerissuetracker.corp.google.com/261085885
    bool deprecated_vlan_id = 73;
    // Device requires gRIBI MAC Override using Static ARP + Static Route
    // Arista: partnerissuetracker.corp.google.com/234635355
    bool gribi_mac_override_static_arp_static_route = 74;
    // Device requires interface enabled leaf booleans to be explicitly set to
    // true.
    bool interface_enabled = 75;
    // Skip checking QOS octet stats for interface.
    // Arista: partnerissuetracker.corp.google.com/283541442
    bool qos_octets = 76;
    // Device CPU components do not map to a FRU parent component in the OC
    // tree.
    bool cpu_missing_ancestor = 77;
    // Device needs subinterface 0 to be routed for non-zero sub-interfaces.
    bool require_routed_subinterface_0 = 78;
    // Device does not report last-switchover-reason as USER_INITIATED for
    // gNOI.SwitchControlProcessor.
    bool gnoi_switchover_reason_missing_user_initiated = 79;
    // The name used for the default network instance for VRF.  The default name
    // in OpenConfig is \"DEFAULT\" but some legacy devices still use
    // \"default\".
    string default_network_instance = 80;
    // Device allows unset Election ID to be primary.
    bool p4rt_unsetelectionid_primary_allowed = 81;
    // Device sets ALREADY_EXISTS status code for all backup client responses.
    bool bkup_arbitration_resp_code = 82;
    // Device requires IPOverIP decapsulation for backup NHG without interfaces.
    bool backup_nhg_requires_vrf_with_decap = 83;
    // Devices don't support configuring ISIS /afi-safi/af/config container.
    bool isis_interface_afi_unsupported = 85;
    // Devices don't support modify table entry operation in P4 Runtime.
    bool p4rt_modify_table_entry_unsupported = 86;
    // Parent of OS component is of type SUPERVISOR or LINECARD.
    bool os_component_parent_is_supervisor_or_linecard = 87;
    // Parent of OS component is of type CHASSIS.
    bool os_component_parent_is_chassis = 88;
    // Devices require configuring the same ISIS Metrics for Level 1 when
    // configuring Level 2 Metrics.
    bool isis_require_same_l1_metric_with_l2_metric = 91;
    // Devices require configuring the same OSPF setMetric when BGP
    // SetMED is configured.
    bool bgp_set_med_requires_equal_ospf_set_metric = 92;
    // Devices require configuring subinterface with tagged vlan for p4rt
    // packet in.
    bool p4rt_gdp_requires_dot1q_subinterface = 93;
    // ATE port link state operations are a no-op in KNE/virtualized
    // environments.
    bool ate_port_link_state_operations_unsupported = 94;
    // Creates a user and assigns role/rbac to said user via native model.
    bool set_native_user = 95;
    // Devices require configuring lspRefreshInterval ISIS timer when
    // lspLifetimeInterval is configured.
    // Arista: partnerissuetracker.corp.google.com/293667850
    bool isis_lsp_lifetime_interval_requires_lsp_refresh_interval = 96;
    // Device does not support telemetry path
    // /components/component/cpu/utilization/state/avg for linecards' CPU card.
    bool linecard_cpu_utilization_unsupported = 98;
    // Device does not support consistent component names for GNOI and GNMI.
    bool consistent_component_names_unsupported = 99;
    // Device does not support telemetry path
    // /components/component/cpu/utilization/state/avg for controller cards'
    // CPU card.
    bool controller_card_cpu_utilization_unsupported = 100;
    // Device does not support counter for fabric block lost packets.
    bool fabric_drop_counter_unsupported = 101;
    // Device does not support memory utilization related leaves for linecard
    // components.
    bool linecard_memory_utilization_unsupported = 102;
    // Device does not support telemetry path
    // /qos/interfaces/interface/input/virtual-output-queues/voq-interface/queues/queue/state/dropped-pkts.
    bool qos_voq_drop_counter_unsupported = 103;
    // ATE IPv6 flow label unsupported in KNE/virtualized environments.
    bool ate_ipv6_flow_label_unsupported = 104;
    // Devices do not support configuring isis csnp-interval timer.
    // Arista: partnerissuetracker.corp.google.com/299283216
    bool isis_timers_csnp_interval_unsupported = 105;
    // Devices do not support telemetry for isis counter:
    // manual-address-drop-from-areas.
    // Arista: partnerissuetracker.corp.google.com/299285115
    bool isis_counter_manual_address_drop_from_areas_unsupported = 106;
    // Devices do not support telemetry for isis counter: part-changes.
    // Arista: partnerissuetracker.corp.google.com/317086576
    bool isis_counter_part_changes_unsupported = 107;
    // Devices do not support threshold container under
    // /components/component/transceiver.
    bool transceiver_thresholds_unsupported = 108;
    // Update interface loopback mode using raw gnmi API due to server version.
    bool interface_loopback_mode_raw_gnmi = 109;
    // Devices do not support showing negotiated tcp mss value in bgp tcp mss
    // telemetry. Juniper: b/300499125
    bool skip_tcp_negotiated_mss_check = 110;
    // Devices don't support ISIS-Lsp metadata paths: checksum, sequence-number,
    // remaining-lifetime.
    bool isis_lsp_metadata_leafs_unsupported = 111;
    // QOS queue requires configuration with queue-id
    bool qos_queue_requires_id = 112;
    // Devices do not support forwarding for fib failed routes.
    bool skip_fib_failed_traffic_forwarding_check = 113;
    // QOS requires buffer-allocation-profile configuration
    bool qos_buffer_allocation_config_required = 114;
    // Devices do not support configuring ExtendedNextHopEncoding at the BGP
    // global level. Arista:
    // https://partnerissuetracker.corp.google.com/issues/203683090
    bool bgp_global_extended_next_hop_encoding_unsupported = 115;
    // OC unsupported for BGP LLGR disable.
    // Juniper: b/303479602
    bool bgp_llgr_oc_undefined = 116;
    // Device does not support tunnel interfaces state paths
    // Juniper: partnerissuetracker.corp.google.com/300111031
    bool tunnel_state_path_unsupported = 117;
    // Device does not support tunnel interfaces source and destination address
    // config paths Juniper: partnerissuetracker.corp.google.com/300111031
    bool tunnel_config_path_unsupported = 118;
    // Cisco: Device does not support same minimun and maximum threshold value
    // in QOS ECN config.
    bool ecn_same_min_max_threshold_unsupported = 119;
    // Cisco: QOS requires scheduler configuration.
    bool qos_scheduler_config_required = 120;
    // Cisco: Device does not support set weight config under QOS ECN
    // configuration.
    bool qos_set_weight_config_unsupported = 121;
    // Cisco: Device does not support these get state path.
    bool qos_get_state_path_unsupported = 122;
    // Devices requires enabled leaf under isis level
    // Juniper: partnerissuetracker.corp.google.com/302661486
    bool isis_level_enabled = 123;
    // Devices which require to use interface-id format of interface name +
    // .subinterface index with Interface-ref container
    bool interface_ref_interface_id_format = 124;
    // Devices does not support member link loopback
    // Juniper: b/307763669
    bool member_link_loopback_unsupported = 125;
    // Device does not support PLQ operational status check on interface
    // Juniper: b/308990185
    bool skip_plq_interface_oper_status_check = 126;
    // Device set received prefix limits explicitly under prefix-limit-received
    // rather than "prefix-limit"
    bool bgp_explicit_prefix_limit_received = 127;
    // Device does not configure BGP maximum routes correctly when max-prefixes
    // leaf is configured
    bool bgp_missing_oc_max_prefixes_configuration = 128;
    // Devices which needs to skip checking AFI-SAFI disable.
    // Juniper: b/310698466
    bool skip_bgp_session_check_without_afisafi = 129;
    // Devices that have separate naming conventions for hardware resource name
    // in /system/ tree and /components/ tree.
    bool mismatched_hardware_resource_name_in_component = 130;
    // Devices that don't support telemetry for hardware resources before
    // used-threshold-upper configuration.
    bool missing_hardware_resource_telemetry_before_config = 131;
    // Device does not support reboot status check on subcomponents.
    bool gnoi_subcomponent_reboot_status_unsupported = 132;
    // Devices exports routes from all protocols to BGP if the export-policy is
    // ACCEPT Juniper: b/308970803
    bool skip_non_bgp_route_export_check = 133;
    // Devices do not support path
    // /network-instances/network-instance/protocols/protocol/isis/levels/level/state/metric-style
    // Arista: https://partnerissuetracker.corp.google.com/issues/317064733
    bool isis_metric_style_telemetry_unsupported = 134;
    // Devices do not support configuring Interface-ref under Static-Route
    // Next-Hop
    bool static_route_next_hop_interface_ref_unsupported = 135;
    // Devices which does not support nexthop index state
    // Juniper: b/304729237
    bool skip_static_nexthop_check = 136;
    // Device doesn't support router advertisement enable and mode config
    // Juniper: b/316173974
    bool ipv6_router_advertisement_config_unsupported = 138;
    // Devices does not support setting prefix limit exceeded flag.
    // Juniper : b/317181227
    bool prefix_limit_exceeded_telemetry_unsupported = 139;
    // Skip setting allow-multiple-as while configuring eBGP
    // Arista: partnerissuetracker.corp.google.com/issues/317422300
    bool skip_setting_allow_multiple_as = 140;
    // Skip tests with decap encap vrf as PBF action
    //  Nokia: partnerissuetracker.corp.google.com/issues/323251581
    bool skip_pbf_with_decap_encap_vrf = 141;
    // Devices which does not support copying TTL.
    // Juniper: b/307258544
    bool ttl_copy_unsupported = 142;
    // Devices does not support mixed prefix length in gribi.
    // Juniper: b/307824407
    bool gribi_decap_mixed_plen_unsupported = 143;
    // Skip setting isis-actions set-level while configuring routing-policy
    // statement action
    bool skip_isis_set_level = 144;
    // Skip setting isis-actions set-metric-style-type while configuring
    // routing-policy statement action
    bool skip_isis_set_metric_style_type = 145;
    // Skip setting match-prefix-set match-set-options while configuring
    // routing-policy statement condition
    bool skip_set_rp_match_set_options = 146;
    // Skip setting disable-metric-propagation while configuring
    // table-connection
    bool skip_setting_disable_metric_propagation = 147;
    // Devices do not support BGP conditions match-community-set
    bool bgp_conditions_match_community_set_unsupported = 148;
    // Device requires match condition for ethertype v4 and v6 for default rule
    // with network-instance default-vrf in policy-forwarding.
    bool pf_require_match_default_rule = 149;
    // Devices missing component tree mapping from hardware port
    // to optical channel.
    bool missing_port_to_optical_channel_component_mapping = 150;
    // Skip gNMI container OP tc.
    // Cisco: https://partnerissuetracker.corp.google.com/issues/322291556
    bool skip_container_op = 151;
    // Reorder calls for vendor compatibility.
    // Cisco: https://partnerissuetracker.corp.google.com/issues/322291556
    bool reorder_calls_for_vendor_compatibilty = 152;
    // Add missing base config using cli.
    // Cisco: https://partnerissuetracker.corp.google.com/issues/322291556
    bool add_missing_base_config_via_cli = 153;
    // skip_macaddress_check returns true if mac address for an interface via
    // gNMI needs to be skipped. Cisco:
    // https://partnerissuetracker.corp.google.com/issues/322291556
    bool skip_macaddress_check = 154;
    // Devices are having native telemetry paths for BGP RIB verification.
    // Juniper : b/306144372
    bool bgp_rib_oc_path_unsupported = 155;
    // Skip setting prefix-set mode while configuring prefix-set routing-policy
    bool skip_prefix_set_mode = 156;
    // Devices set metric as preference for static next-hop
    bool set_metric_as_preference = 157;
    // Devices don't support having an IPv6 static Route with an IPv4 address
    // as next hop and requires configuring a static ARP entry.
    // Arista: https://partnerissuetracker.corp.google.com/issues/316593298
    bool ipv6_static_route_with_ipv4_next_hop_requires_static_arp = 158;
    // Device requires policy-forwarding rules to be in sequential order in the
    // gNMI set-request.
    bool pf_require_sequential_order_pbr_rules = 159;
    // Device telemetry missing next hop metric value.
    // Arista: https://partnerissuetracker.corp.google.com/issues/321010782
    bool missing_static_route_next_hop_metric_telemetry = 160;
    // Device does not support recursive resolution of static route next hop.
    // Arista: https://partnerissuetracker.corp.google.com/issues/314449182
    bool unsupported_static_route_next_hop_recurse = 161;
    // Device missing telemetry for static route that has DROP next hop.
    // Arista: https://partnerissuetracker.corp.google.com/issues/330619816
    bool missing_static_route_drop_next_hop_telemetry = 162;
    // Device missing 400ZR optical-channel tunable parameters telemetry:
    // min/max/avg.
    // Arista: https://partnerissuetracker.corp.google.com/issues/319314781
    bool missing_zr_optical_channel_tunable_parameters_telemetry = 163;
    // Device that does not support packet link qualification reflector packet
    // sent/received stats.
    bool plq_reflector_stats_unsupported = 164;
    // Device that does not support PLQ Generator max_mtu to be atleast >= 8184.
    uint32 plq_generator_capabilities_max_mtu = 165;
    // Device that does not support PLQ Generator max_pps to be atleast >=
    // 100000000.
    uint64 plq_generator_capabilities_max_pps = 166;
    // Support for bgp extended community index
    bool bgp_extended_community_index_unsupported = 167;
    // Support for bgp community set refs
    bool bgp_community_set_refs_unsupported = 168;
    // Arista device needs CLI knob to enable WECMP feature
    bool rib_wecmp = 169;
    // Device not supporting table-connection need to set this true
    bool table_connections_unsupported = 170;
    // Configure tag-set using vendor native model
    bool use_vendor_native_tag_set_config = 171;
    // Skip setting send-community-type in bgp global config
    bool skip_bgp_send_community_type = 172;
    // Support for bgp actions set-community method
    bool bgp_actions_set_community_method_unsupported = 174;
    // Ensure no configurations exist under BGP Peer Groups
    bool set_no_peer_group = 175;
    // Bgp community member is a string
    bool bgp_community_member_is_a_string = 176;
    // Flag to indicate whether IPv4 static routes with IPv6 next-hops are
    // unsupported.
    bool ipv4_static_route_with_ipv6_nh_unsupported = 177;
    // Flag to indicate whether IPv6 static routes with IPv4 next-hops are
    // unsupported.
    bool ipv6_static_route_with_ipv4_nh_unsupported = 178;
    // Flag to indicate support for static routes that simply drop packets
    bool static_route_with_drop_nh = 179;
    // Flag to indicate support for static routes that can be configured with an
    // explicit metric.
    bool static_route_with_explicit_metric = 180;
    // Support for bgp default import/export policy
    bool bgp_default_policy_unsupported = 181;
    // Flag to enable bgp explicity on default vrf
    // Arista: b/329094094#comment9
    bool explicit_enable_bgp_on_default_vrf = 182;
    // tag-set is not a real separate entity, but is embedded in the policy
    // statement. this implies that 1. routing policy tag set name needs to be
    // '<policy name> <statement name>'
    // 2. only one policy statement can make use of a tag-set, and 3. tag must
    // be refered by a policy
    bool routing_policy_tag_set_embedded = 183;
    // Devices does not support allow multiple as under AFI/SAFI.
    // CISCO: b/340859662
    bool skip_afi_safi_path_for_bgp_multiple_as = 184;
    // Device does not support regex with routing-policy community-member.
    bool community_member_regex_unsupported = 185;
    // Support for same import policy attached to all AFIs for given
    // (src-protocol, dst-protocol, network-instance) triple Arista:
    // b/339645876#comment4
    bool same_policy_attached_to_all_afis = 186;
    // Devices needs to skip setting statement for policy to be applied as
    // action pass otherwise it will be configured as action done.
    // CISCO: b/338523730
    bool skip_setting_statement_for_policy = 187;
    // Devices does not support index specific attribute fetching and hence
    // wildcards has to be used.
    // CISCO: b/338523730
    bool skip_checking_attribute_index = 188;
    // Devices does not suppport policy-chaining, so needs to flatten policies
    // with multiple statements.
    // CISCO: b/338526243
    bool flatten_policy_with_multiple_statements = 189;
    // default_route_policy_unsupported is set to true for devices that do not
    // support default route policy.
    bool default_route_policy_unsupported = 190;
    // CISCO: b/339801843
    bool slaac_prefix_length128 = 191;
    // Devices does not support bgp max multipaths
    // Juniper: b/319301559
    bool bgp_max_multipath_paths_unsupported = 192;
    // Devices does not multipath config at neighbor or afisafi level
    // Juniper: b/341130490
    bool multipath_unsupported_neighbor_or_afisafi = 193;
    // Devices that do not support /components/component/state/model-name for
    // any component types.
    // Note that for model name to be supported, the
    // /components/component/state/model-name of the chassis component must be
    // equal to the canonical hardware model name of its device.
    bool model_name_unsupported = 194;
    // community_match_with_redistribution_unsupported is set to true for devices that do not support matching community at the redistribution attach point.
    bool community_match_with_redistribution_unsupported = 195;
    // Devices that do not support components/component/state/install-component
    // and components/component/state/install-position.
    bool install_position_and_install_component_unsupported = 196;
    // Encap tunnel is shut then zero traffic will flow to backup NHG
    bool encap_tunnel_shut_backup_nhg_zero_traffic = 197;
    // Flag to indicate support for max ecmp paths for isis.
    bool max_ecmp_paths = 198;
    // wecmp_auto_unsupported is set to true for devices that do not support auto wecmp
    bool wecmp_auto_unsupported = 199;
    // policy chaining, ie. more than one policy at an attachement point is not supported
    bool routing_policy_chaining_unsupported = 200;
    // isis loopback config required
    bool isis_loopback_required = 201;
    // weighted ecmp feature verification using fixed packet
    bool weighted_ecmp_fixed_packet_verification = 202;
    // Override default NextHop scale while enabling encap/decap scale
    // CISCO:
    bool override_default_nh_scale = 203;
    // Devices that donot support setting bgp extended community set
    bool bgp_extended_community_set_unsupported = 204;
    // Devices that do not support setting bgp extended community set refs
    bool bgp_set_ext_community_set_refs_unsupported = 205;
    // Devices that do not support deleting link bandwidth
    bool bgp_delete_link_bandwidth_unsupported = 206;
    // qos_inqueue_drop_counter_Unsupported is set to true for devices that do not support qos ingress queue drop counters.
    // Juniper: b/341130490
    bool qos_inqueue_drop_counter_unsupported = 207;
    // Devices that need bgp extended community enable explicitly
    bool bgp_explicit_extended_community_enable = 208;
    // devices that do not support match tag set condition
    bool match_tag_set_condition_unsupported = 209;
    // peer_group_def_bgp_vrf_unsupported is set to true for devices that do not support peer group definition under bgp vrf configuration.
    bool peer_group_def_ebgp_vrf_unsupported = 210;
    // redis_uconnected_under_ebgp_vrf_unsupported is set to true for devices that do not support redistribution of connected routes under ebgp vrf configuration.
    bool redis_connected_under_ebgp_vrf_unsupported = 211;
    // bgp_afisafi_in_default_ni_before_other_ni is set to true for devices that require certain afi/safis to be enabled
    // in default network instance (ni) before enabling afi/safis for neighbors in default or non-default ni.
    bool bgp_afi_safi_in_default_ni_before_other_ni = 212;
    // Devices which do not support default import export policy.
    bool default_import_export_policy_unsupported = 213;
    // ipv6_router_advertisement_interval_unsupported is set to true for devices that do not support ipv6 router advertisement interval configuration.
    bool ipv6_router_advertisement_interval_unsupported = 214;
    // Decap NH with NextHopNetworkInstance is unsupported
    bool decap_nh_with_nexthop_ni_unsupported = 215;
    // Juniper: b/356898098
    bool community_invert_any_unsupported = 216;
    // SFlow source address update is unsupported
    // Arista: b/357914789
    bool sflow_source_address_update_unsupported = 217;
    // Linklocal mask length is not 64
    // Cisco: b/368271859
    bool link_local_mask_len = 218;
    // use parent component for temperature telemetry
    bool use_parent_component_for_temperature_telemetry = 219;
    // component manufactured date is unsupported
    bool component_mfg_date_unsupported = 220;
    // trib protocol field under otn channel config unsupported
    bool otn_channel_trib_unsupported = 221;
    // ingress parameters under eth channel config unsupported
    bool eth_channel_ingress_parameters_unsupported = 222;
    // Cisco numbering for eth channel assignment starts from 1 instead of 0
    bool eth_channel_assignment_cisco_numbering = 223;
    // Devices needs time to update interface counters.
    bool interface_counters_update_delayed = 224;
    // device does not support a Healthz GET RPC against Chassis level component like "CHASSIS" or "Rack 0"
    bool chassis_get_rpc_unsupported = 225;
    // Leaf-ref validation for list keys which is enforced for Cisco and hence deviation
    // b/373581140
    bool power_disable_enable_leaf_ref_validation = 226;
    // Device does not support ssh server counters.
    bool ssh_server_counters_unsupported = 227;
    // True when the optical-channel operational-mode is unsupported.
    // Juniper: b/355456031
    bool operational_mode_unsupported = 228;
    // BGP session state idle is supported in passive mode instead of active
    // Cisco: b/376021545
    bool bgp_session_state_idle_in_passive_mode = 229;
    // EnableMultipathUnderAfiSafi returns true for devices that do not support multipath under /global path and instead support under global/afi/safi path
    // CISCO: b/376241033
    // CISCO: b/340859662
    bool enable_multipath_under_afi_safi = 230;
    // Device have different default value for allow own as.
    // Juniper : b/373559004
    bool bgp_allowownas_diff_default_value = 231;
    // Cisco numbering for OTN channel assignment starts from 1 instead of 0
    bool otn_channel_assignment_cisco_numbering = 232;
    // Cisco pre-fec-ber inactive value for CISCO-ACACIA vendors
    bool cisco_pre_fec_ber_inactive_value = 233;
<<<<<<< HEAD
    // bgp_aspathset_unsupported is set to true for devices that do not support as-path-set for bgp-defined-sets.
    // Juniper: b/330173167
    bool bgp_aspathset_unsupported = 234;

=======
    // Device does not support bgp extended next hop encoding leaf.
    // Cisco: b/377433951
    bool bgp_extended_next_hop_encoding_leaf_unsupported = 234;
    // Device does not support bgp afi safi wildcard.
    // Cisco: b/379863985
    bool bgp_afi_safi_wildcard_not_supported = 235;
    // Nokia; b/304493065 comment#7 SRL native admin_enable for table-connections
    bool enable_table_connections = 236;
    // Device has default zero suppression.
    // Juniper : b/378646018
    bool no_zero_suppression = 237;
>>>>>>> 87e8f6df
    // Reserved field numbers and identifiers.
    reserved 84, 9, 28, 20, 90, 97, 55, 89, 19, 36, 35, 40, 173;
  }

  message PlatformExceptions {
    Platform platform = 1;
    Deviations deviations = 2;
  }

  // The `platform` field for each `platform_exceptions` should be mutually
  // exclusive. Duplicate matches will result in a test failure.
  repeated PlatformExceptions platform_exceptions = 5;

  enum Tags {
    TAGS_UNSPECIFIED = 0;
    TAGS_AGGREGATION = 1;
    TAGS_DATACENTER_EDGE = 2;
    TAGS_EDGE = 3;
    TAGS_TRANSIT = 4;
  }

  // The `tags` used to identify the area(s) testcase applies to. An empty tag
  // is the default implying it applies to all areas.
  repeated Tags tags = 6;

  // Whether this test only checks paths for presence rather than semantic
  // checks.
  bool path_presence_test = 7;
}<|MERGE_RESOLUTION|>--- conflicted
+++ resolved
@@ -647,12 +647,10 @@
     bool otn_channel_assignment_cisco_numbering = 232;
     // Cisco pre-fec-ber inactive value for CISCO-ACACIA vendors
     bool cisco_pre_fec_ber_inactive_value = 233;
-<<<<<<< HEAD
     // bgp_aspathset_unsupported is set to true for devices that do not support as-path-set for bgp-defined-sets.
     // Juniper: b/330173167
     bool bgp_aspathset_unsupported = 234;
 
-=======
     // Device does not support bgp extended next hop encoding leaf.
     // Cisco: b/377433951
     bool bgp_extended_next_hop_encoding_leaf_unsupported = 234;
@@ -664,7 +662,6 @@
     // Device has default zero suppression.
     // Juniper : b/378646018
     bool no_zero_suppression = 237;
->>>>>>> 87e8f6df
     // Reserved field numbers and identifiers.
     reserved 84, 9, 28, 20, 90, 97, 55, 89, 19, 36, 35, 40, 173;
   }
