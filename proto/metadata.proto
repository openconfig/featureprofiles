// Copyright 2023 Google LLC
//
// Licensed under the Apache License, Version 2.0 (the "License");
// you may not use this file except in compliance with the License.
// You may obtain a copy of the License at
//
//      https://www.apache.org/licenses/LICENSE-2.0
//
// Unless required by applicable law or agreed to in writing, software
// distributed under the License is distributed on an "AS IS" BASIS,
// WITHOUT WARRANTIES OR CONDITIONS OF ANY KIND, either express or implied.
// See the License for the specific language governing permissions and
// limitations under the License.

syntax = "proto3";

package openconfig.testing;

import "github.com/openconfig/ondatra/proto/testbed.proto";

// Metadata about a Feature Profiles test.
message Metadata {
  // UUID of the test.
  string uuid = 1;
  // ID of the test in the test plan.
  string plan_id = 2;
  // One-line description of the test.
  string description = 3;

  // Types of testbeds on which the test may run.
  enum Testbed {
    TESTBED_UNSPECIFIED = 0;
    TESTBED_DUT = 1;
    TESTBED_DUT_DUT_4LINKS = 2;
    TESTBED_DUT_ATE_2LINKS = 3;
    TESTBED_DUT_ATE_4LINKS = 4;
    TESTBED_DUT_ATE_9LINKS_LAG = 5;
    TESTBED_DUT_DUT_ATE_2LINKS = 6;
    TESTBED_DUT_ATE_8LINKS = 7;
    TESTBED_DUT_400ZR = 8;
    TESTBED_DUT_400ZR_PLUS = 9;
    TESTBED_DUT_400ZR_100G_4LINKS = 10;
    TESTBED_DUT_400FR_100G_4LINKS = 11;
    TESTBED_DUT_ATE_5LINKS = 12;
  }
  // Testbed on which the test is intended to run.
  Testbed testbed = 4;

  message Platform {
    // Vendor of the device.
    ondatra.Device.Vendor vendor = 1;
    // Regex for hardware model of the device.
    // The empty string will match any hardware model.
    string hardware_model_regex = 3;
    // Regex for software version of the device.
    // The empty string will match any software version.
    string software_version_regex = 4;
    // Reserved field numbers and identifiers.
    reserved 2;
    reserved "hardware_model";
  }

  message Deviations {
    // Device does not support interface/ipv4/enabled,
    // so suppress configuring this leaf.
    bool ipv4_missing_enabled = 1;
    // Device does not support fragmentation bit for traceroute.
    bool traceroute_fragmentation = 2;
    // Device only support UDP as l4 protocol for traceroute.
    bool traceroute_l4_protocol_udp = 3;
    // Device does not support
    // bgp/neighbors/neighbor/afi-safis/afi-safi/state/prefixes/received-pre-policy.
    bool prepolicy_received_routes = 4;
    // Expected ucmp traffic tolerance. Minimum value is 0.2, anything less
    // will be coerced to 0.2.
    // Juniper: partnerissuetracker.corp.google.com/282234301
    // Cisco: partnerissuetracker.corp.google.com/279477633
    double hierarchical_weight_resolution_tolerance = 5;
    // Device skip isis multi-topology check if value is true.
    bool isis_multi_topology_unsupported = 6;
    // Disable isis level1 under interface mode on the device if value is true.
    bool isis_interface_level1_disable_required = 7;
    // Set isis af ipv6 single topology on the device if value is true.
    bool isis_single_topology_required = 8;
    // Don't set isis instance enable flag on the device if value is true.
    bool isis_instance_enabled_required = 10;
    // Set and validate isis interface address family enable on the device if
    // value is true.
    bool missing_isis_interface_afi_safi_enable = 11;
    // Don't set isis global authentication-check on the device if value is
    // true.
    bool isis_global_authentication_not_required = 12;
    // Configure CSNP, LSP and PSNP under level authentication explicitly if
    // value is true.
    bool isis_explicit_level_authentication_config = 13;
    // Device skip isis restart-suppress check if value is true.
    bool isis_restart_suppress_unsupported = 14;
    // Device does not support interface/ipv4(6)/neighbor.
    // Cisco: partnerissuetracker.corp.google.com/268243828
    bool ip_neighbor_missing = 15;
    // Device requires separate reboot to activate OS.
    bool osactivate_noreboot = 16;
    // Device requires OS installation on standby RP as well as active RP.
    bool osinstall_for_standby_rp = 17;
    // Set this flag for LLDP interface config to override the global config.
    bool lldp_interface_config_override_global = 18;
    // Skip check for
    // bgp/neighbors/neighbor/state/messages/received/last-notification-error-code
    // leaf missing case.
    bool missing_bgp_last_notification_error_code = 21;
    // Device does not support interface-ref configuration when applying
    // features to interface.
    bool interface_ref_config_unsupported = 22;
    // Device does not support these state paths.
    // Juniper: partnerissuetracker.corp.google.com/279470921
    bool state_path_unsupported = 23;
    // Device requires Ipv6 to be enabled on interface for gRIBI NH programmed
    // with destination mac address.
    // Juniper: partnerissuetracker.corp.google.com/267642089
    bool ipv6_enable_for_gribi_nh_dmac = 24;
    // Device requires additional config for ECN.
    // Juniper: partnerissuetracker.corp.google.com/277657269
    bool ecn_profile_required_definition = 25;
    // Device does not support interface ipv6 discarded packet statistics.
    // Juniper: partnerissuetracker.corp.google.com/277762075
    bool ipv6_discarded_pkts_unsupported = 26;
    // Device does not support drop and weight leaves under queue management
    // profile.
    // Juniper: partnerissuetracker.corp.google.com/279471405
    bool drop_weight_leaves_unsupported = 27;
    // Config pushed through origin CLI takes precedence over config pushed
    // through origin OC.
    // Juniper: partnerissuetracker.corp.google.com/270474468
    bool cli_takes_precedence_over_oc = 29;
    // Device does not support weight above 100.
    // Juniper: partnerissuetracker.corp.google.com/277066804
    bool scheduler_input_weight_limit = 30;
    // Device does not support id leaf for SwitchChip components.
    // Juniper: partnerissuetracker.corp.google.com/277134501
    bool switch_chip_id_unsupported = 31;
    // Device does not support backplane-facing-capacity leaves for some of the
    // components.
    // Juniper: partnerissuetracker.corp.google.com/277134501
    bool backplane_facing_capacity_unsupported = 32;
    // Device only supports querying counters from the state container, not from
    // individual counter leaves.
    bool interface_counters_from_container = 33;
    // Use this deviation when the device does not support a mix of tagged and
    // untagged subinterfaces.
    // Juniper: partnerissuetracker.corp.google.com/267822588
    bool no_mix_of_tagged_and_untagged_subinterfaces = 34;
    // Device does not support reporting software version according to the
    // requirements in gNMI-1.10.
    // Juniper: partnerissuetracker.corp.google.com/278764547
    bool sw_version_unsupported = 37;
    // Device does not support telemetry path /components/component/storage.
    // Juniper: partnerissuetracker.corp.google.com/284239001
    bool storage_component_unsupported = 39;
    // Device requires port-speed to be set because its default value may not be
    // usable.
    bool explicit_port_speed = 41;
    // Device requires explicit attachment of an interface or subinterface to
    // the default network instance.
    // Nokia: partnerissuetracker.corp.google.com/260928639
    bool explicit_interface_in_default_vrf = 42;
    // Device is missing subinterface packet counters for IPv4/IPv6.
    bool subinterface_packet_counters_missing = 44;
    // Connect-retry is not supported
    // /bgp/neighbors/neighbor/timers/config/connect-retry.
    bool connect_retry = 45;
    // Device does not support programming a gribi flow with a next-hop entry of
    // mac-address only.
    bool gribi_mac_override_with_static_arp = 46;
    // Set true for device that does not support route-policy under AFI/SAFI.
    bool route_policy_under_afi_unsupported = 47;
    // Device does not support using gNOI to reboot the Fabric Component.
    bool gnoi_fabric_component_reboot_unsupported = 48;
    // Device does not support the ntp nondefault vrf case.
    bool ntp_non_default_vrf_unsupported = 49;
    // Device does not support setting the L2 MTU. OpenConfig allows a device to
    // enforce that L2 MTU, which has a default value of 1514, must be set to a
    // higher value than L3 MTU.
    // Arista: partnerissuetracker.corp.google.com/243445300
    bool omit_l2_mtu = 50;
    // Skip power admin for controller card
    bool skip_controller_card_power_admin = 51;
    // Device requires the banner to have a delimiter character.
    string banner_delimiter = 60;
    // Allowed tolerance for BGP traffic flow while comparing for pass or fail
    // condition.
    int32 bgp_tolerance_value = 61;
    // Device requires additional time to complete post delete link
    // qualification cleanup.
    bool link_qual_wait_after_delete_required = 62;
    // The response of gNOI reboot status is a single value (not a list), so the
    // device requires explict component path to account for a situation when
    // there is more than one active reboot requests.
    // Arista: partnerissuetracker.corp.google.com/245550570
    bool gnoi_status_empty_subcomponent = 63;
    // Device requiries explicit deletion of network-instance table.
    bool network_instance_table_deletion_required = 64;
    // Device requires a BGP session reset to utilize a new MD5 key.
    bool bgp_md5_requires_reset = 65;
    // Devices do not count dequeued and deleted packets as drops.
    // Arista: partnerissuetracker.corp.google.com/275384848
    bool dequeue_delete_not_counted_as_drops = 66;
    // Device only supports RIB ack, so tests that normally expect FIB_ACK will
    // allow just RIB_ACK.
    bool gribi_riback_only = 67;
    // Device requires that aggregate Port-Channel and its members be defined in
    // a single gNMI Update transaction at /interfaces; otherwise lag-type will
    // be dropped, and no member can be added to the aggregate.
    // Arista: partnerissuetracker.corp.google.com/201574574
    bool aggregate_atomic_update = 68;
    // Device returns no value for some OpenConfig paths if the operational
    // value equals the default.
    // Arista: partnerissuetracker.corp.google.com/258286131
    bool missing_value_for_defaults = 69;
    // The name used for the static routing protocol.  The default name in
    // OpenConfig is \"DEFAULT\" but some devices use other names.
    // Arista: partnerissuetracker.corp.google.com/269699737
    string static_protocol_name = 70;
    // Device currently uses component name instead of a full openconfig path,
    // so suppress creating a full oc compliant path for subcomponent.
    bool gnoi_subcomponent_path = 71;
    // When configuring interface, config VRF prior config IP address.
    // Arista: partnerissuetracker.corp.google.com/261958938
    bool interface_config_vrf_before_address = 72;
    // Device requires using the deprecated openconfig-vlan:vlan/config/vlan-id
    // or openconfig-vlan:vlan/state/vlan-id leaves.
    // Arista: partnerissuetracker.corp.google.com/261085885
    bool deprecated_vlan_id = 73;
    // Device requires gRIBI MAC Override using Static ARP + Static Route
    // Arista: partnerissuetracker.corp.google.com/234635355
    bool gribi_mac_override_static_arp_static_route = 74;
    // Device requires interface enabled leaf booleans to be explicitly set to
    // true.
    bool interface_enabled = 75;
    // Skip checking QOS octet stats for interface.
    // Arista: partnerissuetracker.corp.google.com/283541442
    bool qos_octets = 76;
    // Device CPU components do not map to a FRU parent component in the OC
    // tree.
    bool cpu_missing_ancestor = 77;
    // Device needs subinterface 0 to be routed for non-zero sub-interfaces.
    bool require_routed_subinterface_0 = 78;
    // Device does not report last-switchover-reason as USER_INITIATED for
    // gNOI.SwitchControlProcessor.
    bool gnoi_switchover_reason_missing_user_initiated = 79;
    // The name used for the default network instance for VRF.  The default name
    // in OpenConfig is \"DEFAULT\" but some legacy devices still use
    // \"default\".
    string default_network_instance = 80;
    // Device allows unset Election ID to be primary.
    bool p4rt_unsetelectionid_primary_allowed = 81;
    // Device sets ALREADY_EXISTS status code for all backup client responses.
    bool bkup_arbitration_resp_code = 82;
    // Device requires IPOverIP decapsulation for backup NHG without interfaces.
    bool backup_nhg_requires_vrf_with_decap = 83;
    // Devices don't support configuring ISIS /afi-safi/af/config container.
    bool isis_interface_afi_unsupported = 85;
    // Devices don't support modify table entry operation in P4 Runtime.
    bool p4rt_modify_table_entry_unsupported = 86;
    // Parent of OS component is of type SUPERVISOR or LINECARD.
    bool os_component_parent_is_supervisor_or_linecard = 87;
    // Parent of OS component is of type CHASSIS.
    bool os_component_parent_is_chassis = 88;
    // Devices require configuring the same ISIS Metrics for Level 1 when
    // configuring Level 2 Metrics.
    bool isis_require_same_l1_metric_with_l2_metric = 91;
    // Devices require configuring the same OSPF setMetric when BGP
    // SetMED is configured.
    bool bgp_set_med_requires_equal_ospf_set_metric = 92;
    // Devices require configuring subinterface with tagged vlan for p4rt
    // packet in.
    bool p4rt_gdp_requires_dot1q_subinterface = 93;
    // ATE port link state operations are a no-op in KNE/virtualized
    // environments.
    bool ate_port_link_state_operations_unsupported = 94;
    // Creates a user and assigns role/rbac to said user via native model.
    bool set_native_user = 95;
    // Device does not support telemetry path
    // /components/component/cpu/utilization/state/avg for linecards' CPU card.
    bool linecard_cpu_utilization_unsupported = 98;
    // Device does not support consistent component names for GNOI and GNMI.
    bool consistent_component_names_unsupported = 99;
    // Device does not support telemetry path
    // /components/component/cpu/utilization/state/avg for controller cards'
    // CPU card.
    bool controller_card_cpu_utilization_unsupported = 100;
    // Device does not support counter for fabric block lost packets.
    bool fabric_drop_counter_unsupported = 101;
    // Device does not support memory utilization related leaves for linecard
    // components.
    bool linecard_memory_utilization_unsupported = 102;
    // Device does not support telemetry path
    // /qos/interfaces/interface/input/virtual-output-queues/voq-interface/queues/queue/state/dropped-pkts.
    bool qos_voq_drop_counter_unsupported = 103;
    // ATE IPv6 flow label unsupported in KNE/virtualized environments.
    bool ate_ipv6_flow_label_unsupported = 104;
    // Devices do not support configuring isis csnp-interval timer.
    // Arista: partnerissuetracker.corp.google.com/299283216
    bool isis_timers_csnp_interval_unsupported = 105;
    // Devices do not support telemetry for isis counter:
    // manual-address-drop-from-areas.
    // Arista: partnerissuetracker.corp.google.com/299285115
    bool isis_counter_manual_address_drop_from_areas_unsupported = 106;
    // Devices do not support telemetry for isis counter: part-changes.
    // Arista: partnerissuetracker.corp.google.com/317086576
    bool isis_counter_part_changes_unsupported = 107;
    // Devices do not support threshold container under
    // /components/component/transceiver.
    bool transceiver_thresholds_unsupported = 108;
    // Update interface loopback mode using raw gnmi API due to server version.
    bool interface_loopback_mode_raw_gnmi = 109;
    // Devices do not support showing negotiated tcp mss value in bgp tcp mss
    // telemetry. Juniper: b/300499125
    bool skip_tcp_negotiated_mss_check = 110;
    // Devices don't support ISIS-Lsp metadata paths: checksum, sequence-number,
    // remaining-lifetime.
    bool isis_lsp_metadata_leafs_unsupported = 111;
    // QOS queue requires configuration with queue-id
    bool qos_queue_requires_id = 112;
    // QOS requires buffer-allocation-profile configuration
    bool qos_buffer_allocation_config_required = 114;
    // Devices do not support configuring ExtendedNextHopEncoding at the BGP
    // global level. Arista:
    // https://partnerissuetracker.corp.google.com/issues/203683090
    bool bgp_global_extended_next_hop_encoding_unsupported = 115;
    // OC unsupported for BGP LLGR disable.
    // Juniper: b/303479602
    bool bgp_llgr_oc_undefined = 116;
    // Device does not support tunnel interfaces state paths
    // Juniper: partnerissuetracker.corp.google.com/300111031
    bool tunnel_state_path_unsupported = 117;
    // Device does not support tunnel interfaces source and destination address
    // config paths Juniper: partnerissuetracker.corp.google.com/300111031
    bool tunnel_config_path_unsupported = 118;
    // Cisco: Device does not support same minimun and maximum threshold value
    // in QOS ECN config.
    bool ecn_same_min_max_threshold_unsupported = 119;
    // Cisco: QOS requires scheduler configuration.
    bool qos_scheduler_config_required = 120;
    // Cisco: Device does not support set weight config under QOS ECN
    // configuration.
    bool qos_set_weight_config_unsupported = 121;
    // Cisco: Device does not support these get state path.
    bool qos_get_state_path_unsupported = 122;
    // Devices requires enabled leaf under isis level
    // Juniper: partnerissuetracker.corp.google.com/302661486
    bool isis_level_enabled = 123;
    // Devices which require to use interface-id format of interface name +
    // .subinterface index with Interface-ref container
    bool interface_ref_interface_id_format = 124;
    // Devices does not support member link loopback
    // Juniper: b/307763669
    bool member_link_loopback_unsupported = 125;
    // Device does not support PLQ operational status check on interface
    // Juniper: b/308990185
    bool skip_plq_interface_oper_status_check = 126;
    // Device set received prefix limits explicitly under prefix-limit-received
    // rather than "prefix-limit"
    bool bgp_explicit_prefix_limit_received = 127;
    // Device does not configure BGP maximum routes correctly when max-prefixes
    // leaf is configured
    bool bgp_missing_oc_max_prefixes_configuration = 128;
    // Devices which needs to skip checking AFI-SAFI disable.
    // Juniper: b/310698466
    bool skip_bgp_session_check_without_afisafi = 129;
    // Devices that have separate naming conventions for hardware resource name
    // in /system/ tree and /components/ tree.
    bool mismatched_hardware_resource_name_in_component = 130;
    // Device does not support reboot status check on subcomponents.
    bool gnoi_subcomponent_reboot_status_unsupported = 132;
    // Devices exports routes from all protocols to BGP if the export-policy is
    // ACCEPT Juniper: b/308970803
    bool skip_non_bgp_route_export_check = 133;
    // Devices do not support path
    // /network-instances/network-instance/protocols/protocol/isis/levels/level/state/metric-style
    // Arista: https://partnerissuetracker.corp.google.com/issues/317064733
    bool isis_metric_style_telemetry_unsupported = 134;
    // Devices do not support configuring Interface-ref under Static-Route
    // Next-Hop
    bool static_route_next_hop_interface_ref_unsupported = 135;
    // Devices which does not support nexthop index state
    // Juniper: b/304729237
    bool skip_static_nexthop_check = 136;
    // Device doesn't support router advertisement enable and mode config
    // Juniper: b/316173974
    bool ipv6_router_advertisement_config_unsupported = 138;
    // Devices does not support setting prefix limit exceeded flag.
    // Juniper : b/317181227
    bool prefix_limit_exceeded_telemetry_unsupported = 139;
    // Skip setting allow-multiple-as while configuring eBGP
    // Arista: partnerissuetracker.corp.google.com/issues/317422300
    bool skip_setting_allow_multiple_as = 140;
    // Devices does not support mixed prefix length in gribi.
    // Juniper: b/307824407
    bool gribi_decap_mixed_plen_unsupported = 143;
    // Skip setting isis-actions set-level while configuring routing-policy
    // statement action
    bool skip_isis_set_level = 144;
    // Skip setting isis-actions set-metric-style-type while configuring
    // routing-policy statement action
    bool skip_isis_set_metric_style_type = 145;
    // Skip setting match-prefix-set match-set-options while configuring
    // routing-policy statement condition
    bool skip_set_rp_match_set_options = 146;
    // Skip setting disable-metric-propagation while configuring
    // table-connection
    bool skip_setting_disable_metric_propagation = 147;
    // Devices do not support BGP conditions match-community-set
    bool bgp_conditions_match_community_set_unsupported = 148;
    // Device requires match condition for ethertype v4 and v6 for default rule
    // with network-instance default-vrf in policy-forwarding.
    bool pf_require_match_default_rule = 149;
    // Devices missing component tree mapping from hardware port
    // to optical channel.
    bool missing_port_to_optical_channel_component_mapping = 150;
    // Skip gNMI container OP tc.
    // Cisco: https://partnerissuetracker.corp.google.com/issues/322291556
    bool skip_container_op = 151;
    // Reorder calls for vendor compatibility.
    // Cisco: https://partnerissuetracker.corp.google.com/issues/322291556
    bool reorder_calls_for_vendor_compatibilty = 152;
    // Add missing base config using cli.
    // Cisco: https://partnerissuetracker.corp.google.com/issues/322291556
    bool add_missing_base_config_via_cli = 153;
    // skip_macaddress_check returns true if mac address for an interface via
    // gNMI needs to be skipped. Cisco:
    // https://partnerissuetracker.corp.google.com/issues/322291556
    bool skip_macaddress_check = 154;
    // Devices are having native telemetry paths for BGP RIB verification.
    // Juniper : b/306144372
    bool bgp_rib_oc_path_unsupported = 155;
    // Skip setting prefix-set mode while configuring prefix-set routing-policy
    bool skip_prefix_set_mode = 156;
    // Devices set metric as preference for static next-hop
    bool set_metric_as_preference = 157;
    // Devices don't support having an IPv6 static Route with an IPv4 address
    // as next hop and requires configuring a static ARP entry.
    // Arista: https://partnerissuetracker.corp.google.com/issues/316593298
    bool ipv6_static_route_with_ipv4_next_hop_requires_static_arp = 158;
    // Device requires policy-forwarding rules to be in sequential order in the
    // gNMI set-request.
    bool pf_require_sequential_order_pbr_rules = 159;
    // Device telemetry missing next hop metric value.
    // Arista: https://partnerissuetracker.corp.google.com/issues/321010782
    bool missing_static_route_next_hop_metric_telemetry = 160;
    // Device does not support recursive resolution of static route next hop.
    // Arista: https://partnerissuetracker.corp.google.com/issues/314449182
    bool unsupported_static_route_next_hop_recurse = 161;
    // Device missing telemetry for static route that has DROP next hop.
    // Arista: https://partnerissuetracker.corp.google.com/issues/330619816
    bool missing_static_route_drop_next_hop_telemetry = 162;
    // Device missing 400ZR optical-channel tunable parameters telemetry:
    // min/max/avg.
    // Arista: https://partnerissuetracker.corp.google.com/issues/319314781
    bool missing_zr_optical_channel_tunable_parameters_telemetry = 163;
    // Device that does not support packet link qualification reflector packet
    // sent/received stats.
    bool plq_reflector_stats_unsupported = 164;
    // Device that does not support PLQ Generator max_mtu to be atleast >= 8184.
    uint32 plq_generator_capabilities_max_mtu = 165;
    // Device that does not support PLQ Generator max_pps to be atleast >=
    // 100000000.
    uint64 plq_generator_capabilities_max_pps = 166;
    // Support for bgp extended community index
    bool bgp_extended_community_index_unsupported = 167;
    // Support for bgp community set refs
    bool bgp_community_set_refs_unsupported = 168;
    // Arista device needs CLI knob to enable WECMP feature
    bool rib_wecmp = 169;
    // Device not supporting table-connection need to set this true
    bool table_connections_unsupported = 170;
    // Configure tag-set using vendor native model
    bool use_vendor_native_tag_set_config = 171;
    // Skip setting send-community-type in bgp global config
    bool skip_bgp_send_community_type = 172;
    // Support for bgp actions set-community method
    bool bgp_actions_set_community_method_unsupported = 174;
    // Ensure no configurations exist under BGP Peer Groups
    bool set_no_peer_group = 175;
    // Bgp community member is a string
    bool bgp_community_member_is_a_string = 176;
    // Flag to indicate whether IPv4 static routes with IPv6 next-hops are
    // unsupported.
    bool ipv4_static_route_with_ipv6_nh_unsupported = 177;
    // Flag to indicate whether IPv6 static routes with IPv4 next-hops are
    // unsupported.
    bool ipv6_static_route_with_ipv4_nh_unsupported = 178;
    // Flag to indicate support for static routes that simply drop packets
    bool static_route_with_drop_nh = 179;
    // Flag to indicate support for static routes that can be configured with an
    // explicit metric.
    bool static_route_with_explicit_metric = 180;
    // Support for bgp default import/export policy
    bool bgp_default_policy_unsupported = 181;
    // Flag to enable bgp explicity on default vrf
    // Arista: b/329094094#comment9
    bool explicit_enable_bgp_on_default_vrf = 182;
    // tag-set is not a real separate entity, but is embedded in the policy
    // statement. this implies that 1. routing policy tag set name needs to be
    // '<policy name> <statement name>'
    // 2. only one policy statement can make use of a tag-set, and 3. tag must
    // be refered by a policy
    bool routing_policy_tag_set_embedded = 183;
    // Devices does not support allow multiple as under AFI/SAFI.
    // CISCO: b/340859662
    bool skip_afi_safi_path_for_bgp_multiple_as = 184;
    // Device does not support regex with routing-policy community-member.
    bool community_member_regex_unsupported = 185;
    // Support for same import policy attached to all AFIs for given
    // (src-protocol, dst-protocol, network-instance) triple Arista:
    // b/339645876#comment4
    bool same_policy_attached_to_all_afis = 186;
    // Devices needs to skip setting statement for policy to be applied as
    // action pass otherwise it will be configured as action done.
    // CISCO: b/338523730
    bool skip_setting_statement_for_policy = 187;
    // Devices does not support index specific attribute fetching and hence
    // wildcards has to be used.
    // CISCO: b/338523730
    bool skip_checking_attribute_index = 188;
    // Devices does not suppport policy-chaining, so needs to flatten policies
    // with multiple statements.
    // CISCO: b/338526243
    bool flatten_policy_with_multiple_statements = 189;
    // default_route_policy_unsupported is set to true for devices that do not
    // support default route policy.
    bool default_route_policy_unsupported = 190;
    // CISCO: b/339801843
    bool slaac_prefix_length128 = 191;
    // Devices does not support bgp max multipaths
    // Juniper: b/319301559
    bool bgp_max_multipath_paths_unsupported = 192;
    // Devices does not multipath config at neighbor or afisafi level
    // Juniper: b/341130490
    bool multipath_unsupported_neighbor_or_afisafi = 193;
    // Devices that do not support /components/component/state/model-name for
    // any component types.
    // Note that for model name to be supported, the
    // /components/component/state/model-name of the chassis component must be
    // equal to the canonical hardware model name of its device.
    bool model_name_unsupported = 194;
    // community_match_with_redistribution_unsupported is set to true for devices that do not support matching community at the redistribution attach point.
    bool community_match_with_redistribution_unsupported = 195;
    // Devices that do not support components/component/state/install-component
    // and components/component/state/install-position.
    bool install_position_and_install_component_unsupported = 196;
    // Encap tunnel is shut then zero traffic will flow to backup NHG
    bool encap_tunnel_shut_backup_nhg_zero_traffic = 197;
    // Flag to indicate support for max ecmp paths for isis.
    bool max_ecmp_paths = 198;
    // wecmp_auto_unsupported is set to true for devices that do not support auto wecmp
    bool wecmp_auto_unsupported = 199;
    // policy chaining, ie. more than one policy at an attachement point is not supported
    bool routing_policy_chaining_unsupported = 200;
    // isis loopback config required
    bool isis_loopback_required = 201;
    // weighted ecmp feature verification using fixed packet
    bool weighted_ecmp_fixed_packet_verification = 202;
    // Override default NextHop scale while enabling encap/decap scale
    // CISCO:
    bool override_default_nh_scale = 203;
    // Devices that donot support setting bgp extended community set
    bool bgp_extended_community_set_unsupported = 204;
    // Devices that do not support setting bgp extended community set refs
    bool bgp_set_ext_community_set_refs_unsupported = 205;
    // Devices that do not support deleting link bandwidth
    bool bgp_delete_link_bandwidth_unsupported = 206;
    // qos_inqueue_drop_counter_Unsupported is set to true for devices that do not support qos ingress queue drop counters.
    // Juniper: b/341130490
    bool qos_inqueue_drop_counter_unsupported = 207;
    // Devices that need bgp extended community enable explicitly
    bool bgp_explicit_extended_community_enable = 208;
    // devices that do not support match tag set condition
    bool match_tag_set_condition_unsupported = 209;
    // peer_group_def_bgp_vrf_unsupported is set to true for devices that do not support peer group definition under bgp vrf configuration.
    bool peer_group_def_ebgp_vrf_unsupported = 210;
    // redis_uconnected_under_ebgp_vrf_unsupported is set to true for devices that do not support redistribution of connected routes under ebgp vrf configuration.
    bool redis_connected_under_ebgp_vrf_unsupported = 211;
    // bgp_afisafi_in_default_ni_before_other_ni is set to true for devices that require certain afi/safis to be enabled
    // in default network instance (ni) before enabling afi/safis for neighbors in default or non-default ni.
    bool bgp_afi_safi_in_default_ni_before_other_ni = 212;
    // Devices which do not support default import export policy.
    bool default_import_export_policy_unsupported = 213;
    // ipv6_router_advertisement_interval_unsupported is set to true for devices that do not support ipv6 router advertisement interval configuration.
    bool ipv6_router_advertisement_interval_unsupported = 214;
    // Decap NH with NextHopNetworkInstance is unsupported
    bool decap_nh_with_nexthop_ni_unsupported = 215;
    // Juniper: b/356898098
    bool community_invert_any_unsupported = 216;
    // SFlow source address update is unsupported
    // Arista: b/357914789
    bool sflow_source_address_update_unsupported = 217;
    // Linklocal mask length is not 64
    // Cisco: b/368271859
    bool link_local_mask_len = 218;
    // use parent component for temperature telemetry
    bool use_parent_component_for_temperature_telemetry = 219;
    // component manufactured date is unsupported
    bool component_mfg_date_unsupported = 220;
    // trib protocol field under otn channel config unsupported
    bool otn_channel_trib_unsupported = 221;
    // ingress parameters under eth channel config unsupported
    bool eth_channel_ingress_parameters_unsupported = 222;
    // Cisco numbering for eth channel assignment starts from 1 instead of 0
    bool eth_channel_assignment_cisco_numbering = 223;
    // Devices needs time to update interface counters.
    bool interface_counters_update_delayed = 224;
    // device does not support a Healthz GET RPC against Chassis level component like "CHASSIS" or "Rack 0"
    bool chassis_get_rpc_unsupported = 225;
    // Leaf-ref validation for list keys which is enforced for Cisco and hence deviation
    // b/373581140
    bool power_disable_enable_leaf_ref_validation = 226;
    // Device does not support ssh server counters.
    bool ssh_server_counters_unsupported = 227;
    // True when the optical-channel operational-mode is unsupported.
    // Juniper: b/355456031
    bool operational_mode_unsupported = 228;
    // BGP session state idle is supported in passive mode instead of active
    // Cisco: b/376021545
    bool bgp_session_state_idle_in_passive_mode = 229;
    // EnableMultipathUnderAfiSafi returns true for devices that do not support multipath under /global path and instead support under global/afi/safi path
    // CISCO: b/376241033
    // CISCO: b/340859662
    bool enable_multipath_under_afi_safi = 230;
    // Device have different default value for allow own as.
    // Juniper : b/373559004
    bool bgp_allowownas_diff_default_value = 231;
    // Cisco numbering for OTN channel assignment starts from 1 instead of 0
    bool otn_channel_assignment_cisco_numbering = 232;
    // Cisco pre-fec-ber inactive value for CISCO-ACACIA vendors
    bool cisco_pre_fec_ber_inactive_value = 233;
    // Device does not support bgp afi safi wildcard.
    // Cisco: b/379863985
    bool bgp_afi_safi_wildcard_not_supported = 235;
    // Nokia; b/304493065 comment#7 SRL native admin_enable for table-connections
    bool enable_table_connections = 236;
    // Device has default zero suppression.
    // Juniper : b/378646018
    bool no_zero_suppression = 237;
    // Cisco: b/378801305
    bool isis_interface_level_passive_unsupported = 238;
    // Cisco: b/378616912
    bool isis_dis_sysid_unsupported = 239;
    // Cisco: b/378616912
    bool isis_database_overloads_unsupported = 240;
    // Juniper: b/358534837
    // Devices that do not support setting med value using union type in OC.
    bool bgp_set_med_v7_unsupported = 241;
    // Cisco: b/388980373
    // default import policy for table connection unsupported is set to true for devices that do not support default import policy.
    bool tc_default_import_policy_unsupported = 242;
    // Cisco: b/388955361
    // table connection metric propagation unsupported is set to true for devices that do not support metric propagation.
    bool tc_metric_propagation_unsupported = 243;
    // Cisco: b/388980376
    // table connection attribute propagation unsupported is set to true for devices that do not support attribute propagation.
    bool tc_attribute_propagation_unsupported = 244;
    // Cisco: b/388955364
    // table connection subscription unsupported is set to true for devices that do not support subscription for table connection leaves.
    bool tc_subscription_unsupported = 245;
    // Cisco: b/388983709
    // default bgp instance name is used to set bgp instance name value other than DEFAULT
    string default_bgp_instance_name = 246;
    // Arista does not support ETHChannel rate-class
    bool channel_assignment_rate_class_parameters_unsupported = 247;

    // Arista: b/346557012  
    // Devices that do not support qos scheduler ingress policer.
    bool qos_scheduler_ingress_policer_unsupported = 248;

    // Arista: b/354689142
    // Devices that do not support gRIBIencap headers.
    bool gribi_encap_header_unsupported = 249;

    // Device does not support P4RT Capabilities rpc.
    // Cisco: b/385298158
    bool p4rt_capabilities_unsupported = 250;

    // Device does not support gNMI GET on root.
    // Cisco: b/385298159
    bool gnmi_get_on_root_unsupported = 251;

    // Device does not support packet processing aggregate drops.
    // Cisco: b/395567844
    bool packet_processing_aggregate_drops_unsupported = 252;

    // Device does not support fragment total drops.
    // Nokia: b/395553772
    bool fragment_total_drops_unsupported = 253;

    // Juniper: b/383145521
    // Device needs route policy reference to stream prefix set info.
    bool bgp_prefixset_req_routepol_ref = 255;

    // Devices that do not support oper-status for Integrated Circuits telemetry path
    // Juniper b/395551640
    bool oper_status_for_ic_unsupported = 256;

    // Nokia: b/383075189
    // ExplicitDcoConfig returns true if explicit configurations are required in module-functional-type for the transceiver
    bool explicit_dco_config = 257;
    // verify_expected_breakout_supported_config is used to verify on Cisco devices if optic supports a given breakout mode
    // Cisco:
    bool verify_expected_breakout_supported_config = 258;

    // bgp_aspathset_unsupported is set to true for devices that do not support as-path-set for bgp-defined-sets.
    // Juniper: b/330173167
    bool bgp_aspathset_unsupported = 259;

    // Devices that do not support SR IGP configuration
    // Cisco b/390502067
    bool sr_igp_config_unsupported = 260;

    // Cisco: b/404301960
    // Devices that block one IS-IS level specific authentication config attribute for P2P links. 
    // The same leafs can be set directly under ISIS Interface authentication /network-instances/network-instance/protocols/protocol/isis/interfaces/interface/authentication.
    bool set_isis_auth_with_interface_authentication_container = 261;
    // Devices that do not support GRE/GUE tunnel interface oc.
    // Juniper b/398171114
    bool gre_gue_tunnel_interface_oc_unsupported = 262;
    
    // Devices that do not support load-interval configuration
    bool load_interval_not_supported = 263;

    // SkipOpticalChannelOutputPowerInterval for devices that do not support optical-channel/output-power/interval leaf
    // Nokia b/394622454
    bool skip_optical_channel_output_power_interval = 264;

    // SkipTransceiverDescription for devices that do not support transceiver/description leaf
    // Nokia b/394622453
    bool skip_transceiver_description = 265;

    // Devices that do not support containerz config via OpenConfig.
    bool containerz_oc_unsupported = 266;

    // Device does not support BGP OC distance
    bool bgp_distance_oc_path_unsupported = 267;

    // Devices that do not support ISIS MPLS
    bool isis_mpls_unsupported = 268;

    // Devices that do not support oc path for auto-negotiate
    // Nokia b/417843274
    bool auto_negotiate_unsupported = 269;

    // Devices that do not support oc path for duplex-mode
    // Nokia b/417843274
    bool duplex_mode_unsupported = 270;

    // Devices that do not support oc path for port-speed
    // Nokia b/417843274
    bool port_speed_unsupported = 271;

<<<<<<< HEAD
    // Devices that do not support transceiver config enable leaf
    // Nokia b/414842051
    bool transceiver_config_enable_unsupported = 272;    
=======
    // Set-Med-Action is not supported for BGP
    // Cisco b/414333771
    bool bgp_set_med_action_unsupported = 272;
>>>>>>> 87f28a1b

    // Reserved field numbers and identifiers.
    reserved 84, 9, 28, 20, 38, 43, 90, 97, 55, 89, 19, 36, 35, 40, 113, 131, 141, 173, 234, 254;
  }

  message PlatformExceptions {
    Platform platform = 1;
    Deviations deviations = 2;
  }

  // The `platform` field for each `platform_exceptions` should be mutually
  // exclusive. Duplicate matches will result in a test failure.
  repeated PlatformExceptions platform_exceptions = 5;

  enum Tags {
    TAGS_UNSPECIFIED = 0;
    TAGS_AGGREGATION = 1;
    TAGS_DATACENTER_EDGE = 2;
    TAGS_EDGE = 3;
    TAGS_TRANSIT = 4;
  }

  // The `tags` used to identify the area(s) testcase applies to. An empty tag
  // is the default implying it applies to all areas.
  repeated Tags tags = 6;

  // Whether this test only checks paths for presence rather than semantic
  // checks.
  bool path_presence_test = 7;
}<|MERGE_RESOLUTION|>--- conflicted
+++ resolved
@@ -755,15 +755,13 @@
     // Nokia b/417843274
     bool port_speed_unsupported = 271;
 
-<<<<<<< HEAD
-    // Devices that do not support transceiver config enable leaf
-    // Nokia b/414842051
-    bool transceiver_config_enable_unsupported = 272;    
-=======
     // Set-Med-Action is not supported for BGP
     // Cisco b/414333771
     bool bgp_set_med_action_unsupported = 272;
->>>>>>> 87f28a1b
+
+    // Devices that do not support transceiver config enable leaf
+    // Nokia b/414842051
+    bool transceiver_config_enable_unsupported = 273;
 
     // Reserved field numbers and identifiers.
     reserved 84, 9, 28, 20, 38, 43, 90, 97, 55, 89, 19, 36, 35, 40, 113, 131, 141, 173, 234, 254;
