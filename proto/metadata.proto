--- conflicted
+++ resolved
@@ -402,20 +402,15 @@
     // Skip setting allow-multiple-as while configuring eBGP
     // Arista: partnerissuetracker.corp.google.com/issues/317422300
     bool skip_setting_allow_multiple_as = 140;
-<<<<<<< HEAD
     // Devices which does not support copying TTL.
     // Juniper: b/307258544
     bool ttl_copy_unsupported = 141;
     // Devices does not support mixed prefix length in gribi.
     // Juniper: b/307824407
     bool gribi_decap_mixed_plen_unsupported = 142;
-
-=======
     //Skip tests with decap encap vrf as PBF action 
     // Nokia: partnerissuetracker.corp.google.com/issues/323251581
     bool skip_pbf_with_decap_encap_vrf = 141;
-    
->>>>>>> de0bafc6
     // Reserved field numbers and identifiers.
     reserved 84, 9, 28, 20, 90, 97, 55, 89, 19; 
   }
