--- conflicted
+++ resolved
@@ -292,6 +292,10 @@
     // lspLifetimeInterval is configured.
     // Arista: partnerissuetracker.corp.google.com/293667850
     bool isis_lsp_lifetime_interval_requires_lsp_refresh_interval = 96;
+    // Devices require configuring LoopbackMode on member ports to enable
+    // LoopbackMode on aggregate interface.
+    // Arista: partnerissuetracker.corp.google.com/297391260
+    bool aggregate_loopback_mode_requires_member_port_loopback_mode = 97;
     // Device does not support telemetry path
     // /components/component/cpu/utilization/state/avg for linecards' CPU card.
     bool linecard_cpu_utilization_unsupported = 98;
@@ -350,11 +354,7 @@
     bool tunnel_config_path_unsupported = 118;
 
     // Reserved field numbers and identifiers.
-<<<<<<< HEAD
-    reserved 84, 9, 28, 90, 97;
-=======
     reserved 84, 9, 28, 20, 90;
->>>>>>> 0fa314f7
   }
 
   message PlatformExceptions {
