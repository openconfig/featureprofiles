--- conflicted
+++ resolved
@@ -271,10 +271,6 @@
     bool isis_interface_afi_unsupported = 85;
     // Devices don't support modify table entry operation in P4 Runtime.
     bool p4rt_modify_table_entry_unsupported = 86;
-<<<<<<< HEAD
-    // Creates a user and assigns role/rbac to said user via native model.
-    bool set_native_user = 87;
-=======
     // Parent of OS component is of type SUPERVISOR or LINECARD.
     bool os_component_parent_is_supervisor_or_linecard = 87;
     // Parent of OS component is of type CHASSIS.
@@ -292,7 +288,6 @@
     
     // Reserved field numbers and identifiers.
     reserved 84, 9, 28;
->>>>>>> 5c59e1b4
   }
 
   message PlatformExceptions {
