--- conflicted
+++ resolved
@@ -820,15 +820,13 @@
     // interface name check in AFT.
     bool skip_interface_name_check = 292;
 
-<<<<<<< HEAD
-    // Cisco b/421356455
-    // numPhysicalChannels is not supported
-    bool num_physical_channels_unsupported = 293;
-=======
     // Arista b/426375784
     // FNT only issue, non-breakout ports have breakout config
     bool fr_breakout_fix = 293;
->>>>>>> 4f694cfd
+
+    // Cisco b/421356455
+    // numPhysicalChannels is not supported
+    bool num_physical_channels_unsupported = 294;
 
     // Reserved field numbers and identifiers.
     reserved 84, 9, 28, 20, 38, 43, 90, 97, 55, 89, 19, 36, 35, 40, 113, 131, 141, 173, 234, 254, 231;
