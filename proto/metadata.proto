// Copyright 2023 Google LLC
//
// Licensed under the Apache License, Version 2.0 (the "License");
// you may not use this file except in compliance with the License.
// You may obtain a copy of the License at
//
//      https://www.apache.org/licenses/LICENSE-2.0
//
// Unless required by applicable law or agreed to in writing, software
// distributed under the License is distributed on an "AS IS" BASIS,
// WITHOUT WARRANTIES OR CONDITIONS OF ANY KIND, either express or implied.
// See the License for the specific language governing permissions and
// limitations under the License.

syntax = "proto3";

package openconfig.testing;

import "github.com/openconfig/ondatra/proto/testbed.proto";

// Metadata about a Feature Profiles test.
message Metadata {
  // UUID of the test.
  string uuid = 1;
  // ID of the test in the test plan.
  string plan_id = 2;
  // One-line description of the test.
  string description = 3;

  // Types of testbeds on which the test may run.
  enum Testbed {
    TESTBED_UNSPECIFIED = 0;
    TESTBED_DUT = 1;
    TESTBED_DUT_DUT_4LINKS = 2;
    TESTBED_DUT_ATE_2LINKS = 3;
    TESTBED_DUT_ATE_4LINKS = 4;
    TESTBED_DUT_ATE_9LINKS_LAG = 5;
    TESTBED_DUT_DUT_ATE_2LINKS = 6;
    TESTBED_DUT_ATE_8LINKS = 7;
    TESTBED_DUT_400ZR = 8;
  }
  // Testbed on which the test is intended to run.
  Testbed testbed = 4;

  message Platform {
    // Vendor of the device.
    ondatra.Device.Vendor vendor = 1;
    // Regex for hardware model of the device.
    // The empty string will match any hardware model.
    string hardware_model_regex = 3;
    // Regex for software version of the device.
    // The empty string will match any software version.
    string software_version_regex = 4;
    // Reserved field numbers and identifiers.
    reserved 2;
    reserved "hardware_model";
  }

  message Deviations {
    // Device does not support interface/ipv4/enabled,
    // so suppress configuring this leaf.
    bool ipv4_missing_enabled = 1;
    // Device does not support fragmentation bit for traceroute.
    bool traceroute_fragmentation = 2;
    // Device only support UDP as l4 protocol for traceroute.
    bool traceroute_l4_protocol_udp = 3;
    // Device does not support
    // bgp/neighbors/neighbor/afi-safis/afi-safi/state/prefixes/received-pre-policy.
    bool prepolicy_received_routes = 4;
    // Expected ucmp traffic tolerance. Minimum value is 0.2, anything less
    // will be coerced to 0.2.
    // Juniper: partnerissuetracker.corp.google.com/282234301
    // Cisco: partnerissuetracker.corp.google.com/279477633
    double hierarchical_weight_resolution_tolerance = 5;
    // Device skip isis multi-topology check if value is true.
    bool isis_multi_topology_unsupported = 6;
    // Disable isis level1 under interface mode on the device if value is true.
    bool isis_interface_level1_disable_required = 7;
    // Set isis af ipv6 single topology on the device if value is true.
    bool isis_single_topology_required = 8;
    // Don't set isis instance enable flag on the device if value is true.
    bool isis_instance_enabled_required = 10;
    // Set and validate isis interface address family enable on the device if
    // value is true.
    bool missing_isis_interface_afi_safi_enable = 11;
    // Don't set isis global authentication-check on the device if value is
    // true.
    bool isis_global_authentication_not_required = 12;
    // Configure CSNP, LSP and PSNP under level authentication explicitly if
    // value is true.
    bool isis_explicit_level_authentication_config = 13;
    // Device skip isis restart-suppress check if value is true.
    bool isis_restart_suppress_unsupported = 14;
    // Device does not support interface/ipv4(6)/neighbor.
    // Cisco: partnerissuetracker.corp.google.com/268243828
    bool ip_neighbor_missing = 15;
    // Device requires separate reboot to activate OS.
    bool osactivate_noreboot = 16;
    // Device requires OS installation on standby RP as well as active RP.
    bool osinstall_for_standby_rp = 17;
    // Set this flag for LLDP interface config to override the global config.
    bool lldp_interface_config_override_global = 18;
    // Skip check for
    // bgp/neighbors/neighbor/state/messages/received/last-notification-error-code
    // leaf missing case.
    bool missing_bgp_last_notification_error_code = 21;
    // Device does not support interface-ref configuration when applying
    // features to interface.
    bool interface_ref_config_unsupported = 22;
    // Device does not support these state paths.
    // Juniper: partnerissuetracker.corp.google.com/279470921
    bool state_path_unsupported = 23;
    // Device requires Ipv6 to be enabled on interface for gRIBI NH programmed
    // with destination mac address.
    // Juniper: partnerissuetracker.corp.google.com/267642089
    bool ipv6_enable_for_gribi_nh_dmac = 24;
    // Device requires additional config for ECN.
    // Juniper: partnerissuetracker.corp.google.com/277657269
    bool ecn_profile_required_definition = 25;
    // Set true for device that does not support interface ipv6 discarded packet
    // statistics.
    // Juniper: partnerissuetracker.corp.google.com/277762075
    bool ipv6_discarded_pkts_unsupported = 26;
    // Device does not support drop and weight leaves under queue management
    // profile.
    // Juniper: partnerissuetracker.corp.google.com/279471405
    bool drop_weight_leaves_unsupported = 27;
    // Config pushed through origin CLI takes precedence over config pushed
    // through origin OC.
    bool cli_takes_precedence_over_oc = 29;
    // Device does not support weight above 100.
    // Juniper: partnerissuetracker.corp.google.com/277066804
    bool scheduler_input_weight_limit = 30;
    // Device does not support id leaf for SwitchChip components.
    // Juniper: partnerissuetracker.corp.google.com/277134501
    bool switch_chip_id_unsupported = 31;
    // Device does not support backplane-facing-capacity leaves for some of the
    // components.
    // Juniper: partnerissuetracker.corp.google.com/277134501
    bool backplane_facing_capacity_unsupported = 32;
    // Device only supports querying counters from the state container, not from
    // individual counter leaves.
    bool interface_counters_from_container = 33;
    // Use this deviation when the device does not support a mix of tagged and
    // untagged subinterfaces.
    bool no_mix_of_tagged_and_untagged_subinterfaces = 34;
    // Device does not support reporting software version according to the
    // requirements in gNMI-1.10.
    bool sw_version_unsupported = 37;
    // Device requires explicit interface ref configuration when applying
    // features to interface.
    bool explicit_interface_ref_definition = 38;
    // Device does not support telemetry path /components/component/storage.
    // Juniper: partnerissuetracker.corp.google.com/284239001
    bool storage_component_unsupported = 39;
    // Device requires port-speed to be set because its default value may not be
    // usable.
    bool explicit_port_speed = 41;
    // Device requires explicit attachment of an interface or subinterface to
    // the default network instance.
    // Nokia: partnerissuetracker.corp.google.com/260928639
    bool explicit_interface_in_default_vrf = 42;
    // Skip checking QOS Dropped octets stats for interface.
    bool qos_dropped_octets = 43;
    // Device is missing subinterface packet counters for IPv4/IPv6.
    bool subinterface_packet_counters_missing = 44;
    // Connect-retry is not supported
    // /bgp/neighbors/neighbor/timers/config/connect-retry.
    bool connect_retry = 45;
    // Device does not support programming a gribi flow with a next-hop entry of
    // mac-address only.
    bool gribi_mac_override_with_static_arp = 46;
    // Set true for device that does not support route-policy under AFI/SAFI.
    bool route_policy_under_afi_unsupported = 47;
    // Device does not support using gNOI to reboot the Fabric Component.
    bool gnoi_fabric_component_reboot_unsupported = 48;
    // Device does not support the ntp nondefault vrf case.
    bool ntp_non_default_vrf_unsupported = 49;
    // Device does not support setting the L2 MTU. OpenConfig allows a device to
    // enforce that L2 MTU, which has a default value of 1514, must be set to a
    // higher value than L3 MTU.
    // Arista: partnerissuetracker.corp.google.com/243445300
    bool omit_l2_mtu = 50;
    // Skip power admin for controller card
    bool skip_controller_card_power_admin = 51;
    // Device requires the banner to have a delimiter character.
    string banner_delimiter = 60;
    // Allowed tolerance for BGP traffic flow while comparing for pass or fail
    // condition.
    int32 bgp_tolerance_value = 61;
    // Device requires additional time to complete post delete link
    // qualification cleanup.
    bool link_qual_wait_after_delete_required = 62;
    // The response of gNOI reboot status is a single value (not a list), so the
    // device requires explict component path to account for a situation when
    // there is more than one active reboot requests.
    // Arista: partnerissuetracker.corp.google.com/245550570
    bool gnoi_status_empty_subcomponent = 63;
    // Device requiries explicit deletion of network-instance table.
    bool network_instance_table_deletion_required = 64;
    // Device requires a BGP session reset to utilize a new MD5 key.
    bool bgp_md5_requires_reset = 65;
    // Devices do not count dequeued and deleted packets as drops.
    // Arista: partnerissuetracker.corp.google.com/275384848
    bool dequeue_delete_not_counted_as_drops = 66;
    // Device only supports RIB ack, so tests that normally expect FIB_ACK will
    // allow just RIB_ACK.
    bool gribi_riback_only = 67;
    // Device requires that aggregate Port-Channel and its members be defined in
    // a single gNMI Update transaction at /interfaces; otherwise lag-type will
    // be dropped, and no member can be added to the aggregate.
    // Arista: partnerissuetracker.corp.google.com/201574574
    bool aggregate_atomic_update = 68;
    // Device returns no value for some OpenConfig paths if the operational
    // value equals the default.
    // Arista: partnerissuetracker.corp.google.com/258286131
    bool missing_value_for_defaults = 69;
    // The name used for the static routing protocol.  The default name in
    // OpenConfig is \"DEFAULT\" but some devices use other names.
    // Arista: partnerissuetracker.corp.google.com/269699737
    string static_protocol_name = 70;
    // Device currently uses component name instead of a full openconfig path,
    // so suppress creating a full oc compliant path for subcomponent.
    bool gnoi_subcomponent_path = 71;
    // When configuring interface, config VRF prior config IP address.
    // Arista: partnerissuetracker.corp.google.com/261958938
    bool interface_config_vrf_before_address = 72;
    // Device requires using the deprecated openconfig-vlan:vlan/config/vlan-id
    // or openconfig-vlan:vlan/state/vlan-id leaves.
    // Arista: partnerissuetracker.corp.google.com/261085885
    bool deprecated_vlan_id = 73;
    // Device requires gRIBI MAC Override using Static ARP + Static Route
    // Arista: partnerissuetracker.corp.google.com/234635355
    bool gribi_mac_override_static_arp_static_route = 74;
    // Device requires interface enabled leaf booleans to be explicitly set to
    // true.
    bool interface_enabled = 75;
    // Skip checking QOS octet stats for interface.
    // Arista: partnerissuetracker.corp.google.com/283541442
    bool qos_octets = 76;
    // Device CPU components do not map to a FRU parent component in the OC
    // tree.
    bool cpu_missing_ancestor = 77;
    // Device needs subinterface 0 to be routed for non-zero sub-interfaces.
    bool require_routed_subinterface_0 = 78;
    // Device does not report last-switchover-reason as USER_INITIATED for
    // gNOI.SwitchControlProcessor.
    bool gnoi_switchover_reason_missing_user_initiated = 79;
    // The name used for the default network instance for VRF.  The default name
    // in OpenConfig is \"DEFAULT\" but some legacy devices still use
    // \"default\".
    string default_network_instance = 80;
    // Device allows unset Election ID to be primary.
    bool p4rt_unsetelectionid_primary_allowed = 81;
    // Device sets ALREADY_EXISTS status code for all backup client responses.
    bool bkup_arbitration_resp_code = 82;
    // Device requires IPOverIP decapsulation for backup NHG without interfaces.
    bool backup_nhg_requires_vrf_with_decap = 83;
    // Devices don't support configuring ISIS /afi-safi/af/config container.
    bool isis_interface_afi_unsupported = 85;
    // Devices don't support modify table entry operation in P4 Runtime.
    bool p4rt_modify_table_entry_unsupported = 86;
    // Parent of OS component is of type SUPERVISOR or LINECARD.
    bool os_component_parent_is_supervisor_or_linecard = 87;
    // Parent of OS component is of type CHASSIS.
    bool os_component_parent_is_chassis = 88;
    // Devices require configuring the same ISIS Metrics for Level 1 when
    // configuring Level 2 Metrics.
    bool isis_require_same_l1_metric_with_l2_metric = 91;
    // Devices require configuring the same OSPF setMetric when BGP
    // SetMED is configured.
    bool bgp_set_med_requires_equal_ospf_set_metric = 92;
    // Devices require configuring subinterface with tagged vlan for p4rt
    // packet in.
    bool p4rt_gdp_requires_dot1q_subinterface = 93;
    // ATE port link state operations are a no-op in KNE/virtualized
    // environments.
    bool ate_port_link_state_operations_unsupported = 94;
    // Creates a user and assigns role/rbac to said user via native model.
    bool set_native_user = 95;
    // Devices require configuring lspRefreshInterval ISIS timer when
    // lspLifetimeInterval is configured.
    // Arista: partnerissuetracker.corp.google.com/293667850
    bool isis_lsp_lifetime_interval_requires_lsp_refresh_interval = 96;
    // Device does not support telemetry path
    // /components/component/cpu/utilization/state/avg for linecards' CPU card.
    bool linecard_cpu_utilization_unsupported = 98;
    // Device does not support consistent component names for GNOI and GNMI.
    bool consistent_component_names_unsupported = 99;
    // Device does not support telemetry path
    // /components/component/cpu/utilization/state/avg for controller cards'
    // CPU card.
    bool controller_card_cpu_utilization_unsupported = 100;
    // Device does not support counter for fabric block lost packets.
    bool fabric_drop_counter_unsupported = 101;
    // Device does not support memory utilization related leaves for linecard
    // components.
    bool linecard_memory_utilization_unsupported = 102;
    // Device does not support telemetry path
    // /qos/interfaces/interface/input/virtual-output-queues/voq-interface/queues/queue/state/dropped-pkts.
    bool qos_voq_drop_counter_unsupported = 103;
    // ATE IPv6 flow label unsupported in KNE/virtualized environments.
    bool ate_ipv6_flow_label_unsupported = 104;
    // Devices do not support configuring isis csnp-interval timer.
    // Arista: partnerissuetracker.corp.google.com/299283216
    bool isis_timers_csnp_interval_unsupported = 105;
    // Devices do not support telemetry for isis counter:
    // manual-address-drop-from-areas.
    // Arista: partnerissuetracker.corp.google.com/299285115
    bool isis_counter_manual_address_drop_from_areas_unsupported = 106;
    // Devices do not support telemetry for isis counter: part-changes.
    // Arista: partnerissuetracker.corp.google.com/317086576
    bool isis_counter_part_changes_unsupported = 107;
    // Devices do not support threshold container under
    // /components/component/transceiver.
    bool transceiver_thresholds_unsupported = 108;
    // Update interface loopback mode using raw gnmi API due to server version.
    bool interface_loopback_mode_raw_gnmi = 109;
    // Devices do not support showing negotiated tcp mss value in bgp tcp mss
    // telemetry. Juniper: b/300499125
    bool skip_tcp_negotiated_mss_check = 110;
    // Devices don't support ISIS-Lsp metadata paths: checksum, sequence-number,
    // remaining-lifetime.
    bool isis_lsp_metadata_leafs_unsupported = 111;
    // QOS queue requires configuration with queue-id
    bool qos_queue_requires_id = 112;
    // Devices do not support forwarding for fib failed routes.
    bool skip_fib_failed_traffic_forwarding_check = 113;
    // QOS requires buffer-allocation-profile configuration
    bool qos_buffer_allocation_config_required = 114;
    // Devices do not support configuring ExtendedNextHopEncoding at the BGP
    // global level. Arista:
    // https://partnerissuetracker.corp.google.com/issues/203683090
    bool bgp_global_extended_next_hop_encoding_unsupported = 115;
    // OC unsupported for BGP LLGR disable.
    // Juniper: b/303479602
    bool bgp_llgr_oc_undefined = 116;
    // Device does not support tunnel interfaces state paths
    // Juniper: partnerissuetracker.corp.google.com/300111031
    bool tunnel_state_path_unsupported = 117;
    // Device does not support tunnel interfaces source and destination address
    // config paths Juniper: partnerissuetracker.corp.google.com/300111031
    bool tunnel_config_path_unsupported = 118;
    // Cisco: Device does not support same minimun and maximum threshold value
    // in QOS ECN config.
    bool ecn_same_min_max_threshold_unsupported = 119;
    // Cisco: QOS requires scheduler configuration.
    bool qos_scheduler_config_required = 120;
    // Cisco: Device does not support set weight config under QOS ECN
    // configuration.
    bool qos_set_weight_config_unsupported = 121;
    // Cisco: Device does not support these get state path.
    bool qos_get_state_path_unsupported = 122;
    // Devices requires enabled leaf under isis level
    // Juniper: partnerissuetracker.corp.google.com/302661486
    bool isis_level_enabled = 123;
    // Devices which require to use interface-id format of interface name +
    // .subinterface index with Interface-ref container
    bool interface_ref_interface_id_format = 124;
    // Devices does not support member link loopback
    // Juniper: b/307763669
    bool member_link_loopback_unsupported = 125;
    // Device does not support PLQ operational status check on interface
    // Juniper: b/308990185
    bool skip_plq_interface_oper_status_check = 126;
    // Device set received prefix limits explicitly under prefix-limit-received
    // rather than "prefix-limit"
    bool bgp_explicit_prefix_limit_received = 127;
    // Device does not configure BGP maximum routes correctly when max-prefixes
    // leaf is configured
    bool bgp_missing_oc_max_prefixes_configuration = 128;
    // Devices which needs to skip checking AFI-SAFI disable.
    // Juniper: b/310698466
    bool skip_bgp_session_check_without_afisafi = 129;
    // Devices that have separate naming conventions for hardware resource name
    // in /system/ tree and /components/ tree.
    bool mismatched_hardware_resource_name_in_component = 130;
    // Devices that don't support telemetry for hardware resources before
    // used-threshold-upper configuration.
    bool missing_hardware_resource_telemetry_before_config = 131;
    // Device does not support reboot status check on subcomponents.
    bool gnoi_subcomponent_reboot_status_unsupported = 132;
    // Devices exports routes from all protocols to BGP if the export-policy is
    // ACCEPT Juniper: b/308970803
    bool skip_non_bgp_route_export_check = 133;
    // Devices do not support path
    // /network-instances/network-instance/protocols/protocol/isis/levels/level/state/metric-style
    // Arista: https://partnerissuetracker.corp.google.com/issues/317064733
    bool isis_metric_style_telemetry_unsupported = 134;
    // Devices do not support configuring Interface-ref under Static-Route
    // Next-Hop
    bool static_route_next_hop_interface_ref_unsupported = 135;
    // Devices which does not support nexthop index state
    // Juniper: b/304729237
    bool skip_static_nexthop_check = 136;
    // Device doesn't support router advertisement enable and mode config
    // Juniper: b/316173974
    bool ipv6_router_advertisement_config_unsupported = 138;
    // Devices does not support setting prefix limit exceeded flag.
    // Juniper : b/317181227
    bool prefix_limit_exceeded_telemetry_unsupported = 139;
    // Skip setting allow-multiple-as while configuring eBGP
    // Arista: partnerissuetracker.corp.google.com/issues/317422300
    bool skip_setting_allow_multiple_as = 140;
    // Skip tests with decap encap vrf as PBF action
    //  Nokia: partnerissuetracker.corp.google.com/issues/323251581
    bool skip_pbf_with_decap_encap_vrf = 141;
    // Devices which does not support copying TTL.
    // Juniper: b/307258544
    bool ttl_copy_unsupported = 142;
    // Devices does not support mixed prefix length in gribi.
    // Juniper: b/307824407
    bool gribi_decap_mixed_plen_unsupported = 143;
    // Skip setting isis-actions set-level while configuring routing-policy
    // statement action
    bool skip_isis_set_level = 144;
    // Skip setting isis-actions set-metric-style-type while configuring
    // routing-policy statement action
    bool skip_isis_set_metric_style_type = 145;
    // Skip setting match-prefix-set match-set-options while configuring
    // routing-policy statement condition
    bool skip_set_rp_match_set_options = 146;
    // Skip setting disable-metric-propagation while configuring
    // table-connection
    bool skip_setting_disable_metric_propagation = 147;
    // Devices do not support BGP conditions match-community-set
    bool bgp_conditions_match_community_set_unsupported = 148;
    // Device requires match condition for ethertype v4 and v6 for default rule
    // with network-instance default-vrf in policy-forwarding.
    bool pf_require_match_default_rule = 149;
    // Devices missing component tree mapping from hardware port
    // to optical channel.
    bool missing_port_to_optical_channel_component_mapping = 150;
    // Skip gNMI container OP tc.
    // Cisco: https://partnerissuetracker.corp.google.com/issues/322291556
    bool skip_container_op = 151;
    // Reorder calls for vendor compatibility.
    // Cisco: https://partnerissuetracker.corp.google.com/issues/322291556
    bool reorder_calls_for_vendor_compatibilty = 152;
    // Add missing base config using cli.
    // Cisco: https://partnerissuetracker.corp.google.com/issues/322291556
    bool add_missing_base_config_via_cli = 153;
    // skip_macaddress_check returns true if mac address for an interface via
    // gNMI needs to be skipped. Cisco:
    // https://partnerissuetracker.corp.google.com/issues/322291556
    bool skip_macaddress_check = 154;
    // Devices are having native telemetry paths for BGP RIB verification.
    // Juniper : b/306144372
    bool bgp_rib_oc_path_unsupported = 155;
    // Skip setting prefix-set mode while configuring prefix-set routing-policy
    bool skip_prefix_set_mode = 156;
    // Devices set metric as preference for static next-hop
    bool set_metric_as_preference = 157;
    // Devices don't support having an IPv6 static Route with an IPv4 address
    // as next hop and requires configuring a static ARP entry.
    // Arista: https://partnerissuetracker.corp.google.com/issues/316593298
    bool ipv6_static_route_with_ipv4_next_hop_requires_static_arp = 158;
    // Device requires policy-forwarding rules to be in sequential order in the
    // gNMI set-request.
    bool pf_require_sequential_order_pbr_rules = 159;
    // Device telemetry missing next hop metric value.
    // Arista: https://partnerissuetracker.corp.google.com/issues/321010782
    bool missing_static_route_next_hop_metric_telemetry = 160;
    // Device does not support recursive resolution of static route next hop.
    // Arista: https://partnerissuetracker.corp.google.com/issues/314449182
    bool unsupported_static_route_next_hop_recurse = 161;
    // Device missing telemetry for static route that has DROP next hop.
    // Arista: https://partnerissuetracker.corp.google.com/issues/330619816
    bool missing_static_route_drop_next_hop_telemetry = 162;
    // Device missing 400ZR optical-channel tunable parameters telemetry:
    // min/max/avg.
    // Arista: https://partnerissuetracker.corp.google.com/issues/319314781
    bool missing_zr_optical_channel_tunable_parameters_telemetry = 163;
    // Device that does not support packet link qualification reflector packet
    // sent/received stats.
    bool plq_reflector_stats_unsupported = 164;
    // Device that does not support PLQ Generator max_mtu to be atleast >= 8184.
    uint32 plq_generator_capabilities_max_mtu = 165;
    // Device that does not support PLQ Generator max_pps to be atleast >=
    // 100000000.
    uint64 plq_generator_capabilities_max_pps = 166;
    // Support for bgp extended community index
    bool bgp_extended_community_index_unsupported = 167;
    // Support for bgp community set refs
    bool bgp_community_set_refs_unsupported = 168;
    // Arista device needs CLI knob to enable WECMP feature
    bool rib_wecmp = 169;
    // Device not supporting table-connection need to set this true
    bool table_connections_unsupported = 170;
    // Configure tag-set using vendor native model
    bool use_vendor_native_tag_set_config = 171;
    // Skip setting send-community-type in bgp global config
    bool skip_bgp_send_community_type = 172;
    // Support for bgp actions set-community method
    bool bgp_actions_set_community_method_unsupported = 174;
    // Ensure no configurations exist under BGP Peer Groups
    bool set_no_peer_group = 175;
    // Bgp community member is a string
    bool bgp_community_member_is_a_string = 176;
    // Flag to indicate whether IPv4 static routes with IPv6 next-hops are
    // unsupported.
    bool ipv4_static_route_with_ipv6_nh_unsupported = 177;
    // Flag to indicate whether IPv6 static routes with IPv4 next-hops are
    // unsupported.
    bool ipv6_static_route_with_ipv4_nh_unsupported = 178;
    // Flag to indicate support for static routes that simply drop packets
    bool static_route_with_drop_nh = 179;
    // Flag to indicate support for static routes that can be configured with an
    // explicit metric.
    bool static_route_with_explicit_metric = 180;
    // Support for bgp default import/export policy
    bool bgp_default_policy_unsupported = 181;
    // Flag to enable bgp explicity on default vrf
    // Arista: b/329094094#comment9
    bool explicit_enable_bgp_on_default_vrf = 182;
    // tag-set is not a real separate entity, but is embedded in the policy
    // statement. this implies that 1. routing policy tag set name needs to be
    // '<policy name> <statement name>'
    // 2. only one policy statement can make use of a tag-set, and 3. tag must
    // be refered by a policy
    bool routing_policy_tag_set_embedded = 183;
    // Devices does not support allow multiple as under AFI/SAFI.
    // CISCO: b/340859662
    bool skip_afi_safi_path_for_bgp_multiple_as = 184;
    // Device does not support regex with routing-policy community-member.
    bool community_member_regex_unsupported = 185;
    // Support for same import policy attached to all AFIs for given
    // (src-protocol, dst-protocol, network-instance) triple Arista:
    // b/339645876#comment4
    bool same_policy_attached_to_all_afis = 186;
    // Devices needs to skip setting statement for policy to be applied as
    // action pass otherwise it will be configured as action done.
    // CISCO: b/338523730
    bool skip_setting_statement_for_policy = 187;
    // Devices does not support index specific attribute fetching and hence
    // wildcards has to be used.
    // CISCO: b/338523730
    bool skip_checking_attribute_index = 188;
    // Devices does not suppport policy-chaining, so needs to flatten policies
    // with multiple statements.
    // CISCO: b/338526243
    bool flatten_policy_with_multiple_statements = 189;
    // default_route_policy_unsupported is set to true for devices that do not
    // support default route policy.
    bool default_route_policy_unsupported = 190;
    // CISCO: b/339801843
    bool slaac_prefix_length128 = 191;
    // Devices does not support bgp max multipaths
    // Juniper: b/319301559
    bool bgp_max_multipath_paths_unsupported = 192;
    // Devices does not multipath config at neighbor or afisafi level
    // Juniper: b/341130490
    bool multipath_unsupported_neighbor_or_afisafi = 193;
    // Devices that do not support /components/component/state/model-name for
    // any component types.
    // Note that for model name to be supported, the
    // /components/component/state/model-name of the chassis component must be
    // equal to the canonical hardware model name of its device.
    bool model_name_unsupported = 194;
<<<<<<< HEAD
    // Devices needs time to update interface counters.
    bool interface_counters_update_delayed = 195;

=======
    // community_match_with_redistribution_unsupported is set to true for devices that do not support matching community at the redistribution attach point.
    bool community_match_with_redistribution_unsupported = 195;  
    // Devices that do not support components/component/state/install-component
    // and components/component/state/install-position.
    bool install_position_and_install_component_unsupported = 196;
    // Encap tunnel is shut then zero traffic will flow to backup NHG
    bool encap_tunnel_shut_backup_nhg_zero_traffic = 197;
    // Flag to indicate support for max ecmp paths for isis.
    bool max_ecmp_paths = 198;
    // wecmp_auto_unsupported is set to true for devices that do not support auto wecmp
    bool wecmp_auto_unsupported = 199;
    // policy chaining, ie. more than one policy at an attachement point is not supported
    bool routing_policy_chaining_unsupported = 200;
    // isis loopback config required
    bool isis_loopback_required = 201;
    // weighted ecmp feature verification using fixed packet
    bool weighted_ecmp_fixed_packet_verification = 202;
    // Override default NextHop scale while enabling encap/decap scale
    // CISCO: 
    bool override_default_nh_scale = 203;
    // Devices that donot support setting bgp extended community set
    bool bgp_extended_community_set_unsupported = 204;
    // Devices that do not support setting bgp extended community set refs
    bool bgp_set_ext_community_set_refs_unsupported = 205;
    // Devices that do not support deleting link bandwidth
    bool bgp_delete_link_bandwidth_unsupported = 206;
    // qos_inqueue_drop_counter_Unsupported is set to true for devices that do not support qos ingress queue drop counters.
    // Juniper: b/341130490
    bool qos_inqueue_drop_counter_unsupported = 207;
    // Devices that need bgp extended community enable explicitly
    bool bgp_explicit_extended_community_enable = 208;
    // devices that do not support match tag set condition
    bool match_tag_set_condition_unsupported = 209;
    // peer_group_def_bgp_vrf_unsupported is set to true for devices that do not support peer group definition under bgp vrf configuration.
    bool peer_group_def_ebgp_vrf_unsupported = 210;
    // redis_uconnected_under_ebgp_vrf_unsupported is set to true for devices that do not support redistribution of connected routes under ebgp vrf configuration.
    bool redis_connected_under_ebgp_vrf_unsupported = 211;
    // bgp_afisafi_in_default_ni_before_other_ni is set to true for devices that require certain afi/safis to be enabled
    // in default network instance (ni) before enabling afi/safis for neighbors in default or non-default ni.
    bool bgp_afi_safi_in_default_ni_before_other_ni = 212;
    // Devices which do not support default import export policy.
    bool default_import_export_policy_unsupported = 213;
    // ipv6_router_advertisement_interval_unsupported is set to true for devices that do not support ipv6 router advertisement interval configuration.
    bool ipv6_router_advertisement_interval_unsupported = 214;
    // Decap NH with NextHopNetworkInstance is unsupported
    bool decap_nh_with_nexthop_ni_unsupported = 215;
    // Juniper: b/356898098
    bool community_invert_any_unsupported = 216;
    // SFlow source address update is unsupported
    // Arista: b/357914789
    bool sflow_source_address_update_unsupported = 217;
>>>>>>> c356931a
    // Reserved field numbers and identifiers.
    reserved 84, 9, 28, 20, 90, 97, 55, 89, 19, 36, 35, 40, 173;
  }

  message PlatformExceptions {
    Platform platform = 1;
    Deviations deviations = 2;
  }

  // The `platform` field for each `platform_exceptions` should be mutually
  // exclusive. Duplicate matches will result in a test failure.
  repeated PlatformExceptions platform_exceptions = 5;

  enum Tags {
    TAGS_UNSPECIFIED = 0;
    TAGS_AGGREGATION = 1;
    TAGS_DATACENTER_EDGE = 2;
    TAGS_EDGE = 3;
    TAGS_TRANSIT = 4;
  }

  // The `tags` used to identify the area(s) testcase applies to. An empty tag
  // is the default implying it applies to all areas.
  repeated Tags tags = 6;

  // Whether this test only checks paths for presence rather than semantic
  // checks.
  bool path_presence_test = 7;
}
<|MERGE_RESOLUTION|>--- conflicted
+++ resolved
@@ -557,11 +557,6 @@
     // /components/component/state/model-name of the chassis component must be
     // equal to the canonical hardware model name of its device.
     bool model_name_unsupported = 194;
-<<<<<<< HEAD
-    // Devices needs time to update interface counters.
-    bool interface_counters_update_delayed = 195;
-
-=======
     // community_match_with_redistribution_unsupported is set to true for devices that do not support matching community at the redistribution attach point.
     bool community_match_with_redistribution_unsupported = 195;  
     // Devices that do not support components/component/state/install-component
@@ -613,7 +608,8 @@
     // SFlow source address update is unsupported
     // Arista: b/357914789
     bool sflow_source_address_update_unsupported = 217;
->>>>>>> c356931a
+    // Devices needs time to update interface counters.
+    bool interface_counters_update_delayed = 218;
     // Reserved field numbers and identifiers.
     reserved 84, 9, 28, 20, 90, 97, 55, 89, 19, 36, 35, 40, 173;
   }
