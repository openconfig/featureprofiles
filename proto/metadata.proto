// Copyright 2023 Google LLC
//
// Licensed under the Apache License, Version 2.0 (the "License");
// you may not use this file except in compliance with the License.
// You may obtain a copy of the License at
//
//      https://www.apache.org/licenses/LICENSE-2.0
//
// Unless required by applicable law or agreed to in writing, software
// distributed under the License is distributed on an "AS IS" BASIS,
// WITHOUT WARRANTIES OR CONDITIONS OF ANY KIND, either express or implied.
// See the License for the specific language governing permissions and
// limitations under the License.

syntax = "proto3";

package openconfig.testing;

import "github.com/openconfig/ondatra/proto/testbed.proto";

// Metadata about a Feature Profiles test.
message Metadata {
  // UUID of the test.
  string uuid = 1;
  // ID of the test in the test plan.
  string plan_id = 2;
  // One-line description of the test.
  string description = 3;

  // Types of testbeds on which the test may run.
  enum Testbed {
    TESTBED_UNSPECIFIED = 0;
    TESTBED_DUT = 1;
    TESTBED_DUT_DUT_4LINKS = 2;
    TESTBED_DUT_ATE_2LINKS = 3;
    TESTBED_DUT_ATE_4LINKS = 4;
    TESTBED_DUT_ATE_9LINKS_LAG = 5;
    TESTBED_DUT_DUT_ATE_2LINKS = 6;
  }
  // Testbed on which the test is intended to run.
  Testbed testbed = 4;

  message Platform {
    // Vendor of the device.
    ondatra.Device.Vendor vendor = 1;
    // Regex for hardware model of the device.
    // The empty string will match any hardware model.
    string hardware_model_regex = 3;
    // Regex for software version of the device.
    // The empty string will match any software version.
    string software_version_regex = 4;
    // Reserved field numbers and identifiers.
    reserved 2;
    reserved "hardware_model";
  }

  message Deviations {
    // Device does not support interface/ipv4/enabled,
    // so suppress configuring this leaf.
    bool ipv4_missing_enabled = 1;
    // Device does not support fragmentation bit for traceroute.
    bool traceroute_fragmentation = 2;
    // Device only support UDP as l4 protocol for traceroute.
    bool traceroute_l4_protocol_udp = 3;
    // Device does not support
    // bgp/neighbors/neighbor/afi-safis/afi-safi/state/prefixes/received-pre-policy.
    bool prepolicy_received_routes = 4;
    // Expected ucmp traffic tolerance. Minimum value is 0.2, anything less
    // will be coerced to 0.2.
    // Juniper: partnerissuetracker.corp.google.com/282234301
    // Cisco: partnerissuetracker.corp.google.com/279477633
    double hierarchical_weight_resolution_tolerance = 5;
    // Device skip isis multi-topology check if value is true.
    bool isis_multi_topology_unsupported = 6;
    // Disable isis level1 under interface mode on the device if value is true.
    bool isis_interface_level1_disable_required = 7;
    // Set isis af ipv6 single topology on the device if value is true.
    bool isis_single_topology_required = 8;
    // Don't set isis instance enable flag on the device if value is true.
    bool isis_instance_enabled_required = 10;
    // Set and validate isis interface address family enable on the device if
    // value is true.
    bool missing_isis_interface_afi_safi_enable = 11;
    // Don't set isis global authentication-check on the device if value is
    // true.
    bool isis_global_authentication_not_required = 12;
    // Configure CSNP, LSP and PSNP under level authentication explicitly if
    // value is true.
    bool isis_explicit_level_authentication_config = 13;
    // Device skip isis restart-suppress check if value is true.
    bool isis_restart_suppress_unsupported = 14;
    // Device does not support interface/ipv4(6)/neighbor.
    // Cisco: partnerissuetracker.corp.google.com/268243828
    bool ip_neighbor_missing = 15;
    // Device requires separate reboot to activate OS.
    bool osactivate_noreboot = 16;
    // Device requires OS installation on standby RP as well as active RP.
    bool osinstall_for_standby_rp = 17;
    // Set this flag for LLDP interface config to override the global config.
    bool lldp_interface_config_override_global = 18;
    // Skip BGP TestPassword mismatch subtest if value is true.
    // Cisco: partnerissuetracker.corp.google.com/273285907
    bool skip_bgp_test_password_mismatch = 19;
    // Skip check for
    // bgp/neighbors/neighbor/state/messages/received/last-notification-error-code
    // leaf missing case.
    bool missing_bgp_last_notification_error_code = 21;
    // Device does not support interface-ref configuration when applying
    // features to interface.
    bool interface_ref_config_unsupported = 22;
    // Device does not support these state paths.
    // Juniper: partnerissuetracker.corp.google.com/279470921
    bool state_path_unsupported = 23;
    // Device requires Ipv6 to be enabled on interface for gRIBI NH programmed
    // with destination mac address.
    // Juniper: partnerissuetracker.corp.google.com/267642089
    bool ipv6_enable_for_gribi_nh_dmac = 24;
    // Device requires additional config for ECN.
    // Juniper: partnerissuetracker.corp.google.com/277657269
    bool ecn_profile_required_definition = 25;
    // Set true for device that does not support interface ipv6 discarded packet
    // statistics.
    // Juniper: partnerissuetracker.corp.google.com/277762075
    bool ipv6_discarded_pkts_unsupported = 26;
    // Device does not support drop and weight leaves under queue management
    // profile.
    // Juniper: partnerissuetracker.corp.google.com/279471405
    bool drop_weight_leaves_unsupported = 27;
    // Config pushed through origin CLI takes precedence over config pushed
    // through origin OC.
    bool cli_takes_precedence_over_oc = 29;
    // Device does not support weight above 100.
    // Juniper: partnerissuetracker.corp.google.com/277066804
    bool scheduler_input_weight_limit = 30;
    // Device does not support id leaf for SwitchChip components.
    // Juniper: partnerissuetracker.corp.google.com/277134501
    bool switch_chip_id_unsupported = 31;
    // Device does not support backplane-facing-capacity leaves for some of the
    // components.
    // Juniper: partnerissuetracker.corp.google.com/277134501
    bool backplane_facing_capacity_unsupported = 32;
    // Device only supports querying counters from the state container, not from
    // individual counter leaves.
    bool interface_counters_from_container = 33;
    // Use this deviation when the device does not support a mix of tagged and
    // untagged subinterfaces.
    bool no_mix_of_tagged_and_untagged_subinterfaces = 34;
    // Device does not report P4RT node names in the component hierarchy.
    bool explicit_p4rt_node_component = 35;
    // Configure ACLs using vendor native model specifically for RT-1.4.
    bool use_vendor_native_acl_config = 36;
    // Device does not support reporting software version according to the
    // requirements in gNMI-1.10.
    bool sw_version_unsupported = 37;
    // Device requires explicit interface ref configuration when applying
    // features to interface.
    bool explicit_interface_ref_definition = 38;
    // Device does not support telemetry path /components/component/storage.
    // Juniper: partnerissuetracker.corp.google.com/284239001
    bool storage_component_unsupported = 39;
    // Device requires gribi-protocol to be enabled under network-instance.
    bool explicit_gribi_under_network_instance = 40;
    // Device requires port-speed to be set because its default value may not be
    // usable.
    bool explicit_port_speed = 41;
    // Device requires explicit attachment of an interface or subinterface to
    // the default network instance.
    // Nokia: partnerissuetracker.corp.google.com/260928639
    bool explicit_interface_in_default_vrf = 42;
    // Skip checking QOS Dropped octets stats for interface.
    bool qos_dropped_octets = 43;
    // Device is missing subinterface packet counters for IPv4/IPv6.
    bool subinterface_packet_counters_missing = 44;
    // Connect-retry is not supported
    // /bgp/neighbors/neighbor/timers/config/connect-retry.
    bool connect_retry = 45;
    // Device does not support programming a gribi flow with a next-hop entry of
    // mac-address only.
    bool gribi_mac_override_with_static_arp = 46;
    // Set true for device that does not support route-policy under AFI/SAFI.
    bool route_policy_under_afi_unsupported = 47;
    // Device does not support using gNOI to reboot the Fabric Component.
    bool gnoi_fabric_component_reboot_unsupported = 48;
    // Device does not support the ntp nondefault vrf case.
    bool ntp_non_default_vrf_unsupported = 49;
    // Device does not support setting the L2 MTU. OpenConfig allows a device to
    // enforce that L2 MTU, which has a default value of 1514, must be set to a
    // higher value than L3 MTU.
    // Arista: partnerissuetracker.corp.google.com/243445300
    bool omit_l2_mtu = 50;
    // Skip power admin for controller card
    bool skip_controller_card_power_admin = 51;
    // Skip PLQ packets count check.
    bool skip_plq_packets_count_check = 55;
    // Device requires the banner to have a delimiter character.
    string banner_delimiter = 60;
    // Allowed tolerance for BGP traffic flow while comparing for pass or fail
    // condition.
    int32 bgp_tolerance_value = 61;
    // Device requires additional time to complete post delete link
    // qualification cleanup.
    bool link_qual_wait_after_delete_required = 62;
    // The response of gNOI reboot status is a single value (not a list), so the
    // device requires explict component path to account for a situation when
    // there is more than one active reboot requests.
    // Arista: partnerissuetracker.corp.google.com/245550570
    bool gnoi_status_empty_subcomponent = 63;
    // Device requiries explicit deletion of network-instance table.
    bool network_instance_table_deletion_required = 64;
    // Device requires a BGP session reset to utilize a new MD5 key.
    bool bgp_md5_requires_reset = 65;
    // Devices do not count dequeued and deleted packets as drops.
    // Arista: partnerissuetracker.corp.google.com/275384848
    bool dequeue_delete_not_counted_as_drops = 66;
    // Device only supports RIB ack, so tests that normally expect FIB_ACK will
    // allow just RIB_ACK.
    bool gribi_riback_only = 67;
    // Device requires that aggregate Port-Channel and its members be defined in
    // a single gNMI Update transaction at /interfaces; otherwise lag-type will
    // be dropped, and no member can be added to the aggregate.
    // Arista: partnerissuetracker.corp.google.com/201574574
    bool aggregate_atomic_update = 68;
    // Device returns no value for some OpenConfig paths if the operational
    // value equals the default.
    // Arista: partnerissuetracker.corp.google.com/258286131
    bool missing_value_for_defaults = 69;
    // The name used for the static routing protocol.  The default name in
    // OpenConfig is \"DEFAULT\" but some devices use other names.
    // Arista: partnerissuetracker.corp.google.com/269699737
    string static_protocol_name = 70;
    // Device currently uses component name instead of a full openconfig path,
    // so suppress creating a full oc compliant path for subcomponent.
    bool gnoi_subcomponent_path = 71;
    // When configuring interface, config VRF prior config IP address.
    // Arista: partnerissuetracker.corp.google.com/261958938
    bool interface_config_vrf_before_address = 72;
    // Device requires using the deprecated openconfig-vlan:vlan/config/vlan-id
    // or openconfig-vlan:vlan/state/vlan-id leaves.
    // Arista: partnerissuetracker.corp.google.com/261085885
    bool deprecated_vlan_id = 73;
    // Device requires gRIBI MAC Override using Static ARP + Static Route
    // Arista: partnerissuetracker.corp.google.com/234635355
    bool gribi_mac_override_static_arp_static_route = 74;
    // Device requires interface enabled leaf booleans to be explicitly set to
    // true.
    bool interface_enabled = 75;
    // Skip checking QOS octet stats for interface.
    // Arista: partnerissuetracker.corp.google.com/283541442
    bool qos_octets = 76;
    // Device CPU components do not map to a FRU parent component in the OC
    // tree.
    bool cpu_missing_ancestor = 77;
    // Device needs subinterface 0 to be routed for non-zero sub-interfaces.
    bool require_routed_subinterface_0 = 78;
    // Device does not report last-switchover-reason as USER_INITIATED for
    // gNOI.SwitchControlProcessor.
    bool gnoi_switchover_reason_missing_user_initiated = 79;
    // The name used for the default network instance for VRF.  The default name
    // in OpenConfig is \"DEFAULT\" but some legacy devices still use
    // \"default\".
    string default_network_instance = 80;
    // Device allows unset Election ID to be primary.
    bool p4rt_unsetelectionid_primary_allowed = 81;
    // Device sets ALREADY_EXISTS status code for all backup client responses.
    bool bkup_arbitration_resp_code = 82;
    // Device requires IPOverIP decapsulation for backup NHG without interfaces.
    bool backup_nhg_requires_vrf_with_decap = 83;
    // Devices don't support configuring ISIS /afi-safi/af/config container.
    bool isis_interface_afi_unsupported = 85;
    // Devices don't support modify table entry operation in P4 Runtime.
    bool p4rt_modify_table_entry_unsupported = 86;
    // Parent of OS component is of type SUPERVISOR or LINECARD.
    bool os_component_parent_is_supervisor_or_linecard = 87;
    // Parent of OS component is of type CHASSIS.
    bool os_component_parent_is_chassis = 88;
    // Device does not support fabric power-admin-state leaf.
    bool skip_fabric_card_power_admin = 89;
    // Devices require configuring the same ISIS Metrics for Level 1 when
    // configuring Level 2 Metrics.
    bool isis_require_same_l1_metric_with_l2_metric = 91;
    // Devices require configuring the same OSPF setMetric when BGP
    // SetMED is configured.
    bool bgp_set_med_requires_equal_ospf_set_metric = 92;
    // Devices require configuring subinterface with tagged vlan for p4rt
    // packet in.
    bool p4rt_gdp_requires_dot1q_subinterface = 93;
    // ATE port link state operations are a no-op in KNE/virtualized environments.
    bool ate_port_link_state_operations_unsupported = 94;
    // Creates a user and assigns role/rbac to said user via native model.
    bool set_native_user = 95;
    // Devices require configuring lspRefreshInterval ISIS timer when
    // lspLifetimeInterval is configured.
    // Arista: partnerissuetracker.corp.google.com/293667850
    bool isis_lsp_lifetime_interval_requires_lsp_refresh_interval = 96;
    // Device does not support telemetry path
    // /components/component/cpu/utilization/state/avg for linecards' CPU card.
    bool linecard_cpu_utilization_unsupported = 98;
    // Device does not support consistent component names for GNOI and GNMI.
    bool consistent_component_names_unsupported = 99;
    // Device does not support telemetry path
    // /components/component/cpu/utilization/state/avg for controller cards'
    // CPU card.
    bool controller_card_cpu_utilization_unsupported = 100;
    // Device does not support counter for fabric block lost packets.
    bool fabric_drop_counter_unsupported = 101;
    // Device does not support memory utilization related leaves for linecard components.
    bool linecard_memory_utilization_unsupported = 102;
    // Device does not support telemetry path
    // /qos/interfaces/interface/input/virtual-output-queues/voq-interface/queues/queue/state/dropped-pkts.
    bool qos_voq_drop_counter_unsupported = 103;
    // ATE IPv6 flow label unsupported in KNE/virtualized environments.
    bool ate_ipv6_flow_label_unsupported = 104;
    // Devices do not support configuring isis csnp-interval timer.
    // Arista: partnerissuetracker.corp.google.com/299283216
    bool isis_timers_csnp_interval_unsupported = 105;
    // Devices do not support telemetry for isis counter:
    // manual-address-drop-from-areas.
    // Arista: partnerissuetracker.corp.google.com/299285115
    bool isis_counter_manual_address_drop_from_areas_unsupported = 106;
    // Devices do not support telemetry for isis counter: part-changes.
    // Arista: partnerissuetracker.corp.google.com/299285991
    bool isis_counter_part_changes_unsupported = 107;
    // Devices do not support threshold container under /components/component/transceiver.
    bool transceiver_thresholds_unsupported = 108;
    // Update interface loopback mode using raw gnmi API due to server version.
    bool interface_loopback_mode_raw_gnmi = 109;
    // Devices do not support showing negotiated tcp mss value in bgp tcp mss telemetry.
    // Juniper: b/300499125
    bool skip_tcp_negotiated_mss_check = 110;
    // Devices don't support ISIS-Lsp metadata paths: checksum, sequence-number,
    // remaining-lifetime.
    bool isis_lsp_metadata_leafs_unsupported = 111;
    // QOS queue requires configuration with queue-id
    bool qos_queue_requires_id = 112;
    // Devices do not support forwarding for fib failed routes.
    bool skip_fib_failed_traffic_forwarding_check = 113;
    // QOS requires buffer-allocation-profile configuration
    bool qos_buffer_allocation_config_required = 114;
    // Devices do not support configuring ExtendedNextHopEncoding at the BGP global level.
    // Arista: https://partnerissuetracker.corp.google.com/issues/203683090
    bool bgp_global_extended_next_hop_encoding_unsupported = 115;
    // OC unsupported for BGP LLGR disable.
    // Juniper: b/303479602
    bool bgp_llgr_oc_undefined = 116;
    // Device does not support tunnel interfaces state paths
    // Juniper: partnerissuetracker.corp.google.com/300111031
    bool tunnel_state_path_unsupported = 117;
    // Device does not support tunnel interfaces source and destination address config paths
    // Juniper: partnerissuetracker.corp.google.com/300111031
    bool tunnel_config_path_unsupported = 118;
    // Cisco: Device does not support same minimun and maximum threshold value in QOS ECN config.
    bool ecn_same_min_max_threshold_unsupported = 119;
    // Cisco: QOS requires scheduler configuration.
    bool qos_scheduler_config_required = 120;
    // Cisco: Device does not support set weight config under QOS ECN configuration.
    bool qos_set_weight_config_unsupported = 121;
    // Cisco: Device does not support these get state path.
    bool qos_get_state_path_unsupported = 122; 
    // Devices requires enabled leaf under isis level
    // Juniper: partnerissuetracker.corp.google.com/302661486
    bool isis_level_enabled = 123;
<<<<<<< HEAD
    // Juniper: b/310698466
    bool skip_bgp_session_check_without_afisafi = 124;
    
=======
    // Devices which require to use interface-id format of interface name + .subinterface index with Interface-ref container
    bool interface_ref_interface_id_format = 124;   
>>>>>>> e0bea241
    // Reserved field numbers and identifiers.
    reserved 84, 9, 28, 20, 90, 97;
  }

  message PlatformExceptions {
    Platform platform = 1;
    Deviations deviations = 2;
  }

  // The `platform` field for each `platform_exceptions` should be mutually
  // exclusive. Duplicate matches will result in a test failure.
  repeated PlatformExceptions platform_exceptions = 5;

  enum Tags {
    TAGS_UNSPECIFIED = 0;
    TAGS_AGGREGATION = 1;
    TAGS_DATACENTER_EDGE = 2;
    TAGS_EDGE = 3;
    TAGS_TRANSIT = 4;
  }

  // The `tags` used to identify the area(s) testcase applies to. An empty tag
  // is the default implying it applies to all areas.
  repeated Tags tags = 6;
}<|MERGE_RESOLUTION|>--- conflicted
+++ resolved
@@ -359,14 +359,11 @@
     // Devices requires enabled leaf under isis level
     // Juniper: partnerissuetracker.corp.google.com/302661486
     bool isis_level_enabled = 123;
-<<<<<<< HEAD
-    // Juniper: b/310698466
-    bool skip_bgp_session_check_without_afisafi = 124;
-    
-=======
     // Devices which require to use interface-id format of interface name + .subinterface index with Interface-ref container
     bool interface_ref_interface_id_format = 124;   
->>>>>>> e0bea241
+    // Juniper: b/310698466
+    bool skip_bgp_session_check_without_afisafi = 125;
+    
     // Reserved field numbers and identifiers.
     reserved 84, 9, 28, 20, 90, 97;
   }
