// Copyright 2023 Google LLC
//
// Licensed under the Apache License, Version 2.0 (the "License");
// you may not use this file except in compliance with the License.
// You may obtain a copy of the License at
//
//      https://www.apache.org/licenses/LICENSE-2.0
//
// Unless required by applicable law or agreed to in writing, software
// distributed under the License is distributed on an "AS IS" BASIS,
// WITHOUT WARRANTIES OR CONDITIONS OF ANY KIND, either express or implied.
// See the License for the specific language governing permissions and
// limitations under the License.

syntax = "proto3";

package openconfig.testing;

import "github.com/openconfig/ondatra/proto/testbed.proto";

// Metadata about a Feature Profiles test.
message Metadata {
  // UUID of the test.
  string uuid = 1;
  // ID of the test in the test plan.
  string plan_id = 2;
  // One-line description of the test.
  string description = 3;

  // Types of testbeds on which the test may run.
  enum Testbed {
    TESTBED_UNSPECIFIED = 0;
    TESTBED_DUT = 1;
    TESTBED_DUT_DUT_4LINKS = 2;
    TESTBED_DUT_ATE_2LINKS = 3;
    TESTBED_DUT_ATE_4LINKS = 4;
    TESTBED_DUT_ATE_9LINKS_LAG = 5;
    TESTBED_DUT_DUT_ATE_2LINKS = 6;
    TESTBED_DUT_ATE_8LINKS = 7;
    TESTBED_DUT_400ZR = 8;
    TESTBED_DUT_400ZR_PLUS = 9;
    TESTBED_DUT_400ZR_100G_4LINKS = 10;
    TESTBED_DUT_400FR_100G_4LINKS = 11;
    TESTBED_DUT_ATE_5LINKS = 12;
    TESTBED_DUT_800ZR = 13;
    TESTBED_DUT_800ZR_PLUS = 14;
  }
  // Testbed on which the test is intended to run.
  Testbed testbed = 4;

  message Platform {
    // Vendor of the device.
    ondatra.Device.Vendor vendor = 1;
    // Regex for hardware model of the device.
    // The empty string will match any hardware model.
    string hardware_model_regex = 3;
    // Regex for software version of the device.
    // The empty string will match any software version.
    string software_version_regex = 4;
    // Reserved field numbers and identifiers.
    reserved 2;
    reserved "hardware_model";
  }

  message Deviations {
    // Device does not support interface/ipv4/enabled,
    // so suppress configuring this leaf.
    bool ipv4_missing_enabled = 1;
    // Device does not support fragmentation bit for traceroute.
    bool traceroute_fragmentation = 2;
    // Device only support UDP as l4 protocol for traceroute.
    bool traceroute_l4_protocol_udp = 3;
    // Device does not support
    // bgp/neighbors/neighbor/afi-safis/afi-safi/state/prefixes/received-pre-policy.
    bool prepolicy_received_routes = 4;
    // Expected ucmp traffic tolerance. Minimum value is 0.2, anything less
    // will be coerced to 0.2.
    // Juniper: partnerissuetracker.corp.google.com/282234301
    // Cisco: partnerissuetracker.corp.google.com/279477633
    double hierarchical_weight_resolution_tolerance = 5;
    // Device skip isis multi-topology check if value is true.
    bool isis_multi_topology_unsupported = 6;
    // Disable isis level1 under interface mode on the device if value is true.
    bool isis_interface_level1_disable_required = 7;
    // Set isis af ipv6 single topology on the device if value is true.
    bool isis_single_topology_required = 8;
    // Don't set isis instance enable flag on the device if value is true.
    bool isis_instance_enabled_required = 10;
    // Set and validate isis interface address family enable on the device if
    // value is true.
    bool missing_isis_interface_afi_safi_enable = 11;
    // Don't set isis global authentication-check on the device if value is
    // true.
    bool isis_global_authentication_not_required = 12;
    // Configure CSNP, LSP and PSNP under level authentication explicitly if
    // value is true.
    bool isis_explicit_level_authentication_config = 13;
    // Device skip isis restart-suppress check if value is true.
    bool isis_restart_suppress_unsupported = 14;
    // Device does not support interface/ipv4(6)/neighbor.
    // Cisco: partnerissuetracker.corp.google.com/268243828
    bool ip_neighbor_missing = 15;
    // Device requires separate reboot to activate OS.
    bool osactivate_noreboot = 16;
    // Device requires OS installation on standby RP as well as active RP.
    bool osinstall_for_standby_rp = 17;
    // Set this flag for LLDP interface config to override the global config.
    bool lldp_interface_config_override_global = 18;
    // Skip check for
    // bgp/neighbors/neighbor/state/messages/received/last-notification-error-code
    // leaf missing case.
    bool missing_bgp_last_notification_error_code = 21;
    // Device does not support interface-ref configuration when applying
    // features to interface.
    bool interface_ref_config_unsupported = 22;
    // Device does not support these state paths.
    // Juniper: partnerissuetracker.corp.google.com/279470921
    bool state_path_unsupported = 23;
    // Device requires Ipv6 to be enabled on interface for gRIBI NH programmed
    // with destination mac address.
    // Juniper: partnerissuetracker.corp.google.com/267642089
    bool ipv6_enable_for_gribi_nh_dmac = 24;
    // Device requires additional config for ECN.
    // Juniper: partnerissuetracker.corp.google.com/277657269
    bool ecn_profile_required_definition = 25;
    // Device does not support interface ipv6 discarded packet statistics.
    // Juniper: partnerissuetracker.corp.google.com/277762075
    bool ipv6_discarded_pkts_unsupported = 26;
    // Device does not support drop and weight leaves under queue management
    // profile.
    // Juniper: partnerissuetracker.corp.google.com/279471405
    bool drop_weight_leaves_unsupported = 27;
    // Config pushed through origin CLI takes precedence over config pushed
    // through origin OC.
    // Juniper: partnerissuetracker.corp.google.com/270474468
    bool cli_takes_precedence_over_oc = 29;
    // Device does not support weight above 100.
    // Juniper: partnerissuetracker.corp.google.com/277066804
    bool scheduler_input_weight_limit = 30;
    // Device does not support id leaf for SwitchChip components.
    // Juniper: partnerissuetracker.corp.google.com/277134501
    bool switch_chip_id_unsupported = 31;
    // Device does not support backplane-facing-capacity leaves for some of the
    // components.
    // Juniper: partnerissuetracker.corp.google.com/277134501
    bool backplane_facing_capacity_unsupported = 32;
    // Device only supports querying counters from the state container, not from
    // individual counter leaves.
    bool interface_counters_from_container = 33;
    // Use this deviation when the device does not support a mix of tagged and
    // untagged subinterfaces.
    // Juniper: partnerissuetracker.corp.google.com/267822588
    bool no_mix_of_tagged_and_untagged_subinterfaces = 34;
    // Device does not support reporting software version according to the
    // requirements in gNMI-1.10.
    // Juniper: partnerissuetracker.corp.google.com/278764547
    bool sw_version_unsupported = 37;
    // Device does not support telemetry path /components/component/storage.
    // Juniper: partnerissuetracker.corp.google.com/284239001
    bool storage_component_unsupported = 39;
    // Device requires port-speed to be set because its default value may not be
    // usable.
    bool explicit_port_speed = 41;
    // Device requires explicit attachment of an interface or subinterface to
    // the default network instance.
    // Nokia: partnerissuetracker.corp.google.com/260928639
    bool explicit_interface_in_default_vrf = 42;
    // Device is missing subinterface packet counters for IPv4/IPv6.
    bool subinterface_packet_counters_missing = 44;
    // Connect-retry is not supported
    // /bgp/neighbors/neighbor/timers/config/connect-retry.
    bool connect_retry = 45;
    // Device does not support programming a gribi flow with a next-hop entry of
    // mac-address only.
    bool gribi_mac_override_with_static_arp = 46;
    // Set true for device that does not support route-policy under AFI/SAFI.
    bool route_policy_under_afi_unsupported = 47;
    // Device does not support using gNOI to reboot the Fabric Component.
    bool gnoi_fabric_component_reboot_unsupported = 48;
    // Device does not support the ntp nondefault vrf case.
    bool ntp_non_default_vrf_unsupported = 49;
    // Device does not support setting the L2 MTU. OpenConfig allows a device to
    // enforce that L2 MTU, which has a default value of 1514, must be set to a
    // higher value than L3 MTU.
    // Arista: partnerissuetracker.corp.google.com/243445300
    bool omit_l2_mtu = 50;
    // Skip power admin for controller card
    bool skip_controller_card_power_admin = 51;
    // Device requires the banner to have a delimiter character.
    string banner_delimiter = 60;
    // Allowed tolerance for BGP traffic flow while comparing for pass or fail
    // condition.
    int32 bgp_tolerance_value = 61;
    // Device requires additional time to complete post delete link
    // qualification cleanup.
    bool link_qual_wait_after_delete_required = 62;
    // The response of gNOI reboot status is a single value (not a list), so the
    // device requires explict component path to account for a situation when
    // there is more than one active reboot requests.
    // Arista: partnerissuetracker.corp.google.com/245550570
    bool gnoi_status_empty_subcomponent = 63;
    // Device requiries explicit deletion of network-instance table.
    bool network_instance_table_deletion_required = 64;
    // Device requires a BGP session reset to utilize a new MD5 key.
    bool bgp_md5_requires_reset = 65;
    // Devices do not count dequeued and deleted packets as drops.
    // Arista: partnerissuetracker.corp.google.com/275384848
    bool dequeue_delete_not_counted_as_drops = 66;
    // Device only supports RIB ack, so tests that normally expect FIB_ACK will
    // allow just RIB_ACK.
    bool gribi_riback_only = 67;
    // Device requires that aggregate Port-Channel and its members be defined in
    // a single gNMI Update transaction at /interfaces; otherwise lag-type will
    // be dropped, and no member can be added to the aggregate.
    // Arista: partnerissuetracker.corp.google.com/201574574
    bool aggregate_atomic_update = 68;
    // Device returns no value for some OpenConfig paths if the operational
    // value equals the default.
    // Arista: partnerissuetracker.corp.google.com/258286131
    bool missing_value_for_defaults = 69;
    // The name used for the static routing protocol.  The default name in
    // OpenConfig is \"DEFAULT\" but some devices use other names.
    // Arista: partnerissuetracker.corp.google.com/269699737
    string static_protocol_name = 70;
    // Device currently uses component name instead of a full openconfig path,
    // so suppress creating a full oc compliant path for subcomponent.
    bool gnoi_subcomponent_path = 71;
    // When configuring interface, config VRF prior config IP address.
    // Arista: partnerissuetracker.corp.google.com/261958938
    bool interface_config_vrf_before_address = 72;
    // Device requires using the deprecated openconfig-vlan:vlan/config/vlan-id
    // or openconfig-vlan:vlan/state/vlan-id leaves.
    // Arista: partnerissuetracker.corp.google.com/261085885
    bool deprecated_vlan_id = 73;
    // Device requires gRIBI MAC Override using Static ARP + Static Route
    // Arista: partnerissuetracker.corp.google.com/234635355
    bool gribi_mac_override_static_arp_static_route = 74;
    // Device requires interface enabled leaf booleans to be explicitly set to
    // true.
    bool interface_enabled = 75;
    // Skip checking QOS octet stats for interface.
    // Arista: partnerissuetracker.corp.google.com/283541442
    bool qos_octets = 76;
    // Device CPU components do not map to a FRU parent component in the OC
    // tree.
    bool cpu_missing_ancestor = 77;
    // Device needs subinterface 0 to be routed for non-zero sub-interfaces.
    bool require_routed_subinterface_0 = 78;
    // Device does not report last-switchover-reason as USER_INITIATED for
    // gNOI.SwitchControlProcessor.
    bool gnoi_switchover_reason_missing_user_initiated = 79;
    // The name used for the default network instance for VRF.  The default name
    // in OpenConfig is \"DEFAULT\" but some legacy devices still use
    // \"default\".
    string default_network_instance = 80;
    // Device allows unset Election ID to be primary.
    bool p4rt_unsetelectionid_primary_allowed = 81;
    // Device sets ALREADY_EXISTS status code for all backup client responses.
    bool bkup_arbitration_resp_code = 82;
    // Device requires IPOverIP decapsulation for backup NHG without interfaces.
    bool backup_nhg_requires_vrf_with_decap = 83;
    // Devices don't support configuring ISIS /afi-safi/af/config container.
    bool isis_interface_afi_unsupported = 85;
    // Devices don't support modify table entry operation in P4 Runtime.
    bool p4rt_modify_table_entry_unsupported = 86;
    // Parent of OS component is of type SUPERVISOR or LINECARD.
    bool os_component_parent_is_supervisor_or_linecard = 87;
    // Parent of OS component is of type CHASSIS.
    bool os_component_parent_is_chassis = 88;
    // Devices require configuring the same ISIS Metrics for Level 1 when
    // configuring Level 2 Metrics.
    bool isis_require_same_l1_metric_with_l2_metric = 91;
    // Devices require configuring the same OSPF setMetric when BGP
    // SetMED is configured.
    bool bgp_set_med_requires_equal_ospf_set_metric = 92;
    // Devices require configuring subinterface with tagged vlan for p4rt
    // packet in.
    bool p4rt_gdp_requires_dot1q_subinterface = 93;
    // ATE port link state operations are a no-op in KNE/virtualized
    // environments.
    bool ate_port_link_state_operations_unsupported = 94;
    // Creates a user and assigns role/rbac to said user via native model.
    bool set_native_user = 95;
    // Device does not support telemetry path
    // /components/component/cpu/utilization/state/avg for linecards' CPU card.
    bool linecard_cpu_utilization_unsupported = 98;
    // Device does not support consistent component names for GNOI and GNMI.
    bool consistent_component_names_unsupported = 99;
    // Device does not support telemetry path
    // /components/component/cpu/utilization/state/avg for controller cards'
    // CPU card.
    bool controller_card_cpu_utilization_unsupported = 100;
    // Device does not support counter for fabric block lost packets.
    bool fabric_drop_counter_unsupported = 101;
    // Device does not support memory utilization related leaves for linecard
    // components.
    bool linecard_memory_utilization_unsupported = 102;
    // Device does not support telemetry path
    // /qos/interfaces/interface/input/virtual-output-queues/voq-interface/queues/queue/state/dropped-pkts.
    bool qos_voq_drop_counter_unsupported = 103;
    // ATE IPv6 flow label unsupported in KNE/virtualized environments.
    bool ate_ipv6_flow_label_unsupported = 104;
    // Devices do not support configuring isis csnp-interval timer.
    // Arista: partnerissuetracker.corp.google.com/299283216
    bool isis_timers_csnp_interval_unsupported = 105;
    // Devices do not support telemetry for isis counter:
    // manual-address-drop-from-areas.
    // Arista: partnerissuetracker.corp.google.com/299285115
    bool isis_counter_manual_address_drop_from_areas_unsupported = 106;
    // Devices do not support telemetry for isis counter: part-changes.
    // Arista: partnerissuetracker.corp.google.com/317086576
    bool isis_counter_part_changes_unsupported = 107;
    // Devices do not support threshold container under
    // /components/component/transceiver.
    bool transceiver_thresholds_unsupported = 108;
    // Update interface loopback mode using raw gnmi API due to server version.
    bool interface_loopback_mode_raw_gnmi = 109;
    // Devices do not support showing negotiated tcp mss value in bgp tcp mss
    // telemetry. Juniper: b/300499125
    bool skip_tcp_negotiated_mss_check = 110;
    // Devices don't support ISIS-Lsp metadata paths: checksum, sequence-number,
    // remaining-lifetime.
    bool isis_lsp_metadata_leafs_unsupported = 111;
    // QOS queue requires configuration with queue-id
    bool qos_queue_requires_id = 112;
    // QOS requires buffer-allocation-profile configuration
    bool qos_buffer_allocation_config_required = 114;
    // Devices do not support configuring ExtendedNextHopEncoding at the BGP
    // global level. Arista:
    // https://partnerissuetracker.corp.google.com/issues/203683090
    bool bgp_global_extended_next_hop_encoding_unsupported = 115;
    // OC unsupported for BGP LLGR disable.
    // Juniper: b/303479602
    bool bgp_llgr_oc_undefined = 116;
    // Device does not support tunnel interfaces state paths
    // Juniper: partnerissuetracker.corp.google.com/300111031
    bool tunnel_state_path_unsupported = 117;
    // Device does not support tunnel interfaces source and destination address
    // config paths Juniper: partnerissuetracker.corp.google.com/300111031
    bool tunnel_config_path_unsupported = 118;
    // Cisco: Device does not support same minimun and maximum threshold value
    // in QOS ECN config.
    bool ecn_same_min_max_threshold_unsupported = 119;
    // Cisco: QOS requires scheduler configuration.
    bool qos_scheduler_config_required = 120;
    // Cisco: Device does not support set weight config under QOS ECN
    // configuration.
    bool qos_set_weight_config_unsupported = 121;
    // Cisco: Device does not support these get state path.
    bool qos_get_state_path_unsupported = 122;
    // Devices requires enabled leaf under isis level
    // Juniper: partnerissuetracker.corp.google.com/302661486
    bool isis_level_enabled = 123;
    // Devices which require to use interface-id format of interface name +
    // .subinterface index with Interface-ref container
    bool interface_ref_interface_id_format = 124;
    // Devices does not support member link loopback
    // Juniper: b/307763669
    bool member_link_loopback_unsupported = 125;
    // Device does not support PLQ operational status check on interface
    // Juniper: b/308990185
    bool skip_plq_interface_oper_status_check = 126;
    // Device set received prefix limits explicitly under prefix-limit-received
    // rather than "prefix-limit"
    bool bgp_explicit_prefix_limit_received = 127;
    // Device does not configure BGP maximum routes correctly when max-prefixes
    // leaf is configured
    bool bgp_missing_oc_max_prefixes_configuration = 128;
    // Devices which needs to skip checking AFI-SAFI disable.
    // Juniper: b/310698466
    bool skip_bgp_session_check_without_afisafi = 129;
    // Devices that have separate naming conventions for hardware resource name
    // in /system/ tree and /components/ tree.
    bool mismatched_hardware_resource_name_in_component = 130;
    // Device does not support reboot status check on subcomponents.
    bool gnoi_subcomponent_reboot_status_unsupported = 132;
    // Devices exports routes from all protocols to BGP if the export-policy is
    // ACCEPT Juniper: b/308970803
    bool skip_non_bgp_route_export_check = 133;
    // Devices do not support path
    // /network-instances/network-instance/protocols/protocol/isis/levels/level/state/metric-style
    // Arista: https://partnerissuetracker.corp.google.com/issues/317064733
    bool isis_metric_style_telemetry_unsupported = 134;
    // Devices do not support configuring Interface-ref under Static-Route
    // Next-Hop
    bool static_route_next_hop_interface_ref_unsupported = 135;
    // Devices which does not support nexthop index state
    // Juniper: b/304729237
    bool skip_static_nexthop_check = 136;
    // Device doesn't support router advertisement enable and mode config
    // Juniper: b/316173974
    bool ipv6_router_advertisement_config_unsupported = 138;
    // Devices does not support setting prefix limit exceeded flag.
    // Juniper : b/317181227
    bool prefix_limit_exceeded_telemetry_unsupported = 139;
    // Skip setting allow-multiple-as while configuring eBGP
    // Arista: partnerissuetracker.corp.google.com/issues/317422300
    bool skip_setting_allow_multiple_as = 140;
    // Devices does not support mixed prefix length in gribi.
    // Juniper: b/307824407
    bool gribi_decap_mixed_plen_unsupported = 143;
    // Skip setting isis-actions set-level while configuring routing-policy
    // statement action
    bool skip_isis_set_level = 144;
    // Skip setting isis-actions set-metric-style-type while configuring
    // routing-policy statement action
    bool skip_isis_set_metric_style_type = 145;    
    // Skip setting disable-metric-propagation while configuring
    // table-connection
    bool skip_setting_disable_metric_propagation = 147;
    // Devices do not support BGP conditions match-community-set
    bool bgp_conditions_match_community_set_unsupported = 148;
    // Device requires match condition for ethertype v4 and v6 for default rule
    // with network-instance default-vrf in policy-forwarding.
    bool pf_require_match_default_rule = 149;
    // Devices missing component tree mapping from hardware port
    // to optical channel.
    bool missing_port_to_optical_channel_component_mapping = 150;
    // Skip gNMI container OP tc.
    // Cisco: https://partnerissuetracker.corp.google.com/issues/322291556
    bool skip_container_op = 151;
    // Reorder calls for vendor compatibility.
    // Cisco: https://partnerissuetracker.corp.google.com/issues/322291556
    bool reorder_calls_for_vendor_compatibilty = 152;
    // Add missing base config using cli.
    // Cisco: https://partnerissuetracker.corp.google.com/issues/322291556
    bool add_missing_base_config_via_cli = 153;
    // skip_macaddress_check returns true if mac address for an interface via
    // gNMI needs to be skipped. Cisco:
    // https://partnerissuetracker.corp.google.com/issues/322291556
    bool skip_macaddress_check = 154;
    // Devices are having native telemetry paths for BGP RIB verification.
    // Juniper : b/306144372
    bool bgp_rib_oc_path_unsupported = 155;
    // Skip setting prefix-set mode while configuring prefix-set routing-policy
    bool skip_prefix_set_mode = 156;
    // Devices set metric as preference for static next-hop
    bool set_metric_as_preference = 157;
    // Devices don't support having an IPv6 static Route with an IPv4 address
    // as next hop and requires configuring a static ARP entry.
    // Arista: https://partnerissuetracker.corp.google.com/issues/316593298
    bool ipv6_static_route_with_ipv4_next_hop_requires_static_arp = 158;
    // Device requires policy-forwarding rules to be in sequential order in the
    // gNMI set-request.
    bool pf_require_sequential_order_pbr_rules = 159;
    // Device telemetry missing next hop metric value.
    // Arista: https://partnerissuetracker.corp.google.com/issues/321010782
    bool missing_static_route_next_hop_metric_telemetry = 160;
    // Device does not support recursive resolution of static route next hop.
    // Arista: https://partnerissuetracker.corp.google.com/issues/314449182
    bool unsupported_static_route_next_hop_recurse = 161;
    // Device missing telemetry for static route that has DROP next hop.
    // Arista: https://partnerissuetracker.corp.google.com/issues/330619816
    bool missing_static_route_drop_next_hop_telemetry = 162;
    // Device missing 400ZR optical-channel tunable parameters telemetry:
    // min/max/avg.
    // Arista: https://partnerissuetracker.corp.google.com/issues/319314781
    bool missing_zr_optical_channel_tunable_parameters_telemetry = 163;
    // Device that does not support packet link qualification reflector packet
    // sent/received stats.
    bool plq_reflector_stats_unsupported = 164;
    // Device that does not support PLQ Generator max_mtu to be atleast >= 8184.
    uint32 plq_generator_capabilities_max_mtu = 165;
    // Device that does not support PLQ Generator max_pps to be atleast >=
    // 100000000.
    uint64 plq_generator_capabilities_max_pps = 166;
    // Support for bgp extended community index
    bool bgp_extended_community_index_unsupported = 167;
    // Support for bgp community set refs
    bool bgp_community_set_refs_unsupported = 168;
    // Arista device needs CLI knob to enable WECMP feature
    bool rib_wecmp = 169;
    // Device not supporting table-connection need to set this true
    bool table_connections_unsupported = 170;
    // Configure tag-set using vendor native model
    bool use_vendor_native_tag_set_config = 171;
    // Skip setting send-community-type in bgp global config
    bool skip_bgp_send_community_type = 172;
    // Support for bgp actions set-community method
    bool bgp_actions_set_community_method_unsupported = 174;
    // Ensure no configurations exist under BGP Peer Groups
    bool set_no_peer_group = 175;
    // Bgp community member is a string
    bool bgp_community_member_is_a_string = 176;
    // Flag to indicate whether IPv4 static routes with IPv6 next-hops are
    // unsupported.
    bool ipv4_static_route_with_ipv6_nh_unsupported = 177;
    // Flag to indicate whether IPv6 static routes with IPv4 next-hops are
    // unsupported.
    bool ipv6_static_route_with_ipv4_nh_unsupported = 178;
    // Flag to indicate support for static routes that simply drop packets
    bool static_route_with_drop_nh = 179;
    // Flag to indicate support for static routes that can be configured with an
    // explicit metric.
    bool static_route_with_explicit_metric = 180;
    // Support for bgp default import/export policy
    bool bgp_default_policy_unsupported = 181;
    // Flag to enable bgp explicity on default vrf
    // Arista: b/329094094#comment9
    bool explicit_enable_bgp_on_default_vrf = 182;
    // tag-set is not a real separate entity, but is embedded in the policy
    // statement. this implies that 1. routing policy tag set name needs to be
    // '<policy name> <statement name>'
    // 2. only one policy statement can make use of a tag-set, and 3. tag must
    // be refered by a policy
    bool routing_policy_tag_set_embedded = 183;
    // Devices does not support allow multiple as under AFI/SAFI.
    // CISCO: b/340859662
    bool skip_afi_safi_path_for_bgp_multiple_as = 184;
    // Device does not support regex with routing-policy community-member.
    bool community_member_regex_unsupported = 185;
    // Support for same import policy attached to all AFIs for given
    // (src-protocol, dst-protocol, network-instance) triple Arista:
    // b/339645876#comment4
    bool same_policy_attached_to_all_afis = 186;
    // Devices needs to skip setting statement for policy to be applied as
    // action pass otherwise it will be configured as action done.
    // CISCO: b/338523730
    bool skip_setting_statement_for_policy = 187;
    // Devices does not support index specific attribute fetching and hence
    // wildcards has to be used.
    // CISCO: b/338523730
    bool skip_checking_attribute_index = 188;
    // Devices does not suppport policy-chaining, so needs to flatten policies
    // with multiple statements.
    // CISCO: b/338526243
    bool flatten_policy_with_multiple_statements = 189;
    // default_route_policy_unsupported is set to true for devices that do not
    // support default route policy.
    bool default_route_policy_unsupported = 190;
    // CISCO: b/339801843
    bool slaac_prefix_length128 = 191;
    // Devices does not support bgp max multipaths
    // Juniper: b/319301559
    bool bgp_max_multipath_paths_unsupported = 192;
    // Devices does not multipath config at neighbor or afisafi level
    // Juniper: b/341130490
    bool multipath_unsupported_neighbor_or_afisafi = 193;
    // Devices that do not support /components/component/state/model-name for
    // any component types.
    // Note that for model name to be supported, the
    // /components/component/state/model-name of the chassis component must be
    // equal to the canonical hardware model name of its device.
    bool model_name_unsupported = 194;
    // community_match_with_redistribution_unsupported is set to true for devices that do not support matching community at the redistribution attach point.
    bool community_match_with_redistribution_unsupported = 195;
    // Devices that do not support components/component/state/install-component
    // and components/component/state/install-position.
    bool install_position_and_install_component_unsupported = 196;
    // Encap tunnel is shut then zero traffic will flow to backup NHG
    bool encap_tunnel_shut_backup_nhg_zero_traffic = 197;
    // Flag to indicate support for max ecmp paths for isis.
    bool max_ecmp_paths = 198;
    // wecmp_auto_unsupported is set to true for devices that do not support auto wecmp
    bool wecmp_auto_unsupported = 199;
    // policy chaining, ie. more than one policy at an attachement point is not supported
    bool routing_policy_chaining_unsupported = 200;
    // isis loopback config required
    bool isis_loopback_required = 201;
    // weighted ecmp feature verification using fixed packet
    bool weighted_ecmp_fixed_packet_verification = 202;
    // Override default NextHop scale while enabling encap/decap scale
    // CISCO:
    bool override_default_nh_scale = 203;
    // Devices that donot support setting bgp extended community set
    bool bgp_extended_community_set_unsupported = 204;
    // Devices that do not support setting bgp extended community set refs
    bool bgp_set_ext_community_set_refs_unsupported = 205;
    // Devices that do not support deleting link bandwidth
    bool bgp_delete_link_bandwidth_unsupported = 206;
    // qos_inqueue_drop_counter_Unsupported is set to true for devices that do not support qos ingress queue drop counters.
    // Juniper: b/341130490
    bool qos_inqueue_drop_counter_unsupported = 207;
    // Devices that need bgp extended community enable explicitly
    bool bgp_explicit_extended_community_enable = 208;
    // devices that do not support match tag set condition
    bool match_tag_set_condition_unsupported = 209;
    // peer_group_def_bgp_vrf_unsupported is set to true for devices that do not support peer group definition under bgp vrf configuration.
    bool peer_group_def_ebgp_vrf_unsupported = 210;
    // redis_uconnected_under_ebgp_vrf_unsupported is set to true for devices that do not support redistribution of connected routes under ebgp vrf configuration.
    bool redis_connected_under_ebgp_vrf_unsupported = 211;
    // bgp_afisafi_in_default_ni_before_other_ni is set to true for devices that require certain afi/safis to be enabled
    // in default network instance (ni) before enabling afi/safis for neighbors in default or non-default ni.
    bool bgp_afi_safi_in_default_ni_before_other_ni = 212;
    // Devices which do not support default import export policy.
    bool default_import_export_policy_unsupported = 213;
    // ipv6_router_advertisement_interval_unsupported is set to true for devices that do not support ipv6 router advertisement interval configuration.
    bool ipv6_router_advertisement_interval_unsupported = 214;
    // Decap NH with NextHopNetworkInstance is unsupported
    bool decap_nh_with_nexthop_ni_unsupported = 215;
    // Juniper: b/356898098
    bool community_invert_any_unsupported = 216;
    // SFlow source address update is unsupported
    // Arista: b/357914789
    bool sflow_source_address_update_unsupported = 217;
    // Linklocal mask length is not 64
    // Cisco: b/368271859
    bool link_local_mask_len = 218;
    // use parent component for temperature telemetry
    bool use_parent_component_for_temperature_telemetry = 219;
    // component manufactured date is unsupported
    bool component_mfg_date_unsupported = 220;
    // trib protocol field under otn channel config unsupported
    bool otn_channel_trib_unsupported = 221;
    // ingress parameters under eth channel config unsupported
    bool eth_channel_ingress_parameters_unsupported = 222;
    // Cisco numbering for eth channel assignment starts from 1 instead of 0
    bool eth_channel_assignment_cisco_numbering = 223;
    // Devices needs time to update interface counters.
    bool interface_counters_update_delayed = 224;
    // device does not support a Healthz GET RPC against Chassis level component like "CHASSIS" or "Rack 0"
    bool chassis_get_rpc_unsupported = 225;
    // Leaf-ref validation for list keys which is enforced for Cisco and hence deviation
    // b/373581140
    bool power_disable_enable_leaf_ref_validation = 226;
    // Device does not support ssh server counters.
    bool ssh_server_counters_unsupported = 227;
    // True when the optical-channel operational-mode is unsupported.
    // Juniper: b/355456031
    bool operational_mode_unsupported = 228;
    // BGP session state idle is supported in passive mode instead of active
    // Cisco: b/376021545
    bool bgp_session_state_idle_in_passive_mode = 229;
    // EnableMultipathUnderAfiSafi returns true for devices that do not support multipath under /global path and instead support under global/afi/safi path
    // CISCO: b/376241033
    // CISCO: b/340859662
    bool enable_multipath_under_afi_safi = 230;
    // Cisco numbering for OTN channel assignment starts from 1 instead of 0
    bool otn_channel_assignment_cisco_numbering = 232;
    // Cisco pre-fec-ber inactive value for CISCO-ACACIA vendors
    bool cisco_pre_fec_ber_inactive_value = 233;
    // Device does not support bgp afi safi wildcard.
    // Cisco: b/379863985
    bool bgp_afi_safi_wildcard_not_supported = 235;
    // Nokia; b/304493065 comment#7 SRL native admin_enable for table-connections
    bool enable_table_connections = 236;
    // Device has default zero suppression.
    // Juniper : b/378646018
    bool no_zero_suppression = 237;
    // Cisco: b/378801305
    bool isis_interface_level_passive_unsupported = 238;
    // Cisco: b/378616912
    bool isis_dis_sysid_unsupported = 239;
    // Cisco: b/378616912
    bool isis_database_overloads_unsupported = 240;
    // Juniper: b/358534837
    // Devices that do not support setting med value using union type in OC.
    bool bgp_set_med_v7_unsupported = 241;
    // Cisco: b/388980373
    // default import policy for table connection unsupported is set to true for devices that do not support default import policy.
    bool tc_default_import_policy_unsupported = 242;
    // Cisco: b/388955361
    // table connection metric propagation unsupported is set to true for devices that do not support metric propagation.
    bool tc_metric_propagation_unsupported = 243;
    // Cisco: b/388980376
    // table connection attribute propagation unsupported is set to true for devices that do not support attribute propagation.
    bool tc_attribute_propagation_unsupported = 244;
    // Cisco: b/388955364
    // table connection subscription unsupported is set to true for devices that do not support subscription for table connection leaves.
    bool tc_subscription_unsupported = 245;
    // Cisco: b/388983709
    // default bgp instance name is used to set bgp instance name value other than DEFAULT
    string default_bgp_instance_name = 246;
    // Arista does not support ETHChannel rate-class
    bool channel_assignment_rate_class_parameters_unsupported = 247;

    // Arista: b/346557012  
    // Devices that do not support qos scheduler ingress policer.
    bool qos_scheduler_ingress_policer_unsupported = 248;

    // Arista: b/354689142
    // Devices that do not support gRIBIencap headers.
    bool gribi_encap_header_unsupported = 249;

    // Device does not support P4RT Capabilities rpc.
    // Cisco: b/385298158
    bool p4rt_capabilities_unsupported = 250;

    // Device does not support gNMI GET on root.
    // Cisco: b/385298159
    bool gnmi_get_on_root_unsupported = 251;

    // Device does not support packet processing aggregate drops.
    // Cisco: b/395567844
    bool packet_processing_aggregate_drops_unsupported = 252;

    // Device does not support fragment total drops.
    // Nokia: b/395553772
    bool fragment_total_drops_unsupported = 253;

    // Juniper: b/383145521
    // Device needs route policy reference to stream prefix set info.
    bool bgp_prefixset_req_routepol_ref = 255;

    // Devices that do not support oper-status for Integrated Circuits telemetry path
    // Juniper b/395551640
    bool oper_status_for_ic_unsupported = 256;

    // Nokia: b/383075189
    // ExplicitDcoConfig returns true if explicit configurations are required in module-functional-type for the transceiver
    bool explicit_dco_config = 257;
    // verify_expected_breakout_supported_config is used to verify on Cisco devices if optic supports a given breakout mode
    // Cisco:
    bool verify_expected_breakout_supported_config = 258;

    // bgp_aspathset_unsupported is set to true for devices that do not support as-path-set for bgp-defined-sets.
    // Juniper: b/330173167
    bool bgp_aspathset_unsupported = 259;

    // Devices that do not support SR IGP configuration
    // Cisco b/390502067
    bool sr_igp_config_unsupported = 260;

    // Cisco: b/404301960
    // Devices that block one IS-IS level specific authentication config attribute for P2P links. 
    // The same leafs can be set directly under ISIS Interface authentication /network-instances/network-instance/protocols/protocol/isis/interfaces/interface/authentication.
    bool set_isis_auth_with_interface_authentication_container = 261;

    // Devices that do not support GRE/GUE tunnel interface oc.
    // Juniper b/398171114
    bool gre_gue_tunnel_interface_oc_unsupported = 262;
    
    // Devices that do not support load-interval configuration
    bool load_interval_not_supported = 263;

    // SkipOpticalChannelOutputPowerInterval for devices that do not support optical-channel/output-power/interval leaf
    // Nokia b/394622454
    bool skip_optical_channel_output_power_interval = 264;

    // SkipTransceiverDescription for devices that do not support transceiver/description leaf
    // Nokia b/394622453
    bool skip_transceiver_description = 265;

    // Devices that do not support containerz config via OpenConfig.
    bool containerz_oc_unsupported = 266;

    // Device does not support BGP OC distance
    bool bgp_distance_oc_path_unsupported = 267;

    // Devices that do not support ISIS MPLS
    bool isis_mpls_unsupported = 268;

    // Devices that do not support oc path for auto-negotiate
    // Nokia b/417843274
    bool auto_negotiate_unsupported = 269;

    // Devices that do not support oc path for duplex-mode
    // Nokia b/417843274
    bool duplex_mode_unsupported = 270;

    // Devices that do not support oc path for port-speed
    // Nokia b/417843274
    bool port_speed_unsupported = 271;

    // Set-Med-Action is not supported for BGP
    // Cisco b/414333771
    bool bgp_set_med_action_unsupported = 272;

    // Devices that do not support next-hop-group config
    // Arista b/390507957
    bool next_hop_group_config_unsupported = 273;

    // Arista b/390507780
    bool qos_shaper_config_unsupported = 274;

    // Arista b/390507780
    bool qos_shaper_state_unsupported = 275;

    // Arista b/393178770
    bool ethernet_over_mplsogre_unsupported = 276;

    // Arista b/390507408
    bool sflow_unsupported = 277;

    // Arista b/390507402
    bool mpls_unsupported = 278;

    // Arista b/390507399
    bool macsec_unsupported = 279;

    // Arista b/390506900
    bool gue_gre_decap_unsupported = 280;

    // Arista b/390506584
    bool mpls_label_classification_unsupported = 281;

    // Arista b/390506395
    bool local_proxy_unsupported = 282;

    // Arista b/390506513
    bool static_mpls_unsupported = 283;

    // Arista b/390504878
    bool qos_classification_unsupported = 284;

    // Arista b/390503348
    bool policy_forwarding_unsupported = 285;

    // Arista b/393177745
    bool cfm_unsupported = 286;

    // Arista b/390506903
    bool label_range_unsupported = 287;

    // Arista b/390506907
    bool static_arp_unsupported = 288;

    // Arista b/390506907
    bool interface_policy_forwarding_unsupported = 289;

    // UseOldOCPathStaticLspNh for devices that do not support the new OC path for static lsp next-hops
    // issues/404301960
    bool use_old_oc_path_static_lsp_nh = 290;

    // Create/Replace config leaf required 
    // Juniper b/419536104
    bool config_leaf_create_required = 291;

    // SkipInterfaceNameCheck is set to true for devices that do not support
    // interface name check in AFT.
    bool skip_interface_name_check = 292;

    // Arista b/426375784
    // FNT only issue, non-breakout ports have breakout config
    bool fr_breakout_fix = 293;

    // Cisco b/421356455
    // numPhysicalChannels is not supported
    bool num_physical_channels_unsupported = 294;

    // UnsupportedQoSOutputServicePolicy for devices that do not support qos output service-policy
    bool unsupported_qos_output_service_policy = 295;

    // InterfaceOutputQueueNonStandardName for devices with non-standard output queue names
    bool interface_output_queue_non_standard_name = 296;

    // MplsExpIngressClassifierUnsupported for devices that do not support ingress mpls exp field classification
    bool mpls_exp_ingress_classifier_oc_unsupported = 297;

    // Devices that do not propagate IGP metric through redistribution
    bool default_no_igp_metric_propagation = 298;

    // Skip setting send-community-type in bgp peer-group config
    bool skip_bgp_peer_group_send_community_type = 299;
    
    // Devices that does have different AS path prepend order.
    // juniper : b/425632068
    bool bgp_as_path_prepend_order_mismtach = 300;

    // Devices that need explicit swap_src_dst_mac set with loopback_mode
    // Nokia b/430183279
    bool explicit_swap_src_dst_mac_needed_for_loopback_mode = 301;

    // link_local_instead_of_nh is set to true for devices that give
    // link-local address instead of NH in AFT.
    bool link_local_instead_of_nh = 302;

    // low_scale_aft returns true if device requires low scale AFT.
    bool low_scale_aft = 303;
    
    // Devices that do not support system-description config path
    // Nokia b/431929861
    bool missing_system_description_config_path = 304;

    // Juniper  b/428613305
    // FEC uncorrectable errors accumulate over time and are not cleared unless the component is reset on target
    bool non_interval_fec_error_counter = 305;

    // Device does not support ntp source address
    bool ntp_source_address_unsupported = 306;

    // Devices does not support static mpls lsp
    bool static_mpls_lsp_oc_unsupported = 307;

    // Device doesnot support gre enacapsulation
    bool gre_decapsulation_oc_unsupported = 308;

    // SRGB and SLGB config through OC is not reflecting
    bool isis_srgb_srlb_unsupported = 309;

    // Prefix segment configuration not supported
    bool isis_sr_prefix_segment_config_unsupported = 310;

    // node segment configuration not supported
    bool isis_sr_node_segment_config_unsupported = 311;

    // Devices that do not support policy forwarding on next-hop
    bool policy_forwarding_to_next_hop_oc_unsupported = 312;
    // Cisco: b/402672689
    // Devices that support sflow ingress min sampling rate of 1/N with N<1,000,000 can use
    // this deviation to set specific value of N. Returns N=1,000,000 by default.
    uint32 sflow_ingress_min_sampling_rate = 313;

    // DUT not supporting with qos remarking
    // Arista: b/415889077
    bool qos_remark_oc_unsupported = 314;

    // Devices that do not support policy forwarding encapsulate gre action
    // Arista: b/409347274
    bool policy_forwarding_gre_encapsulation_oc_unsupported = 315;
  
    // policy rule based counters unsupported
    // Arista : https://partnerissuetracker.corp.google.com/issues/425628787
    bool policy_rule_counters_oc_unsupported = 316;

    // Devices that must have OTN to ETH assignment.
    // Arista : https://partnerissuetracker.corp.google.com/issues/434922681
    bool otn_to_eth_assignment = 317;
    
    // Devices that do not support import export policies configured in network instance
    bool network_instance_import_export_policy_oc_unsuppored = 318;

    // Device does not support 'origin' field in gNMI/gNOI RPC paths.
    // Arista: https://partnerissuetracker.corp.google.com/issues/439656904
    bool skip_origin = 319;

    // Devices that support pre-defined max ecmp paths
    // Juniper b/422688435
     bool predefined_max_ecmp_paths = 320;

    // b/425503156
    // Device does not support decapsulation group
    bool decapsulate_gue_oc_unsupported = 321;

    // Device does not support line-port configuration on optical channel
    // components for Nokia and Arista.
    bool line_port_unsupported = 322;

    // routing-policy bgp community needs to use REPLACE option
    // Arista b/443044881
    bool use_bgp_set_community_option_type_replace = 323;

    // Devices that do not support global max ecmp paths
    // Arista b/445097297
    bool global_max_ecmp_paths_unsupported = 324;

    // Devices that do not support configuring a two rate three color policer through OC
    // Arista: https://partnerissuetracker.corp.google.com/issues/442749011
    bool qos_two_rate_three_color_policer_oc_unsupported = 325;

<<<<<<< HEAD
    // Device requires p4rt table entries to be configured for each new primary controller
    // Nokia: b/445494680
    bool p4rt_explicit_table_entry_per_controller = 326;
=======
    // Devices that do not support load balance policies 
    // Arista: https://partnerissuetracker.corp.google.com/issues/445043741
    bool load_balance_policy_oc_unsupported = 326;
>>>>>>> 2c6f7c37

    // Reserved field numbers and identifiers.
    reserved 84, 9, 28, 20, 38, 43, 90, 97, 55, 89, 19, 36, 35, 40, 113, 131, 141, 173, 234, 254, 231;
  }

  message PlatformExceptions {
    Platform platform = 1;
    Deviations deviations = 2;
  }

  // The `platform` field for each `platform_exceptions` should be mutually
  // exclusive. Duplicate matches will result in a test failure.
  repeated PlatformExceptions platform_exceptions = 5;

  enum Tags {
    TAGS_UNSPECIFIED = 0;
    TAGS_AGGREGATION = 1;
    TAGS_DATACENTER_EDGE = 2;
    TAGS_EDGE = 3;
    TAGS_TRANSIT = 4;
  }

  // The `tags` used to identify the area(s) testcase applies to. An empty tag
  // is the default implying it applies to all areas.
  repeated Tags tags = 6;

  // Whether this test only checks paths for presence rather than semantic
  // checks.
  bool path_presence_test = 7;
}<|MERGE_RESOLUTION|>--- conflicted
+++ resolved
@@ -404,7 +404,7 @@
     bool skip_isis_set_level = 144;
     // Skip setting isis-actions set-metric-style-type while configuring
     // routing-policy statement action
-    bool skip_isis_set_metric_style_type = 145;    
+    bool skip_isis_set_metric_style_type = 145;
     // Skip setting disable-metric-propagation while configuring
     // table-connection
     bool skip_setting_disable_metric_propagation = 147;
@@ -938,15 +938,13 @@
     // Arista: https://partnerissuetracker.corp.google.com/issues/442749011
     bool qos_two_rate_three_color_policer_oc_unsupported = 325;
 
-<<<<<<< HEAD
+    // Devices that do not support load balance policies
+    // Arista: https://partnerissuetracker.corp.google.com/issues/445043741
+    bool load_balance_policy_oc_unsupported = 326;
+
     // Device requires p4rt table entries to be configured for each new primary controller
     // Nokia: b/445494680
-    bool p4rt_explicit_table_entry_per_controller = 326;
-=======
-    // Devices that do not support load balance policies 
-    // Arista: https://partnerissuetracker.corp.google.com/issues/445043741
-    bool load_balance_policy_oc_unsupported = 326;
->>>>>>> 2c6f7c37
+    bool p4rt_explicit_table_entry_per_controller = 327;
 
     // Reserved field numbers and identifiers.
     reserved 84, 9, 28, 20, 38, 43, 90, 97, 55, 89, 19, 36, 35, 40, 113, 131, 141, 173, 234, 254, 231;
