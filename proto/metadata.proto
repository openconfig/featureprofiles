// Copyright 2023 Google LLC
//
// Licensed under the Apache License, Version 2.0 (the "License");
// you may not use this file except in compliance with the License.
// You may obtain a copy of the License at
//
//      https://www.apache.org/licenses/LICENSE-2.0
//
// Unless required by applicable law or agreed to in writing, software
// distributed under the License is distributed on an "AS IS" BASIS,
// WITHOUT WARRANTIES OR CONDITIONS OF ANY KIND, either express or implied.
// See the License for the specific language governing permissions and
// limitations under the License.

syntax = "proto3";

package openconfig.testing;

import "github.com/openconfig/ondatra/proto/testbed.proto";

// Metadata about a Feature Profiles test.
message Metadata {
  // UUID of the test.
  string uuid = 1;
  // ID of the test in the test plan.
  string plan_id = 2;
  // One-line description of the test.
  string description = 3;

  // Types of testbeds on which the test may run.
  enum Testbed {
    TESTBED_UNSPECIFIED = 0;
    TESTBED_DUT = 1;
    TESTBED_DUT_DUT_4LINKS = 2;
    TESTBED_DUT_ATE_2LINKS = 3;
    TESTBED_DUT_ATE_4LINKS = 4;
    TESTBED_DUT_ATE_9LINKS_LAG = 5;
    TESTBED_DUT_DUT_ATE_2LINKS = 6;
  }
  // Testbed on which the test is intended to run.
  Testbed testbed = 4;

  message Platform {
    // Vendor of the device.
    ondatra.Device.Vendor vendor = 1;
    // Regex for hardware model of the device.
    // The empty string will match any hardware model.
    string hardware_model_regex = 3;
    // Regex for software version of the device.
    // The empty string will match any software version.
    string software_version_regex = 4;
    // Reserved field numbers and identifiers.
    reserved 2;
    reserved "hardware_model";
  }

  message Deviations {
    // Device does not support interface/ipv4/enabled,
    // so suppress configuring this leaf.
    bool ipv4_missing_enabled = 1;
    // Device does not support fragmentation bit for traceroute.
    bool traceroute_fragmentation = 2;
    // Device only support UDP as l4 protocol for traceroute.
    bool traceroute_l4_protocol_udp = 3;
    // Device does not support
    // bgp/neighbors/neighbor/afi-safis/afi-safi/state/prefixes/received-pre-policy.
    bool prepolicy_received_routes = 4;
    // Expected ucmp traffic tolerance. Minimum value is 0.2, anything less
    // will be coerced to 0.2.
    // Juniper: partnerissuetracker.corp.google.com/282234301
    // Cisco: partnerissuetracker.corp.google.com/279477633
    double hierarchical_weight_resolution_tolerance = 5;
    // Device skip isis multi-topology check if value is true.
    bool isis_multi_topology_unsupported = 6;
    // Disable isis level1 under interface mode on the device if value is true.
    bool isis_interface_level1_disable_required = 7;
    // Set isis af ipv6 single topology on the device if value is true.
    bool isis_single_topology_required = 8;
    // Don't set isis instance enable flag on the device if value is true.
    bool isis_instance_enabled_required = 10;
    // Set and validate isis interface address family enable on the device if
    // value is true.
    bool missing_isis_interface_afi_safi_enable = 11;
    // Don't set isis global authentication-check on the device if value is
    // true.
    bool isis_global_authentication_not_required = 12;
    // Configure CSNP, LSP and PSNP under level authentication explicitly if
    // value is true.
    bool isis_explicit_level_authentication_config = 13;
    // Device skip isis restart-suppress check if value is true.
    bool isis_restart_suppress_unsupported = 14;
    // Device does not support interface/ipv4(6)/neighbor.
    // Cisco: partnerissuetracker.corp.google.com/268243828
    bool ip_neighbor_missing = 15;
    // Device requires separate reboot to activate OS.
    bool osactivate_noreboot = 16;
    // Device requires OS installation on standby RP as well as active RP.
    bool osinstall_for_standby_rp = 17;
    // Set this flag for LLDP interface config to override the global config.
    bool lldp_interface_config_override_global = 18;
    // Skip BGP TestPassword mismatch subtest if value is true.
    // Cisco: partnerissuetracker.corp.google.com/273285907
    bool skip_bgp_test_password_mismatch = 19;
    // Device does not support interface/physicalchannel leaf.
    // Cisco: partnerissuetracker.corp.google.com/273287821
    bool missing_interface_physical_channel = 20;
    // Skip check for
    // bgp/neighbors/neighbor/state/messages/received/last-notification-error-code
    // leaf missing case.
    bool missing_bgp_last_notification_error_code = 21;
    // Device does not support interface-ref configuration when applying
    // features to interface.
    bool interface_ref_config_unsupported = 22;
    // Device does not support these state paths.
    // Juniper: partnerissuetracker.corp.google.com/279470921
    bool state_path_unsupported = 23;
    // Device requires Ipv6 to be enabled on interface for gRIBI NH programmed
    // with destination mac address.
    // Juniper: partnerissuetracker.corp.google.com/267642089
    bool ipv6_enable_for_gribi_nh_dmac = 24;
    // Device requires additional config for ECN.
    // Juniper: partnerissuetracker.corp.google.com/277657269
    bool ecn_profile_required_definition = 25;
    // Set true for device that does not support interface ipv6 discarded packet
    // statistics.
    // Juniper: partnerissuetracker.corp.google.com/277762075
    bool ipv6_discarded_pkts_unsupported = 26;
    // Device does not support drop and weight leaves under queue management
    // profile.
    // Juniper: partnerissuetracker.corp.google.com/279471405
    bool drop_weight_leaves_unsupported = 27;
    // Config pushed through origin CLI takes precedence over config pushed
    // through origin OC.
    bool cli_takes_precedence_over_oc = 29;
    // Device does not support weight above 100.
    // Juniper: partnerissuetracker.corp.google.com/277066804
    bool scheduler_input_weight_limit = 30;
    // Device does not support id leaf for SwitchChip components.
    // Juniper: partnerissuetracker.corp.google.com/277134501
    bool switch_chip_id_unsupported = 31;
    // Device does not support backplane-facing-capacity leaves for some of the
    // components.
    // Juniper: partnerissuetracker.corp.google.com/277134501
    bool backplane_facing_capacity_unsupported = 32;
    // Device only supports querying counters from the state container, not from
    // individual counter leaves.
    bool interface_counters_from_container = 33;
    // Use this deviation when the device does not support a mix of tagged and
    // untagged subinterfaces.
    bool no_mix_of_tagged_and_untagged_subinterfaces = 34;
    // Device does not report P4RT node names in the component hierarchy.
    bool explicit_p4rt_node_component = 35;
    // Configure ACLs using vendor native model specifically for RT-1.4.
    bool use_vendor_native_acl_config = 36;
    // Device does not support reporting software version according to the
    // requirements in gNMI-1.10.
    bool sw_version_unsupported = 37;
    // Device requires explicit interface ref configuration when applying
    // features to interface.
    bool explicit_interface_ref_definition = 38;
    // Device does not support telemetry path /components/component/storage.
    // Juniper: partnerissuetracker.corp.google.com/284239001
    bool storage_component_unsupported = 39;
    // Device requires gribi-protocol to be enabled under network-instance.
    bool explicit_gribi_under_network_instance = 40;
    // Device requires port-speed to be set because its default value may not be
    // usable.
    bool explicit_port_speed = 41;
    // Device requires explicit attachment of an interface or subinterface to
    // the default network instance.
    // Nokia: partnerissuetracker.corp.google.com/260928639
    bool explicit_interface_in_default_vrf = 42;
    // Skip checking QOS Dropped octets stats for interface.
    bool qos_dropped_octets = 43;
    // Device is missing subinterface packet counters for IPv4/IPv6.
    bool subinterface_packet_counters_missing = 44;
    // Connect-retry is not supported
    // /bgp/neighbors/neighbor/timers/config/connect-retry.
    bool connect_retry = 45;
    // Device does not support programming a gribi flow with a next-hop entry of
    // mac-address only.
    bool gribi_mac_override_with_static_arp = 46;
    // Set true for device that does not support route-policy under AFI/SAFI.
    bool route_policy_under_afi_unsupported = 47;
    // Device does not support using gNOI to reboot the Fabric Component.
    bool gnoi_fabric_component_reboot_unsupported = 48;
    // Device does not support the ntp nondefault vrf case.
    bool ntp_non_default_vrf_unsupported = 49;
    // Device does not support setting the L2 MTU. OpenConfig allows a device to
    // enforce that L2 MTU, which has a default value of 1514, must be set to a
    // higher value than L3 MTU.
    // Arista: partnerissuetracker.corp.google.com/243445300
    bool omit_l2_mtu = 50;
    // Skip power admin for controller card
    bool skip_controller_card_power_admin = 51;
    // Skip PLQ packets count check.
    bool skip_plq_packets_count_check = 55;
    // Device requires the banner to have a delimiter character.
    string banner_delimiter = 60;
    // Allowed tolerance for BGP traffic flow while comparing for pass or fail
    // condition.
    int32 bgp_tolerance_value = 61;
    // Device requires additional time to complete post delete link
    // qualification cleanup.
    bool link_qual_wait_after_delete_required = 62;
    // The response of gNOI reboot status is a single value (not a list), so the
    // device requires explict component path to account for a situation when
    // there is more than one active reboot requests.
    // Arista: partnerissuetracker.corp.google.com/245550570
    bool gnoi_status_empty_subcomponent = 63;
    // Device requiries explicit deletion of network-instance table.
    bool network_instance_table_deletion_required = 64;
    // Device requires a BGP session reset to utilize a new MD5 key.
    bool bgp_md5_requires_reset = 65;
    // Devices do not count dequeued and deleted packets as drops.
    // Arista: partnerissuetracker.corp.google.com/275384848
    bool dequeue_delete_not_counted_as_drops = 66;
    // Device only supports RIB ack, so tests that normally expect FIB_ACK will
    // allow just RIB_ACK.
    bool gribi_riback_only = 67;
    // Device requires that aggregate Port-Channel and its members be defined in
    // a single gNMI Update transaction at /interfaces; otherwise lag-type will
    // be dropped, and no member can be added to the aggregate.
    // Arista: partnerissuetracker.corp.google.com/201574574
    bool aggregate_atomic_update = 68;
    // Device returns no value for some OpenConfig paths if the operational
    // value equals the default.
    // Arista: partnerissuetracker.corp.google.com/258286131
    bool missing_value_for_defaults = 69;
    // The name used for the static routing protocol.  The default name in
    // OpenConfig is \"DEFAULT\" but some devices use other names.
    // Arista: partnerissuetracker.corp.google.com/269699737
    string static_protocol_name = 70;
    // Device currently uses component name instead of a full openconfig path,
    // so suppress creating a full oc compliant path for subcomponent.
    bool gnoi_subcomponent_path = 71;
    // When configuring interface, config VRF prior config IP address.
    // Arista: partnerissuetracker.corp.google.com/261958938
    bool interface_config_vrf_before_address = 72;
    // Device requires using the deprecated openconfig-vlan:vlan/config/vlan-id
    // or openconfig-vlan:vlan/state/vlan-id leaves.
    // Arista: partnerissuetracker.corp.google.com/261085885
    bool deprecated_vlan_id = 73;
    // Device requires gRIBI MAC Override using Static ARP + Static Route
    // Arista: partnerissuetracker.corp.google.com/234635355
    bool gribi_mac_override_static_arp_static_route = 74;
    // Device requires interface enabled leaf booleans to be explicitly set to
    // true.
    bool interface_enabled = 75;
    // Skip checking QOS octet stats for interface.
    // Arista: partnerissuetracker.corp.google.com/283541442
    bool qos_octets = 76;
    // Device CPU components do not map to a FRU parent component in the OC
    // tree.
    bool cpu_missing_ancestor = 77;
    // Device needs subinterface 0 to be routed for non-zero sub-interfaces.
    bool require_routed_subinterface_0 = 78;
    // Device does not report last-switchover-reason as USER_INITIATED for
    // gNOI.SwitchControlProcessor.
    bool gnoi_switchover_reason_missing_user_initiated = 79;
    // The name used for the default network instance for VRF.  The default name
    // in OpenConfig is \"DEFAULT\" but some legacy devices still use
    // \"default\".
    string default_network_instance = 80;
    // Device allows unset Election ID to be primary.
    bool p4rt_unsetelectionid_primary_allowed = 81;
    // Device sets ALREADY_EXISTS status code for all backup client responses.
    bool bkup_arbitration_resp_code = 82;
    // Device requires IPOverIP decapsulation for backup NHG without interfaces.
    bool backup_nhg_requires_vrf_with_decap = 83;
    // Devices don't support configuring ISIS /afi-safi/af/config container.
    bool isis_interface_afi_unsupported = 85;
    // Devices don't support modify table entry operation in P4 Runtime.
    bool p4rt_modify_table_entry_unsupported = 86;
    // Parent of OS component is of type SUPERVISOR or LINECARD.
    bool os_component_parent_is_supervisor_or_linecard = 87;
    // Parent of OS component is of type CHASSIS.
    bool os_component_parent_is_chassis = 88;
    // Device does not support fabric power-admin-state leaf.
    bool skip_fabric_card_power_admin = 89;
    // Devices require configuring the same ISIS Metrics for Level 1 when
    // configuring Level 2 Metrics.
    bool isis_require_same_l1_metric_with_l2_metric = 91;
    // Devices require configuring the same OSPF setMetric when BGP
    // SetMED is configured.
    bool bgp_set_med_requires_equal_ospf_set_metric = 92;
    // Devices require configuring subinterface with tagged vlan for p4rt
    // packet in.
    bool p4rt_gdp_requires_dot1q_subinterface = 93;
    // ATE port link state operations are a no-op in KNE/virtualized environments.
    bool ate_port_link_state_operations_unsupported = 94;
    // Creates a user and assigns role/rbac to said user via native model.
    bool set_native_user = 95;
    // Devices require configuring lspRefreshInterval ISIS timer when
    // lspLifetimeInterval is configured.
    // Arista: partnerissuetracker.corp.google.com/293667850
    bool isis_lsp_lifetime_interval_requires_lsp_refresh_interval = 96;
    // Devices require configuring LoopbackMode on member ports to enable
    // LoopbackMode on aggregate interface.
    // Arista: partnerissuetracker.corp.google.com/297391260
    bool aggregate_loopback_mode_requires_member_port_loopback_mode = 97;
    // Device does not support telemetry path
    // /components/component/cpu/utilization/state/avg for linecards' CPU card.
    bool linecard_cpu_utilization_unsupported = 98;
    // Device does not support consistent component names for GNOI and GNMI.
    bool consistent_component_names_unsupported = 99;
    // Device does not support telemetry path
    // /components/component/cpu/utilization/state/avg for controller cards'
    // CPU card.
    bool controller_card_cpu_utilization_unsupported = 100;
    // Device does not support counter for fabric block lost packets.
    bool fabric_drop_counter_unsupported = 101;
    // Device does not support memory utilization related leaves for linecard components.
    bool linecard_memory_utilization_unsupported = 102;
    // Device does not support telemetry path
    // /qos/interfaces/interface/input/virtual-output-queues/voq-interface/queues/queue/state/dropped-pkts.
    bool qos_voq_drop_counter_unsupported = 103;
    // ATE IPv6 flow label unsupported in KNE/virtualized environments.
    bool ate_ipv6_flow_label_unsupported = 104;
    // Devices do not support configuring isis csnp-interval timer.
    // Arista: partnerissuetracker.corp.google.com/299283216
    bool isis_timers_csnp_interval_unsupported = 105;
    // Devices do not support telemetry for isis counter:
    // manual-address-drop-from-areas.
    // Arista: partnerissuetracker.corp.google.com/299285115
    bool isis_counter_manual_address_drop_from_areas_unsupported = 106;
    // Devices do not support telemetry for isis counter: part-changes.
    // Arista: partnerissuetracker.corp.google.com/299285991
    bool isis_counter_part_changes_unsupported = 107;
    // Devices do not support threshold container under /components/component/transceiver.
    bool transceiver_thresholds_unsupported = 108;
    // Update interface loopback mode using raw gnmi API due to server version.
    bool interface_loopback_mode_raw_gnmi = 109;
    // Devices do not support showing negotiated tcp mss value in bgp tcp mss telemetry.
    // Juniper: b/300499125
    bool skip_tcp_negotiated_mss_check = 110;
    // Devices don't support ISIS-Lsp metadata paths: checksum, sequence-number,
    // remaining-lifetime.
    bool isis_lsp_metadata_leafs_unsupported = 111;
    // QOS queue requires configuration with queue-id
    bool qos_queue_requires_id = 112;
<<<<<<< HEAD
    // QOS requires buffer-allocation-profile configuration
    bool qos_buffer_allocation_config_required = 113;

=======
    // Devices do not support forwarding for fib failed routes.
    bool skip_fib_failed_traffic_forwarding_check = 113;
    
>>>>>>> 2ca4d21a
    // Reserved field numbers and identifiers.
    reserved 84, 9, 28, 90;
  }

  message PlatformExceptions {
    Platform platform = 1;
    Deviations deviations = 2;
  }

  // The `platform` field for each `platform_exceptions` should be mutually
  // exclusive. Duplicate matches will result in a test failure.
  repeated PlatformExceptions platform_exceptions = 5;

  enum Tags {
    TAGS_UNSPECIFIED = 0;
    TAGS_AGGREGATION = 1;
    TAGS_DATACENTER_EDGE = 2;
    TAGS_EDGE = 3;
    TAGS_TRANSIT = 4;
  }

  // The `tags` used to identify the area(s) testcase applies to. An empty tag
  // is the default implying it applies to all areas.
  repeated Tags tags = 6;
}<|MERGE_RESOLUTION|>--- conflicted
+++ resolved
@@ -339,15 +339,11 @@
     bool isis_lsp_metadata_leafs_unsupported = 111;
     // QOS queue requires configuration with queue-id
     bool qos_queue_requires_id = 112;
-<<<<<<< HEAD
-    // QOS requires buffer-allocation-profile configuration
-    bool qos_buffer_allocation_config_required = 113;
-
-=======
     // Devices do not support forwarding for fib failed routes.
     bool skip_fib_failed_traffic_forwarding_check = 113;
-    
->>>>>>> 2ca4d21a
+    // QOS requires buffer-allocation-profile configuration
+    bool qos_buffer_allocation_config_required = 114;
+
     // Reserved field numbers and identifiers.
     reserved 84, 9, 28, 90;
   }
