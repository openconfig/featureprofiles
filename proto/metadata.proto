--- conflicted
+++ resolved
@@ -267,12 +267,6 @@
     // Set to true for devices that don't report last-switchover-reason as
     // USER_INITIATED for gNOI.SwitchControlProcessor.
     bool gnoi_switchover_reason_missing_user_initiated = 79;
-<<<<<<< HEAD
-    // Devices don't support ISIS Timers lsp-refresh-interval leaf.
-    bool isis_timers_lsp_refresh_interval_unsupported = 80;
-    // Devices don't support configuring ISIS /afi-safi/af/config container.
-    bool isis_interface_afi_unsupported = 81;
-=======
     // The name used for the default network instance for VRF.  The default name
     // in OpenConfig is \"DEFAULT\" but some legacy devices still use
     // \"default\".
@@ -284,7 +278,10 @@
     // Set to true for devices that require IPOverIP Decapsulation for Backup
     // NHG without interfaces.
     bool backup_nhg_requires_vrf_with_decap = 83;
->>>>>>> 2f389381
+    // Devices don't support ISIS Timers lsp-refresh-interval leaf.
+    bool isis_timers_lsp_refresh_interval_unsupported = 84;
+    // Devices don't support configuring ISIS /afi-safi/af/config container.
+    bool isis_interface_afi_unsupported = 85;
   }
 
   message PlatformExceptions {
