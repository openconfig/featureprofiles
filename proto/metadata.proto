--- conflicted
+++ resolved
@@ -360,26 +360,23 @@
     // Device does not support PLQ operational status check on interface
     // Juniper: b/308990185
     bool skip_plq_interface_oper_status_check = 126;
-<<<<<<< HEAD
-    // Skip gNMI container OP tc.
-    bool skip_container_op = 127;
-    // Set ethernet from state.
-    bool dont_set_ethernet_from_state = 128;
-    // Set subinterface to nil.
-    bool set_subinterface_nil = 129;
-    // Reorder calls for vendor compatibility.
-    bool reorder_calls_for_vendor_compatibilty = 130;
-    // Add missing base config using cli.
-    bool add_missing_base_config_via_cli = 131;
-    // skip_macaddress_check returns true if mac address for an interface via gNMI needs to be skipped.
-    bool skip_macaddress_check = 132;
-	  // skip_breakout returns true if breakout via gNMI needs to be skipped.
-    bool skip_breakout = 133;
-=======
     // Device set received prefix limits explicitly under prefix-limit-received rather than
     // "prefix-limit"
     bool bgp_explicit_prefix_limit_received = 127;
->>>>>>> 7f2fcd4f
+    // Skip gNMI container OP tc.
+    bool skip_container_op = 128;
+    // Set ethernet from state.
+    bool dont_set_ethernet_from_state = 129;
+    // Set subinterface to nil.
+    bool set_subinterface_nil = 130;
+    // Reorder calls for vendor compatibility.
+    bool reorder_calls_for_vendor_compatibilty = 131;
+    // Add missing base config using cli.
+    bool add_missing_base_config_via_cli = 132;
+    // skip_macaddress_check returns true if mac address for an interface via gNMI needs to be skipped.
+    bool skip_macaddress_check = 133;
+	  // skip_breakout returns true if breakout via gNMI needs to be skipped.
+    bool skip_breakout = 134;
 
     // Reserved field numbers and identifiers.
     reserved 84, 9, 28, 20, 90, 97, 55, 89, 19; 
