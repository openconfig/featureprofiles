--- conflicted
+++ resolved
@@ -599,10 +599,6 @@
     bool bgp_afi_safi_in_default_ni_before_other_ni = 212;
     // Devices which do not support default import export policy.
     bool default_import_export_policy_unsupported = 213;
-<<<<<<< HEAD
-
-    reserved 84, 9, 28, 20, 90, 97, 55, 89, 19, 36, 35, 40, 173, 137;
-=======
     // ipv6_router_advertisement_interval_unsupported is set to true for devices that do not support ipv6 router advertisement interval configuration.
     bool ipv6_router_advertisement_interval_unsupported = 214;
     // Decap NH with NextHopNetworkInstance is unsupported
@@ -612,10 +608,8 @@
     // SFlow source address update is unsupported
     // Arista: b/357914789
     bool sflow_source_address_update_unsupported = 217;
-
     // Reserved field numbers and identifiers.
-    reserved 84, 9, 28, 20, 90, 97, 55, 89, 19, 36, 35, 40, 173;
->>>>>>> 2f7bcca8
+    reserved 84, 9, 28, 20, 90, 97, 55, 89, 19, 36, 35, 40, 173, 137;
   }
 
   message PlatformExceptions {
