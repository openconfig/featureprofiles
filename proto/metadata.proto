--- conflicted
+++ resolved
@@ -1046,12 +1046,6 @@
     // Cisco: https://partnerissuetracker.corp.google.com/u/0/issues/459659437
     bool syslog_non_default_vrf_unsupported = 351;
 
-<<<<<<< HEAD
-    // Device does not support containerz plugin RPCs.
-    // Cisco: b/443117335
-    bool containerz_plugin_rpc_unsupported = 352;
-    
-=======
     // Device does not support sampling QoS counters
     // Cisco bug: https://partnerissuetracker.corp.google.com/u/0/issues/463279843
     // Cisco Feature Request: https://partnerissuetracker.corp.google.com/u/0/issues/463295774
@@ -1075,7 +1069,10 @@
     // Device doesnot support configuring ACL through oc
     bool config_acl_oc_unsupported = 357;
 
->>>>>>> aa077c1b
+    // Device does not support containerz plugin RPCs.
+    // Cisco: b/443117335
+    bool containerz_plugin_rpc_unsupported = 358;
+
     // Reserved field numbers and identifiers.
     reserved 84, 9, 28, 20, 38, 43, 90, 97, 55, 89, 19, 36, 35, 40, 113, 131, 141, 173, 234, 254, 231, 300;
   }
