--- conflicted
+++ resolved
@@ -737,16 +737,14 @@
     // Devices that do not support containerz config via OpenConfig.
     bool containerz_oc_unsupported = 266;
 
-<<<<<<< HEAD
     // Devices does not support static mpls lsp
     bool static_mpls_lsp_unsupported = 267;
-=======
+
     // Device does not support BGP OC distance
-    bool bgp_distance_oc_path_unsupported = 267;
+    bool bgp_distance_oc_path_unsupported = 268;
 
     // Devices that do not support ISIS MPLS
-    bool isis_mpls_unsupported = 268;
->>>>>>> 42d06bc6
+    bool isis_mpls_unsupported = 269;
 
     // Reserved field numbers and identifiers.
     reserved 84, 9, 28, 20, 38, 43, 90, 97, 55, 89, 19, 36, 35, 40, 113, 131, 141, 173, 234, 254;
