// Copyright 2023 Google LLC
//
// Licensed under the Apache License, Version 2.0 (the "License");
// you may not use this file except in compliance with the License.
// You may obtain a copy of the License at
//
//      https://www.apache.org/licenses/LICENSE-2.0
//
// Unless required by applicable law or agreed to in writing, software
// distributed under the License is distributed on an "AS IS" BASIS,
// WITHOUT WARRANTIES OR CONDITIONS OF ANY KIND, either express or implied.
// See the License for the specific language governing permissions and
// limitations under the License.

syntax = "proto3";

package openconfig.testing;

import "github.com/openconfig/ondatra/proto/testbed.proto";

// Metadata about a Feature Profiles test.
message Metadata {
  // UUID of the test.
  string uuid = 1;
  // ID of the test in the test plan.
  string plan_id = 2;
  // One-line description of the test.
  string description = 3;

  // Types of testbeds on which the test may run.
  enum Testbed {
    TESTBED_UNSPECIFIED = 0;
    TESTBED_DUT = 1;
    TESTBED_DUT_DUT_4LINKS = 2;
    TESTBED_DUT_ATE_2LINKS = 3;
    TESTBED_DUT_ATE_4LINKS = 4;
    TESTBED_DUT_ATE_9LINKS_LAG = 5;
    TESTBED_DUT_DUT_ATE_2LINKS = 6;
    TESTBED_DUT_ATE_8LINKS = 7;
    TESTBED_DUT_400ZR = 8;
  }
  // Testbed on which the test is intended to run.
  Testbed testbed = 4;

  message Platform {
    // Vendor of the device.
    ondatra.Device.Vendor vendor = 1;
    // Regex for hardware model of the device.
    // The empty string will match any hardware model.
    string hardware_model_regex = 3;
    // Regex for software version of the device.
    // The empty string will match any software version.
    string software_version_regex = 4;
    // Reserved field numbers and identifiers.
    reserved 2;
    reserved "hardware_model";
  }

  message Deviations {
    // Device does not support interface/ipv4/enabled,
    // so suppress configuring this leaf.
    bool ipv4_missing_enabled = 1;
    // Device does not support fragmentation bit for traceroute.
    bool traceroute_fragmentation = 2;
    // Device only support UDP as l4 protocol for traceroute.
    bool traceroute_l4_protocol_udp = 3;
    // Device does not support
    // bgp/neighbors/neighbor/afi-safis/afi-safi/state/prefixes/received-pre-policy.
    bool prepolicy_received_routes = 4;
    // Expected ucmp traffic tolerance. Minimum value is 0.2, anything less
    // will be coerced to 0.2.
    // Juniper: partnerissuetracker.corp.google.com/282234301
    // Cisco: partnerissuetracker.corp.google.com/279477633
    double hierarchical_weight_resolution_tolerance = 5;
    // Device skip isis multi-topology check if value is true.
    bool isis_multi_topology_unsupported = 6;
    // Disable isis level1 under interface mode on the device if value is true.
    bool isis_interface_level1_disable_required = 7;
    // Set isis af ipv6 single topology on the device if value is true.
    bool isis_single_topology_required = 8;
    // Don't set isis instance enable flag on the device if value is true.
    bool isis_instance_enabled_required = 10;
    // Set and validate isis interface address family enable on the device if
    // value is true.
    bool missing_isis_interface_afi_safi_enable = 11;
    // Don't set isis global authentication-check on the device if value is
    // true.
    bool isis_global_authentication_not_required = 12;
    // Configure CSNP, LSP and PSNP under level authentication explicitly if
    // value is true.
    bool isis_explicit_level_authentication_config = 13;
    // Device skip isis restart-suppress check if value is true.
    bool isis_restart_suppress_unsupported = 14;
    // Device does not support interface/ipv4(6)/neighbor.
    // Cisco: partnerissuetracker.corp.google.com/268243828
    bool ip_neighbor_missing = 15;
    // Device requires separate reboot to activate OS.
    bool osactivate_noreboot = 16;
    // Device requires OS installation on standby RP as well as active RP.
    bool osinstall_for_standby_rp = 17;
    // Set this flag for LLDP interface config to override the global config.
    bool lldp_interface_config_override_global = 18;
    // Skip check for
    // bgp/neighbors/neighbor/state/messages/received/last-notification-error-code
    // leaf missing case.
    bool missing_bgp_last_notification_error_code = 21;
    // Device does not support interface-ref configuration when applying
    // features to interface.
    bool interface_ref_config_unsupported = 22;
    // Device does not support these state paths.
    // Juniper: partnerissuetracker.corp.google.com/279470921
    bool state_path_unsupported = 23;
    // Device requires Ipv6 to be enabled on interface for gRIBI NH programmed
    // with destination mac address.
    // Juniper: partnerissuetracker.corp.google.com/267642089
    bool ipv6_enable_for_gribi_nh_dmac = 24;
    // Device requires additional config for ECN.
    // Juniper: partnerissuetracker.corp.google.com/277657269
    bool ecn_profile_required_definition = 25;
    // Set true for device that does not support interface ipv6 discarded packet
    // statistics.
    // Juniper: partnerissuetracker.corp.google.com/277762075
    bool ipv6_discarded_pkts_unsupported = 26;
    // Device does not support drop and weight leaves under queue management
    // profile.
    // Juniper: partnerissuetracker.corp.google.com/279471405
    bool drop_weight_leaves_unsupported = 27;
    // Config pushed through origin CLI takes precedence over config pushed
    // through origin OC.
    bool cli_takes_precedence_over_oc = 29;
    // Device does not support weight above 100.
    // Juniper: partnerissuetracker.corp.google.com/277066804
    bool scheduler_input_weight_limit = 30;
    // Device does not support id leaf for SwitchChip components.
    // Juniper: partnerissuetracker.corp.google.com/277134501
    bool switch_chip_id_unsupported = 31;
    // Device does not support backplane-facing-capacity leaves for some of the
    // components.
    // Juniper: partnerissuetracker.corp.google.com/277134501
    bool backplane_facing_capacity_unsupported = 32;
    // Device only supports querying counters from the state container, not from
    // individual counter leaves.
    bool interface_counters_from_container = 33;
    // Use this deviation when the device does not support a mix of tagged and
    // untagged subinterfaces.
    bool no_mix_of_tagged_and_untagged_subinterfaces = 34;
    // Device does not report P4RT node names in the component hierarchy.
    bool explicit_p4rt_node_component = 35;
    // Configure ACLs using vendor native model specifically for RT-1.4.
    bool use_vendor_native_acl_config = 36;
    // Device does not support reporting software version according to the
    // requirements in gNMI-1.10.
    bool sw_version_unsupported = 37;
    // Device requires explicit interface ref configuration when applying
    // features to interface.
    bool explicit_interface_ref_definition = 38;
    // Device does not support telemetry path /components/component/storage.
    // Juniper: partnerissuetracker.corp.google.com/284239001
    bool storage_component_unsupported = 39;
    // Device requires gribi-protocol to be enabled under network-instance.
    bool explicit_gribi_under_network_instance = 40;
    // Device requires port-speed to be set because its default value may not be
    // usable.
    bool explicit_port_speed = 41;
    // Device requires explicit attachment of an interface or subinterface to
    // the default network instance.
    // Nokia: partnerissuetracker.corp.google.com/260928639
    bool explicit_interface_in_default_vrf = 42;
    // Skip checking QOS Dropped octets stats for interface.
    bool qos_dropped_octets = 43;
    // Device is missing subinterface packet counters for IPv4/IPv6.
    bool subinterface_packet_counters_missing = 44;
    // Connect-retry is not supported
    // /bgp/neighbors/neighbor/timers/config/connect-retry.
    bool connect_retry = 45;
    // Device does not support programming a gribi flow with a next-hop entry of
    // mac-address only.
    bool gribi_mac_override_with_static_arp = 46;
    // Set true for device that does not support route-policy under AFI/SAFI.
    bool route_policy_under_afi_unsupported = 47;
    // Device does not support using gNOI to reboot the Fabric Component.
    bool gnoi_fabric_component_reboot_unsupported = 48;
    // Device does not support the ntp nondefault vrf case.
    bool ntp_non_default_vrf_unsupported = 49;
    // Device does not support setting the L2 MTU. OpenConfig allows a device to
    // enforce that L2 MTU, which has a default value of 1514, must be set to a
    // higher value than L3 MTU.
    // Arista: partnerissuetracker.corp.google.com/243445300
    bool omit_l2_mtu = 50;
    // Skip power admin for controller card
    bool skip_controller_card_power_admin = 51;
    // Device requires the banner to have a delimiter character.
    string banner_delimiter = 60;
    // Allowed tolerance for BGP traffic flow while comparing for pass or fail
    // condition.
    int32 bgp_tolerance_value = 61;
    // Device requires additional time to complete post delete link
    // qualification cleanup.
    bool link_qual_wait_after_delete_required = 62;
    // The response of gNOI reboot status is a single value (not a list), so the
    // device requires explict component path to account for a situation when
    // there is more than one active reboot requests.
    // Arista: partnerissuetracker.corp.google.com/245550570
    bool gnoi_status_empty_subcomponent = 63;
    // Device requiries explicit deletion of network-instance table.
    bool network_instance_table_deletion_required = 64;
    // Device requires a BGP session reset to utilize a new MD5 key.
    bool bgp_md5_requires_reset = 65;
    // Devices do not count dequeued and deleted packets as drops.
    // Arista: partnerissuetracker.corp.google.com/275384848
    bool dequeue_delete_not_counted_as_drops = 66;
    // Device only supports RIB ack, so tests that normally expect FIB_ACK will
    // allow just RIB_ACK.
    bool gribi_riback_only = 67;
    // Device requires that aggregate Port-Channel and its members be defined in
    // a single gNMI Update transaction at /interfaces; otherwise lag-type will
    // be dropped, and no member can be added to the aggregate.
    // Arista: partnerissuetracker.corp.google.com/201574574
    bool aggregate_atomic_update = 68;
    // Device returns no value for some OpenConfig paths if the operational
    // value equals the default.
    // Arista: partnerissuetracker.corp.google.com/258286131
    bool missing_value_for_defaults = 69;
    // The name used for the static routing protocol.  The default name in
    // OpenConfig is \"DEFAULT\" but some devices use other names.
    // Arista: partnerissuetracker.corp.google.com/269699737
    string static_protocol_name = 70;
    // Device currently uses component name instead of a full openconfig path,
    // so suppress creating a full oc compliant path for subcomponent.
    bool gnoi_subcomponent_path = 71;
    // When configuring interface, config VRF prior config IP address.
    // Arista: partnerissuetracker.corp.google.com/261958938
    bool interface_config_vrf_before_address = 72;
    // Device requires using the deprecated openconfig-vlan:vlan/config/vlan-id
    // or openconfig-vlan:vlan/state/vlan-id leaves.
    // Arista: partnerissuetracker.corp.google.com/261085885
    bool deprecated_vlan_id = 73;
    // Device requires gRIBI MAC Override using Static ARP + Static Route
    // Arista: partnerissuetracker.corp.google.com/234635355
    bool gribi_mac_override_static_arp_static_route = 74;
    // Device requires interface enabled leaf booleans to be explicitly set to
    // true.
    bool interface_enabled = 75;
    // Skip checking QOS octet stats for interface.
    // Arista: partnerissuetracker.corp.google.com/283541442
    bool qos_octets = 76;
    // Device CPU components do not map to a FRU parent component in the OC
    // tree.
    bool cpu_missing_ancestor = 77;
    // Device needs subinterface 0 to be routed for non-zero sub-interfaces.
    bool require_routed_subinterface_0 = 78;
    // Device does not report last-switchover-reason as USER_INITIATED for
    // gNOI.SwitchControlProcessor.
    bool gnoi_switchover_reason_missing_user_initiated = 79;
    // The name used for the default network instance for VRF.  The default name
    // in OpenConfig is \"DEFAULT\" but some legacy devices still use
    // \"default\".
    string default_network_instance = 80;
    // Device allows unset Election ID to be primary.
    bool p4rt_unsetelectionid_primary_allowed = 81;
    // Device sets ALREADY_EXISTS status code for all backup client responses.
    bool bkup_arbitration_resp_code = 82;
    // Device requires IPOverIP decapsulation for backup NHG without interfaces.
    bool backup_nhg_requires_vrf_with_decap = 83;
    // Devices don't support configuring ISIS /afi-safi/af/config container.
    bool isis_interface_afi_unsupported = 85;
    // Devices don't support modify table entry operation in P4 Runtime.
    bool p4rt_modify_table_entry_unsupported = 86;
    // Parent of OS component is of type SUPERVISOR or LINECARD.
    bool os_component_parent_is_supervisor_or_linecard = 87;
    // Parent of OS component is of type CHASSIS.
    bool os_component_parent_is_chassis = 88;
    // Devices require configuring the same ISIS Metrics for Level 1 when
    // configuring Level 2 Metrics.
    bool isis_require_same_l1_metric_with_l2_metric = 91;
    // Devices require configuring the same OSPF setMetric when BGP
    // SetMED is configured.
    bool bgp_set_med_requires_equal_ospf_set_metric = 92;
    // Devices require configuring subinterface with tagged vlan for p4rt
    // packet in.
    bool p4rt_gdp_requires_dot1q_subinterface = 93;
    // ATE port link state operations are a no-op in KNE/virtualized environments.
    bool ate_port_link_state_operations_unsupported = 94;
    // Creates a user and assigns role/rbac to said user via native model.
    bool set_native_user = 95;
    // Devices require configuring lspRefreshInterval ISIS timer when
    // lspLifetimeInterval is configured.
    // Arista: partnerissuetracker.corp.google.com/293667850
    bool isis_lsp_lifetime_interval_requires_lsp_refresh_interval = 96;
    // Device does not support telemetry path
    // /components/component/cpu/utilization/state/avg for linecards' CPU card.
    bool linecard_cpu_utilization_unsupported = 98;
    // Device does not support consistent component names for GNOI and GNMI.
    bool consistent_component_names_unsupported = 99;
    // Device does not support telemetry path
    // /components/component/cpu/utilization/state/avg for controller cards'
    // CPU card.
    bool controller_card_cpu_utilization_unsupported = 100;
    // Device does not support counter for fabric block lost packets.
    bool fabric_drop_counter_unsupported = 101;
    // Device does not support memory utilization related leaves for linecard components.
    bool linecard_memory_utilization_unsupported = 102;
    // Device does not support telemetry path
    // /qos/interfaces/interface/input/virtual-output-queues/voq-interface/queues/queue/state/dropped-pkts.
    bool qos_voq_drop_counter_unsupported = 103;
    // ATE IPv6 flow label unsupported in KNE/virtualized environments.
    bool ate_ipv6_flow_label_unsupported = 104;
    // Devices do not support configuring isis csnp-interval timer.
    // Arista: partnerissuetracker.corp.google.com/299283216
    bool isis_timers_csnp_interval_unsupported = 105;
    // Devices do not support telemetry for isis counter:
    // manual-address-drop-from-areas.
    // Arista: partnerissuetracker.corp.google.com/299285115
    bool isis_counter_manual_address_drop_from_areas_unsupported = 106;
    // Devices do not support telemetry for isis counter: part-changes.
    // Arista: partnerissuetracker.corp.google.com/317086576
    bool isis_counter_part_changes_unsupported = 107;
    // Devices do not support threshold container under /components/component/transceiver.
    bool transceiver_thresholds_unsupported = 108;
    // Update interface loopback mode using raw gnmi API due to server version.
    bool interface_loopback_mode_raw_gnmi = 109;
    // Devices do not support showing negotiated tcp mss value in bgp tcp mss telemetry.
    // Juniper: b/300499125
    bool skip_tcp_negotiated_mss_check = 110;
    // Devices don't support ISIS-Lsp metadata paths: checksum, sequence-number,
    // remaining-lifetime.
    bool isis_lsp_metadata_leafs_unsupported = 111;
    // QOS queue requires configuration with queue-id
    bool qos_queue_requires_id = 112;
    // Devices do not support forwarding for fib failed routes.
    bool skip_fib_failed_traffic_forwarding_check = 113;
    // QOS requires buffer-allocation-profile configuration
    bool qos_buffer_allocation_config_required = 114;
    // Devices do not support configuring ExtendedNextHopEncoding at the BGP global level.
    // Arista: https://partnerissuetracker.corp.google.com/issues/203683090
    bool bgp_global_extended_next_hop_encoding_unsupported = 115;
    // OC unsupported for BGP LLGR disable.
    // Juniper: b/303479602
    bool bgp_llgr_oc_undefined = 116;
    // Device does not support tunnel interfaces state paths
    // Juniper: partnerissuetracker.corp.google.com/300111031
    bool tunnel_state_path_unsupported = 117;
    // Device does not support tunnel interfaces source and destination address config paths
    // Juniper: partnerissuetracker.corp.google.com/300111031
    bool tunnel_config_path_unsupported = 118;
    // Cisco: Device does not support same minimun and maximum threshold value in QOS ECN config.
    bool ecn_same_min_max_threshold_unsupported = 119;
    // Cisco: QOS requires scheduler configuration.
    bool qos_scheduler_config_required = 120;
    // Cisco: Device does not support set weight config under QOS ECN configuration.
    bool qos_set_weight_config_unsupported = 121;
    // Cisco: Device does not support these get state path.
    bool qos_get_state_path_unsupported = 122;
    // Devices requires enabled leaf under isis level
    // Juniper: partnerissuetracker.corp.google.com/302661486
    bool isis_level_enabled = 123;
    // Devices which require to use interface-id format of interface name + .subinterface index with Interface-ref container
    bool interface_ref_interface_id_format = 124;
    // Devices does not support member link loopback
    // Juniper: b/307763669
    bool member_link_loopback_unsupported = 125;
    // Device does not support PLQ operational status check on interface
    // Juniper: b/308990185
    bool skip_plq_interface_oper_status_check = 126;
    // Device set received prefix limits explicitly under prefix-limit-received rather than
    // "prefix-limit"
    bool bgp_explicit_prefix_limit_received = 127;
    // Device does not configure BGP maximum routes correctly when max-prefixes
    // leaf is configured
    bool bgp_missing_oc_max_prefixes_configuration = 128;
    // Devices which needs to skip checking AFI-SAFI disable.
    // Juniper: b/310698466
    bool skip_bgp_session_check_without_afisafi = 129;
    // Devices that have separate naming conventions for hardware resource name
    // in /system/ tree and /components/ tree.
    bool mismatched_hardware_resource_name_in_component = 130;
    // Devices that don't support telemetry for hardware resources before
    // used-threshold-upper configuration.
    bool missing_hardware_resource_telemetry_before_config = 131;
    // Device does not support reboot status check on subcomponents.
    bool gnoi_subcomponent_reboot_status_unsupported = 132;
    // Devices exports routes from all protocols to BGP if the export-policy is ACCEPT
    // Juniper: b/308970803
    bool skip_non_bgp_route_export_check = 133;
    // Devices do not support path
    // /network-instances/network-instance/protocols/protocol/isis/levels/level/state/metric-style
    // Arista: https://partnerissuetracker.corp.google.com/issues/317064733
    bool isis_metric_style_telemetry_unsupported = 134;
    // Devices do not support configuring Interface-ref under Static-Route Next-Hop
    bool static_route_next_hop_interface_ref_unsupported = 135;
    // Devices which does not support nexthop index state
    // Juniper: b/304729237
    bool skip_static_nexthop_check = 136;
    // Devices which needs to enable leaf specific flag
    // Juniper: b/319202763
    bool enable_flowctrl_flag = 137;
    // Device doesn't support router advertisement enable and mode config
    // Juniper: b/316173974 
    bool ipv6_router_advertisement_config_unsupported = 138;
    // Devices does not support setting prefix limit exceeded flag.
    // Juniper : b/317181227
    bool prefix_limit_exceeded_telemetry_unsupported = 139;
    // Skip setting allow-multiple-as while configuring eBGP
    // Arista: partnerissuetracker.corp.google.com/issues/317422300
    bool skip_setting_allow_multiple_as = 140;
    //Skip tests with decap encap vrf as PBF action
    // Nokia: partnerissuetracker.corp.google.com/issues/323251581
     bool skip_pbf_with_decap_encap_vrf = 141;
    // Devices which does not support copying TTL.
    // Juniper: b/307258544
    bool ttl_copy_unsupported = 142;
    // Devices does not support mixed prefix length in gribi.
    // Juniper: b/307824407
    bool gribi_decap_mixed_plen_unsupported = 143;
    // Skip setting isis-actions set-level while configuring routing-policy statement action
    bool skip_isis_set_level = 144;
    // Skip setting isis-actions set-metric-style-type while configuring routing-policy statement action
    bool skip_isis_set_metric_style_type = 145;
    // Skip setting match-prefix-set match-set-options while configuring routing-policy statement condition
    bool skip_set_rp_match_set_options = 146;
    // Skip setting disable-metric-propagation while configuring table-connection
    bool skip_setting_disable_metric_propagation = 147;
    // Devices do not support BGP conditions match-community-set
    bool bgp_conditions_match_community_set_unsupported = 148;
    // Device requires match condition for ethertype v4 and v6 for default rule with network-instance default-vrf in policy-forwarding.
    bool pf_require_match_default_rule = 149;       
    // Devices missing component tree mapping from hardware port
    // to optical channel.
    bool missing_port_to_optical_channel_component_mapping = 150;
    // Skip gNMI container OP tc.
    // Cisco: https://partnerissuetracker.corp.google.com/issues/322291556
    bool skip_container_op = 151;
    // Reorder calls for vendor compatibility.
    // Cisco: https://partnerissuetracker.corp.google.com/issues/322291556
    bool reorder_calls_for_vendor_compatibilty = 152;
    // Add missing base config using cli.
    // Cisco: https://partnerissuetracker.corp.google.com/issues/322291556
    bool add_missing_base_config_via_cli = 153;
    // skip_macaddress_check returns true if mac address for an interface via gNMI needs to be skipped.
    // Cisco: https://partnerissuetracker.corp.google.com/issues/322291556
    bool skip_macaddress_check = 154;
    // Devices are having native telemetry paths for BGP RIB verification.
    // Juniper : b/306144372
    bool bgp_rib_oc_path_unsupported = 155;
    // Skip setting prefix-set mode while configuring prefix-set routing-policy
    bool skip_prefix_set_mode = 156;
    // Devices set metric as preference for static next-hop
    bool set_metric_as_preference = 157;
    // Devices don't support having an IPv6 static Route with an IPv4 address
    // as next hop and requires configuring a static ARP entry.
    // Arista: https://partnerissuetracker.corp.google.com/issues/316593298
    bool ipv6_static_route_with_ipv4_next_hop_requires_static_arp = 158;
    // Device requires policy-forwarding rules to be in sequential order in the gNMI set-request.
    bool pf_require_sequential_order_pbr_rules = 159;
    // Device telemetry missing next hop metric value.
    // Arista: https://partnerissuetracker.corp.google.com/issues/321010782
    bool missing_static_route_next_hop_metric_telemetry = 160;
    // Device does not support recursive resolution of static route next hop.
    // Arista: https://partnerissuetracker.corp.google.com/issues/314449182
    bool unsupported_static_route_next_hop_recurse = 161;
    // Device missing telemetry for static route that has DROP next hop.
    // Arista: https://partnerissuetracker.corp.google.com/issues/330619816
    bool missing_static_route_drop_next_hop_telemetry = 162;
    // Device missing 400ZR optical-channel tunable parameters telemetry:
    // min/max/avg.
    // Arista: https://partnerissuetracker.corp.google.com/issues/319314781
    bool missing_zr_optical_channel_tunable_parameters_telemetry = 163;
    // Device that does not support packet link qualification reflector packet sent/received stats.
    bool plq_reflector_stats_unsupported = 164;
    // Device that does not support PLQ Generator max_mtu to be atleast >= 8184.
    uint32 plq_generator_capabilities_max_mtu = 165;    
    // Device that does not support PLQ Generator max_pps to be atleast >= 100000000.
    uint64 plq_generator_capabilities_max_pps = 166;  
    // Support for bgp extended community index
    bool bgp_extended_community_index_unsupported = 167;
    // Support for bgp community set refs
    bool bgp_community_set_refs_unsupported = 168;
<<<<<<< HEAD
    // Device does not have a default deny action in the absence of a route policy
    bool default_import_export_policy = 170;
=======
    // Device not supporting table-connection need to set this true
    bool table_connections_unsupported = 169;
    // Configure tag-set using vendor native model
    bool use_vendor_native_tag_set_config = 170;
    // Skip setting send-community-type in bgp global config
    bool skip_bgp_send_community_type = 171;
>>>>>>> 56dc0309
    // Reserved field numbers and identifiers.
    reserved 84, 9, 28, 20, 90, 97, 55, 89, 19;
  }

  message PlatformExceptions {
    Platform platform = 1;
    Deviations deviations = 2;
  }

  // The `platform` field for each `platform_exceptions` should be mutually
  // exclusive. Duplicate matches will result in a test failure.
  repeated PlatformExceptions platform_exceptions = 5;

  enum Tags {
    TAGS_UNSPECIFIED = 0;
    TAGS_AGGREGATION = 1;
    TAGS_DATACENTER_EDGE = 2;
    TAGS_EDGE = 3;
    TAGS_TRANSIT = 4;
  }

  // The `tags` used to identify the area(s) testcase applies to. An empty tag
  // is the default implying it applies to all areas.
  repeated Tags tags = 6;

  // Whether this test only checks paths for presence rather than semantic
  // checks.
  bool path_presence_test = 7;
}
<|MERGE_RESOLUTION|>--- conflicted
+++ resolved
@@ -475,17 +475,14 @@
     bool bgp_extended_community_index_unsupported = 167;
     // Support for bgp community set refs
     bool bgp_community_set_refs_unsupported = 168;
-<<<<<<< HEAD
-    // Device does not have a default deny action in the absence of a route policy
-    bool default_import_export_policy = 170;
-=======
     // Device not supporting table-connection need to set this true
     bool table_connections_unsupported = 169;
     // Configure tag-set using vendor native model
     bool use_vendor_native_tag_set_config = 170;
     // Skip setting send-community-type in bgp global config
     bool skip_bgp_send_community_type = 171;
->>>>>>> 56dc0309
+    // Device does not have a default deny action in the absence of a route policy
+    bool default_import_export_policy = 172;
     // Reserved field numbers and identifiers.
     reserved 84, 9, 28, 20, 90, 97, 55, 89, 19;
   }
