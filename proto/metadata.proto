// Copyright 2023 Google LLC
//
// Licensed under the Apache License, Version 2.0 (the "License");
// you may not use this file except in compliance with the License.
// You may obtain a copy of the License at
//
//      https://www.apache.org/licenses/LICENSE-2.0
//
// Unless required by applicable law or agreed to in writing, software
// distributed under the License is distributed on an "AS IS" BASIS,
// WITHOUT WARRANTIES OR CONDITIONS OF ANY KIND, either express or implied.
// See the License for the specific language governing permissions and
// limitations under the License.

syntax = "proto3";

package openconfig.testing;

import "github.com/openconfig/ondatra/proto/testbed.proto";

// Metadata about a Feature Profiles test.
message Metadata {
  // UUID of the test.
  string uuid = 1;
  // ID of the test in the test plan.
  string plan_id = 2;
  // One-line description of the test.
  string description = 3;

  // Types of testbeds on which the test may run.
  enum Testbed {
    TESTBED_UNSPECIFIED = 0;
    TESTBED_DUT = 1;
    TESTBED_DUT_DUT_4LINKS = 2;
    TESTBED_DUT_ATE_2LINKS = 3;
    TESTBED_DUT_ATE_4LINKS = 4;
    TESTBED_DUT_ATE_9LINKS_LAG = 5;
    TESTBED_DUT_DUT_ATE_2LINKS = 6;
    TESTBED_DUT_ATE_8LINKS = 7;
    TESTBED_DUT_400ZR = 8;
    TESTBED_DUT_400ZR_PLUS = 9;
    TESTBED_DUT_400ZR_100G_4LINKS = 10;
    TESTBED_DUT_400FR_100G_4LINKS = 11;
    TESTBED_DUT_ATE_5LINKS = 12;
  }
  // Testbed on which the test is intended to run.
  Testbed testbed = 4;

  message Platform {
    // Vendor of the device.
    ondatra.Device.Vendor vendor = 1;
    // Regex for hardware model of the device.
    // The empty string will match any hardware model.
    string hardware_model_regex = 3;
    // Regex for software version of the device.
    // The empty string will match any software version.
    string software_version_regex = 4;
    // Reserved field numbers and identifiers.
    reserved 2;
    reserved "hardware_model";
  }

  message Deviations {
    // Device does not support interface/ipv4/enabled,
    // so suppress configuring this leaf.
    bool ipv4_missing_enabled = 1;
    // Device does not support fragmentation bit for traceroute.
    bool traceroute_fragmentation = 2;
    // Device only support UDP as l4 protocol for traceroute.
    bool traceroute_l4_protocol_udp = 3;
    // Device does not support
    // bgp/neighbors/neighbor/afi-safis/afi-safi/state/prefixes/received-pre-policy.
    bool prepolicy_received_routes = 4;
    // Expected ucmp traffic tolerance. Minimum value is 0.2, anything less
    // will be coerced to 0.2.
    // Juniper: partnerissuetracker.corp.google.com/282234301
    // Cisco: partnerissuetracker.corp.google.com/279477633
    double hierarchical_weight_resolution_tolerance = 5;
    // Device skip isis multi-topology check if value is true.
    bool isis_multi_topology_unsupported = 6;
    // Disable isis level1 under interface mode on the device if value is true.
    bool isis_interface_level1_disable_required = 7;
    // Set isis af ipv6 single topology on the device if value is true.
    bool isis_single_topology_required = 8;
    // Don't set isis instance enable flag on the device if value is true.
    bool isis_instance_enabled_required = 10;
    // Set and validate isis interface address family enable on the device if
    // value is true.
    bool missing_isis_interface_afi_safi_enable = 11;
    // Don't set isis global authentication-check on the device if value is
    // true.
    bool isis_global_authentication_not_required = 12;
    // Configure CSNP, LSP and PSNP under level authentication explicitly if
    // value is true.
    bool isis_explicit_level_authentication_config = 13;
    // Device skip isis restart-suppress check if value is true.
    bool isis_restart_suppress_unsupported = 14;
    // Device does not support interface/ipv4(6)/neighbor.
    // Cisco: partnerissuetracker.corp.google.com/268243828
    bool ip_neighbor_missing = 15;
    // Device requires separate reboot to activate OS.
    bool osactivate_noreboot = 16;
    // Device requires OS installation on standby RP as well as active RP.
    bool osinstall_for_standby_rp = 17;
    // Set this flag for LLDP interface config to override the global config.
    bool lldp_interface_config_override_global = 18;
    // Skip check for
    // bgp/neighbors/neighbor/state/messages/received/last-notification-error-code
    // leaf missing case.
    bool missing_bgp_last_notification_error_code = 21;
    // Device does not support interface-ref configuration when applying
    // features to interface.
    bool interface_ref_config_unsupported = 22;
    // Device does not support these state paths.
    // Juniper: partnerissuetracker.corp.google.com/279470921
    bool state_path_unsupported = 23;
    // Device requires Ipv6 to be enabled on interface for gRIBI NH programmed
    // with destination mac address.
    // Juniper: partnerissuetracker.corp.google.com/267642089
    bool ipv6_enable_for_gribi_nh_dmac = 24;
    // Device requires additional config for ECN.
    // Juniper: partnerissuetracker.corp.google.com/277657269
    bool ecn_profile_required_definition = 25;
    // Device does not support interface ipv6 discarded packet statistics.
    // Juniper: partnerissuetracker.corp.google.com/277762075
    bool ipv6_discarded_pkts_unsupported = 26;
    // Device does not support drop and weight leaves under queue management
    // profile.
    // Juniper: partnerissuetracker.corp.google.com/279471405
    bool drop_weight_leaves_unsupported = 27;
    // Config pushed through origin CLI takes precedence over config pushed
    // through origin OC.
    // Juniper: partnerissuetracker.corp.google.com/270474468
    bool cli_takes_precedence_over_oc = 29;
    // Device does not support weight above 100.
    // Juniper: partnerissuetracker.corp.google.com/277066804
    bool scheduler_input_weight_limit = 30;
    // Device does not support id leaf for SwitchChip components.
    // Juniper: partnerissuetracker.corp.google.com/277134501
    bool switch_chip_id_unsupported = 31;
    // Device does not support backplane-facing-capacity leaves for some of the
    // components.
    // Juniper: partnerissuetracker.corp.google.com/277134501
    bool backplane_facing_capacity_unsupported = 32;
    // Device only supports querying counters from the state container, not from
    // individual counter leaves.
    bool interface_counters_from_container = 33;
    // Use this deviation when the device does not support a mix of tagged and
    // untagged subinterfaces.
    // Juniper: partnerissuetracker.corp.google.com/267822588
    bool no_mix_of_tagged_and_untagged_subinterfaces = 34;
    // Device does not support reporting software version according to the
    // requirements in gNMI-1.10.
    // Juniper: partnerissuetracker.corp.google.com/278764547
    bool sw_version_unsupported = 37;
    // Device does not support telemetry path /components/component/storage.
    // Juniper: partnerissuetracker.corp.google.com/284239001
    bool storage_component_unsupported = 39;
    // Device requires port-speed to be set because its default value may not be
    // usable.
    bool explicit_port_speed = 41;
    // Device requires explicit attachment of an interface or subinterface to
    // the default network instance.
    // Nokia: partnerissuetracker.corp.google.com/260928639
    bool explicit_interface_in_default_vrf = 42;
    // Device is missing subinterface packet counters for IPv4/IPv6.
    bool subinterface_packet_counters_missing = 44;
    // Connect-retry is not supported
    // /bgp/neighbors/neighbor/timers/config/connect-retry.
    bool connect_retry = 45;
    // Device does not support programming a gribi flow with a next-hop entry of
    // mac-address only.
    bool gribi_mac_override_with_static_arp = 46;
    // Set true for device that does not support route-policy under AFI/SAFI.
    bool route_policy_under_afi_unsupported = 47;
    // Device does not support using gNOI to reboot the Fabric Component.
    bool gnoi_fabric_component_reboot_unsupported = 48;
    // Device does not support the ntp nondefault vrf case.
    bool ntp_non_default_vrf_unsupported = 49;
    // Device does not support setting the L2 MTU. OpenConfig allows a device to
    // enforce that L2 MTU, which has a default value of 1514, must be set to a
    // higher value than L3 MTU.
    // Arista: partnerissuetracker.corp.google.com/243445300
    bool omit_l2_mtu = 50;
    // Skip power admin for controller card
    bool skip_controller_card_power_admin = 51;
    // Device requires the banner to have a delimiter character.
    string banner_delimiter = 60;
    // Allowed tolerance for BGP traffic flow while comparing for pass or fail
    // condition.
    int32 bgp_tolerance_value = 61;
    // Device requires additional time to complete post delete link
    // qualification cleanup.
    bool link_qual_wait_after_delete_required = 62;
    // The response of gNOI reboot status is a single value (not a list), so the
    // device requires explict component path to account for a situation when
    // there is more than one active reboot requests.
    // Arista: partnerissuetracker.corp.google.com/245550570
    bool gnoi_status_empty_subcomponent = 63;
    // Device requiries explicit deletion of network-instance table.
    bool network_instance_table_deletion_required = 64;
    // Device requires a BGP session reset to utilize a new MD5 key.
    bool bgp_md5_requires_reset = 65;
    // Devices do not count dequeued and deleted packets as drops.
    // Arista: partnerissuetracker.corp.google.com/275384848
    bool dequeue_delete_not_counted_as_drops = 66;
    // Device only supports RIB ack, so tests that normally expect FIB_ACK will
    // allow just RIB_ACK.
    bool gribi_riback_only = 67;
    // Device requires that aggregate Port-Channel and its members be defined in
    // a single gNMI Update transaction at /interfaces; otherwise lag-type will
    // be dropped, and no member can be added to the aggregate.
    // Arista: partnerissuetracker.corp.google.com/201574574
    bool aggregate_atomic_update = 68;
    // Device returns no value for some OpenConfig paths if the operational
    // value equals the default.
    // Arista: partnerissuetracker.corp.google.com/258286131
    bool missing_value_for_defaults = 69;
    // The name used for the static routing protocol.  The default name in
    // OpenConfig is \"DEFAULT\" but some devices use other names.
    // Arista: partnerissuetracker.corp.google.com/269699737
    string static_protocol_name = 70;
    // Device currently uses component name instead of a full openconfig path,
    // so suppress creating a full oc compliant path for subcomponent.
    bool gnoi_subcomponent_path = 71;
    // When configuring interface, config VRF prior config IP address.
    // Arista: partnerissuetracker.corp.google.com/261958938
    bool interface_config_vrf_before_address = 72;
    // Device requires using the deprecated openconfig-vlan:vlan/config/vlan-id
    // or openconfig-vlan:vlan/state/vlan-id leaves.
    // Arista: partnerissuetracker.corp.google.com/261085885
    bool deprecated_vlan_id = 73;
    // Device requires gRIBI MAC Override using Static ARP + Static Route
    // Arista: partnerissuetracker.corp.google.com/234635355
    bool gribi_mac_override_static_arp_static_route = 74;
    // Device requires interface enabled leaf booleans to be explicitly set to
    // true.
    bool interface_enabled = 75;
    // Skip checking QOS octet stats for interface.
    // Arista: partnerissuetracker.corp.google.com/283541442
    bool qos_octets = 76;
    // Device CPU components do not map to a FRU parent component in the OC
    // tree.
    bool cpu_missing_ancestor = 77;
    // Device needs subinterface 0 to be routed for non-zero sub-interfaces.
    bool require_routed_subinterface_0 = 78;
    // Device does not report last-switchover-reason as USER_INITIATED for
    // gNOI.SwitchControlProcessor.
    bool gnoi_switchover_reason_missing_user_initiated = 79;
    // The name used for the default network instance for VRF.  The default name
    // in OpenConfig is \"DEFAULT\" but some legacy devices still use
    // \"default\".
    string default_network_instance = 80;
    // Device allows unset Election ID to be primary.
    bool p4rt_unsetelectionid_primary_allowed = 81;
    // Device sets ALREADY_EXISTS status code for all backup client responses.
    bool bkup_arbitration_resp_code = 82;
    // Device requires IPOverIP decapsulation for backup NHG without interfaces.
    bool backup_nhg_requires_vrf_with_decap = 83;
    // Devices don't support configuring ISIS /afi-safi/af/config container.
    bool isis_interface_afi_unsupported = 85;
    // Devices don't support modify table entry operation in P4 Runtime.
    bool p4rt_modify_table_entry_unsupported = 86;
    // Parent of OS component is of type SUPERVISOR or LINECARD.
    bool os_component_parent_is_supervisor_or_linecard = 87;
    // Parent of OS component is of type CHASSIS.
    bool os_component_parent_is_chassis = 88;
    // Devices require configuring the same ISIS Metrics for Level 1 when
    // configuring Level 2 Metrics.
    bool isis_require_same_l1_metric_with_l2_metric = 91;
    // Devices require configuring the same OSPF setMetric when BGP
    // SetMED is configured.
    bool bgp_set_med_requires_equal_ospf_set_metric = 92;
    // Devices require configuring subinterface with tagged vlan for p4rt
    // packet in.
    bool p4rt_gdp_requires_dot1q_subinterface = 93;
    // ATE port link state operations are a no-op in KNE/virtualized
    // environments.
    bool ate_port_link_state_operations_unsupported = 94;
    // Creates a user and assigns role/rbac to said user via native model.
    bool set_native_user = 95;
    // Device does not support telemetry path
    // /components/component/cpu/utilization/state/avg for linecards' CPU card.
    bool linecard_cpu_utilization_unsupported = 98;
    // Device does not support consistent component names for GNOI and GNMI.
    bool consistent_component_names_unsupported = 99;
    // Device does not support telemetry path
    // /components/component/cpu/utilization/state/avg for controller cards'
    // CPU card.
    bool controller_card_cpu_utilization_unsupported = 100;
    // Device does not support counter for fabric block lost packets.
    bool fabric_drop_counter_unsupported = 101;
    // Device does not support memory utilization related leaves for linecard
    // components.
    bool linecard_memory_utilization_unsupported = 102;
    // Device does not support telemetry path
    // /qos/interfaces/interface/input/virtual-output-queues/voq-interface/queues/queue/state/dropped-pkts.
    bool qos_voq_drop_counter_unsupported = 103;
    // ATE IPv6 flow label unsupported in KNE/virtualized environments.
    bool ate_ipv6_flow_label_unsupported = 104;
    // Devices do not support configuring isis csnp-interval timer.
    // Arista: partnerissuetracker.corp.google.com/299283216
    bool isis_timers_csnp_interval_unsupported = 105;
    // Devices do not support telemetry for isis counter:
    // manual-address-drop-from-areas.
    // Arista: partnerissuetracker.corp.google.com/299285115
    bool isis_counter_manual_address_drop_from_areas_unsupported = 106;
    // Devices do not support telemetry for isis counter: part-changes.
    // Arista: partnerissuetracker.corp.google.com/317086576
    bool isis_counter_part_changes_unsupported = 107;
    // Devices do not support threshold container under
    // /components/component/transceiver.
    bool transceiver_thresholds_unsupported = 108;
    // Update interface loopback mode using raw gnmi API due to server version.
    bool interface_loopback_mode_raw_gnmi = 109;
    // Devices do not support showing negotiated tcp mss value in bgp tcp mss
    // telemetry. Juniper: b/300499125
    bool skip_tcp_negotiated_mss_check = 110;
    // Devices don't support ISIS-Lsp metadata paths: checksum, sequence-number,
    // remaining-lifetime.
    bool isis_lsp_metadata_leafs_unsupported = 111;
    // QOS queue requires configuration with queue-id
    bool qos_queue_requires_id = 112;
    // QOS requires buffer-allocation-profile configuration
    bool qos_buffer_allocation_config_required = 114;
    // Devices do not support configuring ExtendedNextHopEncoding at the BGP
    // global level. Arista:
    // https://partnerissuetracker.corp.google.com/issues/203683090
    bool bgp_global_extended_next_hop_encoding_unsupported = 115;
    // OC unsupported for BGP LLGR disable.
    // Juniper: b/303479602
    bool bgp_llgr_oc_undefined = 116;
    // Device does not support tunnel interfaces state paths
    // Juniper: partnerissuetracker.corp.google.com/300111031
    bool tunnel_state_path_unsupported = 117;
    // Device does not support tunnel interfaces source and destination address
    // config paths Juniper: partnerissuetracker.corp.google.com/300111031
    bool tunnel_config_path_unsupported = 118;
    // Cisco: Device does not support same minimun and maximum threshold value
    // in QOS ECN config.
    bool ecn_same_min_max_threshold_unsupported = 119;
    // Cisco: QOS requires scheduler configuration.
    bool qos_scheduler_config_required = 120;
    // Cisco: Device does not support set weight config under QOS ECN
    // configuration.
    bool qos_set_weight_config_unsupported = 121;
    // Cisco: Device does not support these get state path.
    bool qos_get_state_path_unsupported = 122;
    // Devices requires enabled leaf under isis level
    // Juniper: partnerissuetracker.corp.google.com/302661486
    bool isis_level_enabled = 123;
    // Devices which require to use interface-id format of interface name +
    // .subinterface index with Interface-ref container
    bool interface_ref_interface_id_format = 124;
    // Devices does not support member link loopback
    // Juniper: b/307763669
    bool member_link_loopback_unsupported = 125;
    // Device does not support PLQ operational status check on interface
    // Juniper: b/308990185
    bool skip_plq_interface_oper_status_check = 126;
    // Device set received prefix limits explicitly under prefix-limit-received
    // rather than "prefix-limit"
    bool bgp_explicit_prefix_limit_received = 127;
    // Device does not configure BGP maximum routes correctly when max-prefixes
    // leaf is configured
    bool bgp_missing_oc_max_prefixes_configuration = 128;
    // Devices which needs to skip checking AFI-SAFI disable.
    // Juniper: b/310698466
    bool skip_bgp_session_check_without_afisafi = 129;
    // Devices that have separate naming conventions for hardware resource name
    // in /system/ tree and /components/ tree.
    bool mismatched_hardware_resource_name_in_component = 130;
    // Device does not support reboot status check on subcomponents.
    bool gnoi_subcomponent_reboot_status_unsupported = 132;
    // Devices exports routes from all protocols to BGP if the export-policy is
    // ACCEPT Juniper: b/308970803
    bool skip_non_bgp_route_export_check = 133;
    // Devices do not support path
    // /network-instances/network-instance/protocols/protocol/isis/levels/level/state/metric-style
    // Arista: https://partnerissuetracker.corp.google.com/issues/317064733
    bool isis_metric_style_telemetry_unsupported = 134;
    // Devices do not support configuring Interface-ref under Static-Route
    // Next-Hop
    bool static_route_next_hop_interface_ref_unsupported = 135;
    // Devices which does not support nexthop index state
    // Juniper: b/304729237
    bool skip_static_nexthop_check = 136;
    // Device doesn't support router advertisement enable and mode config
    // Juniper: b/316173974
    bool ipv6_router_advertisement_config_unsupported = 138;
    // Devices does not support setting prefix limit exceeded flag.
    // Juniper : b/317181227
    bool prefix_limit_exceeded_telemetry_unsupported = 139;
    // Skip setting allow-multiple-as while configuring eBGP
    // Arista: partnerissuetracker.corp.google.com/issues/317422300
    bool skip_setting_allow_multiple_as = 140;
    // Devices does not support mixed prefix length in gribi.
    // Juniper: b/307824407
    bool gribi_decap_mixed_plen_unsupported = 143;
    // Skip setting isis-actions set-level while configuring routing-policy
    // statement action
    bool skip_isis_set_level = 144;
    // Skip setting isis-actions set-metric-style-type while configuring
    // routing-policy statement action
    bool skip_isis_set_metric_style_type = 145;
    // Skip setting match-prefix-set match-set-options while configuring
    // routing-policy statement condition
    bool skip_set_rp_match_set_options = 146;
    // Skip setting disable-metric-propagation while configuring
    // table-connection
    bool skip_setting_disable_metric_propagation = 147;
    // Devices do not support BGP conditions match-community-set
    bool bgp_conditions_match_community_set_unsupported = 148;
    // Device requires match condition for ethertype v4 and v6 for default rule
    // with network-instance default-vrf in policy-forwarding.
    bool pf_require_match_default_rule = 149;
    // Devices missing component tree mapping from hardware port
    // to optical channel.
    bool missing_port_to_optical_channel_component_mapping = 150;
    // Skip gNMI container OP tc.
    // Cisco: https://partnerissuetracker.corp.google.com/issues/322291556
    bool skip_container_op = 151;
    // Reorder calls for vendor compatibility.
    // Cisco: https://partnerissuetracker.corp.google.com/issues/322291556
    bool reorder_calls_for_vendor_compatibilty = 152;
    // Add missing base config using cli.
    // Cisco: https://partnerissuetracker.corp.google.com/issues/322291556
    bool add_missing_base_config_via_cli = 153;
    // skip_macaddress_check returns true if mac address for an interface via
    // gNMI needs to be skipped. Cisco:
    // https://partnerissuetracker.corp.google.com/issues/322291556
    bool skip_macaddress_check = 154;
    // Devices are having native telemetry paths for BGP RIB verification.
    // Juniper : b/306144372
    bool bgp_rib_oc_path_unsupported = 155;
    // Skip setting prefix-set mode while configuring prefix-set routing-policy
    bool skip_prefix_set_mode = 156;
    // Devices set metric as preference for static next-hop
    bool set_metric_as_preference = 157;
    // Devices don't support having an IPv6 static Route with an IPv4 address
    // as next hop and requires configuring a static ARP entry.
    // Arista: https://partnerissuetracker.corp.google.com/issues/316593298
    bool ipv6_static_route_with_ipv4_next_hop_requires_static_arp = 158;
    // Device requires policy-forwarding rules to be in sequential order in the
    // gNMI set-request.
    bool pf_require_sequential_order_pbr_rules = 159;
    // Device telemetry missing next hop metric value.
    // Arista: https://partnerissuetracker.corp.google.com/issues/321010782
    bool missing_static_route_next_hop_metric_telemetry = 160;
    // Device does not support recursive resolution of static route next hop.
    // Arista: https://partnerissuetracker.corp.google.com/issues/314449182
    bool unsupported_static_route_next_hop_recurse = 161;
    // Device missing telemetry for static route that has DROP next hop.
    // Arista: https://partnerissuetracker.corp.google.com/issues/330619816
    bool missing_static_route_drop_next_hop_telemetry = 162;
    // Device missing 400ZR optical-channel tunable parameters telemetry:
    // min/max/avg.
    // Arista: https://partnerissuetracker.corp.google.com/issues/319314781
    bool missing_zr_optical_channel_tunable_parameters_telemetry = 163;
    // Device that does not support packet link qualification reflector packet
    // sent/received stats.
    bool plq_reflector_stats_unsupported = 164;
    // Device that does not support PLQ Generator max_mtu to be atleast >= 8184.
    uint32 plq_generator_capabilities_max_mtu = 165;
    // Device that does not support PLQ Generator max_pps to be atleast >=
    // 100000000.
    uint64 plq_generator_capabilities_max_pps = 166;
    // Support for bgp extended community index
    bool bgp_extended_community_index_unsupported = 167;
    // Support for bgp community set refs
    bool bgp_community_set_refs_unsupported = 168;
    // Arista device needs CLI knob to enable WECMP feature
    bool rib_wecmp = 169;
    // Device not supporting table-connection need to set this true
    bool table_connections_unsupported = 170;
    // Configure tag-set using vendor native model
    bool use_vendor_native_tag_set_config = 171;
    // Skip setting send-community-type in bgp global config
    bool skip_bgp_send_community_type = 172;
    // Support for bgp actions set-community method
    bool bgp_actions_set_community_method_unsupported = 174;
    // Ensure no configurations exist under BGP Peer Groups
    bool set_no_peer_group = 175;
    // Bgp community member is a string
    bool bgp_community_member_is_a_string = 176;
    // Flag to indicate whether IPv4 static routes with IPv6 next-hops are
    // unsupported.
    bool ipv4_static_route_with_ipv6_nh_unsupported = 177;
    // Flag to indicate whether IPv6 static routes with IPv4 next-hops are
    // unsupported.
    bool ipv6_static_route_with_ipv4_nh_unsupported = 178;
    // Flag to indicate support for static routes that simply drop packets
    bool static_route_with_drop_nh = 179;
    // Flag to indicate support for static routes that can be configured with an
    // explicit metric.
    bool static_route_with_explicit_metric = 180;
    // Support for bgp default import/export policy
    bool bgp_default_policy_unsupported = 181;
    // Flag to enable bgp explicity on default vrf
    // Arista: b/329094094#comment9
    bool explicit_enable_bgp_on_default_vrf = 182;
    // tag-set is not a real separate entity, but is embedded in the policy
    // statement. this implies that 1. routing policy tag set name needs to be
    // '<policy name> <statement name>'
    // 2. only one policy statement can make use of a tag-set, and 3. tag must
    // be refered by a policy
    bool routing_policy_tag_set_embedded = 183;
    // Devices does not support allow multiple as under AFI/SAFI.
    // CISCO: b/340859662
    bool skip_afi_safi_path_for_bgp_multiple_as = 184;
    // Device does not support regex with routing-policy community-member.
    bool community_member_regex_unsupported = 185;
    // Support for same import policy attached to all AFIs for given
    // (src-protocol, dst-protocol, network-instance) triple Arista:
    // b/339645876#comment4
    bool same_policy_attached_to_all_afis = 186;
    // Devices needs to skip setting statement for policy to be applied as
    // action pass otherwise it will be configured as action done.
    // CISCO: b/338523730
    bool skip_setting_statement_for_policy = 187;
    // Devices does not support index specific attribute fetching and hence
    // wildcards has to be used.
    // CISCO: b/338523730
    bool skip_checking_attribute_index = 188;
    // Devices does not suppport policy-chaining, so needs to flatten policies
    // with multiple statements.
    // CISCO: b/338526243
    bool flatten_policy_with_multiple_statements = 189;
    // default_route_policy_unsupported is set to true for devices that do not
    // support default route policy.
    bool default_route_policy_unsupported = 190;
    // CISCO: b/339801843
    bool slaac_prefix_length128 = 191;
    // Devices does not support bgp max multipaths
    // Juniper: b/319301559
    bool bgp_max_multipath_paths_unsupported = 192;
    // Devices does not multipath config at neighbor or afisafi level
    // Juniper: b/341130490
    bool multipath_unsupported_neighbor_or_afisafi = 193;
    // Devices that do not support /components/component/state/model-name for
    // any component types.
    // Note that for model name to be supported, the
    // /components/component/state/model-name of the chassis component must be
    // equal to the canonical hardware model name of its device.
    bool model_name_unsupported = 194;
    // community_match_with_redistribution_unsupported is set to true for devices that do not support matching community at the redistribution attach point.
    bool community_match_with_redistribution_unsupported = 195;
    // Devices that do not support components/component/state/install-component
    // and components/component/state/install-position.
    bool install_position_and_install_component_unsupported = 196;
    // Encap tunnel is shut then zero traffic will flow to backup NHG
    bool encap_tunnel_shut_backup_nhg_zero_traffic = 197;
    // Flag to indicate support for max ecmp paths for isis.
    bool max_ecmp_paths = 198;
    // wecmp_auto_unsupported is set to true for devices that do not support auto wecmp
    bool wecmp_auto_unsupported = 199;
    // policy chaining, ie. more than one policy at an attachement point is not supported
    bool routing_policy_chaining_unsupported = 200;
    // isis loopback config required
    bool isis_loopback_required = 201;
    // weighted ecmp feature verification using fixed packet
    bool weighted_ecmp_fixed_packet_verification = 202;
    // Override default NextHop scale while enabling encap/decap scale
    // CISCO:
    bool override_default_nh_scale = 203;
    // Devices that donot support setting bgp extended community set
    bool bgp_extended_community_set_unsupported = 204;
    // Devices that do not support setting bgp extended community set refs
    bool bgp_set_ext_community_set_refs_unsupported = 205;
    // Devices that do not support deleting link bandwidth
    bool bgp_delete_link_bandwidth_unsupported = 206;
    // qos_inqueue_drop_counter_Unsupported is set to true for devices that do not support qos ingress queue drop counters.
    // Juniper: b/341130490
    bool qos_inqueue_drop_counter_unsupported = 207;
    // Devices that need bgp extended community enable explicitly
    bool bgp_explicit_extended_community_enable = 208;
    // devices that do not support match tag set condition
    bool match_tag_set_condition_unsupported = 209;
    // peer_group_def_bgp_vrf_unsupported is set to true for devices that do not support peer group definition under bgp vrf configuration.
    bool peer_group_def_ebgp_vrf_unsupported = 210;
    // redis_uconnected_under_ebgp_vrf_unsupported is set to true for devices that do not support redistribution of connected routes under ebgp vrf configuration.
    bool redis_connected_under_ebgp_vrf_unsupported = 211;
    // bgp_afisafi_in_default_ni_before_other_ni is set to true for devices that require certain afi/safis to be enabled
    // in default network instance (ni) before enabling afi/safis for neighbors in default or non-default ni.
    bool bgp_afi_safi_in_default_ni_before_other_ni = 212;
    // Devices which do not support default import export policy.
    bool default_import_export_policy_unsupported = 213;
    // ipv6_router_advertisement_interval_unsupported is set to true for devices that do not support ipv6 router advertisement interval configuration.
    bool ipv6_router_advertisement_interval_unsupported = 214;
    // Decap NH with NextHopNetworkInstance is unsupported
    bool decap_nh_with_nexthop_ni_unsupported = 215;
    // Juniper: b/356898098
    bool community_invert_any_unsupported = 216;
    // SFlow source address update is unsupported
    // Arista: b/357914789
    bool sflow_source_address_update_unsupported = 217;
    // Linklocal mask length is not 64
    // Cisco: b/368271859
    bool link_local_mask_len = 218;
    // use parent component for temperature telemetry
    bool use_parent_component_for_temperature_telemetry = 219;
    // component manufactured date is unsupported
    bool component_mfg_date_unsupported = 220;
    // trib protocol field under otn channel config unsupported
    bool otn_channel_trib_unsupported = 221;
    // ingress parameters under eth channel config unsupported
    bool eth_channel_ingress_parameters_unsupported = 222;
    // Cisco numbering for eth channel assignment starts from 1 instead of 0
    bool eth_channel_assignment_cisco_numbering = 223;
    // Devices needs time to update interface counters.
    bool interface_counters_update_delayed = 224;
    // device does not support a Healthz GET RPC against Chassis level component like "CHASSIS" or "Rack 0"
    bool chassis_get_rpc_unsupported = 225;
    // Leaf-ref validation for list keys which is enforced for Cisco and hence deviation
    // b/373581140
    bool power_disable_enable_leaf_ref_validation = 226;
    // Device does not support ssh server counters.
    bool ssh_server_counters_unsupported = 227;
    // True when the optical-channel operational-mode is unsupported.
    // Juniper: b/355456031
    bool operational_mode_unsupported = 228;
    // BGP session state idle is supported in passive mode instead of active
    // Cisco: b/376021545
    bool bgp_session_state_idle_in_passive_mode = 229;
    // EnableMultipathUnderAfiSafi returns true for devices that do not support multipath under /global path and instead support under global/afi/safi path
    // CISCO: b/376241033
    // CISCO: b/340859662
    bool enable_multipath_under_afi_safi = 230;
    // Cisco numbering for OTN channel assignment starts from 1 instead of 0
    bool otn_channel_assignment_cisco_numbering = 232;
    // Cisco pre-fec-ber inactive value for CISCO-ACACIA vendors
    bool cisco_pre_fec_ber_inactive_value = 233;
    // Device does not support bgp afi safi wildcard.
    // Cisco: b/379863985
    bool bgp_afi_safi_wildcard_not_supported = 235;
    // Nokia; b/304493065 comment#7 SRL native admin_enable for table-connections
    bool enable_table_connections = 236;
    // Device has default zero suppression.
    // Juniper : b/378646018
    bool no_zero_suppression = 237;
    // Cisco: b/378801305
    bool isis_interface_level_passive_unsupported = 238;
    // Cisco: b/378616912
    bool isis_dis_sysid_unsupported = 239;
    // Cisco: b/378616912
    bool isis_database_overloads_unsupported = 240;
    // Juniper: b/358534837
    // Devices that do not support setting med value using union type in OC.
    bool bgp_set_med_v7_unsupported = 241;
    // Cisco: b/388980373
    // default import policy for table connection unsupported is set to true for devices that do not support default import policy.
    bool tc_default_import_policy_unsupported = 242;
    // Cisco: b/388955361
    // table connection metric propagation unsupported is set to true for devices that do not support metric propagation.
    bool tc_metric_propagation_unsupported = 243;
    // Cisco: b/388980376
    // table connection attribute propagation unsupported is set to true for devices that do not support attribute propagation.
    bool tc_attribute_propagation_unsupported = 244;
    // Cisco: b/388955364
    // table connection subscription unsupported is set to true for devices that do not support subscription for table connection leaves.
    bool tc_subscription_unsupported = 245;
    // Cisco: b/388983709
    // default bgp instance name is used to set bgp instance name value other than DEFAULT
    string default_bgp_instance_name = 246;
    // Arista does not support ETHChannel rate-class
    bool channel_assignment_rate_class_parameters_unsupported = 247;

    // Arista: b/346557012  
    // Devices that do not support qos scheduler ingress policer.
    bool qos_scheduler_ingress_policer_unsupported = 248;

    // Arista: b/354689142
    // Devices that do not support gRIBIencap headers.
    bool gribi_encap_header_unsupported = 249;

    // Device does not support P4RT Capabilities rpc.
    // Cisco: b/385298158
    bool p4rt_capabilities_unsupported = 250;

    // Device does not support gNMI GET on root.
    // Cisco: b/385298159
    bool gnmi_get_on_root_unsupported = 251;

    // Device does not support packet processing aggregate drops.
    // Cisco: b/395567844
    bool packet_processing_aggregate_drops_unsupported = 252;

    // Device does not support fragment total drops.
    // Nokia: b/395553772
    bool fragment_total_drops_unsupported = 253;

    // Juniper: b/383145521
    // Device needs route policy reference to stream prefix set info.
    bool bgp_prefixset_req_routepol_ref = 255;

    // Devices that do not support oper-status for Integrated Circuits telemetry path
    // Juniper b/395551640
    bool oper_status_for_ic_unsupported = 256;

    // Nokia: b/383075189
    // ExplicitDcoConfig returns true if explicit configurations are required in module-functional-type for the transceiver
    bool explicit_dco_config = 257;
    // verify_expected_breakout_supported_config is used to verify on Cisco devices if optic supports a given breakout mode
    // Cisco:
    bool verify_expected_breakout_supported_config = 258;

    // bgp_aspathset_unsupported is set to true for devices that do not support as-path-set for bgp-defined-sets.
    // Juniper: b/330173167
    bool bgp_aspathset_unsupported = 259;

    // Devices that do not support SR IGP configuration
    // Cisco b/390502067
    bool sr_igp_config_unsupported = 260;

    // Cisco: b/404301960
    // Devices that block one IS-IS level specific authentication config attribute for P2P links. 
    // The same leafs can be set directly under ISIS Interface authentication /network-instances/network-instance/protocols/protocol/isis/interfaces/interface/authentication.
    bool set_isis_auth_with_interface_authentication_container = 261;

    // Devices that do not support GRE/GUE tunnel interface oc.
    // Juniper b/398171114
    bool gre_gue_tunnel_interface_oc_unsupported = 262;
    
    // Devices that do not support load-interval configuration
    bool load_interval_not_supported = 263;

    // SkipOpticalChannelOutputPowerInterval for devices that do not support optical-channel/output-power/interval leaf
    // Nokia b/394622454
    bool skip_optical_channel_output_power_interval = 264;

    // SkipTransceiverDescription for devices that do not support transceiver/description leaf
    // Nokia b/394622453
    bool skip_transceiver_description = 265;

    // Devices that do not support containerz config via OpenConfig.
    bool containerz_oc_unsupported = 266;

    // Device does not support BGP OC distance
    bool bgp_distance_oc_path_unsupported = 267;

    // Devices that do not support ISIS MPLS
    bool isis_mpls_unsupported = 268;

<<<<<<< HEAD
    // Device does not support ntp source address
    bool ntp_source_address_unsupported = 269;
=======
    // Devices that do not support oc path for auto-negotiate
    // Nokia b/417843274
    bool auto_negotiate_unsupported = 269;

    // Devices that do not support oc path for duplex-mode
    // Nokia b/417843274
    bool duplex_mode_unsupported = 270;

    // Devices that do not support oc path for port-speed
    // Nokia b/417843274
    bool port_speed_unsupported = 271;

    // Set-Med-Action is not supported for BGP
    // Cisco b/414333771
    bool bgp_set_med_action_unsupported = 272;

    // Devices that do not support next-hop-group config
    // Arista b/390507957
    bool next_hop_group_config_unsupported = 273;

    // Arista b/390507780
    bool qos_shaper_config_unsupported = 274;

    // Arista b/390507780
    bool qos_shaper_state_unsupported = 275;

    // Arista b/393178770
    bool ethernet_over_mplsogre_unsupported = 276;

    // Arista b/390507408
    bool sflow_unsupported = 277;

    // Arista b/390507402
    bool mpls_unsupported = 278;

    // Arista b/390507399
    bool macsec_unsupported = 279;

    // Arista b/390506900
    bool gue_gre_decap_unsupported = 280;

    // Arista b/390506584
    bool mpls_label_classification_unsupported = 281;

    // Arista b/390506395
    bool local_proxy_unsupported = 282;

    // Arista b/390506513
    bool static_mpls_unsupported = 283;

    // Arista b/390504878
    bool qos_classification_unsupported = 284;

    // Arista b/390503348
    bool policy_forwarding_unsupported = 285;

    // Arista b/393177745
    bool cfm_unsupported = 286;

    // Arista b/390506903
    bool label_range_unsupported = 287;

    // Arista b/390506907
    bool static_arp_unsupported = 288;

    // Arista b/390506907
    bool interface_policy_forwarding_unsupported = 289;

    // UseOldOCPathStaticLspNh for devices that do not support the new OC path for static lsp next-hops
    // issues/404301960
    bool use_old_oc_path_static_lsp_nh = 290;

    // Create/Replace config leaf required 
    // Juniper b/419536104
    bool config_leaf_create_required = 291;

    // SkipInterfaceNameCheck is set to true for devices that do not support
    // interface name check in AFT.
    bool skip_interface_name_check = 292;

    // Arista b/426375784
    // FNT only issue, non-breakout ports have breakout config
    bool fr_breakout_fix = 293;

    // Cisco b/421356455
    // numPhysicalChannels is not supported
    bool num_physical_channels_unsupported = 294;

    // UnsupportedQoSOutputServicePolicy for devices that do not support qos output service-policy
    bool unsupported_qos_output_service_policy = 295;

    // InterfaceOutputQueueNonStandardName for devices with non-standard output queue names
    bool interface_output_queue_non_standard_name = 296;

    // MplsExpIngressClassifierUnsupported for devices that do not support ingress mpls exp field classification
    bool mpls_exp_ingress_classifier_oc_unsupported = 297;

    // Devices that do not propagate IGP metric through redistribution
    bool default_no_igp_metric_propagation = 298;

    // Skip setting send-community-type in bgp peer-group config
    bool skip_bgp_peer_group_send_community_type = 299;
    
    // Devices that does have different AS path prepend order.
    // juniper : b/425632068
    bool bgp_as_path_prepend_order_mismtach = 300;

    // Devices that need explicit swap_src_dst_mac set with loopback_mode
    // Nokia b/430183279
    bool explicit_swap_src_dst_mac_needed_for_loopback_mode = 301;

    // link_local_instead_of_nh is set to true for devices that give
    // link-local address instead of NH in AFT.
    bool link_local_instead_of_nh = 302;

    // low_scale_aft returns true if device requires low scale AFT.
    bool low_scale_aft = 303;
    
    // Devices that do not support system-description config path
    // Nokia b/431929861
    bool missing_system_description_config_path = 304;

    // Juniper  b/428613305
    // FEC uncorrectable errors accumulate over time and are not cleared unless the component is reset on target
    bool non_interval_fec_error_counter = 305;
>>>>>>> c107372b

    // Reserved field numbers and identifiers.
    reserved 84, 9, 28, 20, 38, 43, 90, 97, 55, 89, 19, 36, 35, 40, 113, 131, 141, 173, 234, 254, 231;
  }

  message PlatformExceptions {
    Platform platform = 1;
    Deviations deviations = 2;
  }

  // The `platform` field for each `platform_exceptions` should be mutually
  // exclusive. Duplicate matches will result in a test failure.
  repeated PlatformExceptions platform_exceptions = 5;

  enum Tags {
    TAGS_UNSPECIFIED = 0;
    TAGS_AGGREGATION = 1;
    TAGS_DATACENTER_EDGE = 2;
    TAGS_EDGE = 3;
    TAGS_TRANSIT = 4;
  }

  // The `tags` used to identify the area(s) testcase applies to. An empty tag
  // is the default implying it applies to all areas.
  repeated Tags tags = 6;

  // Whether this test only checks paths for presence rather than semantic
  // checks.
  bool path_presence_test = 7;
}<|MERGE_RESOLUTION|>--- conflicted
+++ resolved
@@ -741,10 +741,6 @@
     // Devices that do not support ISIS MPLS
     bool isis_mpls_unsupported = 268;
 
-<<<<<<< HEAD
-    // Device does not support ntp source address
-    bool ntp_source_address_unsupported = 269;
-=======
     // Devices that do not support oc path for auto-negotiate
     // Nokia b/417843274
     bool auto_negotiate_unsupported = 269;
@@ -870,7 +866,9 @@
     // Juniper  b/428613305
     // FEC uncorrectable errors accumulate over time and are not cleared unless the component is reset on target
     bool non_interval_fec_error_counter = 305;
->>>>>>> c107372b
+
+    // Device does not support ntp source address
+    bool ntp_source_address_unsupported = 306;
 
     // Reserved field numbers and identifiers.
     reserved 84, 9, 28, 20, 38, 43, 90, 97, 55, 89, 19, 36, 35, 40, 113, 131, 141, 173, 234, 254, 231;
