--- conflicted
+++ resolved
@@ -339,16 +339,12 @@
     bool isis_lsp_metadata_leafs_unsupported = 111;
     // QOS queue requires configuration with queue-id
     bool qos_queue_requires_id = 112;
-<<<<<<< HEAD
     // Devices requires enabled leaf under isis level
     // Juniper: partnerissuetracker.corp.google.com/302661486
-    bool isis_level_enabled = 113;
-
-=======
+    bool isis_level_enabled = 114;
     // Devices do not support forwarding for fib failed routes.
     bool skip_fib_failed_traffic_forwarding_check = 113;
     
->>>>>>> 2ca4d21a
     // Reserved field numbers and identifiers.
     reserved 84, 9, 28, 90;
   }
