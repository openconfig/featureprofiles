--- conflicted
+++ resolved
@@ -427,10 +427,6 @@
     // Devices missing component tree mapping from hardware port
     // to optical channel.
     bool missing_port_to_optical_channel_component_mapping = 150;
-<<<<<<< HEAD
-    // Devices needs time to update interface counters.
-    bool interface_counters_update_delayed = 151;
-=======
     // Skip gNMI container OP tc.
     // Cisco: https://partnerissuetracker.corp.google.com/issues/322291556
     bool skip_container_op = 151;
@@ -446,8 +442,8 @@
     // Devices are having native telemetry paths for BGP RIB verification.
     // Juniper : b/306144372
     bool bgp_rib_oc_path_unsupported = 155;
-
->>>>>>> 8856fd89
+    // Devices needs time to update interface counters.
+    bool interface_counters_update_delayed = 156;
     // Reserved field numbers and identifiers.
     reserved 84, 9, 28, 20, 90, 97, 55, 89, 19;
   }
