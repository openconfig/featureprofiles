// Copyright 2023 Google LLC
//
// Licensed under the Apache License, Version 2.0 (the "License");
// you may not use this file except in compliance with the License.
// You may obtain a copy of the License at
//
//      https://www.apache.org/licenses/LICENSE-2.0
//
// Unless required by applicable law or agreed to in writing, software
// distributed under the License is distributed on an "AS IS" BASIS,
// WITHOUT WARRANTIES OR CONDITIONS OF ANY KIND, either express or implied.
// See the License for the specific language governing permissions and
// limitations under the License.

syntax = "proto3";

package openconfig.testing;

import "github.com/openconfig/ondatra/proto/testbed.proto";

// Metadata about a Feature Profiles test.
message Metadata {
  // UUID of the test.
  string uuid = 1;
  // ID of the test in the test plan.
  string plan_id = 2;
  // One-line description of the test.
  string description = 3;

  // Types of testbeds on which the test may run.
  enum Testbed {
    TESTBED_UNSPECIFIED = 0;
    TESTBED_DUT = 1;
    TESTBED_DUT_DUT_4LINKS = 2;
    TESTBED_DUT_ATE_2LINKS = 3;
    TESTBED_DUT_ATE_4LINKS = 4;
    TESTBED_DUT_ATE_9LINKS_LAG = 5;
  }
  // Testbed on which the test is intended to run.
  Testbed testbed = 4;

  message Platform {
    // Vendor of the device.
    ondatra.Device.Vendor vendor = 1;
    // Regex for hardware model of the device.
    // The empty string will match any hardware model.
    string hardware_model_regex = 3;
    // Regex for software version of the device.
    // The empty string will match any software version.
    string software_version_regex = 4;
    // Reserved field numbers and identifiers.
    reserved 2;
    reserved "hardware_model";
  }

  message Deviations {
    // Device does not support interface/ipv4/enabled,
    // so suppress configuring this leaf.
    bool ipv4_missing_enabled = 1;
    // Device does not support fragmentation bit for traceroute.
    bool traceroute_fragmentation = 2;
    // Device only support UDP as l4 protocol for traceroute.
    bool traceroute_l4_protocol_udp = 3;
    // Device does not support
    // bgp/neighbors/neighbor/afi-safis/afi-safi/state/prefixes/received-pre-policy.
    bool prepolicy_received_routes = 4;
    // Expected ucmp traffic tolerance. Minimum value is 0.2, anything less
    // will be coerced to 0.2.
    // Juniper: partnerissuetracker.corp.google.com/282234301
    // Cisco: partnerissuetracker.corp.google.com/279477633
    double hierarchical_weight_resolution_tolerance = 5;
    // Device skip isis multi-topology check if value is true.
    bool isis_multi_topology_unsupported = 6;
    // Disable isis level1 under interface mode on the device if value is true.
    bool isis_interface_level1_disable_required = 7;
    // Set isis af ipv6 single topology on the device if value is true.
    bool isis_single_topology_required = 8;
    // Unset isis protocol enable flag on the device if value is true.
    bool isis_protocol_enabled_not_required = 9;
    // Don't set isis instance enable flag on the device if value is true.
    bool isis_instance_enabled_not_required = 10;
    // Set and validate isis interface address family enable on the device if
    // value is true.
    bool missing_isis_interface_afi_safi_enable = 11;
    // Don't set isis global authentication-check on the device if value is
    // true.
    bool isis_global_authentication_not_required = 12;
    // Configure CSNP, LSP and PSNP under level authentication explicitly if
    // value is true.
    bool isis_explicit_level_authentication_config = 13;
    // Device skip isis restart-suppress check if value is true.
    bool isis_restart_suppress_unsupported = 14;
    // Device does not support interface/ipv4(6)/neighbor.
    // Cisco: partnerissuetracker.corp.google.com/268243828
    bool ip_neighbor_missing = 15;
    // Device requires separate reboot to activate OS.
    bool osactivate_noreboot = 16;
    // Device requires OS installation on standby RP as well as active RP.
    bool osinstall_for_standby_rp = 17;
    // Set this flag for LLDP interface config to override the global config.
    bool lldp_interface_config_override_global = 18;
    // Skip BGP TestPassword mismatch subtest if value is true.
    // Cisco: partnerissuetracker.corp.google.com/273285907
    bool skip_bgp_test_password_mismatch = 19;
    // Device does not support interface/physicalchannel leaf.
    // Cisco: partnerissuetracker.corp.google.com/273287821
    bool missing_interface_physical_channel = 20;
    // Skip check for
    // bgp/neighbors/neighbor/state/messages/received/last-notification-error-code
    // leaf missing case.
    bool missing_bgp_last_notification_error_code = 21;
    // Device does not support interface-ref configuration when applying
    // features to interface.
    bool interface_ref_config_unsupported = 22;
    // Device does not support these state paths.
    // Juniper: partnerissuetracker.corp.google.com/279470921
    bool state_path_unsupported = 23;
    // Device requires Ipv6 to be enabled on interface for gRIBI NH programmed
    // with destination mac address.
    // Juniper: partnerissuetracker.corp.google.com/267642089
    bool ipv6_enable_for_gribi_nh_dmac = 24;
    // Device requires additional config for ECN.
    // Juniper: partnerissuetracker.corp.google.com/277657269
    bool ecn_profile_required_definition = 25;
    // Set true for device that does not support interface ipv6 discarded packet
    // statistics.
    // Juniper: partnerissuetracker.corp.google.com/277762075
    bool ipv6_discarded_pkts_unsupported = 26;
    // Device does not support drop and weight leaves under queue management
    // profile.
    // Juniper: partnerissuetracker.corp.google.com/279471405
    bool drop_weight_leaves_unsupported = 27;
    // Device does not support traffic forward with secondary backup path
    // failover.
    // Juniper: partnerissuetracker.corp.google.com/279727552
    bool secondary_backup_path_traffic_failover = 28;
    // Config pushed through origin CLI takes precedence over config pushed
    // through origin OC.
    bool cli_takes_precedence_over_oc = 29;
    // Device does not support weight above 100.
    // Juniper: partnerissuetracker.corp.google.com/277066804
    bool scheduler_input_weight_limit = 30;
    // Device does not support id leaf for SwitchChip components.
    // Juniper: partnerissuetracker.corp.google.com/277134501
    bool switch_chip_id_unsupported = 31;
    // Device does not support backplane-facing-capacity leaves for some of the
    // components.
    // Juniper: partnerissuetracker.corp.google.com/277134501
    bool backplane_facing_capacity_unsupported = 32;
    // Device only supports querying counters from the state container, not from
    // individual counter leaves.
    bool interface_counters_from_container = 33;
    // Use this deviation when the device does not support a mix of tagged and
    // untagged subinterfaces.
    bool no_mix_of_tagged_and_untagged_subinterfaces = 34;
    // Device does not report P4RT node names in the component hierarchy.
    bool explicit_p4rt_node_component = 35;
    // Configure ACLs using vendor native model specifically for RT-1.4.
    bool use_vendor_native_acl_config = 36;
    // Device does not support reporting software version according to the
    // requirements in gNMI-1.10.
    bool sw_version_unsupported = 37;
    // Device requires explicit interface ref configuration when applying
    // features to interface.
    bool explicit_interface_ref_definition = 38;
    // Device does not support telemetry path /components/component/storage.
    // Juniper: partnerissuetracker.corp.google.com/284239001
    bool storage_component_unsupported = 39;
    // Device requires gribi-protocol to be enabled under network-instance.
    bool explicit_gribi_under_network_instance = 40;
    // Device requires port-speed to be set because its default value may not be
    // usable.
    bool explicit_port_speed = 41;
    // Device requires explicit attachment of an interface or subinterface to
    // the default network instance.
    // Nokia: partnerissuetracker.corp.google.com/260928639
    bool explicit_interface_in_default_vrf = 42;
    // Skip checking QOS Dropped octets stats for interface.
    bool qos_dropped_octets = 43;
    // Device is missing subinterface packet counters for IPv4/IPv6.
    bool subinterface_packet_counters_missing = 44;
    // Connect-retry is not supported
    // /bgp/neighbors/neighbor/timers/config/connect-retry.
    bool connect_retry = 45;
    // Device does not support programming a gribi flow with a next-hop entry of
    // mac-address only.
    bool gribi_mac_override_with_static_arp = 46;
    // Set true for device that does not support route-policy under AFI/SAFI.
    bool route_policy_under_afi_unsupported = 47;
    // Device does not support using gNOI to reboot the Fabric Component.
    bool gnoi_fabric_component_reboot_unsupported = 48;
    // Device does not support the ntp nondefault vrf case.
    bool ntp_non_default_vrf_unsupported = 49;
    // Device does not support setting the L2 MTU. OpenConfig allows a device to
    // enforce that L2 MTU, which has a default value of 1514, must be set to a
    // higher value than L3 MTU.
    // Arista: partnerissuetracker.corp.google.com/243445300
    bool omit_l2_mtu = 50;
    // Skip power admin for controller card
    bool skip_controller_card_power_admin = 51;
    // Skip PLQ packets count check.
    bool skip_plq_packets_count_check = 55;
    // Device requires the banner to have a delimiter character.
    string banner_delimiter = 60;
    // Allowed tolerance for BGP traffic flow while comparing for pass or fail
    // condition.
    int32 bgp_tolerance_value = 61;
    // Device requires additional time to complete post delete link
    // qualification cleanup.
    bool link_qual_wait_after_delete_required = 62;
    // The response of gNOI reboot status is a single value (not a list), so the
    // device requires explict component path to account for a situation when
    // there is more than one active reboot requests.
    // Arista: partnerissuetracker.corp.google.com/245550570
    bool gnoi_status_empty_subcomponent = 63;
    // Device requiries explicit deletion of network-instance table.
    bool network_instance_table_deletion_required = 64;
    // Device requires a BGP session reset to utilize a new MD5 key.
    bool bgp_md5_requires_reset = 65;
    // Devices do not count dequeued and deleted packets as drops.
    // Arista: partnerissuetracker.corp.google.com/275384848
    bool dequeue_delete_not_counted_as_drops = 66;
    // Device only supports RIB ack, so tests that normally expect FIB_ACK will
    // allow just RIB_ACK.
    bool gribi_riback_only = 67;
    // Device requires that aggregate Port-Channel and its members be defined in
    // a single gNMI Update transaction at /interfaces; otherwise lag-type will
    // be dropped, and no member can be added to the aggregate.
    // Arista: partnerissuetracker.corp.google.com/201574574
    bool aggregate_atomic_update = 68;
    // Device returns no value for some OpenConfig paths if the operational
    // value equals the default.
    // Arista: partnerissuetracker.corp.google.com/258286131
    bool missing_value_for_defaults = 69;
    // The name used for the static routing protocol.  The default name in
    // OpenConfig is \"DEFAULT\" but some devices use other names.
    // Arista: partnerissuetracker.corp.google.com/269699737
    string static_protocol_name = 70;
    // Device currently uses component name instead of a full openconfig path,
    // so suppress creating a full oc compliant path for subcomponent.
    bool gnoi_subcomponent_path = 71;
    // When configuring interface, config VRF prior config IP address.
    // Arista: partnerissuetracker.corp.google.com/261958938
    bool interface_config_vrf_before_address = 72;
    // Device requires using the deprecated openconfig-vlan:vlan/config/vlan-id
    // or openconfig-vlan:vlan/state/vlan-id leaves.
    // Arista: partnerissuetracker.corp.google.com/261085885
    bool deprecated_vlan_id = 73;
    // Device requires gRIBI MAC Override using Static ARP + Static Route
    // Arista: partnerissuetracker.corp.google.com/234635355
    bool gribi_mac_override_static_arp_static_route = 74;
    // Device requires interface enabled leaf booleans to be explicitly set to
    // true.
    bool interface_enabled = 75;
<<<<<<< HEAD
    // Device does not support telemetry path
    // /components/component/cpu/utilization/state/avg for linecards' CPU card
    bool linecard_cpu_utilization_unsupported = 76;
    // Device does not support consistent component names for GNOI and GNMI.
    bool consistent_component_names_unsupported = 77;
=======
    // Skip checking QOS octet stats for interface.
    // Arista: partnerissuetracker.corp.google.com/283541442
    bool qos_octets = 76;
    // Device CPU components do not map to a FRU parent component in the OC
    // tree.
    bool cpu_missing_ancestor = 77;
    // Device needs subinterface 0 to be routed for non-zero sub-interfaces.
    bool require_routed_subinterface_0 = 78;
    // Device does not report last-switchover-reason as USER_INITIATED for
    // gNOI.SwitchControlProcessor.
    bool gnoi_switchover_reason_missing_user_initiated = 79;
    // The name used for the default network instance for VRF.  The default name
    // in OpenConfig is \"DEFAULT\" but some legacy devices still use
    // \"default\".
    string default_network_instance = 80;
    // Device allows unset Election ID to be primary.
    bool p4rt_unsetelectionid_primary_allowed = 81;
    // Device sets ALREADY_EXISTS status code for all backup client responses.
    bool bkup_arbitration_resp_code = 82;
    // Device requires IPOverIP decapsulation for backup NHG without interfaces.
    bool backup_nhg_requires_vrf_with_decap = 83;
    // Devices don't support ISIS Timers lsp-refresh-interval leaf.
    bool isis_timers_lsp_refresh_interval_unsupported = 84;
    // Devices don't support configuring ISIS /afi-safi/af/config container.
    bool isis_interface_afi_unsupported = 85;
    // Devices don't support modify table entry operation in P4 Runtime.
    bool p4rt_modify_table_entry_unsupported = 86;
>>>>>>> d8eda410
  }

  message PlatformExceptions {
    Platform platform = 1;
    Deviations deviations = 2;
  }

  // The `platform` field for each `platform_exceptions` should be mutually
  // exclusive. Duplicate matches will result in a test failure.
  repeated PlatformExceptions platform_exceptions = 5;
}<|MERGE_RESOLUTION|>--- conflicted
+++ resolved
@@ -252,13 +252,6 @@
     // Device requires interface enabled leaf booleans to be explicitly set to
     // true.
     bool interface_enabled = 75;
-<<<<<<< HEAD
-    // Device does not support telemetry path
-    // /components/component/cpu/utilization/state/avg for linecards' CPU card
-    bool linecard_cpu_utilization_unsupported = 76;
-    // Device does not support consistent component names for GNOI and GNMI.
-    bool consistent_component_names_unsupported = 77;
-=======
     // Skip checking QOS octet stats for interface.
     // Arista: partnerissuetracker.corp.google.com/283541442
     bool qos_octets = 76;
@@ -286,7 +279,6 @@
     bool isis_interface_afi_unsupported = 85;
     // Devices don't support modify table entry operation in P4 Runtime.
     bool p4rt_modify_table_entry_unsupported = 86;
->>>>>>> d8eda410
   }
 
   message PlatformExceptions {
