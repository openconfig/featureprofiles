--- conflicted
+++ resolved
@@ -653,16 +653,6 @@
     // Device does not support bgp afi safi wildcard.
     // Cisco: b/379863985
     bool bgp_afi_safi_wildcard_not_supported = 235;
-<<<<<<< HEAD
-    // default import policy for table connection unsupported is set to true for devices that do not support default import policy.
-    bool tc_default_import_policy_unsupported = 236;
-    // table connection metric propagation unsupported is set to true for devices that do not support metric propagation.
-    bool tc_metric_propagation_unsupported = 237;
-    // table connection attribute propagation unsupported is set to true for devices that do not support attribute propagation.
-    bool tc_attribute_propagation_unsupported = 238;
-    // table connection subscription unsupported is set to true for devices that do not support subscription for table connection leaves.
-    bool tc_subscription_unsupported = 239;
-=======
     // Nokia; b/304493065 comment#7 SRL native admin_enable for table-connections
     bool enable_table_connections = 236;
     // Device has default zero suppression.
@@ -674,7 +664,14 @@
     bool isis_dis_sysid_unsupported = 239;
     // Cisco: b/378616912
     bool isis_database_overloads_unsupported = 240;
->>>>>>> 1d3aa0f2
+    // default import policy for table connection unsupported is set to true for devices that do not support default import policy.
+    bool tc_default_import_policy_unsupported = 241;
+    // table connection metric propagation unsupported is set to true for devices that do not support metric propagation.
+    bool tc_metric_propagation_unsupported = 242;
+    // table connection attribute propagation unsupported is set to true for devices that do not support attribute propagation.
+    bool tc_attribute_propagation_unsupported = 243;
+    // table connection subscription unsupported is set to true for devices that do not support subscription for table connection leaves.
+    bool tc_subscription_unsupported = 244;
     // Reserved field numbers and identifiers.
     reserved 84, 9, 28, 20, 90, 97, 55, 89, 19, 36, 35, 40, 173;
   }
