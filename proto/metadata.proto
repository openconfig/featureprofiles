--- conflicted
+++ resolved
@@ -480,13 +480,8 @@
     // min/max/avg.
     // Arista: https://partnerissuetracker.corp.google.com/issues/319314781
     bool missing_zr_optical_channel_tunable_parameters_telemetry = 163;
-<<<<<<< HEAD
-
-    // Device that does not support packet link qualification reflector packet sent/received stats.
-=======
     // Device that does not support packet link qualification reflector packet
     // sent/received stats.
->>>>>>> 6cc54598
     bool plq_reflector_stats_unsupported = 164;
     // Device that does not support PLQ Generator max_mtu to be atleast >= 8184.
     uint32 plq_generator_capabilities_max_mtu = 165;
@@ -495,12 +490,6 @@
     uint64 plq_generator_capabilities_max_pps = 166;
     // Support for bgp extended community index
     bool bgp_extended_community_index_unsupported = 167;
-<<<<<<< HEAD
-    // Devices missing component tree mapping from hardware port
-    // to optical channel .
-    int32 breakout_schema_value = 168;
-
-=======
     // Support for bgp community set refs
     bool bgp_community_set_refs_unsupported = 168;
     // Arista device needs CLI knob to enable WECMP feature
@@ -574,8 +563,10 @@
     // Devices does not multipath config at neighbor or afisafi level
     // Juniper: b/341130490
     bool multipath_unsupported_neighbor_or_afisafi = 193;
-    
->>>>>>> 6cc54598
+    // Devices missing component tree mapping from hardware port
+    // to optical channel .
+    int32 breakout_schema_value = 194;
+
     // Reserved field numbers and identifiers.
     reserved 84, 9, 28, 20, 90, 97, 55, 89, 19;
   }
