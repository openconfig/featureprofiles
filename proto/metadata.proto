--- conflicted
+++ resolved
@@ -695,12 +695,6 @@
     // Cisco: b/385298159
     bool gnmi_get_on_root_unsupported = 251;
 
-<<<<<<< HEAD
-    // Nokia: b/383075189
-    // ExplicitDcoConfig returns true if explicit configurations are required in module-functional-type for the transceiver
-    bool explicit_dco_config = 252;
-    
-=======
     // Device does not support packet processing aggregate drops.
     // Cisco: b/395567844
     bool packet_processing_aggregate_drops_unsupported = 252;
@@ -720,8 +714,11 @@
     // Devices that do not support oper-status for Integrated Circuits telemetry path
     // Juniper b/395551640
     bool oper_status_for_ic_unsupported = 256;
->>>>>>> 33f9c435
-
+
+    // Nokia: b/383075189
+    // ExplicitDcoConfig returns true if explicit configurations are required in module-functional-type for the transceiver
+    bool explicit_dco_config = 257;
+    
     // Reserved field numbers and identifiers.
     reserved 84, 9, 28, 20, 90, 97, 55, 89, 19, 36, 35, 40, 173, 141;
   }
