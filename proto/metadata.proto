--- conflicted
+++ resolved
@@ -664,23 +664,20 @@
     bool isis_dis_sysid_unsupported = 239;
     // Cisco: b/378616912
     bool isis_database_overloads_unsupported = 240;
-<<<<<<< HEAD
-    // default import policy for table connection unsupported is set to true for devices that do not support default import policy.
-    bool tc_default_import_policy_unsupported = 241;
-    // table connection metric propagation unsupported is set to true for devices that do not support metric propagation.
-    bool tc_metric_propagation_unsupported = 242;
-    // table connection attribute propagation unsupported is set to true for devices that do not support attribute propagation.
-    bool tc_attribute_propagation_unsupported = 243;
-    // table connection subscription unsupported is set to true for devices that do not support subscription for table connection leaves.
-    bool tc_subscription_unsupported = 244;
-    // default bgp instance name is used to set bgp instance name value other than DEFAULT
-    string default_bgp_instance_name = 245;
-=======
     // Juniper: b/358534837
     // Devices that do not support setting med value using union type in OC.
     bool bgp_set_med_v7_unsupported = 241;
-
->>>>>>> 5cf0a874
+    // default import policy for table connection unsupported is set to true for devices that do not support default import policy.
+    bool tc_default_import_policy_unsupported = 242;
+    // table connection metric propagation unsupported is set to true for devices that do not support metric propagation.
+    bool tc_metric_propagation_unsupported = 243;
+    // table connection attribute propagation unsupported is set to true for devices that do not support attribute propagation.
+    bool tc_attribute_propagation_unsupported = 244;
+    // table connection subscription unsupported is set to true for devices that do not support subscription for table connection leaves.
+    bool tc_subscription_unsupported = 245;
+    // default bgp instance name is used to set bgp instance name value other than DEFAULT
+    string default_bgp_instance_name = 246;
+
     // Reserved field numbers and identifiers.
     reserved 84, 9, 28, 20, 90, 97, 55, 89, 19, 36, 35, 40, 173;
   }
