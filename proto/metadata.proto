--- conflicted
+++ resolved
@@ -600,13 +600,7 @@
     // Devices which do not support default import export policy.
     bool default_import_export_policy_unsupported = 213;
 
-
-    // Reserved field numbers and identifiers.
-<<<<<<< HEAD
-    reserved 84, 9, 28, 20, 90, 97, 55, 89, 19, 36, 137;
-=======
-    reserved 84, 9, 28, 20, 90, 97, 55, 89, 19, 36, 35, 40, 173;
->>>>>>> 582cee57
+    reserved 84, 9, 28, 20, 90, 97, 55, 89, 19, 36, 35, 40, 173, 137;
   }
 
   message PlatformExceptions {
