// Copyright 2023 Google LLC
//
// Licensed under the Apache License, Version 2.0 (the "License");
// you may not use this file except in compliance with the License.
// You may obtain a copy of the License at
//
//      https://www.apache.org/licenses/LICENSE-2.0
//
// Unless required by applicable law or agreed to in writing, software
// distributed under the License is distributed on an "AS IS" BASIS,
// WITHOUT WARRANTIES OR CONDITIONS OF ANY KIND, either express or implied.
// See the License for the specific language governing permissions and
// limitations under the License.

syntax = "proto3";

package openconfig.testing;

import "github.com/openconfig/ondatra/proto/testbed.proto";

// Metadata about a Feature Profiles test.
message Metadata {
  // UUID of the test.
  string uuid = 1;
  // ID of the test in the test plan.
  string plan_id = 2;
  // One-line description of the test.
  string description = 3;

  // Types of testbeds on which the test may run.
  enum Testbed {
    TESTBED_UNSPECIFIED = 0;
    TESTBED_DUT = 1;
    TESTBED_DUT_DUT_4LINKS = 2;
    TESTBED_DUT_ATE_2LINKS = 3;
    TESTBED_DUT_ATE_4LINKS = 4;
    TESTBED_DUT_ATE_9LINKS_LAG = 5;
    TESTBED_DUT_DUT_ATE_2LINKS = 6;
    TESTBED_DUT_ATE_8LINKS = 7;
    TESTBED_DUT_400ZR = 8;
    TESTBED_DUT_400ZR_PLUS = 9;
    TESTBED_DUT_400ZR_100G_4LINKS = 10;
    TESTBED_DUT_400FR_100G_4LINKS = 11;
    TESTBED_DUT_ATE_5LINKS = 12;
  }
  // Testbed on which the test is intended to run.
  Testbed testbed = 4;

  message Platform {
    // Vendor of the device.
    ondatra.Device.Vendor vendor = 1;
    // Regex for hardware model of the device.
    // The empty string will match any hardware model.
    string hardware_model_regex = 3;
    // Regex for software version of the device.
    // The empty string will match any software version.
    string software_version_regex = 4;
    // Reserved field numbers and identifiers.
    reserved 2;
    reserved "hardware_model";
  }

  message Deviations {
    // Device does not support interface/ipv4/enabled,
    // so suppress configuring this leaf.
    bool ipv4_missing_enabled = 1;
    // Device does not support fragmentation bit for traceroute.
    bool traceroute_fragmentation = 2;
    // Device only support UDP as l4 protocol for traceroute.
    bool traceroute_l4_protocol_udp = 3;
    // Device does not support
    // bgp/neighbors/neighbor/afi-safis/afi-safi/state/prefixes/received-pre-policy.
    bool prepolicy_received_routes = 4;
    // Expected ucmp traffic tolerance. Minimum value is 0.2, anything less
    // will be coerced to 0.2.
    // Juniper: partnerissuetracker.corp.google.com/282234301
    // Cisco: partnerissuetracker.corp.google.com/279477633
    double hierarchical_weight_resolution_tolerance = 5;
    // Device skip isis multi-topology check if value is true.
    bool isis_multi_topology_unsupported = 6;
    // Disable isis level1 under interface mode on the device if value is true.
    bool isis_interface_level1_disable_required = 7;
    // Set isis af ipv6 single topology on the device if value is true.
    bool isis_single_topology_required = 8;
    // Don't set isis instance enable flag on the device if value is true.
    bool isis_instance_enabled_required = 10;
    // Set and validate isis interface address family enable on the device if
    // value is true.
    bool missing_isis_interface_afi_safi_enable = 11;
    // Don't set isis global authentication-check on the device if value is
    // true.
    bool isis_global_authentication_not_required = 12;
    // Configure CSNP, LSP and PSNP under level authentication explicitly if
    // value is true.
    bool isis_explicit_level_authentication_config = 13;
    // Device skip isis restart-suppress check if value is true.
    bool isis_restart_suppress_unsupported = 14;
    // Device does not support interface/ipv4(6)/neighbor.
    // Cisco: partnerissuetracker.corp.google.com/268243828
    bool ip_neighbor_missing = 15;
    // Device requires separate reboot to activate OS.
    bool osactivate_noreboot = 16;
    // Device requires OS installation on standby RP as well as active RP.
    bool osinstall_for_standby_rp = 17;
    // Set this flag for LLDP interface config to override the global config.
    bool lldp_interface_config_override_global = 18;
    // Skip check for
    // bgp/neighbors/neighbor/state/messages/received/last-notification-error-code
    // leaf missing case.
    bool missing_bgp_last_notification_error_code = 21;
    // Device does not support interface-ref configuration when applying
    // features to interface.
    bool interface_ref_config_unsupported = 22;
    // Device does not support these state paths.
    // Juniper: partnerissuetracker.corp.google.com/279470921
    bool state_path_unsupported = 23;
    // Device requires Ipv6 to be enabled on interface for gRIBI NH programmed
    // with destination mac address.
    // Juniper: partnerissuetracker.corp.google.com/267642089
    bool ipv6_enable_for_gribi_nh_dmac = 24;
    // Device requires additional config for ECN.
    // Juniper: partnerissuetracker.corp.google.com/277657269
    bool ecn_profile_required_definition = 25;
    // Device does not support interface ipv6 discarded packet statistics.
    // Juniper: partnerissuetracker.corp.google.com/277762075
    bool ipv6_discarded_pkts_unsupported = 26;
    // Device does not support drop and weight leaves under queue management
    // profile.
    // Juniper: partnerissuetracker.corp.google.com/279471405
    bool drop_weight_leaves_unsupported = 27;
    // Config pushed through origin CLI takes precedence over config pushed
    // through origin OC.
    // Juniper: partnerissuetracker.corp.google.com/270474468
    bool cli_takes_precedence_over_oc = 29;
    // Device does not support weight above 100.
    // Juniper: partnerissuetracker.corp.google.com/277066804
    bool scheduler_input_weight_limit = 30;
    // Device does not support id leaf for SwitchChip components.
    // Juniper: partnerissuetracker.corp.google.com/277134501
    bool switch_chip_id_unsupported = 31;
    // Device does not support backplane-facing-capacity leaves for some of the
    // components.
    // Juniper: partnerissuetracker.corp.google.com/277134501
    bool backplane_facing_capacity_unsupported = 32;
    // Device only supports querying counters from the state container, not from
    // individual counter leaves.
    bool interface_counters_from_container = 33;
    // Use this deviation when the device does not support a mix of tagged and
    // untagged subinterfaces.
    // Juniper: partnerissuetracker.corp.google.com/267822588
    bool no_mix_of_tagged_and_untagged_subinterfaces = 34;
    // Device does not support reporting software version according to the
    // requirements in gNMI-1.10.
    // Juniper: partnerissuetracker.corp.google.com/278764547
    bool sw_version_unsupported = 37;
    // Device does not support telemetry path /components/component/storage.
    // Juniper: partnerissuetracker.corp.google.com/284239001
    bool storage_component_unsupported = 39;
    // Device requires port-speed to be set because its default value may not be
    // usable.
    bool explicit_port_speed = 41;
    // Device requires explicit attachment of an interface or subinterface to
    // the default network instance.
    // Nokia: partnerissuetracker.corp.google.com/260928639
    bool explicit_interface_in_default_vrf = 42;
    // Device is missing subinterface packet counters for IPv4/IPv6.
    bool subinterface_packet_counters_missing = 44;
    // Connect-retry is not supported
    // /bgp/neighbors/neighbor/timers/config/connect-retry.
    bool connect_retry = 45;
    // Device does not support programming a gribi flow with a next-hop entry of
    // mac-address only.
    bool gribi_mac_override_with_static_arp = 46;
    // Set true for device that does not support route-policy under AFI/SAFI.
    bool route_policy_under_afi_unsupported = 47;
    // Device does not support using gNOI to reboot the Fabric Component.
    bool gnoi_fabric_component_reboot_unsupported = 48;
    // Device does not support the ntp nondefault vrf case.
    bool ntp_non_default_vrf_unsupported = 49;
    // Device does not support setting the L2 MTU. OpenConfig allows a device to
    // enforce that L2 MTU, which has a default value of 1514, must be set to a
    // higher value than L3 MTU.
    // Arista: partnerissuetracker.corp.google.com/243445300
    bool omit_l2_mtu = 50;
    // Skip power admin for controller card
    bool skip_controller_card_power_admin = 51;
    // Device requires the banner to have a delimiter character.
    string banner_delimiter = 60;
    // Allowed tolerance for BGP traffic flow while comparing for pass or fail
    // condition.
    int32 bgp_tolerance_value = 61;
    // Device requires additional time to complete post delete link
    // qualification cleanup.
    bool link_qual_wait_after_delete_required = 62;
    // The response of gNOI reboot status is a single value (not a list), so the
    // device requires explict component path to account for a situation when
    // there is more than one active reboot requests.
    // Arista: partnerissuetracker.corp.google.com/245550570
    bool gnoi_status_empty_subcomponent = 63;
    // Device requiries explicit deletion of network-instance table.
    bool network_instance_table_deletion_required = 64;
    // Device requires a BGP session reset to utilize a new MD5 key.
    bool bgp_md5_requires_reset = 65;
    // Devices do not count dequeued and deleted packets as drops.
    // Arista: partnerissuetracker.corp.google.com/275384848
    bool dequeue_delete_not_counted_as_drops = 66;
    // Device only supports RIB ack, so tests that normally expect FIB_ACK will
    // allow just RIB_ACK.
    bool gribi_riback_only = 67;
    // Device requires that aggregate Port-Channel and its members be defined in
    // a single gNMI Update transaction at /interfaces; otherwise lag-type will
    // be dropped, and no member can be added to the aggregate.
    // Arista: partnerissuetracker.corp.google.com/201574574
    bool aggregate_atomic_update = 68;
    // Device returns no value for some OpenConfig paths if the operational
    // value equals the default.
    // Arista: partnerissuetracker.corp.google.com/258286131
    bool missing_value_for_defaults = 69;
    // The name used for the static routing protocol.  The default name in
    // OpenConfig is \"DEFAULT\" but some devices use other names.
    // Arista: partnerissuetracker.corp.google.com/269699737
    string static_protocol_name = 70;
    // Device currently uses component name instead of a full openconfig path,
    // so suppress creating a full oc compliant path for subcomponent.
    bool gnoi_subcomponent_path = 71;
    // When configuring interface, config VRF prior config IP address.
    // Arista: partnerissuetracker.corp.google.com/261958938
    bool interface_config_vrf_before_address = 72;
    // Device requires using the deprecated openconfig-vlan:vlan/config/vlan-id
    // or openconfig-vlan:vlan/state/vlan-id leaves.
    // Arista: partnerissuetracker.corp.google.com/261085885
    bool deprecated_vlan_id = 73;
    // Device requires gRIBI MAC Override using Static ARP + Static Route
    // Arista: partnerissuetracker.corp.google.com/234635355
    bool gribi_mac_override_static_arp_static_route = 74;
    // Device requires interface enabled leaf booleans to be explicitly set to
    // true.
    bool interface_enabled = 75;
    // Skip checking QOS octet stats for interface.
    // Arista: partnerissuetracker.corp.google.com/283541442
    bool qos_octets = 76;
    // Device CPU components do not map to a FRU parent component in the OC
    // tree.
    bool cpu_missing_ancestor = 77;
    // Device needs subinterface 0 to be routed for non-zero sub-interfaces.
    bool require_routed_subinterface_0 = 78;
    // Device does not report last-switchover-reason as USER_INITIATED for
    // gNOI.SwitchControlProcessor.
    bool gnoi_switchover_reason_missing_user_initiated = 79;
    // The name used for the default network instance for VRF.  The default name
    // in OpenConfig is \"DEFAULT\" but some legacy devices still use
    // \"default\".
    string default_network_instance = 80;
    // Device allows unset Election ID to be primary.
    bool p4rt_unsetelectionid_primary_allowed = 81;
    // Device sets ALREADY_EXISTS status code for all backup client responses.
    bool bkup_arbitration_resp_code = 82;
    // Device requires IPOverIP decapsulation for backup NHG without interfaces.
    bool backup_nhg_requires_vrf_with_decap = 83;
    // Devices don't support configuring ISIS /afi-safi/af/config container.
    bool isis_interface_afi_unsupported = 85;
    // Devices don't support modify table entry operation in P4 Runtime.
    bool p4rt_modify_table_entry_unsupported = 86;
    // Parent of OS component is of type SUPERVISOR or LINECARD.
    bool os_component_parent_is_supervisor_or_linecard = 87;
    // Parent of OS component is of type CHASSIS.
    bool os_component_parent_is_chassis = 88;
    // Devices require configuring the same ISIS Metrics for Level 1 when
    // configuring Level 2 Metrics.
    bool isis_require_same_l1_metric_with_l2_metric = 91;
    // Devices require configuring the same OSPF setMetric when BGP
    // SetMED is configured.
    bool bgp_set_med_requires_equal_ospf_set_metric = 92;
    // Devices require configuring subinterface with tagged vlan for p4rt
    // packet in.
    bool p4rt_gdp_requires_dot1q_subinterface = 93;
    // ATE port link state operations are a no-op in KNE/virtualized
    // environments.
    bool ate_port_link_state_operations_unsupported = 94;
    // Creates a user and assigns role/rbac to said user via native model.
    bool set_native_user = 95;
    // Device does not support telemetry path
    // /components/component/cpu/utilization/state/avg for linecards' CPU card.
    bool linecard_cpu_utilization_unsupported = 98;
    // Device does not support consistent component names for GNOI and GNMI.
    bool consistent_component_names_unsupported = 99;
    // Device does not support telemetry path
    // /components/component/cpu/utilization/state/avg for controller cards'
    // CPU card.
    bool controller_card_cpu_utilization_unsupported = 100;
    // Device does not support counter for fabric block lost packets.
    bool fabric_drop_counter_unsupported = 101;
    // Device does not support memory utilization related leaves for linecard
    // components.
    bool linecard_memory_utilization_unsupported = 102;
    // Device does not support telemetry path
    // /qos/interfaces/interface/input/virtual-output-queues/voq-interface/queues/queue/state/dropped-pkts.
    bool qos_voq_drop_counter_unsupported = 103;
    // ATE IPv6 flow label unsupported in KNE/virtualized environments.
    bool ate_ipv6_flow_label_unsupported = 104;
    // Devices do not support configuring isis csnp-interval timer.
    // Arista: partnerissuetracker.corp.google.com/299283216
    bool isis_timers_csnp_interval_unsupported = 105;
    // Devices do not support telemetry for isis counter:
    // manual-address-drop-from-areas.
    // Arista: partnerissuetracker.corp.google.com/299285115
    bool isis_counter_manual_address_drop_from_areas_unsupported = 106;
    // Devices do not support telemetry for isis counter: part-changes.
    // Arista: partnerissuetracker.corp.google.com/317086576
    bool isis_counter_part_changes_unsupported = 107;
    // Devices do not support threshold container under
    // /components/component/transceiver.
    bool transceiver_thresholds_unsupported = 108;
    // Update interface loopback mode using raw gnmi API due to server version.
    bool interface_loopback_mode_raw_gnmi = 109;
    // Devices do not support showing negotiated tcp mss value in bgp tcp mss
    // telemetry. Juniper: b/300499125
    bool skip_tcp_negotiated_mss_check = 110;
    // Devices don't support ISIS-Lsp metadata paths: checksum, sequence-number,
    // remaining-lifetime.
    bool isis_lsp_metadata_leafs_unsupported = 111;
    // QOS queue requires configuration with queue-id
    bool qos_queue_requires_id = 112;
    // QOS requires buffer-allocation-profile configuration
    bool qos_buffer_allocation_config_required = 114;
    // Devices do not support configuring ExtendedNextHopEncoding at the BGP
    // global level. Arista:
    // https://partnerissuetracker.corp.google.com/issues/203683090
    bool bgp_global_extended_next_hop_encoding_unsupported = 115;
    // OC unsupported for BGP LLGR disable.
    // Juniper: b/303479602
    bool bgp_llgr_oc_undefined = 116;
    // Device does not support tunnel interfaces state paths
    // Juniper: partnerissuetracker.corp.google.com/300111031
    bool tunnel_state_path_unsupported = 117;
    // Device does not support tunnel interfaces source and destination address
    // config paths Juniper: partnerissuetracker.corp.google.com/300111031
    bool tunnel_config_path_unsupported = 118;
    // Cisco: Device does not support same minimun and maximum threshold value
    // in QOS ECN config.
    bool ecn_same_min_max_threshold_unsupported = 119;
    // Cisco: QOS requires scheduler configuration.
    bool qos_scheduler_config_required = 120;
    // Cisco: Device does not support set weight config under QOS ECN
    // configuration.
    bool qos_set_weight_config_unsupported = 121;
    // Cisco: Device does not support these get state path.
    bool qos_get_state_path_unsupported = 122;
    // Devices requires enabled leaf under isis level
    // Juniper: partnerissuetracker.corp.google.com/302661486
    bool isis_level_enabled = 123;
    // Devices which require to use interface-id format of interface name +
    // .subinterface index with Interface-ref container
    bool interface_ref_interface_id_format = 124;
    // Devices does not support member link loopback
    // Juniper: b/307763669
    bool member_link_loopback_unsupported = 125;
    // Device does not support PLQ operational status check on interface
    // Juniper: b/308990185
    bool skip_plq_interface_oper_status_check = 126;
    // Device set received prefix limits explicitly under prefix-limit-received
    // rather than "prefix-limit"
    bool bgp_explicit_prefix_limit_received = 127;
    // Device does not configure BGP maximum routes correctly when max-prefixes
    // leaf is configured
    bool bgp_missing_oc_max_prefixes_configuration = 128;
    // Devices which needs to skip checking AFI-SAFI disable.
    // Juniper: b/310698466
    bool skip_bgp_session_check_without_afisafi = 129;
    // Devices that have separate naming conventions for hardware resource name
    // in /system/ tree and /components/ tree.
    bool mismatched_hardware_resource_name_in_component = 130;
    // Device does not support reboot status check on subcomponents.
    bool gnoi_subcomponent_reboot_status_unsupported = 132;
    // Devices exports routes from all protocols to BGP if the export-policy is
    // ACCEPT Juniper: b/308970803
    bool skip_non_bgp_route_export_check = 133;
    // Devices do not support path
    // /network-instances/network-instance/protocols/protocol/isis/levels/level/state/metric-style
    // Arista: https://partnerissuetracker.corp.google.com/issues/317064733
    bool isis_metric_style_telemetry_unsupported = 134;
    // Devices do not support configuring Interface-ref under Static-Route
    // Next-Hop
    bool static_route_next_hop_interface_ref_unsupported = 135;
    // Devices which does not support nexthop index state
    // Juniper: b/304729237
    bool skip_static_nexthop_check = 136;
    // Device doesn't support router advertisement enable and mode config
    // Juniper: b/316173974
    bool ipv6_router_advertisement_config_unsupported = 138;
    // Devices does not support setting prefix limit exceeded flag.
    // Juniper : b/317181227
    bool prefix_limit_exceeded_telemetry_unsupported = 139;
    // Skip setting allow-multiple-as while configuring eBGP
    // Arista: partnerissuetracker.corp.google.com/issues/317422300
    bool skip_setting_allow_multiple_as = 140;
    // Devices does not support mixed prefix length in gribi.
    // Juniper: b/307824407
    bool gribi_decap_mixed_plen_unsupported = 143;
    // Skip setting isis-actions set-level while configuring routing-policy
    // statement action
    bool skip_isis_set_level = 144;
    // Skip setting isis-actions set-metric-style-type while configuring
    // routing-policy statement action
    bool skip_isis_set_metric_style_type = 145;
    // Skip setting match-prefix-set match-set-options while configuring
    // routing-policy statement condition
    bool skip_set_rp_match_set_options = 146;
    // Skip setting disable-metric-propagation while configuring
    // table-connection
    bool skip_setting_disable_metric_propagation = 147;
    // Devices do not support BGP conditions match-community-set
    bool bgp_conditions_match_community_set_unsupported = 148;
    // Device requires match condition for ethertype v4 and v6 for default rule
    // with network-instance default-vrf in policy-forwarding.
    bool pf_require_match_default_rule = 149;
    // Devices missing component tree mapping from hardware port
    // to optical channel.
    bool missing_port_to_optical_channel_component_mapping = 150;
    // Skip gNMI container OP tc.
    // Cisco: https://partnerissuetracker.corp.google.com/issues/322291556
    bool skip_container_op = 151;
    // Reorder calls for vendor compatibility.
    // Cisco: https://partnerissuetracker.corp.google.com/issues/322291556
    bool reorder_calls_for_vendor_compatibilty = 152;
    // Add missing base config using cli.
    // Cisco: https://partnerissuetracker.corp.google.com/issues/322291556
    bool add_missing_base_config_via_cli = 153;
    // skip_macaddress_check returns true if mac address for an interface via
    // gNMI needs to be skipped. Cisco:
    // https://partnerissuetracker.corp.google.com/issues/322291556
    bool skip_macaddress_check = 154;
    // Devices are having native telemetry paths for BGP RIB verification.
    // Juniper : b/306144372
    bool bgp_rib_oc_path_unsupported = 155;
    // Skip setting prefix-set mode while configuring prefix-set routing-policy
    bool skip_prefix_set_mode = 156;
    // Devices set metric as preference for static next-hop
    bool set_metric_as_preference = 157;
    // Devices don't support having an IPv6 static Route with an IPv4 address
    // as next hop and requires configuring a static ARP entry.
    // Arista: https://partnerissuetracker.corp.google.com/issues/316593298
    bool ipv6_static_route_with_ipv4_next_hop_requires_static_arp = 158;
    // Device requires policy-forwarding rules to be in sequential order in the
    // gNMI set-request.
    bool pf_require_sequential_order_pbr_rules = 159;
    // Device telemetry missing next hop metric value.
    // Arista: https://partnerissuetracker.corp.google.com/issues/321010782
    bool missing_static_route_next_hop_metric_telemetry = 160;
    // Device does not support recursive resolution of static route next hop.
    // Arista: https://partnerissuetracker.corp.google.com/issues/314449182
    bool unsupported_static_route_next_hop_recurse = 161;
    // Device missing telemetry for static route that has DROP next hop.
    // Arista: https://partnerissuetracker.corp.google.com/issues/330619816
    bool missing_static_route_drop_next_hop_telemetry = 162;
    // Device missing 400ZR optical-channel tunable parameters telemetry:
    // min/max/avg.
    // Arista: https://partnerissuetracker.corp.google.com/issues/319314781
    bool missing_zr_optical_channel_tunable_parameters_telemetry = 163;
    // Device that does not support packet link qualification reflector packet
    // sent/received stats.
    bool plq_reflector_stats_unsupported = 164;
    // Device that does not support PLQ Generator max_mtu to be atleast >= 8184.
    uint32 plq_generator_capabilities_max_mtu = 165;
    // Device that does not support PLQ Generator max_pps to be atleast >=
    // 100000000.
    uint64 plq_generator_capabilities_max_pps = 166;
    // Support for bgp extended community index
    bool bgp_extended_community_index_unsupported = 167;
    // Support for bgp community set refs
    bool bgp_community_set_refs_unsupported = 168;
    // Arista device needs CLI knob to enable WECMP feature
    bool rib_wecmp = 169;
    // Device not supporting table-connection need to set this true
    bool table_connections_unsupported = 170;
    // Configure tag-set using vendor native model
    bool use_vendor_native_tag_set_config = 171;
    // Skip setting send-community-type in bgp global config
    bool skip_bgp_send_community_type = 172;
    // Support for bgp actions set-community method
    bool bgp_actions_set_community_method_unsupported = 174;
    // Ensure no configurations exist under BGP Peer Groups
    bool set_no_peer_group = 175;
    // Bgp community member is a string
    bool bgp_community_member_is_a_string = 176;
    // Flag to indicate whether IPv4 static routes with IPv6 next-hops are
    // unsupported.
    bool ipv4_static_route_with_ipv6_nh_unsupported = 177;
    // Flag to indicate whether IPv6 static routes with IPv4 next-hops are
    // unsupported.
    bool ipv6_static_route_with_ipv4_nh_unsupported = 178;
    // Flag to indicate support for static routes that simply drop packets
    bool static_route_with_drop_nh = 179;
    // Flag to indicate support for static routes that can be configured with an
    // explicit metric.
    bool static_route_with_explicit_metric = 180;
    // Support for bgp default import/export policy
    bool bgp_default_policy_unsupported = 181;
    // Flag to enable bgp explicity on default vrf
    // Arista: b/329094094#comment9
    bool explicit_enable_bgp_on_default_vrf = 182;
    // tag-set is not a real separate entity, but is embedded in the policy
    // statement. this implies that 1. routing policy tag set name needs to be
    // '<policy name> <statement name>'
    // 2. only one policy statement can make use of a tag-set, and 3. tag must
    // be refered by a policy
    bool routing_policy_tag_set_embedded = 183;
    // Devices does not support allow multiple as under AFI/SAFI.
    // CISCO: b/340859662
    bool skip_afi_safi_path_for_bgp_multiple_as = 184;
    // Device does not support regex with routing-policy community-member.
    bool community_member_regex_unsupported = 185;
    // Support for same import policy attached to all AFIs for given
    // (src-protocol, dst-protocol, network-instance) triple Arista:
    // b/339645876#comment4
    bool same_policy_attached_to_all_afis = 186;
    // Devices needs to skip setting statement for policy to be applied as
    // action pass otherwise it will be configured as action done.
    // CISCO: b/338523730
    bool skip_setting_statement_for_policy = 187;
    // Devices does not support index specific attribute fetching and hence
    // wildcards has to be used.
    // CISCO: b/338523730
    bool skip_checking_attribute_index = 188;
    // Devices does not suppport policy-chaining, so needs to flatten policies
    // with multiple statements.
    // CISCO: b/338526243
    bool flatten_policy_with_multiple_statements = 189;
    // default_route_policy_unsupported is set to true for devices that do not
    // support default route policy.
    bool default_route_policy_unsupported = 190;
    // CISCO: b/339801843
    bool slaac_prefix_length128 = 191;
    // Devices does not support bgp max multipaths
    // Juniper: b/319301559
    bool bgp_max_multipath_paths_unsupported = 192;
    // Devices does not multipath config at neighbor or afisafi level
    // Juniper: b/341130490
    bool multipath_unsupported_neighbor_or_afisafi = 193;
    // Devices that do not support /components/component/state/model-name for
    // any component types.
    // Note that for model name to be supported, the
    // /components/component/state/model-name of the chassis component must be
    // equal to the canonical hardware model name of its device.
    bool model_name_unsupported = 194;
    // community_match_with_redistribution_unsupported is set to true for devices that do not support matching community at the redistribution attach point.
    bool community_match_with_redistribution_unsupported = 195;
    // Devices that do not support components/component/state/install-component
    // and components/component/state/install-position.
    bool install_position_and_install_component_unsupported = 196;
    // Encap tunnel is shut then zero traffic will flow to backup NHG
    bool encap_tunnel_shut_backup_nhg_zero_traffic = 197;
    // Flag to indicate support for max ecmp paths for isis.
    bool max_ecmp_paths = 198;
    // wecmp_auto_unsupported is set to true for devices that do not support auto wecmp
    bool wecmp_auto_unsupported = 199;
    // policy chaining, ie. more than one policy at an attachement point is not supported
    bool routing_policy_chaining_unsupported = 200;
    // isis loopback config required
    bool isis_loopback_required = 201;
    // weighted ecmp feature verification using fixed packet
    bool weighted_ecmp_fixed_packet_verification = 202;
    // Override default NextHop scale while enabling encap/decap scale
    // CISCO:
    bool override_default_nh_scale = 203;
    // Devices that donot support setting bgp extended community set
    bool bgp_extended_community_set_unsupported = 204;
    // Devices that do not support setting bgp extended community set refs
    bool bgp_set_ext_community_set_refs_unsupported = 205;
    // Devices that do not support deleting link bandwidth
    bool bgp_delete_link_bandwidth_unsupported = 206;
    // qos_inqueue_drop_counter_Unsupported is set to true for devices that do not support qos ingress queue drop counters.
    // Juniper: b/341130490
    bool qos_inqueue_drop_counter_unsupported = 207;
    // Devices that need bgp extended community enable explicitly
    bool bgp_explicit_extended_community_enable = 208;
    // devices that do not support match tag set condition
    bool match_tag_set_condition_unsupported = 209;
    // peer_group_def_bgp_vrf_unsupported is set to true for devices that do not support peer group definition under bgp vrf configuration.
    bool peer_group_def_ebgp_vrf_unsupported = 210;
    // redis_uconnected_under_ebgp_vrf_unsupported is set to true for devices that do not support redistribution of connected routes under ebgp vrf configuration.
    bool redis_connected_under_ebgp_vrf_unsupported = 211;
    // bgp_afisafi_in_default_ni_before_other_ni is set to true for devices that require certain afi/safis to be enabled
    // in default network instance (ni) before enabling afi/safis for neighbors in default or non-default ni.
    bool bgp_afi_safi_in_default_ni_before_other_ni = 212;
    // Devices which do not support default import export policy.
    bool default_import_export_policy_unsupported = 213;
    // ipv6_router_advertisement_interval_unsupported is set to true for devices that do not support ipv6 router advertisement interval configuration.
    bool ipv6_router_advertisement_interval_unsupported = 214;
    // Decap NH with NextHopNetworkInstance is unsupported
    bool decap_nh_with_nexthop_ni_unsupported = 215;
    // Juniper: b/356898098
    bool community_invert_any_unsupported = 216;
    // SFlow source address update is unsupported
    // Arista: b/357914789
    bool sflow_source_address_update_unsupported = 217;
    // Linklocal mask length is not 64
    // Cisco: b/368271859
    bool link_local_mask_len = 218;
    // use parent component for temperature telemetry
    bool use_parent_component_for_temperature_telemetry = 219;
    // component manufactured date is unsupported
    bool component_mfg_date_unsupported = 220;
    // trib protocol field under otn channel config unsupported
    bool otn_channel_trib_unsupported = 221;
    // ingress parameters under eth channel config unsupported
    bool eth_channel_ingress_parameters_unsupported = 222;
    // Cisco numbering for eth channel assignment starts from 1 instead of 0
    bool eth_channel_assignment_cisco_numbering = 223;
    // Devices needs time to update interface counters.
    bool interface_counters_update_delayed = 224;
    // device does not support a Healthz GET RPC against Chassis level component like "CHASSIS" or "Rack 0"
    bool chassis_get_rpc_unsupported = 225;
    // Leaf-ref validation for list keys which is enforced for Cisco and hence deviation
    // b/373581140
    bool power_disable_enable_leaf_ref_validation = 226;
    // Device does not support ssh server counters.
    bool ssh_server_counters_unsupported = 227;
    // True when the optical-channel operational-mode is unsupported.
    // Juniper: b/355456031
    bool operational_mode_unsupported = 228;
    // BGP session state idle is supported in passive mode instead of active
    // Cisco: b/376021545
    bool bgp_session_state_idle_in_passive_mode = 229;
    // EnableMultipathUnderAfiSafi returns true for devices that do not support multipath under /global path and instead support under global/afi/safi path
    // CISCO: b/376241033
    // CISCO: b/340859662
    bool enable_multipath_under_afi_safi = 230;
    // Device have different default value for allow own as.
    // Juniper : b/373559004
    bool bgp_allowownas_diff_default_value = 231;
    // Cisco numbering for OTN channel assignment starts from 1 instead of 0
    bool otn_channel_assignment_cisco_numbering = 232;
    // Cisco pre-fec-ber inactive value for CISCO-ACACIA vendors
    bool cisco_pre_fec_ber_inactive_value = 233;
    // Device does not support bgp afi safi wildcard.
    // Cisco: b/379863985
    bool bgp_afi_safi_wildcard_not_supported = 235;
    // Nokia; b/304493065 comment#7 SRL native admin_enable for table-connections
    bool enable_table_connections = 236;
    // Device has default zero suppression.
    // Juniper : b/378646018
    bool no_zero_suppression = 237;
    // Cisco: b/378801305
    bool isis_interface_level_passive_unsupported = 238;
    // Cisco: b/378616912
    bool isis_dis_sysid_unsupported = 239;
    // Cisco: b/378616912
    bool isis_database_overloads_unsupported = 240;
    // Juniper: b/358534837
    // Devices that do not support setting med value using union type in OC.
    bool bgp_set_med_v7_unsupported = 241;
    // Cisco: b/388980373
    // default import policy for table connection unsupported is set to true for devices that do not support default import policy.
    bool tc_default_import_policy_unsupported = 242;
    // Cisco: b/388955361
    // table connection metric propagation unsupported is set to true for devices that do not support metric propagation.
    bool tc_metric_propagation_unsupported = 243;
    // Cisco: b/388980376
    // table connection attribute propagation unsupported is set to true for devices that do not support attribute propagation.
    bool tc_attribute_propagation_unsupported = 244;
    // Cisco: b/388955364
    // table connection subscription unsupported is set to true for devices that do not support subscription for table connection leaves.
    bool tc_subscription_unsupported = 245;
    // Cisco: b/388983709
    // default bgp instance name is used to set bgp instance name value other than DEFAULT
    string default_bgp_instance_name = 246;
    // Arista does not support ETHChannel rate-class
    bool channel_assignment_rate_class_parameters_unsupported = 247;

    // Arista: b/346557012  
    // Devices that do not support qos scheduler ingress policer.
    bool qos_scheduler_ingress_policer_unsupported = 248;

    // Arista: b/354689142
    // Devices that do not support gRIBIencap headers.
    bool gribi_encap_header_unsupported = 249;

    // Device does not support P4RT Capabilities rpc.
    // Cisco: b/385298158
    bool p4rt_capabilities_unsupported = 250;

    // Device does not support gNMI GET on root.
    // Cisco: b/385298159
    bool gnmi_get_on_root_unsupported = 251;

    // Device does not support packet processing aggregate drops.
    // Cisco: b/395567844
    bool packet_processing_aggregate_drops_unsupported = 252;

    // Device does not support fragment total drops.
    // Nokia: b/395553772
    bool fragment_total_drops_unsupported = 253;

    // Juniper: b/383145521
    // Device needs route policy reference to stream prefix set info.
    bool bgp_prefixset_req_routepol_ref = 255;

    // Devices that do not support oper-status for Integrated Circuits telemetry path
    // Juniper b/395551640
    bool oper_status_for_ic_unsupported = 256;

    // Nokia: b/383075189
    // ExplicitDcoConfig returns true if explicit configurations are required in module-functional-type for the transceiver
    bool explicit_dco_config = 257;
    // verify_expected_breakout_supported_config is used to verify on Cisco devices if optic supports a given breakout mode
    // Cisco:
    bool verify_expected_breakout_supported_config = 258;

    // bgp_aspathset_unsupported is set to true for devices that do not support as-path-set for bgp-defined-sets.
    // Juniper: b/330173167
    bool bgp_aspathset_unsupported = 259;

    // Devices that do not support SR IGP configuration
    // Cisco b/390502067
    bool sr_igp_config_unsupported = 260;

    // Cisco: b/404301960
    // Devices that block one IS-IS level specific authentication config attribute for P2P links. 
    // The same leafs can be set directly under ISIS Interface authentication /network-instances/network-instance/protocols/protocol/isis/interfaces/interface/authentication.
    bool set_isis_auth_with_interface_authentication_container = 261;
    // Devices that do not support GRE/GUE tunnel interface oc.
    // Juniper b/398171114
    bool gre_gue_tunnel_interface_oc_unsupported = 262;
    
    // Devices that do not support load-interval configuration
    bool load_interval_not_supported = 263;

    // SkipOpticalChannelOutputPowerInterval for devices that do not support optical-channel/output-power/interval leaf
    // Nokia b/394622454
    bool skip_optical_channel_output_power_interval = 264;

    // SkipTransceiverDescription for devices that do not support transceiver/description leaf
    // Nokia b/394622453
    bool skip_transceiver_description = 265;

<<<<<<< HEAD
    // UnsupportedQoSOutputServicePolicy for devices that do not support qos output service-policy
    bool unsupported_qos_output_service_policy = 266;

    // InterfaceOutputQueueNonStandardName for devices with non-standard output queue names
    bool interface_output_queue_non_standard_name = 267;
=======
    // Devices that do not support containerz config via OpenConfig.
    bool containerz_oc_unsupported = 266;

    // Device does not support BGP OC distance
    bool bgp_distance_oc_path_unsupported = 267;

    // Devices that do not support ISIS MPLS
    bool isis_mpls_unsupported = 268;
>>>>>>> 7789f76a

    // Reserved field numbers and identifiers.
    reserved 84, 9, 28, 20, 38, 43, 90, 97, 55, 89, 19, 36, 35, 40, 113, 131, 141, 173, 234, 254;
  }

  message PlatformExceptions {
    Platform platform = 1;
    Deviations deviations = 2;
  }

  // The `platform` field for each `platform_exceptions` should be mutually
  // exclusive. Duplicate matches will result in a test failure.
  repeated PlatformExceptions platform_exceptions = 5;

  enum Tags {
    TAGS_UNSPECIFIED = 0;
    TAGS_AGGREGATION = 1;
    TAGS_DATACENTER_EDGE = 2;
    TAGS_EDGE = 3;
    TAGS_TRANSIT = 4;
  }

  // The `tags` used to identify the area(s) testcase applies to. An empty tag
  // is the default implying it applies to all areas.
  repeated Tags tags = 6;

  // Whether this test only checks paths for presence rather than semantic
  // checks.
  bool path_presence_test = 7;
}<|MERGE_RESOLUTION|>--- conflicted
+++ resolved
@@ -734,13 +734,6 @@
     // Nokia b/394622453
     bool skip_transceiver_description = 265;
 
-<<<<<<< HEAD
-    // UnsupportedQoSOutputServicePolicy for devices that do not support qos output service-policy
-    bool unsupported_qos_output_service_policy = 266;
-
-    // InterfaceOutputQueueNonStandardName for devices with non-standard output queue names
-    bool interface_output_queue_non_standard_name = 267;
-=======
     // Devices that do not support containerz config via OpenConfig.
     bool containerz_oc_unsupported = 266;
 
@@ -749,7 +742,12 @@
 
     // Devices that do not support ISIS MPLS
     bool isis_mpls_unsupported = 268;
->>>>>>> 7789f76a
+
+    // UnsupportedQoSOutputServicePolicy for devices that do not support qos output service-policy
+    bool unsupported_qos_output_service_policy = 269;
+
+    // InterfaceOutputQueueNonStandardName for devices with non-standard output queue names
+    bool interface_output_queue_non_standard_name = 270;
 
     // Reserved field numbers and identifiers.
     reserved 84, 9, 28, 20, 38, 43, 90, 97, 55, 89, 19, 36, 35, 40, 113, 131, 141, 173, 234, 254;
