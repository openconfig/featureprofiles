// Copyright 2023 Google LLC
//
// Licensed under the Apache License, Version 2.0 (the "License");
// you may not use this file except in compliance with the License.
// You may obtain a copy of the License at
//
//      https://www.apache.org/licenses/LICENSE-2.0
//
// Unless required by applicable law or agreed to in writing, software
// distributed under the License is distributed on an "AS IS" BASIS,
// WITHOUT WARRANTIES OR CONDITIONS OF ANY KIND, either express or implied.
// See the License for the specific language governing permissions and
// limitations under the License.

syntax = "proto3";

package openconfig.testing;

import "github.com/openconfig/ondatra/proto/testbed.proto";

// Metadata about a Feature Profiles test.
message Metadata {
  // UUID of the test.
  string uuid = 1;
  // ID of the test in the test plan.
  string plan_id = 2;
  // One-line description of the test.
  string description = 3;

  // Types of testbeds on which the test may run.
  enum Testbed {
    TESTBED_UNSPECIFIED = 0;
    TESTBED_DUT = 1;
    TESTBED_DUT_DUT_4LINKS = 2;
    TESTBED_DUT_ATE_2LINKS = 3;
    TESTBED_DUT_ATE_4LINKS = 4;
    TESTBED_DUT_ATE_9LINKS_LAG = 5;
    TESTBED_DUT_DUT_ATE_2LINKS = 6;
  }
  // Testbed on which the test is intended to run.
  Testbed testbed = 4;

  message Platform {
    // Vendor of the device.
    ondatra.Device.Vendor vendor = 1;
    // Regex for hardware model of the device.
    // The empty string will match any hardware model.
    string hardware_model_regex = 3;
    // Regex for software version of the device.
    // The empty string will match any software version.
    string software_version_regex = 4;
    // Reserved field numbers and identifiers.
    reserved 2;
    reserved "hardware_model";
  }

  message Deviations {
    // Device does not support interface/ipv4/enabled,
    // so suppress configuring this leaf.
    bool ipv4_missing_enabled = 1;
    // Device does not support fragmentation bit for traceroute.
    bool traceroute_fragmentation = 2;
    // Device only support UDP as l4 protocol for traceroute.
    bool traceroute_l4_protocol_udp = 3;
    // Device does not support
    // bgp/neighbors/neighbor/afi-safis/afi-safi/state/prefixes/received-pre-policy.
    bool prepolicy_received_routes = 4;
    // Expected ucmp traffic tolerance. Minimum value is 0.2, anything less
    // will be coerced to 0.2.
    // Juniper: partnerissuetracker.corp.google.com/282234301
    // Cisco: partnerissuetracker.corp.google.com/279477633
    double hierarchical_weight_resolution_tolerance = 5;
    // Device skip isis multi-topology check if value is true.
    bool isis_multi_topology_unsupported = 6;
    // Disable isis level1 under interface mode on the device if value is true.
    bool isis_interface_level1_disable_required = 7;
    // Set isis af ipv6 single topology on the device if value is true.
    bool isis_single_topology_required = 8;
    // Don't set isis instance enable flag on the device if value is true.
    bool isis_instance_enabled_required = 10;
    // Set and validate isis interface address family enable on the device if
    // value is true.
    bool missing_isis_interface_afi_safi_enable = 11;
    // Don't set isis global authentication-check on the device if value is
    // true.
    bool isis_global_authentication_not_required = 12;
    // Configure CSNP, LSP and PSNP under level authentication explicitly if
    // value is true.
    bool isis_explicit_level_authentication_config = 13;
    // Device skip isis restart-suppress check if value is true.
    bool isis_restart_suppress_unsupported = 14;
    // Device does not support interface/ipv4(6)/neighbor.
    // Cisco: partnerissuetracker.corp.google.com/268243828
    bool ip_neighbor_missing = 15;
    // Device requires separate reboot to activate OS.
    bool osactivate_noreboot = 16;
    // Device requires OS installation on standby RP as well as active RP.
    bool osinstall_for_standby_rp = 17;
    // Set this flag for LLDP interface config to override the global config.
    bool lldp_interface_config_override_global = 18;
    // Skip check for
    // bgp/neighbors/neighbor/state/messages/received/last-notification-error-code
    // leaf missing case.
    bool missing_bgp_last_notification_error_code = 21;
    // Device does not support interface-ref configuration when applying
    // features to interface.
    bool interface_ref_config_unsupported = 22;
    // Device does not support these state paths.
    // Juniper: partnerissuetracker.corp.google.com/279470921
    bool state_path_unsupported = 23;
    // Device requires Ipv6 to be enabled on interface for gRIBI NH programmed
    // with destination mac address.
    // Juniper: partnerissuetracker.corp.google.com/267642089
    bool ipv6_enable_for_gribi_nh_dmac = 24;
    // Device requires additional config for ECN.
    // Juniper: partnerissuetracker.corp.google.com/277657269
    bool ecn_profile_required_definition = 25;
    // Set true for device that does not support interface ipv6 discarded packet
    // statistics.
    // Juniper: partnerissuetracker.corp.google.com/277762075
    bool ipv6_discarded_pkts_unsupported = 26;
    // Device does not support drop and weight leaves under queue management
    // profile.
    // Juniper: partnerissuetracker.corp.google.com/279471405
    bool drop_weight_leaves_unsupported = 27;
    // Config pushed through origin CLI takes precedence over config pushed
    // through origin OC.
    bool cli_takes_precedence_over_oc = 29;
    // Device does not support weight above 100.
    // Juniper: partnerissuetracker.corp.google.com/277066804
    bool scheduler_input_weight_limit = 30;
    // Device does not support id leaf for SwitchChip components.
    // Juniper: partnerissuetracker.corp.google.com/277134501
    bool switch_chip_id_unsupported = 31;
    // Device does not support backplane-facing-capacity leaves for some of the
    // components.
    // Juniper: partnerissuetracker.corp.google.com/277134501
    bool backplane_facing_capacity_unsupported = 32;
    // Device only supports querying counters from the state container, not from
    // individual counter leaves.
    bool interface_counters_from_container = 33;
    // Use this deviation when the device does not support a mix of tagged and
    // untagged subinterfaces.
    bool no_mix_of_tagged_and_untagged_subinterfaces = 34;
    // Device does not report P4RT node names in the component hierarchy.
    bool explicit_p4rt_node_component = 35;
    // Configure ACLs using vendor native model specifically for RT-1.4.
    bool use_vendor_native_acl_config = 36;
    // Device does not support reporting software version according to the
    // requirements in gNMI-1.10.
    bool sw_version_unsupported = 37;
    // Device requires explicit interface ref configuration when applying
    // features to interface.
    bool explicit_interface_ref_definition = 38;
    // Device does not support telemetry path /components/component/storage.
    // Juniper: partnerissuetracker.corp.google.com/284239001
    bool storage_component_unsupported = 39;
    // Device requires gribi-protocol to be enabled under network-instance.
    bool explicit_gribi_under_network_instance = 40;
    // Device requires port-speed to be set because its default value may not be
    // usable.
    bool explicit_port_speed = 41;
    // Device requires explicit attachment of an interface or subinterface to
    // the default network instance.
    // Nokia: partnerissuetracker.corp.google.com/260928639
    bool explicit_interface_in_default_vrf = 42;
    // Skip checking QOS Dropped octets stats for interface.
    bool qos_dropped_octets = 43;
    // Device is missing subinterface packet counters for IPv4/IPv6.
    bool subinterface_packet_counters_missing = 44;
    // Connect-retry is not supported
    // /bgp/neighbors/neighbor/timers/config/connect-retry.
    bool connect_retry = 45;
    // Device does not support programming a gribi flow with a next-hop entry of
    // mac-address only.
    bool gribi_mac_override_with_static_arp = 46;
    // Set true for device that does not support route-policy under AFI/SAFI.
    bool route_policy_under_afi_unsupported = 47;
    // Device does not support using gNOI to reboot the Fabric Component.
    bool gnoi_fabric_component_reboot_unsupported = 48;
    // Device does not support the ntp nondefault vrf case.
    bool ntp_non_default_vrf_unsupported = 49;
    // Device does not support setting the L2 MTU. OpenConfig allows a device to
    // enforce that L2 MTU, which has a default value of 1514, must be set to a
    // higher value than L3 MTU.
    // Arista: partnerissuetracker.corp.google.com/243445300
    bool omit_l2_mtu = 50;
    // Skip power admin for controller card
    bool skip_controller_card_power_admin = 51;
    // Device requires the banner to have a delimiter character.
    string banner_delimiter = 60;
    // Allowed tolerance for BGP traffic flow while comparing for pass or fail
    // condition.
    int32 bgp_tolerance_value = 61;
    // Device requires additional time to complete post delete link
    // qualification cleanup.
    bool link_qual_wait_after_delete_required = 62;
    // The response of gNOI reboot status is a single value (not a list), so the
    // device requires explict component path to account for a situation when
    // there is more than one active reboot requests.
    // Arista: partnerissuetracker.corp.google.com/245550570
    bool gnoi_status_empty_subcomponent = 63;
    // Device requiries explicit deletion of network-instance table.
    bool network_instance_table_deletion_required = 64;
    // Device requires a BGP session reset to utilize a new MD5 key.
    bool bgp_md5_requires_reset = 65;
    // Devices do not count dequeued and deleted packets as drops.
    // Arista: partnerissuetracker.corp.google.com/275384848
    bool dequeue_delete_not_counted_as_drops = 66;
    // Device only supports RIB ack, so tests that normally expect FIB_ACK will
    // allow just RIB_ACK.
    bool gribi_riback_only = 67;
    // Device requires that aggregate Port-Channel and its members be defined in
    // a single gNMI Update transaction at /interfaces; otherwise lag-type will
    // be dropped, and no member can be added to the aggregate.
    // Arista: partnerissuetracker.corp.google.com/201574574
    bool aggregate_atomic_update = 68;
    // Device returns no value for some OpenConfig paths if the operational
    // value equals the default.
    // Arista: partnerissuetracker.corp.google.com/258286131
    bool missing_value_for_defaults = 69;
    // The name used for the static routing protocol.  The default name in
    // OpenConfig is \"DEFAULT\" but some devices use other names.
    // Arista: partnerissuetracker.corp.google.com/269699737
    string static_protocol_name = 70;
    // Device currently uses component name instead of a full openconfig path,
    // so suppress creating a full oc compliant path for subcomponent.
    bool gnoi_subcomponent_path = 71;
    // When configuring interface, config VRF prior config IP address.
    // Arista: partnerissuetracker.corp.google.com/261958938
    bool interface_config_vrf_before_address = 72;
    // Device requires using the deprecated openconfig-vlan:vlan/config/vlan-id
    // or openconfig-vlan:vlan/state/vlan-id leaves.
    // Arista: partnerissuetracker.corp.google.com/261085885
    bool deprecated_vlan_id = 73;
    // Device requires gRIBI MAC Override using Static ARP + Static Route
    // Arista: partnerissuetracker.corp.google.com/234635355
    bool gribi_mac_override_static_arp_static_route = 74;
    // Device requires interface enabled leaf booleans to be explicitly set to
    // true.
    bool interface_enabled = 75;
    // Skip checking QOS octet stats for interface.
    // Arista: partnerissuetracker.corp.google.com/283541442
    bool qos_octets = 76;
    // Device CPU components do not map to a FRU parent component in the OC
    // tree.
    bool cpu_missing_ancestor = 77;
    // Device needs subinterface 0 to be routed for non-zero sub-interfaces.
    bool require_routed_subinterface_0 = 78;
    // Device does not report last-switchover-reason as USER_INITIATED for
    // gNOI.SwitchControlProcessor.
    bool gnoi_switchover_reason_missing_user_initiated = 79;
    // The name used for the default network instance for VRF.  The default name
    // in OpenConfig is \"DEFAULT\" but some legacy devices still use
    // \"default\".
    string default_network_instance = 80;
    // Device allows unset Election ID to be primary.
    bool p4rt_unsetelectionid_primary_allowed = 81;
    // Device sets ALREADY_EXISTS status code for all backup client responses.
    bool bkup_arbitration_resp_code = 82;
    // Device requires IPOverIP decapsulation for backup NHG without interfaces.
    bool backup_nhg_requires_vrf_with_decap = 83;
    // Devices don't support configuring ISIS /afi-safi/af/config container.
    bool isis_interface_afi_unsupported = 85;
    // Devices don't support modify table entry operation in P4 Runtime.
    bool p4rt_modify_table_entry_unsupported = 86;
    // Parent of OS component is of type SUPERVISOR or LINECARD.
    bool os_component_parent_is_supervisor_or_linecard = 87;
    // Parent of OS component is of type CHASSIS.
    bool os_component_parent_is_chassis = 88;
    // Devices require configuring the same ISIS Metrics for Level 1 when
    // configuring Level 2 Metrics.
    bool isis_require_same_l1_metric_with_l2_metric = 91;
    // Devices require configuring the same OSPF setMetric when BGP
    // SetMED is configured.
    bool bgp_set_med_requires_equal_ospf_set_metric = 92;
    // Devices require configuring subinterface with tagged vlan for p4rt
    // packet in.
    bool p4rt_gdp_requires_dot1q_subinterface = 93;
    // ATE port link state operations are a no-op in KNE/virtualized environments.
    bool ate_port_link_state_operations_unsupported = 94;
    // Creates a user and assigns role/rbac to said user via native model.
    bool set_native_user = 95;
    // Devices require configuring lspRefreshInterval ISIS timer when
    // lspLifetimeInterval is configured.
    // Arista: partnerissuetracker.corp.google.com/293667850
    bool isis_lsp_lifetime_interval_requires_lsp_refresh_interval = 96;
    // Device does not support telemetry path
    // /components/component/cpu/utilization/state/avg for linecards' CPU card.
    bool linecard_cpu_utilization_unsupported = 98;
    // Device does not support consistent component names for GNOI and GNMI.
    bool consistent_component_names_unsupported = 99;
    // Device does not support telemetry path
    // /components/component/cpu/utilization/state/avg for controller cards'
    // CPU card.
    bool controller_card_cpu_utilization_unsupported = 100;
    // Device does not support counter for fabric block lost packets.
    bool fabric_drop_counter_unsupported = 101;
    // Device does not support memory utilization related leaves for linecard components.
    bool linecard_memory_utilization_unsupported = 102;
    // Device does not support telemetry path
    // /qos/interfaces/interface/input/virtual-output-queues/voq-interface/queues/queue/state/dropped-pkts.
    bool qos_voq_drop_counter_unsupported = 103;
    // ATE IPv6 flow label unsupported in KNE/virtualized environments.
    bool ate_ipv6_flow_label_unsupported = 104;
    // Devices do not support configuring isis csnp-interval timer.
    // Arista: partnerissuetracker.corp.google.com/299283216
    bool isis_timers_csnp_interval_unsupported = 105;
    // Devices do not support telemetry for isis counter:
    // manual-address-drop-from-areas.
    // Arista: partnerissuetracker.corp.google.com/299285115
    bool isis_counter_manual_address_drop_from_areas_unsupported = 106;
    // Devices do not support telemetry for isis counter: part-changes.
    // Arista: partnerissuetracker.corp.google.com/299285991
    bool isis_counter_part_changes_unsupported = 107;
    // Devices do not support threshold container under /components/component/transceiver.
    bool transceiver_thresholds_unsupported = 108;
    // Update interface loopback mode using raw gnmi API due to server version.
    bool interface_loopback_mode_raw_gnmi = 109;
    // Devices do not support showing negotiated tcp mss value in bgp tcp mss telemetry.
    // Juniper: b/300499125
    bool skip_tcp_negotiated_mss_check = 110;
    // Devices don't support ISIS-Lsp metadata paths: checksum, sequence-number,
    // remaining-lifetime.
    bool isis_lsp_metadata_leafs_unsupported = 111;
    // QOS queue requires configuration with queue-id
    bool qos_queue_requires_id = 112;
    // Devices do not support forwarding for fib failed routes.
    bool skip_fib_failed_traffic_forwarding_check = 113;
    // QOS requires buffer-allocation-profile configuration
    bool qos_buffer_allocation_config_required = 114;
    // Devices do not support configuring ExtendedNextHopEncoding at the BGP global level.
    // Arista: https://partnerissuetracker.corp.google.com/issues/203683090
    bool bgp_global_extended_next_hop_encoding_unsupported = 115;
    // OC unsupported for BGP LLGR disable.
    // Juniper: b/303479602
    bool bgp_llgr_oc_undefined = 116;
    // Device does not support tunnel interfaces state paths
    // Juniper: partnerissuetracker.corp.google.com/300111031
    bool tunnel_state_path_unsupported = 117;
    // Device does not support tunnel interfaces source and destination address config paths
    // Juniper: partnerissuetracker.corp.google.com/300111031
    bool tunnel_config_path_unsupported = 118;
    // Cisco: Device does not support same minimun and maximum threshold value in QOS ECN config.
    bool ecn_same_min_max_threshold_unsupported = 119;
    // Cisco: QOS requires scheduler configuration.
    bool qos_scheduler_config_required = 120;
    // Cisco: Device does not support set weight config under QOS ECN configuration.
    bool qos_set_weight_config_unsupported = 121;
    // Cisco: Device does not support these get state path.
    bool qos_get_state_path_unsupported = 122;
    // Devices requires enabled leaf under isis level
    // Juniper: partnerissuetracker.corp.google.com/302661486
    bool isis_level_enabled = 123;
    // Devices which require to use interface-id format of interface name + .subinterface index with Interface-ref container
    bool interface_ref_interface_id_format = 124;
    // Devices does not support member link loopback
    // Juniper: b/307763669
    bool member_link_loopback_unsupported = 125;
    // Device does not support PLQ operational status check on interface
    // Juniper: b/308990185
    bool skip_plq_interface_oper_status_check = 126;
    // Device set received prefix limits explicitly under prefix-limit-received rather than
    // "prefix-limit"
    bool bgp_explicit_prefix_limit_received = 127;
    // Device does not configure BGP maximum routes correctly when max-prefixes
    // leaf is configured
    bool bgp_missing_oc_max_prefixes_configuration = 128;
    // Devices which needs to skip checking AFI-SAFI disable.
    // Juniper: b/310698466
    bool skip_bgp_session_check_without_afisafi = 129;
    // Devices that have separate naming conventions for hardware resource name
    // in /system/ tree and /components/ tree.
    bool mismatched_hardware_resource_name_in_component = 130;
    // Devices that don't support telemetry for hardware resources before
    // used-threshold-upper configuration.
    bool missing_hardware_resource_telemetry_before_config = 131;
    // Device does not support reboot status check on subcomponents.
    bool gnoi_subcomponent_reboot_status_unsupported = 132;
<<<<<<< HEAD
    // Devices are having native telemetry paths for BGP RIB verification.
    // Juniper : b/306144372
    bool bgp_rib_oc_path_unsupported = 133;
=======
    // Devices exports routes from all protocols to BGP if the export-policy is ACCEPT
    // Juniper: b/308970803
    bool skip_non_bgp_route_export_check = 133;
>>>>>>> 5d599595

    // Reserved field numbers and identifiers.
    reserved 84, 9, 28, 20, 90, 97, 55, 89, 19; 
  }

  message PlatformExceptions {
    Platform platform = 1;
    Deviations deviations = 2;
  }

  // The `platform` field for each `platform_exceptions` should be mutually
  // exclusive. Duplicate matches will result in a test failure.
  repeated PlatformExceptions platform_exceptions = 5;

  enum Tags {
    TAGS_UNSPECIFIED = 0;
    TAGS_AGGREGATION = 1;
    TAGS_DATACENTER_EDGE = 2;
    TAGS_EDGE = 3;
    TAGS_TRANSIT = 4;
  }

  // The `tags` used to identify the area(s) testcase applies to. An empty tag
  // is the default implying it applies to all areas.
  repeated Tags tags = 6;
}<|MERGE_RESOLUTION|>--- conflicted
+++ resolved
@@ -377,15 +377,12 @@
     bool missing_hardware_resource_telemetry_before_config = 131;
     // Device does not support reboot status check on subcomponents.
     bool gnoi_subcomponent_reboot_status_unsupported = 132;
-<<<<<<< HEAD
-    // Devices are having native telemetry paths for BGP RIB verification.
-    // Juniper : b/306144372
-    bool bgp_rib_oc_path_unsupported = 133;
-=======
     // Devices exports routes from all protocols to BGP if the export-policy is ACCEPT
     // Juniper: b/308970803
     bool skip_non_bgp_route_export_check = 133;
->>>>>>> 5d599595
+    // Devices are having native telemetry paths for BGP RIB verification.
+    // Juniper : b/306144372
+    bool bgp_rib_oc_path_unsupported = 134;
 
     // Reserved field numbers and identifiers.
     reserved 84, 9, 28, 20, 90, 97, 55, 89, 19; 
