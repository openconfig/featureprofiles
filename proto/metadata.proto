--- conflicted
+++ resolved
@@ -570,17 +570,13 @@
     // equal to the canonical hardware model name of its device.
     bool model_name_unsupported = 194;
     // community_match_with_redistribution_unsupported is set to true for devices that do not support matching community at the redistribution attach point.
-<<<<<<< HEAD
-    bool community_match_with_redistribution_unsupported = 195;
-    // Devices that do not yet use the OPENCONFIG_HARDWARE_COMPONENT type of
-    // "FAN_TRAY".
-    bool fan_tray_type_unsupported = 196;
-=======
     bool community_match_with_redistribution_unsupported = 195;  
     // Devices that do not support components/component/state/install-component
     // and components/component/state/install-position.
     bool install_position_and_install_component_unsupported = 196;
->>>>>>> dfebcd68
+    // Devices that do not yet use the OPENCONFIG_HARDWARE_COMPONENT type of
+    // "FAN_TRAY".
+    bool fan_tray_type_unsupported = 197;
     
     // Reserved field numbers and identifiers.
     reserved 84, 9, 28, 20, 90, 97, 55, 89, 19;
