// Copyright 2023 Google LLC
//
// Licensed under the Apache License, Version 2.0 (the "License");
// you may not use this file except in compliance with the License.
// You may obtain a copy of the License at
//
//      https://www.apache.org/licenses/LICENSE-2.0
//
// Unless required by applicable law or agreed to in writing, software
// distributed under the License is distributed on an "AS IS" BASIS,
// WITHOUT WARRANTIES OR CONDITIONS OF ANY KIND, either express or implied.
// See the License for the specific language governing permissions and
// limitations under the License.

syntax = "proto3";

package openconfig.testing;

import "github.com/openconfig/ondatra/proto/testbed.proto";

// Metadata about a Feature Profiles test.
message Metadata {
  // UUID of the test.
  string uuid = 1;
  // ID of the test in the test plan.
  string plan_id = 2;
  // One-line description of the test.
  string description = 3;

  // Types of testbeds on which the test may run.
  enum Testbed {
    TESTBED_UNSPECIFIED = 0;
    TESTBED_DUT = 1;
    TESTBED_DUT_DUT_4LINKS = 2;
    TESTBED_DUT_ATE_2LINKS = 3;
    TESTBED_DUT_ATE_4LINKS = 4;
    TESTBED_DUT_ATE_9LINKS_LAG = 5;
    TESTBED_DUT_DUT_ATE_2LINKS = 6;
    TESTBED_DUT_ATE_8LINKS = 7;
    TESTBED_DUT_400ZR = 8;
    TESTBED_DUT_400ZR_PLUS = 9;
  }
  // Testbed on which the test is intended to run.
  Testbed testbed = 4;

  message Platform {
    // Vendor of the device.
    ondatra.Device.Vendor vendor = 1;
    // Regex for hardware model of the device.
    // The empty string will match any hardware model.
    string hardware_model_regex = 3;
    // Regex for software version of the device.
    // The empty string will match any software version.
    string software_version_regex = 4;
    // Reserved field numbers and identifiers.
    reserved 2;
    reserved "hardware_model";
  }

  message Deviations {
    // Device does not support interface/ipv4/enabled,
    // so suppress configuring this leaf.
    bool ipv4_missing_enabled = 1;
    // Device does not support fragmentation bit for traceroute.
    bool traceroute_fragmentation = 2;
    // Device only support UDP as l4 protocol for traceroute.
    bool traceroute_l4_protocol_udp = 3;
    // Device does not support
    // bgp/neighbors/neighbor/afi-safis/afi-safi/state/prefixes/received-pre-policy.
    bool prepolicy_received_routes = 4;
    // Expected ucmp traffic tolerance. Minimum value is 0.2, anything less
    // will be coerced to 0.2.
    // Juniper: partnerissuetracker.corp.google.com/282234301
    // Cisco: partnerissuetracker.corp.google.com/279477633
    double hierarchical_weight_resolution_tolerance = 5;
    // Device skip isis multi-topology check if value is true.
    bool isis_multi_topology_unsupported = 6;
    // Disable isis level1 under interface mode on the device if value is true.
    bool isis_interface_level1_disable_required = 7;
    // Set isis af ipv6 single topology on the device if value is true.
    bool isis_single_topology_required = 8;
    // Don't set isis instance enable flag on the device if value is true.
    bool isis_instance_enabled_required = 10;
    // Set and validate isis interface address family enable on the device if
    // value is true.
    bool missing_isis_interface_afi_safi_enable = 11;
    // Don't set isis global authentication-check on the device if value is
    // true.
    bool isis_global_authentication_not_required = 12;
    // Configure CSNP, LSP and PSNP under level authentication explicitly if
    // value is true.
    bool isis_explicit_level_authentication_config = 13;
    // Device skip isis restart-suppress check if value is true.
    bool isis_restart_suppress_unsupported = 14;
    // Device does not support interface/ipv4(6)/neighbor.
    // Cisco: partnerissuetracker.corp.google.com/268243828
    bool ip_neighbor_missing = 15;
    // Device requires separate reboot to activate OS.
    bool osactivate_noreboot = 16;
    // Device requires OS installation on standby RP as well as active RP.
    bool osinstall_for_standby_rp = 17;
    // Set this flag for LLDP interface config to override the global config.
    bool lldp_interface_config_override_global = 18;
    // Skip check for
    // bgp/neighbors/neighbor/state/messages/received/last-notification-error-code
    // leaf missing case.
    bool missing_bgp_last_notification_error_code = 21;
    // Device does not support interface-ref configuration when applying
    // features to interface.
    bool interface_ref_config_unsupported = 22;
    // Device does not support these state paths.
    // Juniper: partnerissuetracker.corp.google.com/279470921
    bool state_path_unsupported = 23;
    // Device requires Ipv6 to be enabled on interface for gRIBI NH programmed
    // with destination mac address.
    // Juniper: partnerissuetracker.corp.google.com/267642089
    bool ipv6_enable_for_gribi_nh_dmac = 24;
    // Device requires additional config for ECN.
    // Juniper: partnerissuetracker.corp.google.com/277657269
    bool ecn_profile_required_definition = 25;
    // Device does not support interface ipv6 discarded packet statistics.
    // Juniper: partnerissuetracker.corp.google.com/277762075
    bool ipv6_discarded_pkts_unsupported = 26;
    // Device does not support drop and weight leaves under queue management
    // profile.
    // Juniper: partnerissuetracker.corp.google.com/279471405
    bool drop_weight_leaves_unsupported = 27;
    // Config pushed through origin CLI takes precedence over config pushed
    // through origin OC.
    // Juniper: partnerissuetracker.corp.google.com/270474468
    bool cli_takes_precedence_over_oc = 29;
    // Device does not support weight above 100.
    // Juniper: partnerissuetracker.corp.google.com/277066804
    bool scheduler_input_weight_limit = 30;
    // Device does not support id leaf for SwitchChip components.
    // Juniper: partnerissuetracker.corp.google.com/277134501
    bool switch_chip_id_unsupported = 31;
    // Device does not support backplane-facing-capacity leaves for some of the
    // components.
    // Juniper: partnerissuetracker.corp.google.com/277134501
    bool backplane_facing_capacity_unsupported = 32;
    // Device only supports querying counters from the state container, not from
    // individual counter leaves.
    bool interface_counters_from_container = 33;
    // Use this deviation when the device does not support a mix of tagged and
    // untagged subinterfaces.
    // Juniper: partnerissuetracker.corp.google.com/267822588
    bool no_mix_of_tagged_and_untagged_subinterfaces = 34;
    // Device does not support reporting software version according to the
    // requirements in gNMI-1.10.
    // Juniper: partnerissuetracker.corp.google.com/278764547
    bool sw_version_unsupported = 37;
    // Device requires explicit interface ref configuration when applying
    // features to interface.
    // Juniper: partnerissuetracker.corp.google.com/267691571
    bool explicit_interface_ref_definition = 38;
    // Device does not support telemetry path /components/component/storage.
    // Juniper: partnerissuetracker.corp.google.com/284239001
    bool storage_component_unsupported = 39;
    // Device requires port-speed to be set because its default value may not be
    // usable.
    bool explicit_port_speed = 41;
    // Device requires explicit attachment of an interface or subinterface to
    // the default network instance.
    // Nokia: partnerissuetracker.corp.google.com/260928639
    bool explicit_interface_in_default_vrf = 42;
    // Skip checking QOS Dropped octets stats for interface.
    // Juniper: partnerissuetracker.corp.google.com/282686094
    bool qos_dropped_octets = 43;
    // Device is missing subinterface packet counters for IPv4/IPv6.
    bool subinterface_packet_counters_missing = 44;
    // Connect-retry is not supported
    // /bgp/neighbors/neighbor/timers/config/connect-retry.
    bool connect_retry = 45;
    // Device does not support programming a gribi flow with a next-hop entry of
    // mac-address only.
    bool gribi_mac_override_with_static_arp = 46;
    // Set true for device that does not support route-policy under AFI/SAFI.
    bool route_policy_under_afi_unsupported = 47;
    // Device does not support using gNOI to reboot the Fabric Component.
    bool gnoi_fabric_component_reboot_unsupported = 48;
    // Device does not support the ntp nondefault vrf case.
    bool ntp_non_default_vrf_unsupported = 49;
    // Device does not support setting the L2 MTU. OpenConfig allows a device to
    // enforce that L2 MTU, which has a default value of 1514, must be set to a
    // higher value than L3 MTU.
    // Arista: partnerissuetracker.corp.google.com/243445300
    bool omit_l2_mtu = 50;
    // Skip power admin for controller card
    bool skip_controller_card_power_admin = 51;
    // Device requires the banner to have a delimiter character.
    string banner_delimiter = 60;
    // Allowed tolerance for BGP traffic flow while comparing for pass or fail
    // condition.
    int32 bgp_tolerance_value = 61;
    // Device requires additional time to complete post delete link
    // qualification cleanup.
    bool link_qual_wait_after_delete_required = 62;
    // The response of gNOI reboot status is a single value (not a list), so the
    // device requires explict component path to account for a situation when
    // there is more than one active reboot requests.
    // Arista: partnerissuetracker.corp.google.com/245550570
    bool gnoi_status_empty_subcomponent = 63;
    // Device requiries explicit deletion of network-instance table.
    bool network_instance_table_deletion_required = 64;
    // Device requires a BGP session reset to utilize a new MD5 key.
    bool bgp_md5_requires_reset = 65;
    // Devices do not count dequeued and deleted packets as drops.
    // Arista: partnerissuetracker.corp.google.com/275384848
    bool dequeue_delete_not_counted_as_drops = 66;
    // Device only supports RIB ack, so tests that normally expect FIB_ACK will
    // allow just RIB_ACK.
    bool gribi_riback_only = 67;
    // Device requires that aggregate Port-Channel and its members be defined in
    // a single gNMI Update transaction at /interfaces; otherwise lag-type will
    // be dropped, and no member can be added to the aggregate.
    // Arista: partnerissuetracker.corp.google.com/201574574
    bool aggregate_atomic_update = 68;
    // Device returns no value for some OpenConfig paths if the operational
    // value equals the default.
    // Arista: partnerissuetracker.corp.google.com/258286131
    bool missing_value_for_defaults = 69;
    // The name used for the static routing protocol.  The default name in
    // OpenConfig is \"DEFAULT\" but some devices use other names.
    // Arista: partnerissuetracker.corp.google.com/269699737
    string static_protocol_name = 70;
    // Device currently uses component name instead of a full openconfig path,
    // so suppress creating a full oc compliant path for subcomponent.
    bool gnoi_subcomponent_path = 71;
    // When configuring interface, config VRF prior config IP address.
    // Arista: partnerissuetracker.corp.google.com/261958938
    bool interface_config_vrf_before_address = 72;
    // Device requires using the deprecated openconfig-vlan:vlan/config/vlan-id
    // or openconfig-vlan:vlan/state/vlan-id leaves.
    // Arista: partnerissuetracker.corp.google.com/261085885
    bool deprecated_vlan_id = 73;
    // Device requires gRIBI MAC Override using Static ARP + Static Route
    // Arista: partnerissuetracker.corp.google.com/234635355
    bool gribi_mac_override_static_arp_static_route = 74;
    // Device requires interface enabled leaf booleans to be explicitly set to
    // true.
    bool interface_enabled = 75;
    // Skip checking QOS octet stats for interface.
    // Arista: partnerissuetracker.corp.google.com/283541442
    bool qos_octets = 76;
    // Device CPU components do not map to a FRU parent component in the OC
    // tree.
    bool cpu_missing_ancestor = 77;
    // Device needs subinterface 0 to be routed for non-zero sub-interfaces.
    bool require_routed_subinterface_0 = 78;
    // Device does not report last-switchover-reason as USER_INITIATED for
    // gNOI.SwitchControlProcessor.
    bool gnoi_switchover_reason_missing_user_initiated = 79;
    // The name used for the default network instance for VRF.  The default name
    // in OpenConfig is \"DEFAULT\" but some legacy devices still use
    // \"default\".
    string default_network_instance = 80;
    // Device allows unset Election ID to be primary.
    bool p4rt_unsetelectionid_primary_allowed = 81;
    // Device sets ALREADY_EXISTS status code for all backup client responses.
    bool bkup_arbitration_resp_code = 82;
    // Device requires IPOverIP decapsulation for backup NHG without interfaces.
    bool backup_nhg_requires_vrf_with_decap = 83;
    // Devices don't support configuring ISIS /afi-safi/af/config container.
    bool isis_interface_afi_unsupported = 85;
    // Devices don't support modify table entry operation in P4 Runtime.
    bool p4rt_modify_table_entry_unsupported = 86;
    // Parent of OS component is of type SUPERVISOR or LINECARD.
    bool os_component_parent_is_supervisor_or_linecard = 87;
    // Parent of OS component is of type CHASSIS.
    bool os_component_parent_is_chassis = 88;
    // Devices require configuring the same ISIS Metrics for Level 1 when
    // configuring Level 2 Metrics.
    bool isis_require_same_l1_metric_with_l2_metric = 91;
    // Devices require configuring the same OSPF setMetric when BGP
    // SetMED is configured.
    bool bgp_set_med_requires_equal_ospf_set_metric = 92;
    // Devices require configuring subinterface with tagged vlan for p4rt
    // packet in.
    bool p4rt_gdp_requires_dot1q_subinterface = 93;
    // ATE port link state operations are a no-op in KNE/virtualized
    // environments.
    bool ate_port_link_state_operations_unsupported = 94;
    // Creates a user and assigns role/rbac to said user via native model.
    bool set_native_user = 95;
    // Device does not support telemetry path
    // /components/component/cpu/utilization/state/avg for linecards' CPU card.
    bool linecard_cpu_utilization_unsupported = 98;
    // Device does not support consistent component names for GNOI and GNMI.
    bool consistent_component_names_unsupported = 99;
    // Device does not support telemetry path
    // /components/component/cpu/utilization/state/avg for controller cards'
    // CPU card.
    bool controller_card_cpu_utilization_unsupported = 100;
    // Device does not support counter for fabric block lost packets.
    bool fabric_drop_counter_unsupported = 101;
    // Device does not support memory utilization related leaves for linecard
    // components.
    bool linecard_memory_utilization_unsupported = 102;
    // Device does not support telemetry path
    // /qos/interfaces/interface/input/virtual-output-queues/voq-interface/queues/queue/state/dropped-pkts.
    bool qos_voq_drop_counter_unsupported = 103;
    // ATE IPv6 flow label unsupported in KNE/virtualized environments.
    bool ate_ipv6_flow_label_unsupported = 104;
    // Devices do not support configuring isis csnp-interval timer.
    // Arista: partnerissuetracker.corp.google.com/299283216
    bool isis_timers_csnp_interval_unsupported = 105;
    // Devices do not support telemetry for isis counter:
    // manual-address-drop-from-areas.
    // Arista: partnerissuetracker.corp.google.com/299285115
    bool isis_counter_manual_address_drop_from_areas_unsupported = 106;
    // Devices do not support telemetry for isis counter: part-changes.
    // Arista: partnerissuetracker.corp.google.com/317086576
    bool isis_counter_part_changes_unsupported = 107;
    // Devices do not support threshold container under
    // /components/component/transceiver.
    bool transceiver_thresholds_unsupported = 108;
    // Update interface loopback mode using raw gnmi API due to server version.
    bool interface_loopback_mode_raw_gnmi = 109;
    // Devices do not support showing negotiated tcp mss value in bgp tcp mss
    // telemetry. Juniper: b/300499125
    bool skip_tcp_negotiated_mss_check = 110;
    // Devices don't support ISIS-Lsp metadata paths: checksum, sequence-number,
    // remaining-lifetime.
    bool isis_lsp_metadata_leafs_unsupported = 111;
    // QOS queue requires configuration with queue-id
    bool qos_queue_requires_id = 112;
    // Devices do not support forwarding for fib failed routes.
    bool skip_fib_failed_traffic_forwarding_check = 113;
    // QOS requires buffer-allocation-profile configuration
    bool qos_buffer_allocation_config_required = 114;
    // Devices do not support configuring ExtendedNextHopEncoding at the BGP
    // global level. Arista:
    // https://partnerissuetracker.corp.google.com/issues/203683090
    bool bgp_global_extended_next_hop_encoding_unsupported = 115;
    // OC unsupported for BGP LLGR disable.
    // Juniper: b/303479602
    bool bgp_llgr_oc_undefined = 116;
    // Device does not support tunnel interfaces state paths
    // Juniper: partnerissuetracker.corp.google.com/300111031
    bool tunnel_state_path_unsupported = 117;
    // Device does not support tunnel interfaces source and destination address
    // config paths Juniper: partnerissuetracker.corp.google.com/300111031
    bool tunnel_config_path_unsupported = 118;
    // Cisco: Device does not support same minimun and maximum threshold value
    // in QOS ECN config.
    bool ecn_same_min_max_threshold_unsupported = 119;
    // Cisco: QOS requires scheduler configuration.
    bool qos_scheduler_config_required = 120;
    // Cisco: Device does not support set weight config under QOS ECN
    // configuration.
    bool qos_set_weight_config_unsupported = 121;
    // Cisco: Device does not support these get state path.
    bool qos_get_state_path_unsupported = 122;
    // Devices requires enabled leaf under isis level
    // Juniper: partnerissuetracker.corp.google.com/302661486
    bool isis_level_enabled = 123;
    // Devices which require to use interface-id format of interface name +
    // .subinterface index with Interface-ref container
    bool interface_ref_interface_id_format = 124;
    // Devices does not support member link loopback
    // Juniper: b/307763669
    bool member_link_loopback_unsupported = 125;
    // Device does not support PLQ operational status check on interface
    // Juniper: b/308990185
    bool skip_plq_interface_oper_status_check = 126;
    // Device set received prefix limits explicitly under prefix-limit-received
    // rather than "prefix-limit"
    bool bgp_explicit_prefix_limit_received = 127;
    // Device does not configure BGP maximum routes correctly when max-prefixes
    // leaf is configured
    bool bgp_missing_oc_max_prefixes_configuration = 128;
    // Devices which needs to skip checking AFI-SAFI disable.
    // Juniper: b/310698466
    bool skip_bgp_session_check_without_afisafi = 129;
    // Devices that have separate naming conventions for hardware resource name
    // in /system/ tree and /components/ tree.
    bool mismatched_hardware_resource_name_in_component = 130;
    // Devices that don't support telemetry for hardware resources before
    // used-threshold-upper configuration.
    bool missing_hardware_resource_telemetry_before_config = 131;
    // Device does not support reboot status check on subcomponents.
    bool gnoi_subcomponent_reboot_status_unsupported = 132;
    // Devices exports routes from all protocols to BGP if the export-policy is
    // ACCEPT Juniper: b/308970803
    bool skip_non_bgp_route_export_check = 133;
    // Devices do not support path
    // /network-instances/network-instance/protocols/protocol/isis/levels/level/state/metric-style
    // Arista: https://partnerissuetracker.corp.google.com/issues/317064733
    bool isis_metric_style_telemetry_unsupported = 134;
    // Devices do not support configuring Interface-ref under Static-Route
    // Next-Hop
    bool static_route_next_hop_interface_ref_unsupported = 135;
    // Devices which does not support nexthop index state
    // Juniper: b/304729237
    bool skip_static_nexthop_check = 136;
    // Device doesn't support router advertisement enable and mode config
    // Juniper: b/316173974
    bool ipv6_router_advertisement_config_unsupported = 138;
    // Devices does not support setting prefix limit exceeded flag.
    // Juniper : b/317181227
    bool prefix_limit_exceeded_telemetry_unsupported = 139;
    // Skip setting allow-multiple-as while configuring eBGP
    // Arista: partnerissuetracker.corp.google.com/issues/317422300
    bool skip_setting_allow_multiple_as = 140;
    // Skip tests with decap encap vrf as PBF action
    //  Nokia: partnerissuetracker.corp.google.com/issues/323251581
    bool skip_pbf_with_decap_encap_vrf = 141;
    // Devices does not support mixed prefix length in gribi.
    // Juniper: b/307824407
    bool gribi_decap_mixed_plen_unsupported = 143;
    // Skip setting isis-actions set-level while configuring routing-policy
    // statement action
    bool skip_isis_set_level = 144;
    // Skip setting isis-actions set-metric-style-type while configuring
    // routing-policy statement action
    bool skip_isis_set_metric_style_type = 145;
    // Skip setting match-prefix-set match-set-options while configuring
    // routing-policy statement condition
    bool skip_set_rp_match_set_options = 146;
    // Skip setting disable-metric-propagation while configuring
    // table-connection
    bool skip_setting_disable_metric_propagation = 147;
    // Devices do not support BGP conditions match-community-set
    bool bgp_conditions_match_community_set_unsupported = 148;
    // Device requires match condition for ethertype v4 and v6 for default rule
    // with network-instance default-vrf in policy-forwarding.
    bool pf_require_match_default_rule = 149;
    // Devices missing component tree mapping from hardware port
    // to optical channel.
    bool missing_port_to_optical_channel_component_mapping = 150;
    // Skip gNMI container OP tc.
    // Cisco: https://partnerissuetracker.corp.google.com/issues/322291556
    bool skip_container_op = 151;
    // Reorder calls for vendor compatibility.
    // Cisco: https://partnerissuetracker.corp.google.com/issues/322291556
    bool reorder_calls_for_vendor_compatibilty = 152;
    // Add missing base config using cli.
    // Cisco: https://partnerissuetracker.corp.google.com/issues/322291556
    bool add_missing_base_config_via_cli = 153;
    // skip_macaddress_check returns true if mac address for an interface via
    // gNMI needs to be skipped. Cisco:
    // https://partnerissuetracker.corp.google.com/issues/322291556
    bool skip_macaddress_check = 154;
    // Devices are having native telemetry paths for BGP RIB verification.
    // Juniper : b/306144372
    bool bgp_rib_oc_path_unsupported = 155;
    // Skip setting prefix-set mode while configuring prefix-set routing-policy
    bool skip_prefix_set_mode = 156;
    // Devices set metric as preference for static next-hop
    bool set_metric_as_preference = 157;
    // Devices don't support having an IPv6 static Route with an IPv4 address
    // as next hop and requires configuring a static ARP entry.
    // Arista: https://partnerissuetracker.corp.google.com/issues/316593298
    bool ipv6_static_route_with_ipv4_next_hop_requires_static_arp = 158;
    // Device requires policy-forwarding rules to be in sequential order in the
    // gNMI set-request.
    bool pf_require_sequential_order_pbr_rules = 159;
    // Device telemetry missing next hop metric value.
    // Arista: https://partnerissuetracker.corp.google.com/issues/321010782
    bool missing_static_route_next_hop_metric_telemetry = 160;
    // Device does not support recursive resolution of static route next hop.
    // Arista: https://partnerissuetracker.corp.google.com/issues/314449182
    bool unsupported_static_route_next_hop_recurse = 161;
    // Device missing telemetry for static route that has DROP next hop.
    // Arista: https://partnerissuetracker.corp.google.com/issues/330619816
    bool missing_static_route_drop_next_hop_telemetry = 162;
    // Device missing 400ZR optical-channel tunable parameters telemetry:
    // min/max/avg.
    // Arista: https://partnerissuetracker.corp.google.com/issues/319314781
    bool missing_zr_optical_channel_tunable_parameters_telemetry = 163;
    // Device that does not support packet link qualification reflector packet
    // sent/received stats.
    bool plq_reflector_stats_unsupported = 164;
    // Device that does not support PLQ Generator max_mtu to be atleast >= 8184.
    uint32 plq_generator_capabilities_max_mtu = 165;
    // Device that does not support PLQ Generator max_pps to be atleast >=
    // 100000000.
    uint64 plq_generator_capabilities_max_pps = 166;
    // Support for bgp extended community index
    bool bgp_extended_community_index_unsupported = 167;
    // Support for bgp community set refs
    bool bgp_community_set_refs_unsupported = 168;
    // Arista device needs CLI knob to enable WECMP feature
    bool rib_wecmp = 169;
    // Device not supporting table-connection need to set this true
    bool table_connections_unsupported = 170;
    // Configure tag-set using vendor native model
    bool use_vendor_native_tag_set_config = 171;
    // Skip setting send-community-type in bgp global config
    bool skip_bgp_send_community_type = 172;
    // Support for bgp actions set-community method
    bool bgp_actions_set_community_method_unsupported = 174;
    // Ensure no configurations exist under BGP Peer Groups
    bool set_no_peer_group = 175;
    // Bgp community member is a string
    bool bgp_community_member_is_a_string = 176;
    // Flag to indicate whether IPv4 static routes with IPv6 next-hops are
    // unsupported.
    bool ipv4_static_route_with_ipv6_nh_unsupported = 177;
    // Flag to indicate whether IPv6 static routes with IPv4 next-hops are
    // unsupported.
    bool ipv6_static_route_with_ipv4_nh_unsupported = 178;
    // Flag to indicate support for static routes that simply drop packets
    bool static_route_with_drop_nh = 179;
    // Flag to indicate support for static routes that can be configured with an
    // explicit metric.
    bool static_route_with_explicit_metric = 180;
    // Support for bgp default import/export policy
    bool bgp_default_policy_unsupported = 181;
    // Flag to enable bgp explicity on default vrf
    // Arista: b/329094094#comment9
    bool explicit_enable_bgp_on_default_vrf = 182;
    // tag-set is not a real separate entity, but is embedded in the policy
    // statement. this implies that 1. routing policy tag set name needs to be
    // '<policy name> <statement name>'
    // 2. only one policy statement can make use of a tag-set, and 3. tag must
    // be refered by a policy
    bool routing_policy_tag_set_embedded = 183;
    // Devices does not support allow multiple as under AFI/SAFI.
    // CISCO: b/340859662
    bool skip_afi_safi_path_for_bgp_multiple_as = 184;
    // Device does not support regex with routing-policy community-member.
    bool community_member_regex_unsupported = 185;
    // Support for same import policy attached to all AFIs for given
    // (src-protocol, dst-protocol, network-instance) triple Arista:
    // b/339645876#comment4
    bool same_policy_attached_to_all_afis = 186;
    // Devices needs to skip setting statement for policy to be applied as
    // action pass otherwise it will be configured as action done.
    // CISCO: b/338523730
    bool skip_setting_statement_for_policy = 187;
    // Devices does not support index specific attribute fetching and hence
    // wildcards has to be used.
    // CISCO: b/338523730
    bool skip_checking_attribute_index = 188;
    // Devices does not suppport policy-chaining, so needs to flatten policies
    // with multiple statements.
    // CISCO: b/338526243
    bool flatten_policy_with_multiple_statements = 189;
    // default_route_policy_unsupported is set to true for devices that do not
    // support default route policy.
    bool default_route_policy_unsupported = 190;
    // CISCO: b/339801843
    bool slaac_prefix_length128 = 191;
    // Devices does not support bgp max multipaths
    // Juniper: b/319301559
    bool bgp_max_multipath_paths_unsupported = 192;
    // Devices does not multipath config at neighbor or afisafi level
    // Juniper: b/341130490
    bool multipath_unsupported_neighbor_or_afisafi = 193;
    // Devices that do not support /components/component/state/model-name for
    // any component types.
    // Note that for model name to be supported, the
    // /components/component/state/model-name of the chassis component must be
    // equal to the canonical hardware model name of its device.
    bool model_name_unsupported = 194;
    // community_match_with_redistribution_unsupported is set to true for devices that do not support matching community at the redistribution attach point.
    bool community_match_with_redistribution_unsupported = 195;
    // Devices that do not support components/component/state/install-component
    // and components/component/state/install-position.
    bool install_position_and_install_component_unsupported = 196;
    // Encap tunnel is shut then zero traffic will flow to backup NHG
    bool encap_tunnel_shut_backup_nhg_zero_traffic = 197;
    // Flag to indicate support for max ecmp paths for isis.
    bool max_ecmp_paths = 198;
    // wecmp_auto_unsupported is set to true for devices that do not support auto wecmp
    bool wecmp_auto_unsupported = 199;
    // policy chaining, ie. more than one policy at an attachement point is not supported
    bool routing_policy_chaining_unsupported = 200;
    // isis loopback config required
    bool isis_loopback_required = 201;
    // weighted ecmp feature verification using fixed packet
    bool weighted_ecmp_fixed_packet_verification = 202;
    // Override default NextHop scale while enabling encap/decap scale
    // CISCO:
    bool override_default_nh_scale = 203;
    // Devices that donot support setting bgp extended community set
    bool bgp_extended_community_set_unsupported = 204;
    // Devices that do not support setting bgp extended community set refs
    bool bgp_set_ext_community_set_refs_unsupported = 205;
    // Devices that do not support deleting link bandwidth
    bool bgp_delete_link_bandwidth_unsupported = 206;
    // qos_inqueue_drop_counter_Unsupported is set to true for devices that do not support qos ingress queue drop counters.
    // Juniper: b/341130490
    bool qos_inqueue_drop_counter_unsupported = 207;
    // Devices that need bgp extended community enable explicitly
    bool bgp_explicit_extended_community_enable = 208;
    // devices that do not support match tag set condition
    bool match_tag_set_condition_unsupported = 209;
    // peer_group_def_bgp_vrf_unsupported is set to true for devices that do not support peer group definition under bgp vrf configuration.
    bool peer_group_def_ebgp_vrf_unsupported = 210;
    // redis_uconnected_under_ebgp_vrf_unsupported is set to true for devices that do not support redistribution of connected routes under ebgp vrf configuration.
    bool redis_connected_under_ebgp_vrf_unsupported = 211;
    // bgp_afisafi_in_default_ni_before_other_ni is set to true for devices that require certain afi/safis to be enabled
    // in default network instance (ni) before enabling afi/safis for neighbors in default or non-default ni.
    bool bgp_afi_safi_in_default_ni_before_other_ni = 212;
    // Devices which do not support default import export policy.
    bool default_import_export_policy_unsupported = 213;
    // ipv6_router_advertisement_interval_unsupported is set to true for devices that do not support ipv6 router advertisement interval configuration.
    bool ipv6_router_advertisement_interval_unsupported = 214;
    // Decap NH with NextHopNetworkInstance is unsupported
    bool decap_nh_with_nexthop_ni_unsupported = 215;
    // Juniper: b/356898098
    bool community_invert_any_unsupported = 216;
    // SFlow source address update is unsupported
    // Arista: b/357914789
    bool sflow_source_address_update_unsupported = 217;
    // Linklocal mask length is not 64
    // Cisco: b/368271859
    bool link_local_mask_len = 218;
    // use parent component for temperature telemetry
    bool use_parent_component_for_temperature_telemetry = 219;
    // component manufactured date is unsupported
    bool component_mfg_date_unsupported = 220;
    // trib protocol field under otn channel config unsupported
    bool otn_channel_trib_unsupported = 221;
    // ingress parameters under eth channel config unsupported
    bool eth_channel_ingress_parameters_unsupported = 222;
    // Cisco numbering for eth channel assignment starts from 1 instead of 0
    bool eth_channel_assignment_cisco_numbering = 223;
    // Devices needs time to update interface counters.
    bool interface_counters_update_delayed = 224;
    // device does not support a Healthz GET RPC against Chassis level component like "CHASSIS" or "Rack 0"
    bool chassis_get_rpc_unsupported = 225;
    // Leaf-ref validation for list keys which is enforced for Cisco and hence deviation
    // b/373581140
    bool power_disable_enable_leaf_ref_validation = 226;
    // Device does not support ssh server counters.
    bool ssh_server_counters_unsupported = 227;
    // True when the optical-channel operational-mode is unsupported.
    // Juniper: b/355456031
    bool operational_mode_unsupported = 228;
    // BGP session state idle is supported in passive mode instead of active
    // Cisco: b/376021545
    bool bgp_session_state_idle_in_passive_mode = 229;
    // EnableMultipathUnderAfiSafi returns true for devices that do not support multipath under /global path and instead support under global/afi/safi path
    // CISCO: b/376241033
    // CISCO: b/340859662
    bool enable_multipath_under_afi_safi = 230;    
    // Device have different default value for allow own as.
    // Juniper : b/373559004
    bool bgp_allowownas_diff_default_value = 231;
    // Cisco numbering for OTN channel assignment starts from 1 instead of 0
    bool otn_channel_assignment_cisco_numbering = 232;
    // Cisco pre-fec-ber inactive value for CISCO-ACACIA vendors
    bool cisco_pre_fec_ber_inactive_value = 233;
    // Device does not support bgp extended next hop encoding leaf.
    // Cisco: b/377433951
    bool bgp_extended_next_hop_encoding_leaf_unsupported = 234;
    // Device does not support bgp afi safi wildcard.
    // Cisco: b/379863985
    bool bgp_afi_safi_wildcard_not_supported = 235;
    // Nokia; b/304493065 comment#7 SRL native admin_enable for table-connections
    bool enable_table_connections = 236;
    // Device has default zero suppression.
    // Juniper : b/378646018
    bool no_zero_suppression = 237;
    // Cisco: b/378801305
    bool isis_interface_level_passive_unsupported = 238;
    // Cisco: b/378616912
    bool isis_dis_sysid_unsupported = 239;
    // Cisco: b/378616912
    bool isis_database_overloads_unsupported = 240;
    // Juniper: b/358534837
    // Devices that do not support setting med value using union type in OC.
    bool bgp_set_med_v7_unsupported = 241;
    // Cisco: b/388980373
    // default import policy for table connection unsupported is set to true for devices that do not support default import policy.
    bool tc_default_import_policy_unsupported = 242;
    // Cisco: b/388955361
    // table connection metric propagation unsupported is set to true for devices that do not support metric propagation.
    bool tc_metric_propagation_unsupported = 243;
    // Cisco: b/388980376
    // table connection attribute propagation unsupported is set to true for devices that do not support attribute propagation.
    bool tc_attribute_propagation_unsupported = 244;
    // Cisco: b/388955364
    // table connection subscription unsupported is set to true for devices that do not support subscription for table connection leaves.
    bool tc_subscription_unsupported = 245;
    // Cisco: b/388983709
    // default bgp instance name is used to set bgp instance name value other than DEFAULT
    string default_bgp_instance_name = 246;

    // Arista does not support ETHChannel rate-class
    bool channel_assignment_rate_class_parameters_unsupported = 247;
    
    // Arista: b/346557012  
    // Devices that do not support qos scheduler ingress policer.
    bool qos_scheduler_ingress_policer_unsupported = 248;

<<<<<<< HEAD
    // Devices that do no support static lsp config
    // Juniper b/356635233
    bool static_lsp_unsupported = 249;
=======
    // Arista: b/354689142  
    // Devices that do not support gRIBIencap headers.
    bool gribi_encap_header_unsupported = 249;

    // Device does not support P4RT Capabilities rpc.
    // Cisco: b/385298158
    bool p4rt_capabilities_unsupported = 250;

    // Device does not support gNMI GET on root.
    // Cisco: b/385298159
    bool gnmi_get_on_root_unsupported = 251;
>>>>>>> 6c6b18e3

    // Reserved field numbers and identifiers.
    reserved 84, 9, 28, 20, 90, 97, 55, 89, 19, 36, 35, 40, 173;
  }

  message PlatformExceptions {
    Platform platform = 1;
    Deviations deviations = 2;
  }

  // The `platform` field for each `platform_exceptions` should be mutually
  // exclusive. Duplicate matches will result in a test failure.
  repeated PlatformExceptions platform_exceptions = 5;

  enum Tags {
    TAGS_UNSPECIFIED = 0;
    TAGS_AGGREGATION = 1;
    TAGS_DATACENTER_EDGE = 2;
    TAGS_EDGE = 3;
    TAGS_TRANSIT = 4;
  }

  // The `tags` used to identify the area(s) testcase applies to. An empty tag
  // is the default implying it applies to all areas.
  repeated Tags tags = 6;

  // Whether this test only checks paths for presence rather than semantic
  // checks.
  bool path_presence_test = 7;
}<|MERGE_RESOLUTION|>--- conflicted
+++ resolved
@@ -688,23 +688,21 @@
     // Devices that do not support qos scheduler ingress policer.
     bool qos_scheduler_ingress_policer_unsupported = 248;
 
-<<<<<<< HEAD
+    // Arista: b/354689142  
+    // Devices that do not support gRIBIencap headers.
+    bool gribi_encap_header_unsupported = 249;
+
+    // Device does not support P4RT Capabilities rpc.
+    // Cisco: b/385298158
+    bool p4rt_capabilities_unsupported = 250;
+
+    // Device does not support gNMI GET on root.
+    // Cisco: b/385298159
+    bool gnmi_get_on_root_unsupported = 251;
+
     // Devices that do no support static lsp config
     // Juniper b/356635233
     bool static_lsp_unsupported = 249;
-=======
-    // Arista: b/354689142  
-    // Devices that do not support gRIBIencap headers.
-    bool gribi_encap_header_unsupported = 249;
-
-    // Device does not support P4RT Capabilities rpc.
-    // Cisco: b/385298158
-    bool p4rt_capabilities_unsupported = 250;
-
-    // Device does not support gNMI GET on root.
-    // Cisco: b/385298159
-    bool gnmi_get_on_root_unsupported = 251;
->>>>>>> 6c6b18e3
 
     // Reserved field numbers and identifiers.
     reserved 84, 9, 28, 20, 90, 97, 55, 89, 19, 36, 35, 40, 173;
