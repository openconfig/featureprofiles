// Copyright 2023 Google LLC
//
// Licensed under the Apache License, Version 2.0 (the "License");
// you may not use this file except in compliance with the License.
// You may obtain a copy of the License at
//
//      https://www.apache.org/licenses/LICENSE-2.0
//
// Unless required by applicable law or agreed to in writing, software
// distributed under the License is distributed on an "AS IS" BASIS,
// WITHOUT WARRANTIES OR CONDITIONS OF ANY KIND, either express or implied.
// See the License for the specific language governing permissions and
// limitations under the License.

syntax = "proto3";

package openconfig.testing;

import "github.com/openconfig/ondatra/proto/testbed.proto";

// Metadata about a Feature Profiles test.
message Metadata {
  // UUID of the test.
  string uuid = 1;
  // ID of the test in the test plan.
  string plan_id = 2;
  // One-line description of the test.
  string description = 3;

  // Types of testbeds on which the test may run.
  enum Testbed {
    TESTBED_UNSPECIFIED = 0;
    TESTBED_DUT = 1;
    TESTBED_DUT_DUT_4LINKS = 2;
    TESTBED_DUT_ATE_2LINKS = 3;
    TESTBED_DUT_ATE_4LINKS = 4;
    TESTBED_DUT_ATE_9LINKS_LAG = 5;
    TESTBED_DUT_DUT_ATE_2LINKS = 6;
    TESTBED_DUT_ATE_8LINKS = 7;
    TESTBED_DUT_400ZR = 8;
    TESTBED_DUT_400ZR_PLUS = 9;
    TESTBED_DUT_400ZR_100G_4LINKS = 10;
    TESTBED_DUT_400FR_100G_4LINKS = 11;
    TESTBED_DUT_ATE_5LINKS = 12;
  }
  // Testbed on which the test is intended to run.
  Testbed testbed = 4;

  message Platform {
    // Vendor of the device.
    ondatra.Device.Vendor vendor = 1;
    // Regex for hardware model of the device.
    // The empty string will match any hardware model.
    string hardware_model_regex = 3;
    // Regex for software version of the device.
    // The empty string will match any software version.
    string software_version_regex = 4;
    // Reserved field numbers and identifiers.
    reserved 2;
    reserved "hardware_model";
  }

  message Deviations {
    // Device does not support interface/ipv4/enabled,
    // so suppress configuring this leaf.
    bool ipv4_missing_enabled = 1;
    // Device does not support fragmentation bit for traceroute.
    bool traceroute_fragmentation = 2;
    // Device only support UDP as l4 protocol for traceroute.
    bool traceroute_l4_protocol_udp = 3;
    // Device does not support
    // bgp/neighbors/neighbor/afi-safis/afi-safi/state/prefixes/received-pre-policy.
    bool prepolicy_received_routes = 4;
    // Expected ucmp traffic tolerance. Minimum value is 0.2, anything less
    // will be coerced to 0.2.
    // Juniper: partnerissuetracker.corp.google.com/282234301
    // Cisco: partnerissuetracker.corp.google.com/279477633
    double hierarchical_weight_resolution_tolerance = 5;
    // Device skip isis multi-topology check if value is true.
    bool isis_multi_topology_unsupported = 6;
    // Disable isis level1 under interface mode on the device if value is true.
    bool isis_interface_level1_disable_required = 7;
    // Set isis af ipv6 single topology on the device if value is true.
    bool isis_single_topology_required = 8;
    // Don't set isis instance enable flag on the device if value is true.
    bool isis_instance_enabled_required = 10;
    // Set and validate isis interface address family enable on the device if
    // value is true.
    bool missing_isis_interface_afi_safi_enable = 11;
    // Don't set isis global authentication-check on the device if value is
    // true.
    bool isis_global_authentication_not_required = 12;
    // Configure CSNP, LSP and PSNP under level authentication explicitly if
    // value is true.
    bool isis_explicit_level_authentication_config = 13;
    // Device skip isis restart-suppress check if value is true.
    bool isis_restart_suppress_unsupported = 14;
    // Device does not support interface/ipv4(6)/neighbor.
    // Cisco: partnerissuetracker.corp.google.com/268243828
    bool ip_neighbor_missing = 15;
    // Device requires separate reboot to activate OS.
    bool osactivate_noreboot = 16;
    // Device requires OS installation on standby RP as well as active RP.
    bool osinstall_for_standby_rp = 17;
    // Set this flag for LLDP interface config to override the global config.
    bool lldp_interface_config_override_global = 18;
    // Skip check for
    // bgp/neighbors/neighbor/state/messages/received/last-notification-error-code
    // leaf missing case.
    bool missing_bgp_last_notification_error_code = 21;
    // Device does not support interface-ref configuration when applying
    // features to interface.
    bool interface_ref_config_unsupported = 22;
    // Device does not support these state paths.
    // Juniper: partnerissuetracker.corp.google.com/279470921
    bool state_path_unsupported = 23;
    // Device requires Ipv6 to be enabled on interface for gRIBI NH programmed
    // with destination mac address.
    // Juniper: partnerissuetracker.corp.google.com/267642089
    bool ipv6_enable_for_gribi_nh_dmac = 24;
    // Device requires additional config for ECN.
    // Juniper: partnerissuetracker.corp.google.com/277657269
    bool ecn_profile_required_definition = 25;
    // Device does not support interface ipv6 discarded packet statistics.
    // Juniper: partnerissuetracker.corp.google.com/277762075
    bool ipv6_discarded_pkts_unsupported = 26;
    // Device does not support drop and weight leaves under queue management
    // profile.
    // Juniper: partnerissuetracker.corp.google.com/279471405
    bool drop_weight_leaves_unsupported = 27;
    // Config pushed through origin CLI takes precedence over config pushed
    // through origin OC.
    // Juniper: partnerissuetracker.corp.google.com/270474468
    bool cli_takes_precedence_over_oc = 29;
    // Device does not support weight above 100.
    // Juniper: partnerissuetracker.corp.google.com/277066804
    bool scheduler_input_weight_limit = 30;
    // Device does not support id leaf for SwitchChip components.
    // Juniper: partnerissuetracker.corp.google.com/277134501
    bool switch_chip_id_unsupported = 31;
    // Device does not support backplane-facing-capacity leaves for some of the
    // components.
    // Juniper: partnerissuetracker.corp.google.com/277134501
    bool backplane_facing_capacity_unsupported = 32;
    // Device only supports querying counters from the state container, not from
    // individual counter leaves.
    bool interface_counters_from_container = 33;
    // Use this deviation when the device does not support a mix of tagged and
    // untagged subinterfaces.
    // Juniper: partnerissuetracker.corp.google.com/267822588
    bool no_mix_of_tagged_and_untagged_subinterfaces = 34;
    // Device does not support reporting software version according to the
    // requirements in gNMI-1.10.
    // Juniper: partnerissuetracker.corp.google.com/278764547
    bool sw_version_unsupported = 37;
    // Device does not support telemetry path /components/component/storage.
    // Juniper: partnerissuetracker.corp.google.com/284239001
    bool storage_component_unsupported = 39;
    // Device requires port-speed to be set because its default value may not be
    // usable.
    bool explicit_port_speed = 41;
    // Device requires explicit attachment of an interface or subinterface to
    // the default network instance.
    // Nokia: partnerissuetracker.corp.google.com/260928639
    bool explicit_interface_in_default_vrf = 42;
    // Device is missing subinterface packet counters for IPv4/IPv6.
    bool subinterface_packet_counters_missing = 44;
    // Connect-retry is not supported
    // /bgp/neighbors/neighbor/timers/config/connect-retry.
    bool connect_retry = 45;
    // Device does not support programming a gribi flow with a next-hop entry of
    // mac-address only.
    bool gribi_mac_override_with_static_arp = 46;
    // Set true for device that does not support route-policy under AFI/SAFI.
    bool route_policy_under_afi_unsupported = 47;
    // Device does not support using gNOI to reboot the Fabric Component.
    bool gnoi_fabric_component_reboot_unsupported = 48;
    // Device does not support the ntp nondefault vrf case.
    bool ntp_non_default_vrf_unsupported = 49;
    // Device does not support setting the L2 MTU. OpenConfig allows a device to
    // enforce that L2 MTU, which has a default value of 1514, must be set to a
    // higher value than L3 MTU.
    // Arista: partnerissuetracker.corp.google.com/243445300
    bool omit_l2_mtu = 50;
    // Skip power admin for controller card
    bool skip_controller_card_power_admin = 51;
    // Device requires the banner to have a delimiter character.
    string banner_delimiter = 60;
    // Allowed tolerance for BGP traffic flow while comparing for pass or fail
    // condition.
    int32 bgp_tolerance_value = 61;
    // Device requires additional time to complete post delete link
    // qualification cleanup.
    bool link_qual_wait_after_delete_required = 62;
    // The response of gNOI reboot status is a single value (not a list), so the
    // device requires explict component path to account for a situation when
    // there is more than one active reboot requests.
    // Arista: partnerissuetracker.corp.google.com/245550570
    bool gnoi_status_empty_subcomponent = 63;
    // Device requiries explicit deletion of network-instance table.
    bool network_instance_table_deletion_required = 64;
    // Device requires a BGP session reset to utilize a new MD5 key.
    bool bgp_md5_requires_reset = 65;
    // Devices do not count dequeued and deleted packets as drops.
    // Arista: partnerissuetracker.corp.google.com/275384848
    bool dequeue_delete_not_counted_as_drops = 66;
    // Device only supports RIB ack, so tests that normally expect FIB_ACK will
    // allow just RIB_ACK.
    bool gribi_riback_only = 67;
    // Device requires that aggregate Port-Channel and its members be defined in
    // a single gNMI Update transaction at /interfaces; otherwise lag-type will
    // be dropped, and no member can be added to the aggregate.
    // Arista: partnerissuetracker.corp.google.com/201574574
    bool aggregate_atomic_update = 68;
    // Device returns no value for some OpenConfig paths if the operational
    // value equals the default.
    // Arista: partnerissuetracker.corp.google.com/258286131
    bool missing_value_for_defaults = 69;
    // The name used for the static routing protocol.  The default name in
    // OpenConfig is \"DEFAULT\" but some devices use other names.
    // Arista: partnerissuetracker.corp.google.com/269699737
    string static_protocol_name = 70;
    // Device currently uses component name instead of a full openconfig path,
    // so suppress creating a full oc compliant path for subcomponent.
    bool gnoi_subcomponent_path = 71;
    // When configuring interface, config VRF prior config IP address.
    // Arista: partnerissuetracker.corp.google.com/261958938
    bool interface_config_vrf_before_address = 72;
    // Device requires using the deprecated openconfig-vlan:vlan/config/vlan-id
    // or openconfig-vlan:vlan/state/vlan-id leaves.
    // Arista: partnerissuetracker.corp.google.com/261085885
    bool deprecated_vlan_id = 73;
    // Device requires gRIBI MAC Override using Static ARP + Static Route
    // Arista: partnerissuetracker.corp.google.com/234635355
    bool gribi_mac_override_static_arp_static_route = 74;
    // Device requires interface enabled leaf booleans to be explicitly set to
    // true.
    bool interface_enabled = 75;
    // Skip checking QOS octet stats for interface.
    // Arista: partnerissuetracker.corp.google.com/283541442
    bool qos_octets = 76;
    // Device CPU components do not map to a FRU parent component in the OC
    // tree.
    bool cpu_missing_ancestor = 77;
    // Device needs subinterface 0 to be routed for non-zero sub-interfaces.
    bool require_routed_subinterface_0 = 78;
    // Device does not report last-switchover-reason as USER_INITIATED for
    // gNOI.SwitchControlProcessor.
    bool gnoi_switchover_reason_missing_user_initiated = 79;
    // The name used for the default network instance for VRF.  The default name
    // in OpenConfig is \"DEFAULT\" but some legacy devices still use
    // \"default\".
    string default_network_instance = 80;
    // Device allows unset Election ID to be primary.
    bool p4rt_unsetelectionid_primary_allowed = 81;
    // Device sets ALREADY_EXISTS status code for all backup client responses.
    bool bkup_arbitration_resp_code = 82;
    // Device requires IPOverIP decapsulation for backup NHG without interfaces.
    bool backup_nhg_requires_vrf_with_decap = 83;
    // Devices don't support configuring ISIS /afi-safi/af/config container.
    bool isis_interface_afi_unsupported = 85;
    // Devices don't support modify table entry operation in P4 Runtime.
    bool p4rt_modify_table_entry_unsupported = 86;
    // Parent of OS component is of type SUPERVISOR or LINECARD.
    bool os_component_parent_is_supervisor_or_linecard = 87;
    // Parent of OS component is of type CHASSIS.
    bool os_component_parent_is_chassis = 88;
    // Devices require configuring the same ISIS Metrics for Level 1 when
    // configuring Level 2 Metrics.
    bool isis_require_same_l1_metric_with_l2_metric = 91;
    // Devices require configuring the same OSPF setMetric when BGP
    // SetMED is configured.
    bool bgp_set_med_requires_equal_ospf_set_metric = 92;
    // Devices require configuring subinterface with tagged vlan for p4rt
    // packet in.
    bool p4rt_gdp_requires_dot1q_subinterface = 93;
    // ATE port link state operations are a no-op in KNE/virtualized
    // environments.
    bool ate_port_link_state_operations_unsupported = 94;
    // Creates a user and assigns role/rbac to said user via native model.
    bool set_native_user = 95;
    // Device does not support telemetry path
    // /components/component/cpu/utilization/state/avg for linecards' CPU card.
    bool linecard_cpu_utilization_unsupported = 98;
    // Device does not support consistent component names for GNOI and GNMI.
    bool consistent_component_names_unsupported = 99;
    // Device does not support telemetry path
    // /components/component/cpu/utilization/state/avg for controller cards'
    // CPU card.
    bool controller_card_cpu_utilization_unsupported = 100;
    // Device does not support counter for fabric block lost packets.
    bool fabric_drop_counter_unsupported = 101;
    // Device does not support memory utilization related leaves for linecard
    // components.
    bool linecard_memory_utilization_unsupported = 102;
    // Device does not support telemetry path
    // /qos/interfaces/interface/input/virtual-output-queues/voq-interface/queues/queue/state/dropped-pkts.
    bool qos_voq_drop_counter_unsupported = 103;
    // ATE IPv6 flow label unsupported in KNE/virtualized environments.
    bool ate_ipv6_flow_label_unsupported = 104;
    // Devices do not support configuring isis csnp-interval timer.
    // Arista: partnerissuetracker.corp.google.com/299283216
    bool isis_timers_csnp_interval_unsupported = 105;
    // Devices do not support telemetry for isis counter:
    // manual-address-drop-from-areas.
    // Arista: partnerissuetracker.corp.google.com/299285115
    bool isis_counter_manual_address_drop_from_areas_unsupported = 106;
    // Devices do not support telemetry for isis counter: part-changes.
    // Arista: partnerissuetracker.corp.google.com/317086576
    bool isis_counter_part_changes_unsupported = 107;
    // Devices do not support threshold container under
    // /components/component/transceiver.
    bool transceiver_thresholds_unsupported = 108;
    // Update interface loopback mode using raw gnmi API due to server version.
    bool interface_loopback_mode_raw_gnmi = 109;
    // Devices do not support showing negotiated tcp mss value in bgp tcp mss
    // telemetry. Juniper: b/300499125
    bool skip_tcp_negotiated_mss_check = 110;
    // Devices don't support ISIS-Lsp metadata paths: checksum, sequence-number,
    // remaining-lifetime.
    bool isis_lsp_metadata_leafs_unsupported = 111;
    // QOS queue requires configuration with queue-id
    bool qos_queue_requires_id = 112;
    // QOS requires buffer-allocation-profile configuration
    bool qos_buffer_allocation_config_required = 114;
    // Devices do not support configuring ExtendedNextHopEncoding at the BGP
    // global level. Arista:
    // https://partnerissuetracker.corp.google.com/issues/203683090
    bool bgp_global_extended_next_hop_encoding_unsupported = 115;
    // OC unsupported for BGP LLGR disable.
    // Juniper: b/303479602
    bool bgp_llgr_oc_undefined = 116;
    // Device does not support tunnel interfaces state paths
    // Juniper: partnerissuetracker.corp.google.com/300111031
    bool tunnel_state_path_unsupported = 117;
    // Device does not support tunnel interfaces source and destination address
    // config paths Juniper: partnerissuetracker.corp.google.com/300111031
    bool tunnel_config_path_unsupported = 118;
    // Cisco: Device does not support same minimun and maximum threshold value
    // in QOS ECN config.
    bool ecn_same_min_max_threshold_unsupported = 119;
    // Cisco: QOS requires scheduler configuration.
    bool qos_scheduler_config_required = 120;
    // Cisco: Device does not support set weight config under QOS ECN
    // configuration.
    bool qos_set_weight_config_unsupported = 121;
    // Cisco: Device does not support these get state path.
    bool qos_get_state_path_unsupported = 122;
    // Devices requires enabled leaf under isis level
    // Juniper: partnerissuetracker.corp.google.com/302661486
    bool isis_level_enabled = 123;
    // Devices which require to use interface-id format of interface name +
    // .subinterface index with Interface-ref container
    bool interface_ref_interface_id_format = 124;
    // Devices does not support member link loopback
    // Juniper: b/307763669
    bool member_link_loopback_unsupported = 125;
    // Device does not support PLQ operational status check on interface
    // Juniper: b/308990185
    bool skip_plq_interface_oper_status_check = 126;
    // Device set received prefix limits explicitly under prefix-limit-received
    // rather than "prefix-limit"
    bool bgp_explicit_prefix_limit_received = 127;
    // Device does not configure BGP maximum routes correctly when max-prefixes
    // leaf is configured
    bool bgp_missing_oc_max_prefixes_configuration = 128;
    // Devices which needs to skip checking AFI-SAFI disable.
    // Juniper: b/310698466
    bool skip_bgp_session_check_without_afisafi = 129;
    // Devices that have separate naming conventions for hardware resource name
    // in /system/ tree and /components/ tree.
    bool mismatched_hardware_resource_name_in_component = 130;
    // Device does not support reboot status check on subcomponents.
    bool gnoi_subcomponent_reboot_status_unsupported = 132;
    // Devices exports routes from all protocols to BGP if the export-policy is
    // ACCEPT Juniper: b/308970803
    bool skip_non_bgp_route_export_check = 133;
    // Devices do not support path
    // /network-instances/network-instance/protocols/protocol/isis/levels/level/state/metric-style
    // Arista: https://partnerissuetracker.corp.google.com/issues/317064733
    bool isis_metric_style_telemetry_unsupported = 134;
    // Devices do not support configuring Interface-ref under Static-Route
    // Next-Hop
    bool static_route_next_hop_interface_ref_unsupported = 135;
    // Devices which does not support nexthop index state
    // Juniper: b/304729237
    bool skip_static_nexthop_check = 136;
    // Device doesn't support router advertisement enable and mode config
    // Juniper: b/316173974
    bool ipv6_router_advertisement_config_unsupported = 138;
    // Devices does not support setting prefix limit exceeded flag.
    // Juniper : b/317181227
    bool prefix_limit_exceeded_telemetry_unsupported = 139;
    // Skip setting allow-multiple-as while configuring eBGP
    // Arista: partnerissuetracker.corp.google.com/issues/317422300
    bool skip_setting_allow_multiple_as = 140;
    // Devices does not support mixed prefix length in gribi.
    // Juniper: b/307824407
    bool gribi_decap_mixed_plen_unsupported = 143;
    // Skip setting isis-actions set-level while configuring routing-policy
    // statement action
    bool skip_isis_set_level = 144;
    // Skip setting isis-actions set-metric-style-type while configuring
    // routing-policy statement action
    bool skip_isis_set_metric_style_type = 145;
    // Skip setting match-prefix-set match-set-options while configuring
    // routing-policy statement condition
    bool skip_set_rp_match_set_options = 146;
    // Skip setting disable-metric-propagation while configuring
    // table-connection
    bool skip_setting_disable_metric_propagation = 147;
    // Devices do not support BGP conditions match-community-set
    bool bgp_conditions_match_community_set_unsupported = 148;
    // Device requires match condition for ethertype v4 and v6 for default rule
    // with network-instance default-vrf in policy-forwarding.
    bool pf_require_match_default_rule = 149;
    // Devices missing component tree mapping from hardware port
    // to optical channel.
    bool missing_port_to_optical_channel_component_mapping = 150;
    // Skip gNMI container OP tc.
    // Cisco: https://partnerissuetracker.corp.google.com/issues/322291556
    bool skip_container_op = 151;
    // Reorder calls for vendor compatibility.
    // Cisco: https://partnerissuetracker.corp.google.com/issues/322291556
    bool reorder_calls_for_vendor_compatibilty = 152;
    // Add missing base config using cli.
    // Cisco: https://partnerissuetracker.corp.google.com/issues/322291556
    bool add_missing_base_config_via_cli = 153;
    // skip_macaddress_check returns true if mac address for an interface via
    // gNMI needs to be skipped. Cisco:
    // https://partnerissuetracker.corp.google.com/issues/322291556
    bool skip_macaddress_check = 154;
    // Devices are having native telemetry paths for BGP RIB verification.
    // Juniper : b/306144372
    bool bgp_rib_oc_path_unsupported = 155;
    // Skip setting prefix-set mode while configuring prefix-set routing-policy
    bool skip_prefix_set_mode = 156;
    // Devices set metric as preference for static next-hop
    bool set_metric_as_preference = 157;
    // Devices don't support having an IPv6 static Route with an IPv4 address
    // as next hop and requires configuring a static ARP entry.
    // Arista: https://partnerissuetracker.corp.google.com/issues/316593298
    bool ipv6_static_route_with_ipv4_next_hop_requires_static_arp = 158;
    // Device requires policy-forwarding rules to be in sequential order in the
    // gNMI set-request.
    bool pf_require_sequential_order_pbr_rules = 159;
    // Device telemetry missing next hop metric value.
    // Arista: https://partnerissuetracker.corp.google.com/issues/321010782
    bool missing_static_route_next_hop_metric_telemetry = 160;
    // Device does not support recursive resolution of static route next hop.
    // Arista: https://partnerissuetracker.corp.google.com/issues/314449182
    bool unsupported_static_route_next_hop_recurse = 161;
    // Device missing telemetry for static route that has DROP next hop.
    // Arista: https://partnerissuetracker.corp.google.com/issues/330619816
    bool missing_static_route_drop_next_hop_telemetry = 162;
    // Device missing 400ZR optical-channel tunable parameters telemetry:
    // min/max/avg.
    // Arista: https://partnerissuetracker.corp.google.com/issues/319314781
    bool missing_zr_optical_channel_tunable_parameters_telemetry = 163;
    // Device that does not support packet link qualification reflector packet
    // sent/received stats.
    bool plq_reflector_stats_unsupported = 164;
    // Device that does not support PLQ Generator max_mtu to be atleast >= 8184.
    uint32 plq_generator_capabilities_max_mtu = 165;
    // Device that does not support PLQ Generator max_pps to be atleast >=
    // 100000000.
    uint64 plq_generator_capabilities_max_pps = 166;
    // Support for bgp extended community index
    bool bgp_extended_community_index_unsupported = 167;
    // Support for bgp community set refs
    bool bgp_community_set_refs_unsupported = 168;
    // Arista device needs CLI knob to enable WECMP feature
    bool rib_wecmp = 169;
    // Device not supporting table-connection need to set this true
    bool table_connections_unsupported = 170;
    // Configure tag-set using vendor native model
    bool use_vendor_native_tag_set_config = 171;
    // Skip setting send-community-type in bgp global config
    bool skip_bgp_send_community_type = 172;
    // Support for bgp actions set-community method
    bool bgp_actions_set_community_method_unsupported = 174;
    // Ensure no configurations exist under BGP Peer Groups
    bool set_no_peer_group = 175;
    // Bgp community member is a string
    bool bgp_community_member_is_a_string = 176;
    // Flag to indicate whether IPv4 static routes with IPv6 next-hops are
    // unsupported.
    bool ipv4_static_route_with_ipv6_nh_unsupported = 177;
    // Flag to indicate whether IPv6 static routes with IPv4 next-hops are
    // unsupported.
    bool ipv6_static_route_with_ipv4_nh_unsupported = 178;
    // Flag to indicate support for static routes that simply drop packets
    bool static_route_with_drop_nh = 179;
    // Flag to indicate support for static routes that can be configured with an
    // explicit metric.
    bool static_route_with_explicit_metric = 180;
    // Support for bgp default import/export policy
    bool bgp_default_policy_unsupported = 181;
    // Flag to enable bgp explicity on default vrf
    // Arista: b/329094094#comment9
    bool explicit_enable_bgp_on_default_vrf = 182;
    // tag-set is not a real separate entity, but is embedded in the policy
    // statement. this implies that 1. routing policy tag set name needs to be
    // '<policy name> <statement name>'
    // 2. only one policy statement can make use of a tag-set, and 3. tag must
    // be refered by a policy
    bool routing_policy_tag_set_embedded = 183;
    // Devices does not support allow multiple as under AFI/SAFI.
    // CISCO: b/340859662
    bool skip_afi_safi_path_for_bgp_multiple_as = 184;
    // Device does not support regex with routing-policy community-member.
    bool community_member_regex_unsupported = 185;
    // Support for same import policy attached to all AFIs for given
    // (src-protocol, dst-protocol, network-instance) triple Arista:
    // b/339645876#comment4
    bool same_policy_attached_to_all_afis = 186;
    // Devices needs to skip setting statement for policy to be applied as
    // action pass otherwise it will be configured as action done.
    // CISCO: b/338523730
    bool skip_setting_statement_for_policy = 187;
    // Devices does not support index specific attribute fetching and hence
    // wildcards has to be used.
    // CISCO: b/338523730
    bool skip_checking_attribute_index = 188;
    // Devices does not suppport policy-chaining, so needs to flatten policies
    // with multiple statements.
    // CISCO: b/338526243
    bool flatten_policy_with_multiple_statements = 189;
    // default_route_policy_unsupported is set to true for devices that do not
    // support default route policy.
    bool default_route_policy_unsupported = 190;
    // CISCO: b/339801843
    bool slaac_prefix_length128 = 191;
    // Devices does not support bgp max multipaths
    // Juniper: b/319301559
    bool bgp_max_multipath_paths_unsupported = 192;
    // Devices does not multipath config at neighbor or afisafi level
    // Juniper: b/341130490
    bool multipath_unsupported_neighbor_or_afisafi = 193;
    // Devices that do not support /components/component/state/model-name for
    // any component types.
    // Note that for model name to be supported, the
    // /components/component/state/model-name of the chassis component must be
    // equal to the canonical hardware model name of its device.
    bool model_name_unsupported = 194;
    // community_match_with_redistribution_unsupported is set to true for devices that do not support matching community at the redistribution attach point.
    bool community_match_with_redistribution_unsupported = 195;
    // Devices that do not support components/component/state/install-component
    // and components/component/state/install-position.
    bool install_position_and_install_component_unsupported = 196;
    // Encap tunnel is shut then zero traffic will flow to backup NHG
    bool encap_tunnel_shut_backup_nhg_zero_traffic = 197;
    // Flag to indicate support for max ecmp paths for isis.
    bool max_ecmp_paths = 198;
    // wecmp_auto_unsupported is set to true for devices that do not support auto wecmp
    bool wecmp_auto_unsupported = 199;
    // policy chaining, ie. more than one policy at an attachement point is not supported
    bool routing_policy_chaining_unsupported = 200;
    // isis loopback config required
    bool isis_loopback_required = 201;
    // weighted ecmp feature verification using fixed packet
    bool weighted_ecmp_fixed_packet_verification = 202;
    // Override default NextHop scale while enabling encap/decap scale
    // CISCO:
    bool override_default_nh_scale = 203;
    // Devices that donot support setting bgp extended community set
    bool bgp_extended_community_set_unsupported = 204;
    // Devices that do not support setting bgp extended community set refs
    bool bgp_set_ext_community_set_refs_unsupported = 205;
    // Devices that do not support deleting link bandwidth
    bool bgp_delete_link_bandwidth_unsupported = 206;
    // qos_inqueue_drop_counter_Unsupported is set to true for devices that do not support qos ingress queue drop counters.
    // Juniper: b/341130490
    bool qos_inqueue_drop_counter_unsupported = 207;
    // Devices that need bgp extended community enable explicitly
    bool bgp_explicit_extended_community_enable = 208;
    // devices that do not support match tag set condition
    bool match_tag_set_condition_unsupported = 209;
    // peer_group_def_bgp_vrf_unsupported is set to true for devices that do not support peer group definition under bgp vrf configuration.
    bool peer_group_def_ebgp_vrf_unsupported = 210;
    // redis_uconnected_under_ebgp_vrf_unsupported is set to true for devices that do not support redistribution of connected routes under ebgp vrf configuration.
    bool redis_connected_under_ebgp_vrf_unsupported = 211;
    // bgp_afisafi_in_default_ni_before_other_ni is set to true for devices that require certain afi/safis to be enabled
    // in default network instance (ni) before enabling afi/safis for neighbors in default or non-default ni.
    bool bgp_afi_safi_in_default_ni_before_other_ni = 212;
    // Devices which do not support default import export policy.
    bool default_import_export_policy_unsupported = 213;
    // ipv6_router_advertisement_interval_unsupported is set to true for devices that do not support ipv6 router advertisement interval configuration.
    bool ipv6_router_advertisement_interval_unsupported = 214;
    // Decap NH with NextHopNetworkInstance is unsupported
    bool decap_nh_with_nexthop_ni_unsupported = 215;
    // Juniper: b/356898098
    bool community_invert_any_unsupported = 216;
    // SFlow source address update is unsupported
    // Arista: b/357914789
    bool sflow_source_address_update_unsupported = 217;
    // Linklocal mask length is not 64
    // Cisco: b/368271859
    bool link_local_mask_len = 218;
    // use parent component for temperature telemetry
    bool use_parent_component_for_temperature_telemetry = 219;
    // component manufactured date is unsupported
    bool component_mfg_date_unsupported = 220;
    // trib protocol field under otn channel config unsupported
    bool otn_channel_trib_unsupported = 221;
    // ingress parameters under eth channel config unsupported
    bool eth_channel_ingress_parameters_unsupported = 222;
    // Cisco numbering for eth channel assignment starts from 1 instead of 0
    bool eth_channel_assignment_cisco_numbering = 223;
    // Devices needs time to update interface counters.
    bool interface_counters_update_delayed = 224;
    // device does not support a Healthz GET RPC against Chassis level component like "CHASSIS" or "Rack 0"
    bool chassis_get_rpc_unsupported = 225;
    // Leaf-ref validation for list keys which is enforced for Cisco and hence deviation
    // b/373581140
    bool power_disable_enable_leaf_ref_validation = 226;
    // Device does not support ssh server counters.
    bool ssh_server_counters_unsupported = 227;
    // True when the optical-channel operational-mode is unsupported.
    // Juniper: b/355456031
    bool operational_mode_unsupported = 228;
    // BGP session state idle is supported in passive mode instead of active
    // Cisco: b/376021545
    bool bgp_session_state_idle_in_passive_mode = 229;
    // EnableMultipathUnderAfiSafi returns true for devices that do not support multipath under /global path and instead support under global/afi/safi path
    // CISCO: b/376241033
    // CISCO: b/340859662
    bool enable_multipath_under_afi_safi = 230;
    // Cisco numbering for OTN channel assignment starts from 1 instead of 0
    bool otn_channel_assignment_cisco_numbering = 232;
    // Cisco pre-fec-ber inactive value for CISCO-ACACIA vendors
    bool cisco_pre_fec_ber_inactive_value = 233;
    // Device does not support bgp afi safi wildcard.
    // Cisco: b/379863985
    bool bgp_afi_safi_wildcard_not_supported = 235;
    // Nokia; b/304493065 comment#7 SRL native admin_enable for table-connections
    bool enable_table_connections = 236;
    // Device has default zero suppression.
    // Juniper : b/378646018
    bool no_zero_suppression = 237;
    // Cisco: b/378801305
    bool isis_interface_level_passive_unsupported = 238;
    // Cisco: b/378616912
    bool isis_dis_sysid_unsupported = 239;
    // Cisco: b/378616912
    bool isis_database_overloads_unsupported = 240;
    // Juniper: b/358534837
    // Devices that do not support setting med value using union type in OC.
    bool bgp_set_med_v7_unsupported = 241;
    // Cisco: b/388980373
    // default import policy for table connection unsupported is set to true for devices that do not support default import policy.
    bool tc_default_import_policy_unsupported = 242;
    // Cisco: b/388955361
    // table connection metric propagation unsupported is set to true for devices that do not support metric propagation.
    bool tc_metric_propagation_unsupported = 243;
    // Cisco: b/388980376
    // table connection attribute propagation unsupported is set to true for devices that do not support attribute propagation.
    bool tc_attribute_propagation_unsupported = 244;
    // Cisco: b/388955364
    // table connection subscription unsupported is set to true for devices that do not support subscription for table connection leaves.
    bool tc_subscription_unsupported = 245;
    // Cisco: b/388983709
    // default bgp instance name is used to set bgp instance name value other than DEFAULT
    string default_bgp_instance_name = 246;
    // Arista does not support ETHChannel rate-class
    bool channel_assignment_rate_class_parameters_unsupported = 247;

    // Arista: b/346557012  
    // Devices that do not support qos scheduler ingress policer.
    bool qos_scheduler_ingress_policer_unsupported = 248;

    // Arista: b/354689142
    // Devices that do not support gRIBIencap headers.
    bool gribi_encap_header_unsupported = 249;

    // Device does not support P4RT Capabilities rpc.
    // Cisco: b/385298158
    bool p4rt_capabilities_unsupported = 250;

    // Device does not support gNMI GET on root.
    // Cisco: b/385298159
    bool gnmi_get_on_root_unsupported = 251;

    // Device does not support packet processing aggregate drops.
    // Cisco: b/395567844
    bool packet_processing_aggregate_drops_unsupported = 252;

    // Device does not support fragment total drops.
    // Nokia: b/395553772
    bool fragment_total_drops_unsupported = 253;

    // Juniper: b/383145521
    // Device needs route policy reference to stream prefix set info.
    bool bgp_prefixset_req_routepol_ref = 255;

    // Devices that do not support oper-status for Integrated Circuits telemetry path
    // Juniper b/395551640
    bool oper_status_for_ic_unsupported = 256;

    // Nokia: b/383075189
    // ExplicitDcoConfig returns true if explicit configurations are required in module-functional-type for the transceiver
    bool explicit_dco_config = 257;
    // verify_expected_breakout_supported_config is used to verify on Cisco devices if optic supports a given breakout mode
    // Cisco:
    bool verify_expected_breakout_supported_config = 258;

    // bgp_aspathset_unsupported is set to true for devices that do not support as-path-set for bgp-defined-sets.
    // Juniper: b/330173167
    bool bgp_aspathset_unsupported = 259;

    // Devices that do not support SR IGP configuration
    // Cisco b/390502067
    bool sr_igp_config_unsupported = 260;

    // Cisco: b/404301960
    // Devices that block one IS-IS level specific authentication config attribute for P2P links. 
    // The same leafs can be set directly under ISIS Interface authentication /network-instances/network-instance/protocols/protocol/isis/interfaces/interface/authentication.
    bool set_isis_auth_with_interface_authentication_container = 261;
    // Devices that do not support GRE/GUE tunnel interface oc.
    // Juniper b/398171114
    bool gre_gue_tunnel_interface_oc_unsupported = 262;
    
    // Devices that do not support load-interval configuration
    bool load_interval_not_supported = 263;

    // SkipOpticalChannelOutputPowerInterval for devices that do not support optical-channel/output-power/interval leaf
    // Nokia b/394622454
    bool skip_optical_channel_output_power_interval = 264;

    // SkipTransceiverDescription for devices that do not support transceiver/description leaf
    // Nokia b/394622453
    bool skip_transceiver_description = 265;

    // Devices that do not support containerz config via OpenConfig.
    bool containerz_oc_unsupported = 266;

<<<<<<< HEAD
    // SRGB and SLGB config through OC is not reflecting
    bool isis_srgb_srlb_unsupported = 267;

    // Prefix segment configuration not supported
    bool isis_sr_prefix_segment_config_unsupported = 268;

    // node segment configuration not supported
    bool isis_sr_node_segment_config_unsupported = 269;

    // DUT not returning value for sid counters
    bool skip_verify_sid_counters = 270;

    // DUT not supporting with anycast SID configuration
    bool skip_verify_anycast_sid = 271;
=======
    // Device does not support BGP OC distance
    bool bgp_distance_oc_path_unsupported = 267;

    // Devices that do not support ISIS MPLS
    bool isis_mpls_unsupported = 268;

    // Devices that do not support oc path for auto-negotiate
    // Nokia b/417843274
    bool auto_negotiate_unsupported = 269;

    // Devices that do not support oc path for duplex-mode
    // Nokia b/417843274
    bool duplex_mode_unsupported = 270;

    // Devices that do not support oc path for port-speed
    // Nokia b/417843274
    bool port_speed_unsupported = 271;

    // Set-Med-Action is not supported for BGP
    // Cisco b/414333771
    bool bgp_set_med_action_unsupported = 272;

    // Devices that do not support next-hop-group config
    // Arista b/390507957
    bool next_hop_group_config_unsupported = 273;

    // Arista b/390507780
    bool qos_shaper_config_unsupported = 274;

    // Arista b/390507780
    bool qos_shaper_state_unsupported = 275;

    // Arista b/393178770
    bool ethernet_over_mplsogre_unsupported = 276;

    // Arista b/390507408
    bool sflow_unsupported = 277;

    // Arista b/390507402
    bool mpls_unsupported = 278;

    // Arista b/390507399
    bool macsec_unsupported = 279;

    // Arista b/390506900
    bool gue_gre_decap_unsupported = 280;

    // Arista b/390506584
    bool mpls_label_classification_unsupported = 281;

    // Arista b/390506395
    bool local_proxy_unsupported = 282;

    // Arista b/390506513
    bool static_mpls_unsupported = 283;

    // Arista b/390504878
    bool qos_classification_unsupported = 284;

    // Arista b/390503348
    bool policy_forwarding_unsupported = 285;

    // Arista b/393177745
    bool cfm_unsupported = 286;

    // Arista b/390506903
    bool label_range_unsupported = 287;

    // Arista b/390506907
    bool static_arp_unsupported = 288;

    // Arista b/390506907
    bool interface_policy_forwarding_unsupported = 289;

    // UseOldOCPathStaticLspNh for devices that do not support the new OC path for static lsp next-hops
    // issues/404301960
    bool use_old_oc_path_static_lsp_nh = 290;

    // Create/Replace config leaf required 
    // Juniper b/419536104
    bool config_leaf_create_required = 291;
>>>>>>> 50ef5674

    // Reserved field numbers and identifiers.
    reserved 84, 9, 28, 20, 38, 43, 90, 97, 55, 89, 19, 36, 35, 40, 113, 131, 141, 173, 234, 254, 231;
  }

  message PlatformExceptions {
    Platform platform = 1;
    Deviations deviations = 2;
  }

  // The `platform` field for each `platform_exceptions` should be mutually
  // exclusive. Duplicate matches will result in a test failure.
  repeated PlatformExceptions platform_exceptions = 5;

  enum Tags {
    TAGS_UNSPECIFIED = 0;
    TAGS_AGGREGATION = 1;
    TAGS_DATACENTER_EDGE = 2;
    TAGS_EDGE = 3;
    TAGS_TRANSIT = 4;
  }

  // The `tags` used to identify the area(s) testcase applies to. An empty tag
  // is the default implying it applies to all areas.
  repeated Tags tags = 6;

  // Whether this test only checks paths for presence rather than semantic
  // checks.
  bool path_presence_test = 7;
}<|MERGE_RESOLUTION|>--- conflicted
+++ resolved
@@ -734,22 +734,6 @@
     // Devices that do not support containerz config via OpenConfig.
     bool containerz_oc_unsupported = 266;
 
-<<<<<<< HEAD
-    // SRGB and SLGB config through OC is not reflecting
-    bool isis_srgb_srlb_unsupported = 267;
-
-    // Prefix segment configuration not supported
-    bool isis_sr_prefix_segment_config_unsupported = 268;
-
-    // node segment configuration not supported
-    bool isis_sr_node_segment_config_unsupported = 269;
-
-    // DUT not returning value for sid counters
-    bool skip_verify_sid_counters = 270;
-
-    // DUT not supporting with anycast SID configuration
-    bool skip_verify_anycast_sid = 271;
-=======
     // Device does not support BGP OC distance
     bool bgp_distance_oc_path_unsupported = 267;
 
@@ -831,7 +815,21 @@
     // Create/Replace config leaf required 
     // Juniper b/419536104
     bool config_leaf_create_required = 291;
->>>>>>> 50ef5674
+
+    // SRGB and SLGB config through OC is not reflecting
+    bool isis_srgb_srlb_unsupported = 292;
+
+    // Prefix segment configuration not supported
+    bool isis_sr_prefix_segment_config_unsupported = 293;
+
+    // node segment configuration not supported
+    bool isis_sr_node_segment_config_unsupported = 294;
+
+    // DUT not returning value for sid counters
+    bool skip_verify_sid_counters = 295;
+
+    // DUT not supporting with anycast SID configuration
+    bool skip_verify_anycast_sid = 296;
 
     // Reserved field numbers and identifiers.
     reserved 84, 9, 28, 20, 38, 43, 90, 97, 55, 89, 19, 36, 35, 40, 113, 131, 141, 173, 234, 254, 231;
