// Copyright 2023 Google LLC
//
// Licensed under the Apache License, Version 2.0 (the "License");
// you may not use this file except in compliance with the License.
// You may obtain a copy of the License at
//
//      https://www.apache.org/licenses/LICENSE-2.0
//
// Unless required by applicable law or agreed to in writing, software
// distributed under the License is distributed on an "AS IS" BASIS,
// WITHOUT WARRANTIES OR CONDITIONS OF ANY KIND, either express or implied.
// See the License for the specific language governing permissions and
// limitations under the License.

syntax = "proto3";

package openconfig.testing;

import "github.com/openconfig/ondatra/proto/testbed.proto";

// Metadata about a Feature Profiles test.
message Metadata {
  // UUID of the test.
  string uuid = 1;
  // ID of the test in the test plan.
  string plan_id = 2;
  // One-line description of the test.
  string description = 3;

  // Types of testbeds on which the test may run.
  enum Testbed {
    TESTBED_UNSPECIFIED = 0;
    TESTBED_DUT = 1;
    TESTBED_DUT_DUT_4LINKS = 2;
    TESTBED_DUT_ATE_2LINKS = 3;
    TESTBED_DUT_ATE_4LINKS = 4;
    TESTBED_DUT_ATE_9LINKS_LAG = 5;
    TESTBED_DUT_DUT_ATE_2LINKS = 6;
    TESTBED_DUT_ATE_8LINKS = 7;
    TESTBED_DUT_400ZR = 8;
  }
  // Testbed on which the test is intended to run.
  Testbed testbed = 4;

  message Platform {
    // Vendor of the device.
    ondatra.Device.Vendor vendor = 1;
    // Regex for hardware model of the device.
    // The empty string will match any hardware model.
    string hardware_model_regex = 3;
    // Regex for software version of the device.
    // The empty string will match any software version.
    string software_version_regex = 4;
    // Reserved field numbers and identifiers.
    reserved 2;
    reserved "hardware_model";
  }

  message Deviations {
    // Device does not support interface/ipv4/enabled,
    // so suppress configuring this leaf.
    bool ipv4_missing_enabled = 1;
    // Device does not support fragmentation bit for traceroute.
    bool traceroute_fragmentation = 2;
    // Device only support UDP as l4 protocol for traceroute.
    bool traceroute_l4_protocol_udp = 3;
    // Device does not support
    // bgp/neighbors/neighbor/afi-safis/afi-safi/state/prefixes/received-pre-policy.
    bool prepolicy_received_routes = 4;
    // Expected ucmp traffic tolerance. Minimum value is 0.2, anything less
    // will be coerced to 0.2.
    // Juniper: partnerissuetracker.corp.google.com/282234301
    // Cisco: partnerissuetracker.corp.google.com/279477633
    double hierarchical_weight_resolution_tolerance = 5;
    // Device skip isis multi-topology check if value is true.
    bool isis_multi_topology_unsupported = 6;
    // Disable isis level1 under interface mode on the device if value is true.
    bool isis_interface_level1_disable_required = 7;
    // Set isis af ipv6 single topology on the device if value is true.
    bool isis_single_topology_required = 8;
    // Don't set isis instance enable flag on the device if value is true.
    bool isis_instance_enabled_required = 10;
    // Set and validate isis interface address family enable on the device if
    // value is true.
    bool missing_isis_interface_afi_safi_enable = 11;
    // Don't set isis global authentication-check on the device if value is
    // true.
    bool isis_global_authentication_not_required = 12;
    // Configure CSNP, LSP and PSNP under level authentication explicitly if
    // value is true.
    bool isis_explicit_level_authentication_config = 13;
    // Device skip isis restart-suppress check if value is true.
    bool isis_restart_suppress_unsupported = 14;
    // Device does not support interface/ipv4(6)/neighbor.
    // Cisco: partnerissuetracker.corp.google.com/268243828
    bool ip_neighbor_missing = 15;
    // Device requires separate reboot to activate OS.
    bool osactivate_noreboot = 16;
    // Device requires OS installation on standby RP as well as active RP.
    bool osinstall_for_standby_rp = 17;
    // Set this flag for LLDP interface config to override the global config.
    bool lldp_interface_config_override_global = 18;
    // Skip check for
    // bgp/neighbors/neighbor/state/messages/received/last-notification-error-code
    // leaf missing case.
    bool missing_bgp_last_notification_error_code = 21;
    // Device does not support interface-ref configuration when applying
    // features to interface.
    bool interface_ref_config_unsupported = 22;
    // Device does not support these state paths.
    // Juniper: partnerissuetracker.corp.google.com/279470921
    bool state_path_unsupported = 23;
    // Device requires Ipv6 to be enabled on interface for gRIBI NH programmed
    // with destination mac address.
    // Juniper: partnerissuetracker.corp.google.com/267642089
    bool ipv6_enable_for_gribi_nh_dmac = 24;
    // Device requires additional config for ECN.
    // Juniper: partnerissuetracker.corp.google.com/277657269
    bool ecn_profile_required_definition = 25;
    // Set true for device that does not support interface ipv6 discarded packet
    // statistics.
    // Juniper: partnerissuetracker.corp.google.com/277762075
    bool ipv6_discarded_pkts_unsupported = 26;
    // Device does not support drop and weight leaves under queue management
    // profile.
    // Juniper: partnerissuetracker.corp.google.com/279471405
    bool drop_weight_leaves_unsupported = 27;
    // Config pushed through origin CLI takes precedence over config pushed
    // through origin OC.
    bool cli_takes_precedence_over_oc = 29;
    // Device does not support weight above 100.
    // Juniper: partnerissuetracker.corp.google.com/277066804
    bool scheduler_input_weight_limit = 30;
    // Device does not support id leaf for SwitchChip components.
    // Juniper: partnerissuetracker.corp.google.com/277134501
    bool switch_chip_id_unsupported = 31;
    // Device does not support backplane-facing-capacity leaves for some of the
    // components.
    // Juniper: partnerissuetracker.corp.google.com/277134501
    bool backplane_facing_capacity_unsupported = 32;
    // Device only supports querying counters from the state container, not from
    // individual counter leaves.
    bool interface_counters_from_container = 33;
    // Use this deviation when the device does not support a mix of tagged and
    // untagged subinterfaces.
    bool no_mix_of_tagged_and_untagged_subinterfaces = 34;
    // Device does not report P4RT node names in the component hierarchy.
    bool explicit_p4rt_node_component = 35;
    // Device does not support reporting software version according to the
    // requirements in gNMI-1.10.
    bool sw_version_unsupported = 37;
    // Device requires explicit interface ref configuration when applying
    // features to interface.
    bool explicit_interface_ref_definition = 38;
    // Device does not support telemetry path /components/component/storage.
    // Juniper: partnerissuetracker.corp.google.com/284239001
    bool storage_component_unsupported = 39;
    // Device requires gribi-protocol to be enabled under network-instance.
    bool explicit_gribi_under_network_instance = 40;
    // Device requires port-speed to be set because its default value may not be
    // usable.
    bool explicit_port_speed = 41;
    // Device requires explicit attachment of an interface or subinterface to
    // the default network instance.
    // Nokia: partnerissuetracker.corp.google.com/260928639
    bool explicit_interface_in_default_vrf = 42;
    // Skip checking QOS Dropped octets stats for interface.
    bool qos_dropped_octets = 43;
    // Device is missing subinterface packet counters for IPv4/IPv6.
    bool subinterface_packet_counters_missing = 44;
    // Connect-retry is not supported
    // /bgp/neighbors/neighbor/timers/config/connect-retry.
    bool connect_retry = 45;
    // Device does not support programming a gribi flow with a next-hop entry of
    // mac-address only.
    bool gribi_mac_override_with_static_arp = 46;
    // Set true for device that does not support route-policy under AFI/SAFI.
    bool route_policy_under_afi_unsupported = 47;
    // Device does not support using gNOI to reboot the Fabric Component.
    bool gnoi_fabric_component_reboot_unsupported = 48;
    // Device does not support the ntp nondefault vrf case.
    bool ntp_non_default_vrf_unsupported = 49;
    // Device does not support setting the L2 MTU. OpenConfig allows a device to
    // enforce that L2 MTU, which has a default value of 1514, must be set to a
    // higher value than L3 MTU.
    // Arista: partnerissuetracker.corp.google.com/243445300
    bool omit_l2_mtu = 50;
    // Skip power admin for controller card
    bool skip_controller_card_power_admin = 51;
    // Device requires the banner to have a delimiter character.
    string banner_delimiter = 60;
    // Allowed tolerance for BGP traffic flow while comparing for pass or fail
    // condition.
    int32 bgp_tolerance_value = 61;
    // Device requires additional time to complete post delete link
    // qualification cleanup.
    bool link_qual_wait_after_delete_required = 62;
    // The response of gNOI reboot status is a single value (not a list), so the
    // device requires explict component path to account for a situation when
    // there is more than one active reboot requests.
    // Arista: partnerissuetracker.corp.google.com/245550570
    bool gnoi_status_empty_subcomponent = 63;
    // Device requiries explicit deletion of network-instance table.
    bool network_instance_table_deletion_required = 64;
    // Device requires a BGP session reset to utilize a new MD5 key.
    bool bgp_md5_requires_reset = 65;
    // Devices do not count dequeued and deleted packets as drops.
    // Arista: partnerissuetracker.corp.google.com/275384848
    bool dequeue_delete_not_counted_as_drops = 66;
    // Device only supports RIB ack, so tests that normally expect FIB_ACK will
    // allow just RIB_ACK.
    bool gribi_riback_only = 67;
    // Device requires that aggregate Port-Channel and its members be defined in
    // a single gNMI Update transaction at /interfaces; otherwise lag-type will
    // be dropped, and no member can be added to the aggregate.
    // Arista: partnerissuetracker.corp.google.com/201574574
    bool aggregate_atomic_update = 68;
    // Device returns no value for some OpenConfig paths if the operational
    // value equals the default.
    // Arista: partnerissuetracker.corp.google.com/258286131
    bool missing_value_for_defaults = 69;
    // The name used for the static routing protocol.  The default name in
    // OpenConfig is \"DEFAULT\" but some devices use other names.
    // Arista: partnerissuetracker.corp.google.com/269699737
    string static_protocol_name = 70;
    // Device currently uses component name instead of a full openconfig path,
    // so suppress creating a full oc compliant path for subcomponent.
    bool gnoi_subcomponent_path = 71;
    // When configuring interface, config VRF prior config IP address.
    // Arista: partnerissuetracker.corp.google.com/261958938
    bool interface_config_vrf_before_address = 72;
    // Device requires using the deprecated openconfig-vlan:vlan/config/vlan-id
    // or openconfig-vlan:vlan/state/vlan-id leaves.
    // Arista: partnerissuetracker.corp.google.com/261085885
    bool deprecated_vlan_id = 73;
    // Device requires gRIBI MAC Override using Static ARP + Static Route
    // Arista: partnerissuetracker.corp.google.com/234635355
    bool gribi_mac_override_static_arp_static_route = 74;
    // Device requires interface enabled leaf booleans to be explicitly set to
    // true.
    bool interface_enabled = 75;
    // Skip checking QOS octet stats for interface.
    // Arista: partnerissuetracker.corp.google.com/283541442
    bool qos_octets = 76;
    // Device CPU components do not map to a FRU parent component in the OC
    // tree.
    bool cpu_missing_ancestor = 77;
    // Device needs subinterface 0 to be routed for non-zero sub-interfaces.
    bool require_routed_subinterface_0 = 78;
    // Device does not report last-switchover-reason as USER_INITIATED for
    // gNOI.SwitchControlProcessor.
    bool gnoi_switchover_reason_missing_user_initiated = 79;
    // The name used for the default network instance for VRF.  The default name
    // in OpenConfig is \"DEFAULT\" but some legacy devices still use
    // \"default\".
    string default_network_instance = 80;
    // Device allows unset Election ID to be primary.
    bool p4rt_unsetelectionid_primary_allowed = 81;
    // Device sets ALREADY_EXISTS status code for all backup client responses.
    bool bkup_arbitration_resp_code = 82;
    // Device requires IPOverIP decapsulation for backup NHG without interfaces.
    bool backup_nhg_requires_vrf_with_decap = 83;
    // Devices don't support configuring ISIS /afi-safi/af/config container.
    bool isis_interface_afi_unsupported = 85;
    // Devices don't support modify table entry operation in P4 Runtime.
    bool p4rt_modify_table_entry_unsupported = 86;
    // Parent of OS component is of type SUPERVISOR or LINECARD.
    bool os_component_parent_is_supervisor_or_linecard = 87;
    // Parent of OS component is of type CHASSIS.
    bool os_component_parent_is_chassis = 88;
    // Devices require configuring the same ISIS Metrics for Level 1 when
    // configuring Level 2 Metrics.
    bool isis_require_same_l1_metric_with_l2_metric = 91;
    // Devices require configuring the same OSPF setMetric when BGP
    // SetMED is configured.
    bool bgp_set_med_requires_equal_ospf_set_metric = 92;
    // Devices require configuring subinterface with tagged vlan for p4rt
    // packet in.
    bool p4rt_gdp_requires_dot1q_subinterface = 93;
    // ATE port link state operations are a no-op in KNE/virtualized
    // environments.
    bool ate_port_link_state_operations_unsupported = 94;
    // Creates a user and assigns role/rbac to said user via native model.
    bool set_native_user = 95;
    // Devices require configuring lspRefreshInterval ISIS timer when
    // lspLifetimeInterval is configured.
    // Arista: partnerissuetracker.corp.google.com/293667850
    bool isis_lsp_lifetime_interval_requires_lsp_refresh_interval = 96;
    // Device does not support telemetry path
    // /components/component/cpu/utilization/state/avg for linecards' CPU card.
    bool linecard_cpu_utilization_unsupported = 98;
    // Device does not support consistent component names for GNOI and GNMI.
    bool consistent_component_names_unsupported = 99;
    // Device does not support telemetry path
    // /components/component/cpu/utilization/state/avg for controller cards'
    // CPU card.
    bool controller_card_cpu_utilization_unsupported = 100;
    // Device does not support counter for fabric block lost packets.
    bool fabric_drop_counter_unsupported = 101;
    // Device does not support memory utilization related leaves for linecard
    // components.
    bool linecard_memory_utilization_unsupported = 102;
    // Device does not support telemetry path
    // /qos/interfaces/interface/input/virtual-output-queues/voq-interface/queues/queue/state/dropped-pkts.
    bool qos_voq_drop_counter_unsupported = 103;
    // ATE IPv6 flow label unsupported in KNE/virtualized environments.
    bool ate_ipv6_flow_label_unsupported = 104;
    // Devices do not support configuring isis csnp-interval timer.
    // Arista: partnerissuetracker.corp.google.com/299283216
    bool isis_timers_csnp_interval_unsupported = 105;
    // Devices do not support telemetry for isis counter:
    // manual-address-drop-from-areas.
    // Arista: partnerissuetracker.corp.google.com/299285115
    bool isis_counter_manual_address_drop_from_areas_unsupported = 106;
    // Devices do not support telemetry for isis counter: part-changes.
    // Arista: partnerissuetracker.corp.google.com/317086576
    bool isis_counter_part_changes_unsupported = 107;
    // Devices do not support threshold container under
    // /components/component/transceiver.
    bool transceiver_thresholds_unsupported = 108;
    // Update interface loopback mode using raw gnmi API due to server version.
    bool interface_loopback_mode_raw_gnmi = 109;
    // Devices do not support showing negotiated tcp mss value in bgp tcp mss
    // telemetry. Juniper: b/300499125
    bool skip_tcp_negotiated_mss_check = 110;
    // Devices don't support ISIS-Lsp metadata paths: checksum, sequence-number,
    // remaining-lifetime.
    bool isis_lsp_metadata_leafs_unsupported = 111;
    // QOS queue requires configuration with queue-id
    bool qos_queue_requires_id = 112;
    // Devices do not support forwarding for fib failed routes.
    bool skip_fib_failed_traffic_forwarding_check = 113;
    // QOS requires buffer-allocation-profile configuration
    bool qos_buffer_allocation_config_required = 114;
    // Devices do not support configuring ExtendedNextHopEncoding at the BGP
    // global level. Arista:
    // https://partnerissuetracker.corp.google.com/issues/203683090
    bool bgp_global_extended_next_hop_encoding_unsupported = 115;
    // OC unsupported for BGP LLGR disable.
    // Juniper: b/303479602
    bool bgp_llgr_oc_undefined = 116;
    // Device does not support tunnel interfaces state paths
    // Juniper: partnerissuetracker.corp.google.com/300111031
    bool tunnel_state_path_unsupported = 117;
    // Device does not support tunnel interfaces source and destination address
    // config paths Juniper: partnerissuetracker.corp.google.com/300111031
    bool tunnel_config_path_unsupported = 118;
    // Cisco: Device does not support same minimun and maximum threshold value
    // in QOS ECN config.
    bool ecn_same_min_max_threshold_unsupported = 119;
    // Cisco: QOS requires scheduler configuration.
    bool qos_scheduler_config_required = 120;
    // Cisco: Device does not support set weight config under QOS ECN
    // configuration.
    bool qos_set_weight_config_unsupported = 121;
    // Cisco: Device does not support these get state path.
    bool qos_get_state_path_unsupported = 122;
    // Devices requires enabled leaf under isis level
    // Juniper: partnerissuetracker.corp.google.com/302661486
    bool isis_level_enabled = 123;
    // Devices which require to use interface-id format of interface name +
    // .subinterface index with Interface-ref container
    bool interface_ref_interface_id_format = 124;
    // Devices does not support member link loopback
    // Juniper: b/307763669
    bool member_link_loopback_unsupported = 125;
    // Device does not support PLQ operational status check on interface
    // Juniper: b/308990185
    bool skip_plq_interface_oper_status_check = 126;
    // Device set received prefix limits explicitly under prefix-limit-received
    // rather than "prefix-limit"
    bool bgp_explicit_prefix_limit_received = 127;
    // Device does not configure BGP maximum routes correctly when max-prefixes
    // leaf is configured
    bool bgp_missing_oc_max_prefixes_configuration = 128;
    // Devices which needs to skip checking AFI-SAFI disable.
    // Juniper: b/310698466
    bool skip_bgp_session_check_without_afisafi = 129;
    // Devices that have separate naming conventions for hardware resource name
    // in /system/ tree and /components/ tree.
    bool mismatched_hardware_resource_name_in_component = 130;
    // Devices that don't support telemetry for hardware resources before
    // used-threshold-upper configuration.
    bool missing_hardware_resource_telemetry_before_config = 131;
    // Device does not support reboot status check on subcomponents.
    bool gnoi_subcomponent_reboot_status_unsupported = 132;
    // Devices exports routes from all protocols to BGP if the export-policy is
    // ACCEPT Juniper: b/308970803
    bool skip_non_bgp_route_export_check = 133;
    // Devices do not support path
    // /network-instances/network-instance/protocols/protocol/isis/levels/level/state/metric-style
    // Arista: https://partnerissuetracker.corp.google.com/issues/317064733
    bool isis_metric_style_telemetry_unsupported = 134;
    // Devices do not support configuring Interface-ref under Static-Route
    // Next-Hop
    bool static_route_next_hop_interface_ref_unsupported = 135;
    // Devices which does not support nexthop index state
    // Juniper: b/304729237
    bool skip_static_nexthop_check = 136;
    // Devices which needs to enable leaf specific flag
    // Juniper: b/319202763
    bool enable_flowctrl_flag = 137;
    // Device doesn't support router advertisement enable and mode config
    // Juniper: b/316173974
    bool ipv6_router_advertisement_config_unsupported = 138;
    // Devices does not support setting prefix limit exceeded flag.
    // Juniper : b/317181227
    bool prefix_limit_exceeded_telemetry_unsupported = 139;
<<<<<<< HEAD
    // Device does not support ssh server counters.
    bool ssh_server_counters_unsupported = 140;
=======
    // Skip setting allow-multiple-as while configuring eBGP
    // Arista: partnerissuetracker.corp.google.com/issues/317422300
    bool skip_setting_allow_multiple_as = 140;
    // Skip tests with decap encap vrf as PBF action
    //  Nokia: partnerissuetracker.corp.google.com/issues/323251581
    bool skip_pbf_with_decap_encap_vrf = 141;
    // Devices which does not support copying TTL.
    // Juniper: b/307258544
    bool ttl_copy_unsupported = 142;
    // Devices does not support mixed prefix length in gribi.
    // Juniper: b/307824407
    bool gribi_decap_mixed_plen_unsupported = 143;
    // Skip setting isis-actions set-level while configuring routing-policy
    // statement action
    bool skip_isis_set_level = 144;
    // Skip setting isis-actions set-metric-style-type while configuring
    // routing-policy statement action
    bool skip_isis_set_metric_style_type = 145;
    // Skip setting match-prefix-set match-set-options while configuring
    // routing-policy statement condition
    bool skip_set_rp_match_set_options = 146;
    // Skip setting disable-metric-propagation while configuring
    // table-connection
    bool skip_setting_disable_metric_propagation = 147;
    // Devices do not support BGP conditions match-community-set
    bool bgp_conditions_match_community_set_unsupported = 148;
    // Device requires match condition for ethertype v4 and v6 for default rule
    // with network-instance default-vrf in policy-forwarding.
    bool pf_require_match_default_rule = 149;
    // Devices missing component tree mapping from hardware port
    // to optical channel.
    bool missing_port_to_optical_channel_component_mapping = 150;
    // Skip gNMI container OP tc.
    // Cisco: https://partnerissuetracker.corp.google.com/issues/322291556
    bool skip_container_op = 151;
    // Reorder calls for vendor compatibility.
    // Cisco: https://partnerissuetracker.corp.google.com/issues/322291556
    bool reorder_calls_for_vendor_compatibilty = 152;
    // Add missing base config using cli.
    // Cisco: https://partnerissuetracker.corp.google.com/issues/322291556
    bool add_missing_base_config_via_cli = 153;
    // skip_macaddress_check returns true if mac address for an interface via
    // gNMI needs to be skipped. Cisco:
    // https://partnerissuetracker.corp.google.com/issues/322291556
    bool skip_macaddress_check = 154;
    // Devices are having native telemetry paths for BGP RIB verification.
    // Juniper : b/306144372
    bool bgp_rib_oc_path_unsupported = 155;
    // Skip setting prefix-set mode while configuring prefix-set routing-policy
    bool skip_prefix_set_mode = 156;
    // Devices set metric as preference for static next-hop
    bool set_metric_as_preference = 157;
    // Devices don't support having an IPv6 static Route with an IPv4 address
    // as next hop and requires configuring a static ARP entry.
    // Arista: https://partnerissuetracker.corp.google.com/issues/316593298
    bool ipv6_static_route_with_ipv4_next_hop_requires_static_arp = 158;
    // Device requires policy-forwarding rules to be in sequential order in the
    // gNMI set-request.
    bool pf_require_sequential_order_pbr_rules = 159;
    // Device telemetry missing next hop metric value.
    // Arista: https://partnerissuetracker.corp.google.com/issues/321010782
    bool missing_static_route_next_hop_metric_telemetry = 160;
    // Device does not support recursive resolution of static route next hop.
    // Arista: https://partnerissuetracker.corp.google.com/issues/314449182
    bool unsupported_static_route_next_hop_recurse = 161;
    // Device missing telemetry for static route that has DROP next hop.
    // Arista: https://partnerissuetracker.corp.google.com/issues/330619816
    bool missing_static_route_drop_next_hop_telemetry = 162;
    // Device missing 400ZR optical-channel tunable parameters telemetry:
    // min/max/avg.
    // Arista: https://partnerissuetracker.corp.google.com/issues/319314781
    bool missing_zr_optical_channel_tunable_parameters_telemetry = 163;
    // Device that does not support packet link qualification reflector packet
    // sent/received stats.
    bool plq_reflector_stats_unsupported = 164;
    // Device that does not support PLQ Generator max_mtu to be atleast >= 8184.
    uint32 plq_generator_capabilities_max_mtu = 165;
    // Device that does not support PLQ Generator max_pps to be atleast >=
    // 100000000.
    uint64 plq_generator_capabilities_max_pps = 166;
    // Support for bgp extended community index
    bool bgp_extended_community_index_unsupported = 167;
    // Support for bgp community set refs
    bool bgp_community_set_refs_unsupported = 168;
    // Arista device needs CLI knob to enable WECMP feature
    bool rib_wecmp = 169;
    // Device not supporting table-connection need to set this true
    bool table_connections_unsupported = 170;
    // Configure tag-set using vendor native model
    bool use_vendor_native_tag_set_config = 171;
    // Skip setting send-community-type in bgp global config
    bool skip_bgp_send_community_type = 172;
    // Device does not have a default deny action in the absence of a route
    // policy
    bool default_import_export_policy = 173;
    // Support for bgp actions set-community method
    bool bgp_actions_set_community_method_unsupported = 174;
    // Ensure no configurations exist under BGP Peer Groups
    bool set_no_peer_group = 175;
    // Bgp community member is a string
    bool bgp_community_member_is_a_string = 176;
    // Flag to indicate whether IPv4 static routes with IPv6 next-hops are
    // unsupported.
    bool ipv4_static_route_with_ipv6_nh_unsupported = 177;
    // Flag to indicate whether IPv6 static routes with IPv4 next-hops are
    // unsupported.
    bool ipv6_static_route_with_ipv4_nh_unsupported = 178;
    // Flag to indicate support for static routes that simply drop packets
    bool static_route_with_drop_nh = 179;
    // Flag to indicate support for static routes that can be configured with an
    // explicit metric.
    bool static_route_with_explicit_metric = 180;
    // Support for bgp default import/export policy
    bool bgp_default_policy_unsupported = 181;
    // Flag to enable bgp explicity on default vrf
    // Arista: b/329094094#comment9
    bool explicit_enable_bgp_on_default_vrf = 182;
    // tag-set is not a real separate entity, but is embedded in the policy
    // statement. this implies that 1. routing policy tag set name needs to be
    // '<policy name> <statement name>'
    // 2. only one policy statement can make use of a tag-set, and 3. tag must
    // be refered by a policy
    bool routing_policy_tag_set_embedded = 183;
    // Devices does not support allow multiple as under AFI/SAFI.
    // CISCO: b/340859662
    bool skip_afi_safi_path_for_bgp_multiple_as = 184;
    // Device does not support regex with routing-policy community-member.
    bool community_member_regex_unsupported = 185;
    // Support for same import policy attached to all AFIs for given
    // (src-protocol, dst-protocol, network-instance) triple Arista:
    // b/339645876#comment4
    bool same_policy_attached_to_all_afis = 186;
    // Devices needs to skip setting statement for policy to be applied as
    // action pass otherwise it will be configured as action done.
    // CISCO: b/338523730
    bool skip_setting_statement_for_policy = 187;
    // Devices does not support index specific attribute fetching and hence
    // wildcards has to be used.
    // CISCO: b/338523730
    bool skip_checking_attribute_index = 188;
    // Devices does not suppport policy-chaining, so needs to flatten policies
    // with multiple statements.
    // CISCO: b/338526243
    bool flatten_policy_with_multiple_statements = 189;
    // default_route_policy_unsupported is set to true for devices that do not
    // support default route policy.
    bool default_route_policy_unsupported = 190;
    // CISCO: b/339801843
    bool slaac_prefix_length128 = 191;
    // Devices does not support bgp max multipaths
    // Juniper: b/319301559
    bool bgp_max_multipath_paths_unsupported = 192;
    // Devices does not multipath config at neighbor or afisafi level
    // Juniper: b/341130490
    bool multipath_unsupported_neighbor_or_afisafi = 193;
    // Devices that do not support /components/component/state/model-name for
    // any component types.
    // Note that for model name to be supported, the
    // /components/component/state/model-name of the chassis component must be
    // equal to the canonical hardware model name of its device.
    bool model_name_unsupported = 194;
    // community_match_with_redistribution_unsupported is set to true for devices that do not support matching community at the redistribution attach point.
    bool community_match_with_redistribution_unsupported = 195;  
    // Devices that do not support components/component/state/install-component
    // and components/component/state/install-position.
    bool install_position_and_install_component_unsupported = 196;
    // Encap tunnel is shut then zero traffic will flow to backup NHG
    bool encap_tunnel_shut_backup_nhg_zero_traffic = 197;
    // Flag to indicate support for max ecmp paths for isis.
    bool max_ecmp_paths = 198;
    // wecmp_auto_unsupported is set to true for devices that do not support auto wecmp
    bool wecmp_auto_unsupported = 199;
    // policy chaining, ie. more than one policy at an attachement point is not supported
    bool routing_policy_chaining_unsupported = 200;
    // isis loopback config required
    bool isis_loopback_required = 201;
    // weighted ecmp feature verification using fixed packet
    bool weighted_ecmp_fixed_packet_verification = 202;
    // Override default NextHop scale while enabling encap/decap scale
    // CISCO: 
    bool override_default_nh_scale = 203;
    // Devices that donot support setting bgp extended community set
    bool bgp_extended_community_set_unsupported = 204;
    // Devices that do not support setting bgp extended community set refs
    bool bgp_set_ext_community_set_refs_unsupported = 205;
    // Devices that do not support deleting link bandwidth
    bool bgp_delete_link_bandwidth_unsupported = 206;
    // qos_inqueue_drop_counter_Unsupported is set to true for devices that do not support qos ingress queue drop counters.
    // Juniper: b/341130490
    bool qos_inqueue_drop_counter_unsupported = 207;
>>>>>>> 62e6b398

    // Reserved field numbers and identifiers.
    reserved 84, 9, 28, 20, 90, 97, 55, 89, 19, 36;
  }

  message PlatformExceptions {
    Platform platform = 1;
    Deviations deviations = 2;
  }

  // The `platform` field for each `platform_exceptions` should be mutually
  // exclusive. Duplicate matches will result in a test failure.
  repeated PlatformExceptions platform_exceptions = 5;

  enum Tags {
    TAGS_UNSPECIFIED = 0;
    TAGS_AGGREGATION = 1;
    TAGS_DATACENTER_EDGE = 2;
    TAGS_EDGE = 3;
    TAGS_TRANSIT = 4;
  }

  // The `tags` used to identify the area(s) testcase applies to. An empty tag
  // is the default implying it applies to all areas.
  repeated Tags tags = 6;

  // Whether this test only checks paths for presence rather than semantic
  // checks.
  bool path_presence_test = 7;
}
<|MERGE_RESOLUTION|>--- conflicted
+++ resolved
@@ -406,10 +406,6 @@
     // Devices does not support setting prefix limit exceeded flag.
     // Juniper : b/317181227
     bool prefix_limit_exceeded_telemetry_unsupported = 139;
-<<<<<<< HEAD
-    // Device does not support ssh server counters.
-    bool ssh_server_counters_unsupported = 140;
-=======
     // Skip setting allow-multiple-as while configuring eBGP
     // Arista: partnerissuetracker.corp.google.com/issues/317422300
     bool skip_setting_allow_multiple_as = 140;
@@ -572,7 +568,7 @@
     // equal to the canonical hardware model name of its device.
     bool model_name_unsupported = 194;
     // community_match_with_redistribution_unsupported is set to true for devices that do not support matching community at the redistribution attach point.
-    bool community_match_with_redistribution_unsupported = 195;  
+    bool community_match_with_redistribution_unsupported = 195;
     // Devices that do not support components/component/state/install-component
     // and components/component/state/install-position.
     bool install_position_and_install_component_unsupported = 196;
@@ -589,7 +585,7 @@
     // weighted ecmp feature verification using fixed packet
     bool weighted_ecmp_fixed_packet_verification = 202;
     // Override default NextHop scale while enabling encap/decap scale
-    // CISCO: 
+    // CISCO:
     bool override_default_nh_scale = 203;
     // Devices that donot support setting bgp extended community set
     bool bgp_extended_community_set_unsupported = 204;
@@ -600,7 +596,8 @@
     // qos_inqueue_drop_counter_Unsupported is set to true for devices that do not support qos ingress queue drop counters.
     // Juniper: b/341130490
     bool qos_inqueue_drop_counter_unsupported = 207;
->>>>>>> 62e6b398
+    // Device does not support ssh server counters.
+    bool ssh_server_counters_unsupported = 208;
 
     // Reserved field numbers and identifiers.
     reserved 84, 9, 28, 20, 90, 97, 55, 89, 19, 36;
