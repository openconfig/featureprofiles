--- conflicted
+++ resolved
@@ -59,12 +59,6 @@
     // Expected ucmp traffic tolerance. Minimum value is 0.2, anything less
     // will be coerced to 0.2.
     double hierarchical_weight_resolution_tolerance = 5;
-<<<<<<< HEAD
-    // Set wait timer for shut platform to power up as event driven telemetry power enabled state call fails.
-    int64 platform_power_enable_wait = 6;
-    // Device does not support power-admin-state leaf.
-    bool platform_power_down_up_skip = 7;
-=======
     // Device skip isis multi-topology check if value is true.
     bool isis_multi_topology_unsupported = 6;
     // Disable isis level1 under interface mode on the device if value is true.
@@ -86,7 +80,12 @@
     bool isis_explicit_level_authentication_config = 13;
     // Device skip isis restart-suppress check if value is true.
     bool isis_restart_suppress_unsupported = 14;
->>>>>>> 87692790
+    // Set wait timer for shut platform to power up as event driven telemetry power enabled state call fails.
+    int64 platform_power_enable_wait = 15;
+    // Device does not support power-admin-state leaf.
+    bool platform_power_down_up_fabric_skip = 16;
+    // Device does not support power-admin-state leaf.
+    bool platform_power_down_up_controller_card_skip = 17;
   }
 
   message PlatformExceptions {
