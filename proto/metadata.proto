// Copyright 2023 Google LLC
//
// Licensed under the Apache License, Version 2.0 (the "License");
// you may not use this file except in compliance with the License.
// You may obtain a copy of the License at
//
//      https://www.apache.org/licenses/LICENSE-2.0
//
// Unless required by applicable law or agreed to in writing, software
// distributed under the License is distributed on an "AS IS" BASIS,
// WITHOUT WARRANTIES OR CONDITIONS OF ANY KIND, either express or implied.
// See the License for the specific language governing permissions and
// limitations under the License.

syntax = "proto3";

package openconfig.testing;

import "github.com/openconfig/ondatra/proto/testbed.proto";

// Metadata about a Feature Profiles test.
message Metadata {
  // UUID of the test.
  string uuid = 1;
  // ID of the test in the test plan.
  string plan_id = 2;
  // One-line description of the test.
  string description = 3;

  // Types of testbeds on which the test may run.
  enum Testbed {
    TESTBED_UNSPECIFIED = 0;
    TESTBED_DUT = 1;
    TESTBED_DUT_DUT_4LINKS = 2;
    TESTBED_DUT_ATE_2LINKS = 3;
    TESTBED_DUT_ATE_4LINKS = 4;
    TESTBED_DUT_ATE_9LINKS_LAG = 5;
    TESTBED_DUT_DUT_ATE_2LINKS = 6;
    TESTBED_DUT_ATE_8LINKS = 7;
    TESTBED_DUT_400ZR = 8;
    TESTBED_DUT_400ZR_PLUS = 9;
    TESTBED_DUT_400ZR_100G_4LINKS = 10;
    TESTBED_DUT_400FR_100G_4LINKS = 11;
    TESTBED_DUT_ATE_5LINKS = 12;
  }
  // Testbed on which the test is intended to run.
  Testbed testbed = 4;

  message Platform {
    // Vendor of the device.
    ondatra.Device.Vendor vendor = 1;
    // Regex for hardware model of the device.
    // The empty string will match any hardware model.
    string hardware_model_regex = 3;
    // Regex for software version of the device.
    // The empty string will match any software version.
    string software_version_regex = 4;
    // Reserved field numbers and identifiers.
    reserved 2;
    reserved "hardware_model";
  }

  message Deviations {
    // Device does not support interface/ipv4/enabled,
    // so suppress configuring this leaf.
    bool ipv4_missing_enabled = 1;
    // Device does not support fragmentation bit for traceroute.
    bool traceroute_fragmentation = 2;
    // Device only support UDP as l4 protocol for traceroute.
    bool traceroute_l4_protocol_udp = 3;
    // Device does not support
    // bgp/neighbors/neighbor/afi-safis/afi-safi/state/prefixes/received-pre-policy.
    bool prepolicy_received_routes = 4;
    // Expected ucmp traffic tolerance. Minimum value is 0.2, anything less
    // will be coerced to 0.2.
    // Juniper: partnerissuetracker.corp.google.com/282234301
    // Cisco: partnerissuetracker.corp.google.com/279477633
    double hierarchical_weight_resolution_tolerance = 5;
    // Device skip isis multi-topology check if value is true.
    bool isis_multi_topology_unsupported = 6;
    // Disable isis level1 under interface mode on the device if value is true.
    bool isis_interface_level1_disable_required = 7;
    // Set isis af ipv6 single topology on the device if value is true.
    bool isis_single_topology_required = 8;
    // Don't set isis instance enable flag on the device if value is true.
    bool isis_instance_enabled_required = 10;
    // Set and validate isis interface address family enable on the device if
    // value is true.
    bool missing_isis_interface_afi_safi_enable = 11;
    // Don't set isis global authentication-check on the device if value is
    // true.
    bool isis_global_authentication_not_required = 12;
    // Configure CSNP, LSP and PSNP under level authentication explicitly if
    // value is true.
    bool isis_explicit_level_authentication_config = 13;
    // Device skip isis restart-suppress check if value is true.
    bool isis_restart_suppress_unsupported = 14;
    // Device does not support interface/ipv4(6)/neighbor.
    // Cisco: partnerissuetracker.corp.google.com/268243828
    bool ip_neighbor_missing = 15;
    // Device requires separate reboot to activate OS.
    bool osactivate_noreboot = 16;
    // Device requires OS installation on standby RP as well as active RP.
    bool osinstall_for_standby_rp = 17;
    // Set this flag for LLDP interface config to override the global config.
    bool lldp_interface_config_override_global = 18;
    // Skip check for
    // bgp/neighbors/neighbor/state/messages/received/last-notification-error-code
    // leaf missing case.
    bool missing_bgp_last_notification_error_code = 21;
    // Device does not support interface-ref configuration when applying
    // features to interface.
    bool interface_ref_config_unsupported = 22;
    // Device does not support these state paths.
    // Juniper: partnerissuetracker.corp.google.com/279470921
    bool state_path_unsupported = 23;
    // Device requires Ipv6 to be enabled on interface for gRIBI NH programmed
    // with destination mac address.
    // Juniper: partnerissuetracker.corp.google.com/267642089
    bool ipv6_enable_for_gribi_nh_dmac = 24;
    // Device requires additional config for ECN.
    // Juniper: partnerissuetracker.corp.google.com/277657269
    bool ecn_profile_required_definition = 25;
    // Device does not support interface ipv6 discarded packet statistics.
    // Juniper: partnerissuetracker.corp.google.com/277762075
    bool ipv6_discarded_pkts_unsupported = 26;
    // Device does not support drop and weight leaves under queue management
    // profile.
    // Juniper: partnerissuetracker.corp.google.com/279471405
    bool drop_weight_leaves_unsupported = 27;
    // Config pushed through origin CLI takes precedence over config pushed
    // through origin OC.
    // Juniper: partnerissuetracker.corp.google.com/270474468
    bool cli_takes_precedence_over_oc = 29;
    // Device does not support weight above 100.
    // Juniper: partnerissuetracker.corp.google.com/277066804
    bool scheduler_input_weight_limit = 30;
    // Device does not support id leaf for SwitchChip components.
    // Juniper: partnerissuetracker.corp.google.com/277134501
    bool switch_chip_id_unsupported = 31;
    // Device does not support backplane-facing-capacity leaves for some of the
    // components.
    // Juniper: partnerissuetracker.corp.google.com/277134501
    bool backplane_facing_capacity_unsupported = 32;
    // Device only supports querying counters from the state container, not from
    // individual counter leaves.
    bool interface_counters_from_container = 33;
    // Use this deviation when the device does not support a mix of tagged and
    // untagged subinterfaces.
    // Juniper: partnerissuetracker.corp.google.com/267822588
    bool no_mix_of_tagged_and_untagged_subinterfaces = 34;
    // Device does not support reporting software version according to the
    // requirements in gNMI-1.10.
    // Juniper: partnerissuetracker.corp.google.com/278764547
    bool sw_version_unsupported = 37;
    // Device does not support telemetry path /components/component/storage.
    // Juniper: partnerissuetracker.corp.google.com/284239001
    bool storage_component_unsupported = 39;
    // Device requires port-speed to be set because its default value may not be
    // usable.
    bool explicit_port_speed = 41;
    // Device requires explicit attachment of an interface or subinterface to
    // the default network instance.
    // Nokia: partnerissuetracker.corp.google.com/260928639
    bool explicit_interface_in_default_vrf = 42;
    // Device is missing subinterface packet counters for IPv4/IPv6.
    bool subinterface_packet_counters_missing = 44;
    // Connect-retry is not supported
    // /bgp/neighbors/neighbor/timers/config/connect-retry.
    bool connect_retry = 45;
    // Device does not support programming a gribi flow with a next-hop entry of
    // mac-address only.
    bool gribi_mac_override_with_static_arp = 46;
    // Set true for device that does not support route-policy under AFI/SAFI.
    bool route_policy_under_afi_unsupported = 47;
    // Device does not support using gNOI to reboot the Fabric Component.
    bool gnoi_fabric_component_reboot_unsupported = 48;
    // Device does not support the ntp nondefault vrf case.
    bool ntp_non_default_vrf_unsupported = 49;
    // Device does not support setting the L2 MTU. OpenConfig allows a device to
    // enforce that L2 MTU, which has a default value of 1514, must be set to a
    // higher value than L3 MTU.
    // Arista: partnerissuetracker.corp.google.com/243445300
    bool omit_l2_mtu = 50;
    // Skip power admin for controller card
    bool skip_controller_card_power_admin = 51;
    // Device requires the banner to have a delimiter character.
    string banner_delimiter = 60;
    // Allowed tolerance for BGP traffic flow while comparing for pass or fail
    // condition.
    int32 bgp_tolerance_value = 61;
    // Device requires additional time to complete post delete link
    // qualification cleanup.
    bool link_qual_wait_after_delete_required = 62;
    // The response of gNOI reboot status is a single value (not a list), so the
    // device requires explict component path to account for a situation when
    // there is more than one active reboot requests.
    // Arista: partnerissuetracker.corp.google.com/245550570
    bool gnoi_status_empty_subcomponent = 63;
    // Device requiries explicit deletion of network-instance table.
    bool network_instance_table_deletion_required = 64;
    // Device requires a BGP session reset to utilize a new MD5 key.
    bool bgp_md5_requires_reset = 65;
    // Devices do not count dequeued and deleted packets as drops.
    // Arista: partnerissuetracker.corp.google.com/275384848
    bool dequeue_delete_not_counted_as_drops = 66;
    // Device only supports RIB ack, so tests that normally expect FIB_ACK will
    // allow just RIB_ACK.
    bool gribi_riback_only = 67;
    // Device requires that aggregate Port-Channel and its members be defined in
    // a single gNMI Update transaction at /interfaces; otherwise lag-type will
    // be dropped, and no member can be added to the aggregate.
    // Arista: partnerissuetracker.corp.google.com/201574574
    bool aggregate_atomic_update = 68;
    // Device returns no value for some OpenConfig paths if the operational
    // value equals the default.
    // Arista: partnerissuetracker.corp.google.com/258286131
    bool missing_value_for_defaults = 69;
    // The name used for the static routing protocol.  The default name in
    // OpenConfig is \"DEFAULT\" but some devices use other names.
    // Arista: partnerissuetracker.corp.google.com/269699737
    string static_protocol_name = 70;
    // Device currently uses component name instead of a full openconfig path,
    // so suppress creating a full oc compliant path for subcomponent.
    bool gnoi_subcomponent_path = 71;
    // When configuring interface, config VRF prior config IP address.
    // Arista: partnerissuetracker.corp.google.com/261958938
    bool interface_config_vrf_before_address = 72;
    // Device requires using the deprecated openconfig-vlan:vlan/config/vlan-id
    // or openconfig-vlan:vlan/state/vlan-id leaves.
    // Arista: partnerissuetracker.corp.google.com/261085885
    bool deprecated_vlan_id = 73;
    // Device requires gRIBI MAC Override using Static ARP + Static Route
    // Arista: partnerissuetracker.corp.google.com/234635355
    bool gribi_mac_override_static_arp_static_route = 74;
    // Device requires interface enabled leaf booleans to be explicitly set to
    // true.
    bool interface_enabled = 75;
    // Skip checking QOS octet stats for interface.
    // Arista: partnerissuetracker.corp.google.com/283541442
    bool qos_octets = 76;
    // Device CPU components do not map to a FRU parent component in the OC
    // tree.
    bool cpu_missing_ancestor = 77;
    // Device needs subinterface 0 to be routed for non-zero sub-interfaces.
    bool require_routed_subinterface_0 = 78;
    // Device does not report last-switchover-reason as USER_INITIATED for
    // gNOI.SwitchControlProcessor.
    bool gnoi_switchover_reason_missing_user_initiated = 79;
    // The name used for the default network instance for VRF.  The default name
    // in OpenConfig is \"DEFAULT\" but some legacy devices still use
    // \"default\".
    string default_network_instance = 80;
    // Device allows unset Election ID to be primary.
    bool p4rt_unsetelectionid_primary_allowed = 81;
    // Device sets ALREADY_EXISTS status code for all backup client responses.
    bool bkup_arbitration_resp_code = 82;
    // Device requires IPOverIP decapsulation for backup NHG without interfaces.
    bool backup_nhg_requires_vrf_with_decap = 83;
    // Devices don't support configuring ISIS /afi-safi/af/config container.
    bool isis_interface_afi_unsupported = 85;
    // Devices don't support modify table entry operation in P4 Runtime.
    bool p4rt_modify_table_entry_unsupported = 86;
    // Parent of OS component is of type SUPERVISOR or LINECARD.
    bool os_component_parent_is_supervisor_or_linecard = 87;
    // Parent of OS component is of type CHASSIS.
    bool os_component_parent_is_chassis = 88;
    // Devices require configuring the same ISIS Metrics for Level 1 when
    // configuring Level 2 Metrics.
    bool isis_require_same_l1_metric_with_l2_metric = 91;
    // Devices require configuring the same OSPF setMetric when BGP
    // SetMED is configured.
    bool bgp_set_med_requires_equal_ospf_set_metric = 92;
    // Devices require configuring subinterface with tagged vlan for p4rt
    // packet in.
    bool p4rt_gdp_requires_dot1q_subinterface = 93;
    // ATE port link state operations are a no-op in KNE/virtualized
    // environments.
    bool ate_port_link_state_operations_unsupported = 94;
    // Creates a user and assigns role/rbac to said user via native model.
    bool set_native_user = 95;
    // Device does not support telemetry path
    // /components/component/cpu/utilization/state/avg for linecards' CPU card.
    bool linecard_cpu_utilization_unsupported = 98;
    // Device does not support consistent component names for GNOI and GNMI.
    bool consistent_component_names_unsupported = 99;
    // Device does not support telemetry path
    // /components/component/cpu/utilization/state/avg for controller cards'
    // CPU card.
    bool controller_card_cpu_utilization_unsupported = 100;
    // Device does not support counter for fabric block lost packets.
    bool fabric_drop_counter_unsupported = 101;
    // Device does not support memory utilization related leaves for linecard
    // components.
    bool linecard_memory_utilization_unsupported = 102;
    // Device does not support telemetry path
    // /qos/interfaces/interface/input/virtual-output-queues/voq-interface/queues/queue/state/dropped-pkts.
    bool qos_voq_drop_counter_unsupported = 103;
    // ATE IPv6 flow label unsupported in KNE/virtualized environments.
    bool ate_ipv6_flow_label_unsupported = 104;
    // Devices do not support configuring isis csnp-interval timer.
    // Arista: partnerissuetracker.corp.google.com/299283216
    bool isis_timers_csnp_interval_unsupported = 105;
    // Devices do not support telemetry for isis counter:
    // manual-address-drop-from-areas.
    // Arista: partnerissuetracker.corp.google.com/299285115
    bool isis_counter_manual_address_drop_from_areas_unsupported = 106;
    // Devices do not support telemetry for isis counter: part-changes.
    // Arista: partnerissuetracker.corp.google.com/317086576
    bool isis_counter_part_changes_unsupported = 107;
    // Devices do not support threshold container under
    // /components/component/transceiver.
    bool transceiver_thresholds_unsupported = 108;
    // Update interface loopback mode using raw gnmi API due to server version.
    bool interface_loopback_mode_raw_gnmi = 109;
    // Devices do not support showing negotiated tcp mss value in bgp tcp mss
    // telemetry. Juniper: b/300499125
    bool skip_tcp_negotiated_mss_check = 110;
    // Devices don't support ISIS-Lsp metadata paths: checksum, sequence-number,
    // remaining-lifetime.
    bool isis_lsp_metadata_leafs_unsupported = 111;
    // QOS queue requires configuration with queue-id
    bool qos_queue_requires_id = 112;
    // QOS requires buffer-allocation-profile configuration
    bool qos_buffer_allocation_config_required = 114;
    // Devices do not support configuring ExtendedNextHopEncoding at the BGP
    // global level. Arista:
    // https://partnerissuetracker.corp.google.com/issues/203683090
    bool bgp_global_extended_next_hop_encoding_unsupported = 115;
    // OC unsupported for BGP LLGR disable.
    // Juniper: b/303479602
    bool bgp_llgr_oc_undefined = 116;
    // Device does not support tunnel interfaces state paths
    // Juniper: partnerissuetracker.corp.google.com/300111031
    bool tunnel_state_path_unsupported = 117;
    // Device does not support tunnel interfaces source and destination address
    // config paths Juniper: partnerissuetracker.corp.google.com/300111031
    bool tunnel_config_path_unsupported = 118;
    // Cisco: Device does not support same minimun and maximum threshold value
    // in QOS ECN config.
    bool ecn_same_min_max_threshold_unsupported = 119;
    // Cisco: QOS requires scheduler configuration.
    bool qos_scheduler_config_required = 120;
    // Cisco: Device does not support set weight config under QOS ECN
    // configuration.
    bool qos_set_weight_config_unsupported = 121;
    // Cisco: Device does not support these get state path.
    bool qos_get_state_path_unsupported = 122;
    // Devices requires enabled leaf under isis level
    // Juniper: partnerissuetracker.corp.google.com/302661486
    bool isis_level_enabled = 123;
    // Devices which require to use interface-id format of interface name +
    // .subinterface index with Interface-ref container
    bool interface_ref_interface_id_format = 124;
    // Devices does not support member link loopback
    // Juniper: b/307763669
    bool member_link_loopback_unsupported = 125;
    // Device does not support PLQ operational status check on interface
    // Juniper: b/308990185
    bool skip_plq_interface_oper_status_check = 126;
    // Device set received prefix limits explicitly under prefix-limit-received
    // rather than "prefix-limit"
    bool bgp_explicit_prefix_limit_received = 127;
    // Device does not configure BGP maximum routes correctly when max-prefixes
    // leaf is configured
    bool bgp_missing_oc_max_prefixes_configuration = 128;
    // Devices which needs to skip checking AFI-SAFI disable.
    // Juniper: b/310698466
    bool skip_bgp_session_check_without_afisafi = 129;
    // Devices that have separate naming conventions for hardware resource name
    // in /system/ tree and /components/ tree.
    bool mismatched_hardware_resource_name_in_component = 130;
    // Device does not support reboot status check on subcomponents.
    bool gnoi_subcomponent_reboot_status_unsupported = 132;
    // Devices exports routes from all protocols to BGP if the export-policy is
    // ACCEPT Juniper: b/308970803
    bool skip_non_bgp_route_export_check = 133;
    // Devices do not support path
    // /network-instances/network-instance/protocols/protocol/isis/levels/level/state/metric-style
    // Arista: https://partnerissuetracker.corp.google.com/issues/317064733
    bool isis_metric_style_telemetry_unsupported = 134;
    // Devices do not support configuring Interface-ref under Static-Route
    // Next-Hop
    bool static_route_next_hop_interface_ref_unsupported = 135;
    // Devices which does not support nexthop index state
    // Juniper: b/304729237
    bool skip_static_nexthop_check = 136;
    // Device doesn't support router advertisement enable and mode config
    // Juniper: b/316173974
    bool ipv6_router_advertisement_config_unsupported = 138;
    // Devices does not support setting prefix limit exceeded flag.
    // Juniper : b/317181227
    bool prefix_limit_exceeded_telemetry_unsupported = 139;
    // Skip setting allow-multiple-as while configuring eBGP
    // Arista: partnerissuetracker.corp.google.com/issues/317422300
    bool skip_setting_allow_multiple_as = 140;
    // Devices does not support mixed prefix length in gribi.
    // Juniper: b/307824407
    bool gribi_decap_mixed_plen_unsupported = 143;
    // Skip setting isis-actions set-level while configuring routing-policy
    // statement action
    bool skip_isis_set_level = 144;
    // Skip setting isis-actions set-metric-style-type while configuring
    // routing-policy statement action
    bool skip_isis_set_metric_style_type = 145;
    // Skip setting match-prefix-set match-set-options while configuring
    // routing-policy statement condition
    bool skip_set_rp_match_set_options = 146;
    // Skip setting disable-metric-propagation while configuring
    // table-connection
    bool skip_setting_disable_metric_propagation = 147;
    // Devices do not support BGP conditions match-community-set
    bool bgp_conditions_match_community_set_unsupported = 148;
    // Device requires match condition for ethertype v4 and v6 for default rule
    // with network-instance default-vrf in policy-forwarding.
    bool pf_require_match_default_rule = 149;
    // Devices missing component tree mapping from hardware port
    // to optical channel.
    bool missing_port_to_optical_channel_component_mapping = 150;
    // Skip gNMI container OP tc.
    // Cisco: https://partnerissuetracker.corp.google.com/issues/322291556
    bool skip_container_op = 151;
    // Reorder calls for vendor compatibility.
    // Cisco: https://partnerissuetracker.corp.google.com/issues/322291556
    bool reorder_calls_for_vendor_compatibilty = 152;
    // Add missing base config using cli.
    // Cisco: https://partnerissuetracker.corp.google.com/issues/322291556
    bool add_missing_base_config_via_cli = 153;
    // skip_macaddress_check returns true if mac address for an interface via
    // gNMI needs to be skipped. Cisco:
    // https://partnerissuetracker.corp.google.com/issues/322291556
    bool skip_macaddress_check = 154;
    // Devices are having native telemetry paths for BGP RIB verification.
    // Juniper : b/306144372
    bool bgp_rib_oc_path_unsupported = 155;
    // Skip setting prefix-set mode while configuring prefix-set routing-policy
    bool skip_prefix_set_mode = 156;
    // Devices set metric as preference for static next-hop
    bool set_metric_as_preference = 157;
    // Devices don't support having an IPv6 static Route with an IPv4 address
    // as next hop and requires configuring a static ARP entry.
    // Arista: https://partnerissuetracker.corp.google.com/issues/316593298
    bool ipv6_static_route_with_ipv4_next_hop_requires_static_arp = 158;
    // Device requires policy-forwarding rules to be in sequential order in the
    // gNMI set-request.
    bool pf_require_sequential_order_pbr_rules = 159;
    // Device telemetry missing next hop metric value.
    // Arista: https://partnerissuetracker.corp.google.com/issues/321010782
    bool missing_static_route_next_hop_metric_telemetry = 160;
    // Device does not support recursive resolution of static route next hop.
    // Arista: https://partnerissuetracker.corp.google.com/issues/314449182
    bool unsupported_static_route_next_hop_recurse = 161;
    // Device missing telemetry for static route that has DROP next hop.
    // Arista: https://partnerissuetracker.corp.google.com/issues/330619816
    bool missing_static_route_drop_next_hop_telemetry = 162;
    // Device missing 400ZR optical-channel tunable parameters telemetry:
    // min/max/avg.
    // Arista: https://partnerissuetracker.corp.google.com/issues/319314781
    bool missing_zr_optical_channel_tunable_parameters_telemetry = 163;
    // Device that does not support packet link qualification reflector packet
    // sent/received stats.
    bool plq_reflector_stats_unsupported = 164;
    // Device that does not support PLQ Generator max_mtu to be atleast >= 8184.
    uint32 plq_generator_capabilities_max_mtu = 165;
    // Device that does not support PLQ Generator max_pps to be atleast >=
    // 100000000.
    uint64 plq_generator_capabilities_max_pps = 166;
    // Support for bgp extended community index
    bool bgp_extended_community_index_unsupported = 167;
    // Support for bgp community set refs
    bool bgp_community_set_refs_unsupported = 168;
    // Arista device needs CLI knob to enable WECMP feature
    bool rib_wecmp = 169;
    // Device not supporting table-connection need to set this true
    bool table_connections_unsupported = 170;
    // Configure tag-set using vendor native model
    bool use_vendor_native_tag_set_config = 171;
    // Skip setting send-community-type in bgp global config
    bool skip_bgp_send_community_type = 172;
    // Support for bgp actions set-community method
    bool bgp_actions_set_community_method_unsupported = 174;
    // Ensure no configurations exist under BGP Peer Groups
    bool set_no_peer_group = 175;
    // Bgp community member is a string
    bool bgp_community_member_is_a_string = 176;
    // Flag to indicate whether IPv4 static routes with IPv6 next-hops are
    // unsupported.
    bool ipv4_static_route_with_ipv6_nh_unsupported = 177;
    // Flag to indicate whether IPv6 static routes with IPv4 next-hops are
    // unsupported.
    bool ipv6_static_route_with_ipv4_nh_unsupported = 178;
    // Flag to indicate support for static routes that simply drop packets
    bool static_route_with_drop_nh = 179;
    // Flag to indicate support for static routes that can be configured with an
    // explicit metric.
    bool static_route_with_explicit_metric = 180;
    // Support for bgp default import/export policy
    bool bgp_default_policy_unsupported = 181;
    // Flag to enable bgp explicity on default vrf
    // Arista: b/329094094#comment9
    bool explicit_enable_bgp_on_default_vrf = 182;
    // tag-set is not a real separate entity, but is embedded in the policy
    // statement. this implies that 1. routing policy tag set name needs to be
    // '<policy name> <statement name>'
    // 2. only one policy statement can make use of a tag-set, and 3. tag must
    // be refered by a policy
    bool routing_policy_tag_set_embedded = 183;
    // Devices does not support allow multiple as under AFI/SAFI.
    // CISCO: b/340859662
    bool skip_afi_safi_path_for_bgp_multiple_as = 184;
    // Device does not support regex with routing-policy community-member.
    bool community_member_regex_unsupported = 185;
    // Support for same import policy attached to all AFIs for given
    // (src-protocol, dst-protocol, network-instance) triple Arista:
    // b/339645876#comment4
    bool same_policy_attached_to_all_afis = 186;
    // Devices needs to skip setting statement for policy to be applied as
    // action pass otherwise it will be configured as action done.
    // CISCO: b/338523730
    bool skip_setting_statement_for_policy = 187;
    // Devices does not support index specific attribute fetching and hence
    // wildcards has to be used.
    // CISCO: b/338523730
    bool skip_checking_attribute_index = 188;
    // Devices does not suppport policy-chaining, so needs to flatten policies
    // with multiple statements.
    // CISCO: b/338526243
    bool flatten_policy_with_multiple_statements = 189;
    // default_route_policy_unsupported is set to true for devices that do not
    // support default route policy.
    bool default_route_policy_unsupported = 190;
    // CISCO: b/339801843
    bool slaac_prefix_length128 = 191;
    // Devices does not support bgp max multipaths
    // Juniper: b/319301559
    bool bgp_max_multipath_paths_unsupported = 192;
    // Devices does not multipath config at neighbor or afisafi level
    // Juniper: b/341130490
    bool multipath_unsupported_neighbor_or_afisafi = 193;
    // Devices that do not support /components/component/state/model-name for
    // any component types.
    // Note that for model name to be supported, the
    // /components/component/state/model-name of the chassis component must be
    // equal to the canonical hardware model name of its device.
    bool model_name_unsupported = 194;
    // community_match_with_redistribution_unsupported is set to true for devices that do not support matching community at the redistribution attach point.
    bool community_match_with_redistribution_unsupported = 195;
    // Devices that do not support components/component/state/install-component
    // and components/component/state/install-position.
    bool install_position_and_install_component_unsupported = 196;
    // Encap tunnel is shut then zero traffic will flow to backup NHG
    bool encap_tunnel_shut_backup_nhg_zero_traffic = 197;
    // Flag to indicate support for max ecmp paths for isis.
    bool max_ecmp_paths = 198;
    // wecmp_auto_unsupported is set to true for devices that do not support auto wecmp
    bool wecmp_auto_unsupported = 199;
    // policy chaining, ie. more than one policy at an attachement point is not supported
    bool routing_policy_chaining_unsupported = 200;
    // isis loopback config required
    bool isis_loopback_required = 201;
    // weighted ecmp feature verification using fixed packet
    bool weighted_ecmp_fixed_packet_verification = 202;
    // Override default NextHop scale while enabling encap/decap scale
    // CISCO:
    bool override_default_nh_scale = 203;
    // Devices that donot support setting bgp extended community set
    bool bgp_extended_community_set_unsupported = 204;
    // Devices that do not support setting bgp extended community set refs
    bool bgp_set_ext_community_set_refs_unsupported = 205;
    // Devices that do not support deleting link bandwidth
    bool bgp_delete_link_bandwidth_unsupported = 206;
    // qos_inqueue_drop_counter_Unsupported is set to true for devices that do not support qos ingress queue drop counters.
    // Juniper: b/341130490
    bool qos_inqueue_drop_counter_unsupported = 207;
    // Devices that need bgp extended community enable explicitly
    bool bgp_explicit_extended_community_enable = 208;
    // devices that do not support match tag set condition
    bool match_tag_set_condition_unsupported = 209;
    // peer_group_def_bgp_vrf_unsupported is set to true for devices that do not support peer group definition under bgp vrf configuration.
    bool peer_group_def_ebgp_vrf_unsupported = 210;
    // redis_uconnected_under_ebgp_vrf_unsupported is set to true for devices that do not support redistribution of connected routes under ebgp vrf configuration.
    bool redis_connected_under_ebgp_vrf_unsupported = 211;
    // bgp_afisafi_in_default_ni_before_other_ni is set to true for devices that require certain afi/safis to be enabled
    // in default network instance (ni) before enabling afi/safis for neighbors in default or non-default ni.
    bool bgp_afi_safi_in_default_ni_before_other_ni = 212;
    // Devices which do not support default import export policy.
    bool default_import_export_policy_unsupported = 213;
    // ipv6_router_advertisement_interval_unsupported is set to true for devices that do not support ipv6 router advertisement interval configuration.
    bool ipv6_router_advertisement_interval_unsupported = 214;
    // Decap NH with NextHopNetworkInstance is unsupported
    bool decap_nh_with_nexthop_ni_unsupported = 215;
    // Juniper: b/356898098
    bool community_invert_any_unsupported = 216;
    // SFlow source address update is unsupported
    // Arista: b/357914789
    bool sflow_source_address_update_unsupported = 217;
    // Linklocal mask length is not 64
    // Cisco: b/368271859
    bool link_local_mask_len = 218;
    // use parent component for temperature telemetry
    bool use_parent_component_for_temperature_telemetry = 219;
    // component manufactured date is unsupported
    bool component_mfg_date_unsupported = 220;
    // trib protocol field under otn channel config unsupported
    bool otn_channel_trib_unsupported = 221;
    // ingress parameters under eth channel config unsupported
    bool eth_channel_ingress_parameters_unsupported = 222;
    // Cisco numbering for eth channel assignment starts from 1 instead of 0
    bool eth_channel_assignment_cisco_numbering = 223;
    // Devices needs time to update interface counters.
    bool interface_counters_update_delayed = 224;
    // device does not support a Healthz GET RPC against Chassis level component like "CHASSIS" or "Rack 0"
    bool chassis_get_rpc_unsupported = 225;
    // Leaf-ref validation for list keys which is enforced for Cisco and hence deviation
    // b/373581140
    bool power_disable_enable_leaf_ref_validation = 226;
    // Device does not support ssh server counters.
    bool ssh_server_counters_unsupported = 227;
    // True when the optical-channel operational-mode is unsupported.
    // Juniper: b/355456031
    bool operational_mode_unsupported = 228;
    // BGP session state idle is supported in passive mode instead of active
    // Cisco: b/376021545
    bool bgp_session_state_idle_in_passive_mode = 229;
    // EnableMultipathUnderAfiSafi returns true for devices that do not support multipath under /global path and instead support under global/afi/safi path
    // CISCO: b/376241033
    // CISCO: b/340859662
    bool enable_multipath_under_afi_safi = 230;
    // Device have different default value for allow own as.
    // Juniper : b/373559004
    bool bgp_allowownas_diff_default_value = 231;
    // Cisco numbering for OTN channel assignment starts from 1 instead of 0
    bool otn_channel_assignment_cisco_numbering = 232;
    // Cisco pre-fec-ber inactive value for CISCO-ACACIA vendors
    bool cisco_pre_fec_ber_inactive_value = 233;
    // Device does not support bgp afi safi wildcard.
    // Cisco: b/379863985
    bool bgp_afi_safi_wildcard_not_supported = 235;
    // Nokia; b/304493065 comment#7 SRL native admin_enable for table-connections
    bool enable_table_connections = 236;
    // Device has default zero suppression.
    // Juniper : b/378646018
    bool no_zero_suppression = 237;
    // Cisco: b/378801305
    bool isis_interface_level_passive_unsupported = 238;
    // Cisco: b/378616912
    bool isis_dis_sysid_unsupported = 239;
    // Cisco: b/378616912
    bool isis_database_overloads_unsupported = 240;
    // Juniper: b/358534837
    // Devices that do not support setting med value using union type in OC.
    bool bgp_set_med_v7_unsupported = 241;
    // Cisco: b/388980373
    // default import policy for table connection unsupported is set to true for devices that do not support default import policy.
    bool tc_default_import_policy_unsupported = 242;
    // Cisco: b/388955361
    // table connection metric propagation unsupported is set to true for devices that do not support metric propagation.
    bool tc_metric_propagation_unsupported = 243;
    // Cisco: b/388980376
    // table connection attribute propagation unsupported is set to true for devices that do not support attribute propagation.
    bool tc_attribute_propagation_unsupported = 244;
    // Cisco: b/388955364
    // table connection subscription unsupported is set to true for devices that do not support subscription for table connection leaves.
    bool tc_subscription_unsupported = 245;
    // Cisco: b/388983709
    // default bgp instance name is used to set bgp instance name value other than DEFAULT
    string default_bgp_instance_name = 246;
    // Arista does not support ETHChannel rate-class
    bool channel_assignment_rate_class_parameters_unsupported = 247;

    // Arista: b/346557012  
    // Devices that do not support qos scheduler ingress policer.
    bool qos_scheduler_ingress_policer_unsupported = 248;

    // Arista: b/354689142
    // Devices that do not support gRIBIencap headers.
    bool gribi_encap_header_unsupported = 249;

    // Device does not support P4RT Capabilities rpc.
    // Cisco: b/385298158
    bool p4rt_capabilities_unsupported = 250;

    // Device does not support gNMI GET on root.
    // Cisco: b/385298159
    bool gnmi_get_on_root_unsupported = 251;

    // Device does not support packet processing aggregate drops.
    // Cisco: b/395567844
    bool packet_processing_aggregate_drops_unsupported = 252;

    // Device does not support fragment total drops.
    // Nokia: b/395553772
    bool fragment_total_drops_unsupported = 253;

    // Juniper: b/383145521
    // Device needs route policy reference to stream prefix set info.
    bool bgp_prefixset_req_routepol_ref = 255;

    // Devices that do not support oper-status for Integrated Circuits telemetry path
    // Juniper b/395551640
    bool oper_status_for_ic_unsupported = 256;

    // Nokia: b/383075189
    // ExplicitDcoConfig returns true if explicit configurations are required in module-functional-type for the transceiver
    bool explicit_dco_config = 257;
    // verify_expected_breakout_supported_config is used to verify on Cisco devices if optic supports a given breakout mode
    // Cisco:
    bool verify_expected_breakout_supported_config = 258;

    // bgp_aspathset_unsupported is set to true for devices that do not support as-path-set for bgp-defined-sets.
    // Juniper: b/330173167
    bool bgp_aspathset_unsupported = 259;

    // Devices that do not support SR IGP configuration
    // Cisco b/390502067
    bool sr_igp_config_unsupported = 260;

    // Cisco: b/404301960
    // Devices that block one IS-IS level specific authentication config attribute for P2P links. 
    // The same leafs can be set directly under ISIS Interface authentication /network-instances/network-instance/protocols/protocol/isis/interfaces/interface/authentication.
    bool set_isis_auth_with_interface_authentication_container = 261;
    // Devices that do not support GRE/GUE tunnel interface oc.
    // Juniper b/398171114
    bool gre_gue_tunnel_interface_oc_unsupported = 262;
    
    // Devices that do not support load-interval configuration
    bool load_interval_not_supported = 263;

    // SkipOpticalChannelOutputPowerInterval for devices that do not support optical-channel/output-power/interval leaf
    // Nokia b/394622454
    bool skip_optical_channel_output_power_interval = 264;

    // SkipTransceiverDescription for devices that do not support transceiver/description leaf
    // Nokia b/394622453
    bool skip_transceiver_description = 265;

    // Devices that do not support containerz config via OpenConfig.
    bool containerz_oc_unsupported = 266;

    // Device does not support BGP OC distance
    bool bgp_distance_oc_path_unsupported = 267;

<<<<<<< HEAD
        // Device does not support ntp source address
        bool ntp_source_address_unsupported = 268;

=======
    // Devices that do not support ISIS MPLS
    bool isis_mpls_unsupported = 268;
>>>>>>> 1ac6137b

    // Reserved field numbers and identifiers.
    reserved 84, 9, 28, 20, 38, 43, 90, 97, 55, 89, 19, 36, 35, 40, 113, 131, 141, 173, 234, 254;
  }

  message PlatformExceptions {
    Platform platform = 1;
    Deviations deviations = 2;
  }

  // The `platform` field for each `platform_exceptions` should be mutually
  // exclusive. Duplicate matches will result in a test failure.
  repeated PlatformExceptions platform_exceptions = 5;

  enum Tags {
    TAGS_UNSPECIFIED = 0;
    TAGS_AGGREGATION = 1;
    TAGS_DATACENTER_EDGE = 2;
    TAGS_EDGE = 3;
    TAGS_TRANSIT = 4;
  }

  // The `tags` used to identify the area(s) testcase applies to. An empty tag
  // is the default implying it applies to all areas.
  repeated Tags tags = 6;

  // Whether this test only checks paths for presence rather than semantic
  // checks.
  bool path_presence_test = 7;
}<|MERGE_RESOLUTION|>--- conflicted
+++ resolved
@@ -740,14 +740,11 @@
     // Device does not support BGP OC distance
     bool bgp_distance_oc_path_unsupported = 267;
 
-<<<<<<< HEAD
-        // Device does not support ntp source address
-        bool ntp_source_address_unsupported = 268;
-
-=======
     // Devices that do not support ISIS MPLS
     bool isis_mpls_unsupported = 268;
->>>>>>> 1ac6137b
+
+    // Device does not support ntp source address
+    bool ntp_source_address_unsupported = 269;
 
     // Reserved field numbers and identifiers.
     reserved 84, 9, 28, 20, 38, 43, 90, 97, 55, 89, 19, 36, 35, 40, 113, 131, 141, 173, 234, 254;
