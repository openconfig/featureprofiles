// Copyright 2023 Google LLC
//
// Licensed under the Apache License, Version 2.0 (the "License");
// you may not use this file except in compliance with the License.
// You may obtain a copy of the License at
//
//      https://www.apache.org/licenses/LICENSE-2.0
//
// Unless required by applicable law or agreed to in writing, software
// distributed under the License is distributed on an "AS IS" BASIS,
// WITHOUT WARRANTIES OR CONDITIONS OF ANY KIND, either express or implied.
// See the License for the specific language governing permissions and
// limitations under the License.

syntax = "proto3";

package openconfig.testing;

import "github.com/openconfig/ondatra/proto/testbed.proto";

// Metadata about a Feature Profiles test.
message Metadata {
  // UUID of the test.
  string uuid = 1;
  // ID of the test in the test plan.
  string plan_id = 2;
  // One-line description of the test.
  string description = 3;

  // Types of testbeds on which the test may run.
  enum Testbed {
    TESTBED_UNSPECIFIED = 0;
    TESTBED_DUT = 1;
    TESTBED_DUT_DUT_4LINKS = 2;
    TESTBED_DUT_ATE_2LINKS = 3;
    TESTBED_DUT_ATE_4LINKS = 4;
    TESTBED_DUT_ATE_9LINKS_LAG = 5;
    TESTBED_DUT_DUT_ATE_2LINKS = 6;
  }
  // Testbed on which the test is intended to run.
  Testbed testbed = 4;

  message Platform {
    // Vendor of the device.
    ondatra.Device.Vendor vendor = 1;
    // Regex for hardware model of the device.
    // The empty string will match any hardware model.
    string hardware_model_regex = 3;
    // Regex for software version of the device.
    // The empty string will match any software version.
    string software_version_regex = 4;
    // Reserved field numbers and identifiers.
    reserved 2;
    reserved "hardware_model";
  }

  message Deviations {
    // Device does not support interface/ipv4/enabled,
    // so suppress configuring this leaf.
    bool ipv4_missing_enabled = 1;
    // Device does not support fragmentation bit for traceroute.
    bool traceroute_fragmentation = 2;
    // Device only support UDP as l4 protocol for traceroute.
    bool traceroute_l4_protocol_udp = 3;
    // Device does not support
    // bgp/neighbors/neighbor/afi-safis/afi-safi/state/prefixes/received-pre-policy.
    bool prepolicy_received_routes = 4;
    // Expected ucmp traffic tolerance. Minimum value is 0.2, anything less
    // will be coerced to 0.2.
    // Juniper: partnerissuetracker.corp.google.com/282234301
    // Cisco: partnerissuetracker.corp.google.com/279477633
    double hierarchical_weight_resolution_tolerance = 5;
    // Device skip isis multi-topology check if value is true.
    bool isis_multi_topology_unsupported = 6;
    // Disable isis level1 under interface mode on the device if value is true.
    bool isis_interface_level1_disable_required = 7;
    // Set isis af ipv6 single topology on the device if value is true.
    bool isis_single_topology_required = 8;
    // Don't set isis instance enable flag on the device if value is true.
    bool isis_instance_enabled_required = 10;
    // Set and validate isis interface address family enable on the device if
    // value is true.
    bool missing_isis_interface_afi_safi_enable = 11;
    // Don't set isis global authentication-check on the device if value is
    // true.
    bool isis_global_authentication_not_required = 12;
    // Configure CSNP, LSP and PSNP under level authentication explicitly if
    // value is true.
    bool isis_explicit_level_authentication_config = 13;
    // Device skip isis restart-suppress check if value is true.
    bool isis_restart_suppress_unsupported = 14;
    // Device does not support interface/ipv4(6)/neighbor.
    // Cisco: partnerissuetracker.corp.google.com/268243828
    bool ip_neighbor_missing = 15;
    // Device requires separate reboot to activate OS.
    bool osactivate_noreboot = 16;
    // Device requires OS installation on standby RP as well as active RP.
    bool osinstall_for_standby_rp = 17;
    // Set this flag for LLDP interface config to override the global config.
    bool lldp_interface_config_override_global = 18;
    // Skip check for
    // bgp/neighbors/neighbor/state/messages/received/last-notification-error-code
    // leaf missing case.
    bool missing_bgp_last_notification_error_code = 21;
    // Device does not support interface-ref configuration when applying
    // features to interface.
    bool interface_ref_config_unsupported = 22;
    // Device does not support these state paths.
    // Juniper: partnerissuetracker.corp.google.com/279470921
    bool state_path_unsupported = 23;
    // Device requires Ipv6 to be enabled on interface for gRIBI NH programmed
    // with destination mac address.
    // Juniper: partnerissuetracker.corp.google.com/267642089
    bool ipv6_enable_for_gribi_nh_dmac = 24;
    // Device requires additional config for ECN.
    // Juniper: partnerissuetracker.corp.google.com/277657269
    bool ecn_profile_required_definition = 25;
    // Set true for device that does not support interface ipv6 discarded packet
    // statistics.
    // Juniper: partnerissuetracker.corp.google.com/277762075
    bool ipv6_discarded_pkts_unsupported = 26;
    // Device does not support drop and weight leaves under queue management
    // profile.
    // Juniper: partnerissuetracker.corp.google.com/279471405
    bool drop_weight_leaves_unsupported = 27;
    // Config pushed through origin CLI takes precedence over config pushed
    // through origin OC.
    bool cli_takes_precedence_over_oc = 29;
    // Device does not support weight above 100.
    // Juniper: partnerissuetracker.corp.google.com/277066804
    bool scheduler_input_weight_limit = 30;
    // Device does not support id leaf for SwitchChip components.
    // Juniper: partnerissuetracker.corp.google.com/277134501
    bool switch_chip_id_unsupported = 31;
    // Device does not support backplane-facing-capacity leaves for some of the
    // components.
    // Juniper: partnerissuetracker.corp.google.com/277134501
    bool backplane_facing_capacity_unsupported = 32;
    // Device only supports querying counters from the state container, not from
    // individual counter leaves.
    bool interface_counters_from_container = 33;
    // Use this deviation when the device does not support a mix of tagged and
    // untagged subinterfaces.
    bool no_mix_of_tagged_and_untagged_subinterfaces = 34;
    // Device does not report P4RT node names in the component hierarchy.
    bool explicit_p4rt_node_component = 35;
    // Configure ACLs using vendor native model specifically for RT-1.4.
    bool use_vendor_native_acl_config = 36;
    // Device does not support reporting software version according to the
    // requirements in gNMI-1.10.
    bool sw_version_unsupported = 37;
    // Device requires explicit interface ref configuration when applying
    // features to interface.
    bool explicit_interface_ref_definition = 38;
    // Device does not support telemetry path /components/component/storage.
    // Juniper: partnerissuetracker.corp.google.com/284239001
    bool storage_component_unsupported = 39;
    // Device requires gribi-protocol to be enabled under network-instance.
    bool explicit_gribi_under_network_instance = 40;
    // Device requires port-speed to be set because its default value may not be
    // usable.
    bool explicit_port_speed = 41;
    // Device requires explicit attachment of an interface or subinterface to
    // the default network instance.
    // Nokia: partnerissuetracker.corp.google.com/260928639
    bool explicit_interface_in_default_vrf = 42;
    // Skip checking QOS Dropped octets stats for interface.
    bool qos_dropped_octets = 43;
    // Device is missing subinterface packet counters for IPv4/IPv6.
    bool subinterface_packet_counters_missing = 44;
    // Connect-retry is not supported
    // /bgp/neighbors/neighbor/timers/config/connect-retry.
    bool connect_retry = 45;
    // Device does not support programming a gribi flow with a next-hop entry of
    // mac-address only.
    bool gribi_mac_override_with_static_arp = 46;
    // Set true for device that does not support route-policy under AFI/SAFI.
    bool route_policy_under_afi_unsupported = 47;
    // Device does not support using gNOI to reboot the Fabric Component.
    bool gnoi_fabric_component_reboot_unsupported = 48;
    // Device does not support the ntp nondefault vrf case.
    bool ntp_non_default_vrf_unsupported = 49;
    // Device does not support setting the L2 MTU. OpenConfig allows a device to
    // enforce that L2 MTU, which has a default value of 1514, must be set to a
    // higher value than L3 MTU.
    // Arista: partnerissuetracker.corp.google.com/243445300
    bool omit_l2_mtu = 50;
    // Skip power admin for controller card
    bool skip_controller_card_power_admin = 51;
    // Device requires the banner to have a delimiter character.
    string banner_delimiter = 60;
    // Allowed tolerance for BGP traffic flow while comparing for pass or fail
    // condition.
    int32 bgp_tolerance_value = 61;
    // Device requires additional time to complete post delete link
    // qualification cleanup.
    bool link_qual_wait_after_delete_required = 62;
    // The response of gNOI reboot status is a single value (not a list), so the
    // device requires explict component path to account for a situation when
    // there is more than one active reboot requests.
    // Arista: partnerissuetracker.corp.google.com/245550570
    bool gnoi_status_empty_subcomponent = 63;
    // Device requiries explicit deletion of network-instance table.
    bool network_instance_table_deletion_required = 64;
    // Device requires a BGP session reset to utilize a new MD5 key.
    bool bgp_md5_requires_reset = 65;
    // Devices do not count dequeued and deleted packets as drops.
    // Arista: partnerissuetracker.corp.google.com/275384848
    bool dequeue_delete_not_counted_as_drops = 66;
    // Device only supports RIB ack, so tests that normally expect FIB_ACK will
    // allow just RIB_ACK.
    bool gribi_riback_only = 67;
    // Device requires that aggregate Port-Channel and its members be defined in
    // a single gNMI Update transaction at /interfaces; otherwise lag-type will
    // be dropped, and no member can be added to the aggregate.
    // Arista: partnerissuetracker.corp.google.com/201574574
    bool aggregate_atomic_update = 68;
    // Device returns no value for some OpenConfig paths if the operational
    // value equals the default.
    // Arista: partnerissuetracker.corp.google.com/258286131
    bool missing_value_for_defaults = 69;
    // The name used for the static routing protocol.  The default name in
    // OpenConfig is \"DEFAULT\" but some devices use other names.
    // Arista: partnerissuetracker.corp.google.com/269699737
    string static_protocol_name = 70;
    // Device currently uses component name instead of a full openconfig path,
    // so suppress creating a full oc compliant path for subcomponent.
    bool gnoi_subcomponent_path = 71;
    // When configuring interface, config VRF prior config IP address.
    // Arista: partnerissuetracker.corp.google.com/261958938
    bool interface_config_vrf_before_address = 72;
    // Device requires using the deprecated openconfig-vlan:vlan/config/vlan-id
    // or openconfig-vlan:vlan/state/vlan-id leaves.
    // Arista: partnerissuetracker.corp.google.com/261085885
    bool deprecated_vlan_id = 73;
    // Device requires gRIBI MAC Override using Static ARP + Static Route
    // Arista: partnerissuetracker.corp.google.com/234635355
    bool gribi_mac_override_static_arp_static_route = 74;
    // Device requires interface enabled leaf booleans to be explicitly set to
    // true.
    bool interface_enabled = 75;
    // Skip checking QOS octet stats for interface.
    // Arista: partnerissuetracker.corp.google.com/283541442
    bool qos_octets = 76;
    // Device CPU components do not map to a FRU parent component in the OC
    // tree.
    bool cpu_missing_ancestor = 77;
    // Device needs subinterface 0 to be routed for non-zero sub-interfaces.
    bool require_routed_subinterface_0 = 78;
    // Device does not report last-switchover-reason as USER_INITIATED for
    // gNOI.SwitchControlProcessor.
    bool gnoi_switchover_reason_missing_user_initiated = 79;
    // The name used for the default network instance for VRF.  The default name
    // in OpenConfig is \"DEFAULT\" but some legacy devices still use
    // \"default\".
    string default_network_instance = 80;
    // Device allows unset Election ID to be primary.
    bool p4rt_unsetelectionid_primary_allowed = 81;
    // Device sets ALREADY_EXISTS status code for all backup client responses.
    bool bkup_arbitration_resp_code = 82;
    // Device requires IPOverIP decapsulation for backup NHG without interfaces.
    bool backup_nhg_requires_vrf_with_decap = 83;
    // Devices don't support configuring ISIS /afi-safi/af/config container.
    bool isis_interface_afi_unsupported = 85;
    // Devices don't support modify table entry operation in P4 Runtime.
    bool p4rt_modify_table_entry_unsupported = 86;
    // Parent of OS component is of type SUPERVISOR or LINECARD.
    bool os_component_parent_is_supervisor_or_linecard = 87;
    // Parent of OS component is of type CHASSIS.
    bool os_component_parent_is_chassis = 88;
    // Devices require configuring the same ISIS Metrics for Level 1 when
    // configuring Level 2 Metrics.
    bool isis_require_same_l1_metric_with_l2_metric = 91;
    // Devices require configuring the same OSPF setMetric when BGP
    // SetMED is configured.
    bool bgp_set_med_requires_equal_ospf_set_metric = 92;
    // Devices require configuring subinterface with tagged vlan for p4rt
    // packet in.
    bool p4rt_gdp_requires_dot1q_subinterface = 93;
    // ATE port link state operations are a no-op in KNE/virtualized environments.
    bool ate_port_link_state_operations_unsupported = 94;
    // Creates a user and assigns role/rbac to said user via native model.
    bool set_native_user = 95;
    // Devices require configuring lspRefreshInterval ISIS timer when
    // lspLifetimeInterval is configured.
    // Arista: partnerissuetracker.corp.google.com/293667850
    bool isis_lsp_lifetime_interval_requires_lsp_refresh_interval = 96;
    // Device does not support telemetry path
    // /components/component/cpu/utilization/state/avg for linecards' CPU card.
    bool linecard_cpu_utilization_unsupported = 98;
    // Device does not support consistent component names for GNOI and GNMI.
    bool consistent_component_names_unsupported = 99;
    // Device does not support telemetry path
    // /components/component/cpu/utilization/state/avg for controller cards'
    // CPU card.
    bool controller_card_cpu_utilization_unsupported = 100;
    // Device does not support counter for fabric block lost packets.
    bool fabric_drop_counter_unsupported = 101;
    // Device does not support memory utilization related leaves for linecard components.
    bool linecard_memory_utilization_unsupported = 102;
    // Device does not support telemetry path
    // /qos/interfaces/interface/input/virtual-output-queues/voq-interface/queues/queue/state/dropped-pkts.
    bool qos_voq_drop_counter_unsupported = 103;
    // ATE IPv6 flow label unsupported in KNE/virtualized environments.
    bool ate_ipv6_flow_label_unsupported = 104;
    // Devices do not support configuring isis csnp-interval timer.
    // Arista: partnerissuetracker.corp.google.com/299283216
    bool isis_timers_csnp_interval_unsupported = 105;
    // Devices do not support telemetry for isis counter:
    // manual-address-drop-from-areas.
    // Arista: partnerissuetracker.corp.google.com/299285115
    bool isis_counter_manual_address_drop_from_areas_unsupported = 106;
    // Devices do not support telemetry for isis counter: part-changes.
    // Arista: partnerissuetracker.corp.google.com/317086576
    bool isis_counter_part_changes_unsupported = 107;
    // Devices do not support threshold container under /components/component/transceiver.
    bool transceiver_thresholds_unsupported = 108;
    // Update interface loopback mode using raw gnmi API due to server version.
    bool interface_loopback_mode_raw_gnmi = 109;
    // Devices do not support showing negotiated tcp mss value in bgp tcp mss telemetry.
    // Juniper: b/300499125
    bool skip_tcp_negotiated_mss_check = 110;
    // Devices don't support ISIS-Lsp metadata paths: checksum, sequence-number,
    // remaining-lifetime.
    bool isis_lsp_metadata_leafs_unsupported = 111;
    // QOS queue requires configuration with queue-id
    bool qos_queue_requires_id = 112;
    // Devices do not support forwarding for fib failed routes.
    bool skip_fib_failed_traffic_forwarding_check = 113;
    // QOS requires buffer-allocation-profile configuration
    bool qos_buffer_allocation_config_required = 114;
    // Devices do not support configuring ExtendedNextHopEncoding at the BGP global level.
    // Arista: https://partnerissuetracker.corp.google.com/issues/203683090
    bool bgp_global_extended_next_hop_encoding_unsupported = 115;
    // OC unsupported for BGP LLGR disable.
    // Juniper: b/303479602
    bool bgp_llgr_oc_undefined = 116;
    // Device does not support tunnel interfaces state paths
    // Juniper: partnerissuetracker.corp.google.com/300111031
    bool tunnel_state_path_unsupported = 117;
    // Device does not support tunnel interfaces source and destination address config paths
    // Juniper: partnerissuetracker.corp.google.com/300111031
    bool tunnel_config_path_unsupported = 118;
    // Cisco: Device does not support same minimun and maximum threshold value in QOS ECN config.
    bool ecn_same_min_max_threshold_unsupported = 119;
    // Cisco: QOS requires scheduler configuration.
    bool qos_scheduler_config_required = 120;
    // Cisco: Device does not support set weight config under QOS ECN configuration.
    bool qos_set_weight_config_unsupported = 121;
    // Cisco: Device does not support these get state path.
    bool qos_get_state_path_unsupported = 122;
    // Devices requires enabled leaf under isis level
    // Juniper: partnerissuetracker.corp.google.com/302661486
    bool isis_level_enabled = 123;
    // Devices which require to use interface-id format of interface name + .subinterface index with Interface-ref container
    bool interface_ref_interface_id_format = 124;
    // Devices does not support member link loopback
    // Juniper: b/307763669
    bool member_link_loopback_unsupported = 125;
    // Device does not support PLQ operational status check on interface
    // Juniper: b/308990185
    bool skip_plq_interface_oper_status_check = 126;
    // Device set received prefix limits explicitly under prefix-limit-received rather than
    // "prefix-limit"
    bool bgp_explicit_prefix_limit_received = 127;
    // Device does not configure BGP maximum routes correctly when max-prefixes
    // leaf is configured
    bool bgp_missing_oc_max_prefixes_configuration = 128;
    // Devices which needs to skip checking AFI-SAFI disable.
    // Juniper: b/310698466
    bool skip_bgp_session_check_without_afisafi = 129;
    // Devices that have separate naming conventions for hardware resource name
    // in /system/ tree and /components/ tree.
    bool mismatched_hardware_resource_name_in_component = 130;
    // Devices that don't support telemetry for hardware resources before
    // used-threshold-upper configuration.
    bool missing_hardware_resource_telemetry_before_config = 131;
    // Device does not support reboot status check on subcomponents.
    bool gnoi_subcomponent_reboot_status_unsupported = 132;
    // Devices exports routes from all protocols to BGP if the export-policy is ACCEPT
    // Juniper: b/308970803
    bool skip_non_bgp_route_export_check = 133;
<<<<<<< HEAD
    // Device doesn't support router advertisement enable and mode config
    // Juniper: b/316173974 
    bool ipv6_router_advertisement_config_unsupported = 137;
=======
    // Devices do not support path
    // /network-instances/network-instance/protocols/protocol/isis/levels/level/state/metric-style
    // Arista: https://partnerissuetracker.corp.google.com/issues/317064733
    bool isis_metric_style_telemetry_unsupported = 134;
    // Devices do not support configuring Interface-ref under Static-Route Next-Hop
    bool static_route_next_hop_interface_ref_unsupported = 135;
    // Devices which does not support nexthop index state
    // Juniper: b/304729237
    bool skip_static_nexthop_check = 136;
>>>>>>> 8976e96b

    // Reserved field numbers and identifiers.
    reserved 84, 9, 28, 20, 90, 97, 55, 89, 19; 
  }

  message PlatformExceptions {
    Platform platform = 1;
    Deviations deviations = 2;
  }

  // The `platform` field for each `platform_exceptions` should be mutually
  // exclusive. Duplicate matches will result in a test failure.
  repeated PlatformExceptions platform_exceptions = 5;

  enum Tags {
    TAGS_UNSPECIFIED = 0;
    TAGS_AGGREGATION = 1;
    TAGS_DATACENTER_EDGE = 2;
    TAGS_EDGE = 3;
    TAGS_TRANSIT = 4;
  }

  // The `tags` used to identify the area(s) testcase applies to. An empty tag
  // is the default implying it applies to all areas.
  repeated Tags tags = 6;
}<|MERGE_RESOLUTION|>--- conflicted
+++ resolved
@@ -380,11 +380,6 @@
     // Devices exports routes from all protocols to BGP if the export-policy is ACCEPT
     // Juniper: b/308970803
     bool skip_non_bgp_route_export_check = 133;
-<<<<<<< HEAD
-    // Device doesn't support router advertisement enable and mode config
-    // Juniper: b/316173974 
-    bool ipv6_router_advertisement_config_unsupported = 137;
-=======
     // Devices do not support path
     // /network-instances/network-instance/protocols/protocol/isis/levels/level/state/metric-style
     // Arista: https://partnerissuetracker.corp.google.com/issues/317064733
@@ -394,7 +389,9 @@
     // Devices which does not support nexthop index state
     // Juniper: b/304729237
     bool skip_static_nexthop_check = 136;
->>>>>>> 8976e96b
+    // Device doesn't support router advertisement enable and mode config
+    // Juniper: b/316173974 
+    bool ipv6_router_advertisement_config_unsupported = 137;
 
     // Reserved field numbers and identifiers.
     reserved 84, 9, 28, 20, 90, 97, 55, 89, 19; 
