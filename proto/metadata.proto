// Copyright 2023 Google LLC
//
// Licensed under the Apache License, Version 2.0 (the "License");
// you may not use this file except in compliance with the License.
// You may obtain a copy of the License at
//
//      https://www.apache.org/licenses/LICENSE-2.0
//
// Unless required by applicable law or agreed to in writing, software
// distributed under the License is distributed on an "AS IS" BASIS,
// WITHOUT WARRANTIES OR CONDITIONS OF ANY KIND, either express or implied.
// See the License for the specific language governing permissions and
// limitations under the License.

syntax = "proto3";

package openconfig.testing;

import "github.com/openconfig/ondatra/proto/testbed.proto";

// Metadata about a Feature Profiles test.
message Metadata {
  // UUID of the test.
  string uuid = 1;
  // ID of the test in the test plan.
  string plan_id = 2;
  // One-line description of the test.
  string description = 3;

  // Types of testbeds on which the test may run.
  enum Testbed {
    TESTBED_UNSPECIFIED = 0;
    TESTBED_DUT = 1;
    TESTBED_DUT_DUT_4LINKS = 2;
    TESTBED_DUT_ATE_2LINKS = 3;
    TESTBED_DUT_ATE_4LINKS = 4;
    TESTBED_DUT_ATE_9LINKS_LAG = 5;
    TESTBED_DUT_DUT_ATE_2LINKS = 6;
    TESTBED_DUT_ATE_8LINKS = 7;
    TESTBED_DUT_400ZR = 8;
  }
  // Testbed on which the test is intended to run.
  Testbed testbed = 4;

  message Platform {
    // Vendor of the device.
    ondatra.Device.Vendor vendor = 1;
    // Regex for hardware model of the device.
    // The empty string will match any hardware model.
    string hardware_model_regex = 3;
    // Regex for software version of the device.
    // The empty string will match any software version.
    string software_version_regex = 4;
    // Reserved field numbers and identifiers.
    reserved 2;
    reserved "hardware_model";
  }

  message Deviations {
    // Device does not support interface/ipv4/enabled,
    // so suppress configuring this leaf.
    bool ipv4_missing_enabled = 1;
    // Device does not support fragmentation bit for traceroute.
    bool traceroute_fragmentation = 2;
    // Device only support UDP as l4 protocol for traceroute.
    bool traceroute_l4_protocol_udp = 3;
    // Device does not support
    // bgp/neighbors/neighbor/afi-safis/afi-safi/state/prefixes/received-pre-policy.
    bool prepolicy_received_routes = 4;
    // Expected ucmp traffic tolerance. Minimum value is 0.2, anything less
    // will be coerced to 0.2.
    // Juniper: partnerissuetracker.corp.google.com/282234301
    // Cisco: partnerissuetracker.corp.google.com/279477633
    double hierarchical_weight_resolution_tolerance = 5;
    // Device skip isis multi-topology check if value is true.
    bool isis_multi_topology_unsupported = 6;
    // Disable isis level1 under interface mode on the device if value is true.
    bool isis_interface_level1_disable_required = 7;
    // Set isis af ipv6 single topology on the device if value is true.
    bool isis_single_topology_required = 8;
    // Don't set isis instance enable flag on the device if value is true.
    bool isis_instance_enabled_required = 10;
    // Set and validate isis interface address family enable on the device if
    // value is true.
    bool missing_isis_interface_afi_safi_enable = 11;
    // Don't set isis global authentication-check on the device if value is
    // true.
    bool isis_global_authentication_not_required = 12;
    // Configure CSNP, LSP and PSNP under level authentication explicitly if
    // value is true.
    bool isis_explicit_level_authentication_config = 13;
    // Device skip isis restart-suppress check if value is true.
    bool isis_restart_suppress_unsupported = 14;
    // Device does not support interface/ipv4(6)/neighbor.
    // Cisco: partnerissuetracker.corp.google.com/268243828
    bool ip_neighbor_missing = 15;
    // Device requires separate reboot to activate OS.
    bool osactivate_noreboot = 16;
    // Device requires OS installation on standby RP as well as active RP.
    bool osinstall_for_standby_rp = 17;
    // Set this flag for LLDP interface config to override the global config.
    bool lldp_interface_config_override_global = 18;
    // Skip check for
    // bgp/neighbors/neighbor/state/messages/received/last-notification-error-code
    // leaf missing case.
    bool missing_bgp_last_notification_error_code = 21;
    // Device does not support interface-ref configuration when applying
    // features to interface.
    bool interface_ref_config_unsupported = 22;
    // Device does not support these state paths.
    // Juniper: partnerissuetracker.corp.google.com/279470921
    bool state_path_unsupported = 23;
    // Device requires Ipv6 to be enabled on interface for gRIBI NH programmed
    // with destination mac address.
    // Juniper: partnerissuetracker.corp.google.com/267642089
    bool ipv6_enable_for_gribi_nh_dmac = 24;
    // Device requires additional config for ECN.
    // Juniper: partnerissuetracker.corp.google.com/277657269
    bool ecn_profile_required_definition = 25;
    // Set true for device that does not support interface ipv6 discarded packet
    // statistics.
    // Juniper: partnerissuetracker.corp.google.com/277762075
    bool ipv6_discarded_pkts_unsupported = 26;
    // Device does not support drop and weight leaves under queue management
    // profile.
    // Juniper: partnerissuetracker.corp.google.com/279471405
    bool drop_weight_leaves_unsupported = 27;
    // Config pushed through origin CLI takes precedence over config pushed
    // through origin OC.
    bool cli_takes_precedence_over_oc = 29;
    // Device does not support weight above 100.
    // Juniper: partnerissuetracker.corp.google.com/277066804
    bool scheduler_input_weight_limit = 30;
    // Device does not support id leaf for SwitchChip components.
    // Juniper: partnerissuetracker.corp.google.com/277134501
    bool switch_chip_id_unsupported = 31;
    // Device does not support backplane-facing-capacity leaves for some of the
    // components.
    // Juniper: partnerissuetracker.corp.google.com/277134501
    bool backplane_facing_capacity_unsupported = 32;
    // Device only supports querying counters from the state container, not from
    // individual counter leaves.
    bool interface_counters_from_container = 33;
    // Use this deviation when the device does not support a mix of tagged and
    // untagged subinterfaces.
    bool no_mix_of_tagged_and_untagged_subinterfaces = 34;
    // Device does not support reporting software version according to the
    // requirements in gNMI-1.10.
    bool sw_version_unsupported = 37;
    // Device requires explicit interface ref configuration when applying
    // features to interface.
    bool explicit_interface_ref_definition = 38;
    // Device does not support telemetry path /components/component/storage.
    // Juniper: partnerissuetracker.corp.google.com/284239001
    bool storage_component_unsupported = 39;
    // Device requires port-speed to be set because its default value may not be
    // usable.
    bool explicit_port_speed = 41;
    // Device requires explicit attachment of an interface or subinterface to
    // the default network instance.
    // Nokia: partnerissuetracker.corp.google.com/260928639
    bool explicit_interface_in_default_vrf = 42;
    // Skip checking QOS Dropped octets stats for interface.
    bool qos_dropped_octets = 43;
    // Device is missing subinterface packet counters for IPv4/IPv6.
    bool subinterface_packet_counters_missing = 44;
    // Connect-retry is not supported
    // /bgp/neighbors/neighbor/timers/config/connect-retry.
    bool connect_retry = 45;
    // Device does not support programming a gribi flow with a next-hop entry of
    // mac-address only.
    bool gribi_mac_override_with_static_arp = 46;
    // Set true for device that does not support route-policy under AFI/SAFI.
    bool route_policy_under_afi_unsupported = 47;
    // Device does not support using gNOI to reboot the Fabric Component.
    bool gnoi_fabric_component_reboot_unsupported = 48;
    // Device does not support the ntp nondefault vrf case.
    bool ntp_non_default_vrf_unsupported = 49;
    // Device does not support setting the L2 MTU. OpenConfig allows a device to
    // enforce that L2 MTU, which has a default value of 1514, must be set to a
    // higher value than L3 MTU.
    // Arista: partnerissuetracker.corp.google.com/243445300
    bool omit_l2_mtu = 50;
    // Skip power admin for controller card
    bool skip_controller_card_power_admin = 51;
    // Device requires the banner to have a delimiter character.
    string banner_delimiter = 60;
    // Allowed tolerance for BGP traffic flow while comparing for pass or fail
    // condition.
    int32 bgp_tolerance_value = 61;
    // Device requires additional time to complete post delete link
    // qualification cleanup.
    bool link_qual_wait_after_delete_required = 62;
    // The response of gNOI reboot status is a single value (not a list), so the
    // device requires explict component path to account for a situation when
    // there is more than one active reboot requests.
    // Arista: partnerissuetracker.corp.google.com/245550570
    bool gnoi_status_empty_subcomponent = 63;
    // Device requiries explicit deletion of network-instance table.
    bool network_instance_table_deletion_required = 64;
    // Device requires a BGP session reset to utilize a new MD5 key.
    bool bgp_md5_requires_reset = 65;
    // Devices do not count dequeued and deleted packets as drops.
    // Arista: partnerissuetracker.corp.google.com/275384848
    bool dequeue_delete_not_counted_as_drops = 66;
    // Device only supports RIB ack, so tests that normally expect FIB_ACK will
    // allow just RIB_ACK.
    bool gribi_riback_only = 67;
    // Device requires that aggregate Port-Channel and its members be defined in
    // a single gNMI Update transaction at /interfaces; otherwise lag-type will
    // be dropped, and no member can be added to the aggregate.
    // Arista: partnerissuetracker.corp.google.com/201574574
    bool aggregate_atomic_update = 68;
    // Device returns no value for some OpenConfig paths if the operational
    // value equals the default.
    // Arista: partnerissuetracker.corp.google.com/258286131
    bool missing_value_for_defaults = 69;
    // The name used for the static routing protocol.  The default name in
    // OpenConfig is \"DEFAULT\" but some devices use other names.
    // Arista: partnerissuetracker.corp.google.com/269699737
    string static_protocol_name = 70;
    // Device currently uses component name instead of a full openconfig path,
    // so suppress creating a full oc compliant path for subcomponent.
    bool gnoi_subcomponent_path = 71;
    // When configuring interface, config VRF prior config IP address.
    // Arista: partnerissuetracker.corp.google.com/261958938
    bool interface_config_vrf_before_address = 72;
    // Device requires using the deprecated openconfig-vlan:vlan/config/vlan-id
    // or openconfig-vlan:vlan/state/vlan-id leaves.
    // Arista: partnerissuetracker.corp.google.com/261085885
    bool deprecated_vlan_id = 73;
    // Device requires gRIBI MAC Override using Static ARP + Static Route
    // Arista: partnerissuetracker.corp.google.com/234635355
    bool gribi_mac_override_static_arp_static_route = 74;
    // Device requires interface enabled leaf booleans to be explicitly set to
    // true.
    bool interface_enabled = 75;
    // Skip checking QOS octet stats for interface.
    // Arista: partnerissuetracker.corp.google.com/283541442
    bool qos_octets = 76;
    // Device CPU components do not map to a FRU parent component in the OC
    // tree.
    bool cpu_missing_ancestor = 77;
    // Device needs subinterface 0 to be routed for non-zero sub-interfaces.
    bool require_routed_subinterface_0 = 78;
    // Device does not report last-switchover-reason as USER_INITIATED for
    // gNOI.SwitchControlProcessor.
    bool gnoi_switchover_reason_missing_user_initiated = 79;
    // The name used for the default network instance for VRF.  The default name
    // in OpenConfig is \"DEFAULT\" but some legacy devices still use
    // \"default\".
    string default_network_instance = 80;
    // Device allows unset Election ID to be primary.
    bool p4rt_unsetelectionid_primary_allowed = 81;
    // Device sets ALREADY_EXISTS status code for all backup client responses.
    bool bkup_arbitration_resp_code = 82;
    // Device requires IPOverIP decapsulation for backup NHG without interfaces.
    bool backup_nhg_requires_vrf_with_decap = 83;
    // Devices don't support configuring ISIS /afi-safi/af/config container.
    bool isis_interface_afi_unsupported = 85;
    // Devices don't support modify table entry operation in P4 Runtime.
    bool p4rt_modify_table_entry_unsupported = 86;
    // Parent of OS component is of type SUPERVISOR or LINECARD.
    bool os_component_parent_is_supervisor_or_linecard = 87;
    // Parent of OS component is of type CHASSIS.
    bool os_component_parent_is_chassis = 88;
    // Devices require configuring the same ISIS Metrics for Level 1 when
    // configuring Level 2 Metrics.
    bool isis_require_same_l1_metric_with_l2_metric = 91;
    // Devices require configuring the same OSPF setMetric when BGP
    // SetMED is configured.
    bool bgp_set_med_requires_equal_ospf_set_metric = 92;
    // Devices require configuring subinterface with tagged vlan for p4rt
    // packet in.
    bool p4rt_gdp_requires_dot1q_subinterface = 93;
    // ATE port link state operations are a no-op in KNE/virtualized
    // environments.
    bool ate_port_link_state_operations_unsupported = 94;
    // Creates a user and assigns role/rbac to said user via native model.
    bool set_native_user = 95;
    // Devices require configuring lspRefreshInterval ISIS timer when
    // lspLifetimeInterval is configured.
    // Arista: partnerissuetracker.corp.google.com/293667850
    bool isis_lsp_lifetime_interval_requires_lsp_refresh_interval = 96;
    // Device does not support telemetry path
    // /components/component/cpu/utilization/state/avg for linecards' CPU card.
    bool linecard_cpu_utilization_unsupported = 98;
    // Device does not support consistent component names for GNOI and GNMI.
    bool consistent_component_names_unsupported = 99;
    // Device does not support telemetry path
    // /components/component/cpu/utilization/state/avg for controller cards'
    // CPU card.
    bool controller_card_cpu_utilization_unsupported = 100;
    // Device does not support counter for fabric block lost packets.
    bool fabric_drop_counter_unsupported = 101;
    // Device does not support memory utilization related leaves for linecard
    // components.
    bool linecard_memory_utilization_unsupported = 102;
    // Device does not support telemetry path
    // /qos/interfaces/interface/input/virtual-output-queues/voq-interface/queues/queue/state/dropped-pkts.
    bool qos_voq_drop_counter_unsupported = 103;
    // ATE IPv6 flow label unsupported in KNE/virtualized environments.
    bool ate_ipv6_flow_label_unsupported = 104;
    // Devices do not support configuring isis csnp-interval timer.
    // Arista: partnerissuetracker.corp.google.com/299283216
    bool isis_timers_csnp_interval_unsupported = 105;
    // Devices do not support telemetry for isis counter:
    // manual-address-drop-from-areas.
    // Arista: partnerissuetracker.corp.google.com/299285115
    bool isis_counter_manual_address_drop_from_areas_unsupported = 106;
    // Devices do not support telemetry for isis counter: part-changes.
    // Arista: partnerissuetracker.corp.google.com/317086576
    bool isis_counter_part_changes_unsupported = 107;
    // Devices do not support threshold container under
    // /components/component/transceiver.
    bool transceiver_thresholds_unsupported = 108;
    // Update interface loopback mode using raw gnmi API due to server version.
    bool interface_loopback_mode_raw_gnmi = 109;
    // Devices do not support showing negotiated tcp mss value in bgp tcp mss
    // telemetry. Juniper: b/300499125
    bool skip_tcp_negotiated_mss_check = 110;
    // Devices don't support ISIS-Lsp metadata paths: checksum, sequence-number,
    // remaining-lifetime.
    bool isis_lsp_metadata_leafs_unsupported = 111;
    // QOS queue requires configuration with queue-id
    bool qos_queue_requires_id = 112;
    // Devices do not support forwarding for fib failed routes.
    bool skip_fib_failed_traffic_forwarding_check = 113;
    // QOS requires buffer-allocation-profile configuration
    bool qos_buffer_allocation_config_required = 114;
    // Devices do not support configuring ExtendedNextHopEncoding at the BGP
    // global level. Arista:
    // https://partnerissuetracker.corp.google.com/issues/203683090
    bool bgp_global_extended_next_hop_encoding_unsupported = 115;
    // OC unsupported for BGP LLGR disable.
    // Juniper: b/303479602
    bool bgp_llgr_oc_undefined = 116;
    // Device does not support tunnel interfaces state paths
    // Juniper: partnerissuetracker.corp.google.com/300111031
    bool tunnel_state_path_unsupported = 117;
    // Device does not support tunnel interfaces source and destination address
    // config paths Juniper: partnerissuetracker.corp.google.com/300111031
    bool tunnel_config_path_unsupported = 118;
    // Cisco: Device does not support same minimun and maximum threshold value
    // in QOS ECN config.
    bool ecn_same_min_max_threshold_unsupported = 119;
    // Cisco: QOS requires scheduler configuration.
    bool qos_scheduler_config_required = 120;
    // Cisco: Device does not support set weight config under QOS ECN
    // configuration.
    bool qos_set_weight_config_unsupported = 121;
    // Cisco: Device does not support these get state path.
    bool qos_get_state_path_unsupported = 122;
    // Devices requires enabled leaf under isis level
    // Juniper: partnerissuetracker.corp.google.com/302661486
    bool isis_level_enabled = 123;
    // Devices which require to use interface-id format of interface name +
    // .subinterface index with Interface-ref container
    bool interface_ref_interface_id_format = 124;
    // Devices does not support member link loopback
    // Juniper: b/307763669
    bool member_link_loopback_unsupported = 125;
    // Device does not support PLQ operational status check on interface
    // Juniper: b/308990185
    bool skip_plq_interface_oper_status_check = 126;
    // Device set received prefix limits explicitly under prefix-limit-received
    // rather than "prefix-limit"
    bool bgp_explicit_prefix_limit_received = 127;
    // Device does not configure BGP maximum routes correctly when max-prefixes
    // leaf is configured
    bool bgp_missing_oc_max_prefixes_configuration = 128;
    // Devices which needs to skip checking AFI-SAFI disable.
    // Juniper: b/310698466
    bool skip_bgp_session_check_without_afisafi = 129;
    // Devices that have separate naming conventions for hardware resource name
    // in /system/ tree and /components/ tree.
    bool mismatched_hardware_resource_name_in_component = 130;
    // Devices that don't support telemetry for hardware resources before
    // used-threshold-upper configuration.
    bool missing_hardware_resource_telemetry_before_config = 131;
    // Device does not support reboot status check on subcomponents.
    bool gnoi_subcomponent_reboot_status_unsupported = 132;
    // Devices exports routes from all protocols to BGP if the export-policy is
    // ACCEPT Juniper: b/308970803
    bool skip_non_bgp_route_export_check = 133;
    // Devices do not support path
    // /network-instances/network-instance/protocols/protocol/isis/levels/level/state/metric-style
    // Arista: https://partnerissuetracker.corp.google.com/issues/317064733
    bool isis_metric_style_telemetry_unsupported = 134;
    // Devices do not support configuring Interface-ref under Static-Route
    // Next-Hop
    bool static_route_next_hop_interface_ref_unsupported = 135;
    // Devices which does not support nexthop index state
    // Juniper: b/304729237
    bool skip_static_nexthop_check = 136;
    // Device doesn't support router advertisement enable and mode config
    // Juniper: b/316173974
    bool ipv6_router_advertisement_config_unsupported = 138;
    // Devices does not support setting prefix limit exceeded flag.
    // Juniper : b/317181227
    bool prefix_limit_exceeded_telemetry_unsupported = 139;
    // Skip setting allow-multiple-as while configuring eBGP
    // Arista: partnerissuetracker.corp.google.com/issues/317422300
    bool skip_setting_allow_multiple_as = 140;
    // Skip tests with decap encap vrf as PBF action
    //  Nokia: partnerissuetracker.corp.google.com/issues/323251581
    bool skip_pbf_with_decap_encap_vrf = 141;
    // Devices which does not support copying TTL.
    // Juniper: b/307258544
    bool ttl_copy_unsupported = 142;
    // Devices does not support mixed prefix length in gribi.
    // Juniper: b/307824407
    bool gribi_decap_mixed_plen_unsupported = 143;
    // Skip setting isis-actions set-level while configuring routing-policy
    // statement action
    bool skip_isis_set_level = 144;
    // Skip setting isis-actions set-metric-style-type while configuring
    // routing-policy statement action
    bool skip_isis_set_metric_style_type = 145;
    // Skip setting match-prefix-set match-set-options while configuring
    // routing-policy statement condition
    bool skip_set_rp_match_set_options = 146;
    // Skip setting disable-metric-propagation while configuring
    // table-connection
    bool skip_setting_disable_metric_propagation = 147;
    // Devices do not support BGP conditions match-community-set
    bool bgp_conditions_match_community_set_unsupported = 148;
    // Device requires match condition for ethertype v4 and v6 for default rule
    // with network-instance default-vrf in policy-forwarding.
    bool pf_require_match_default_rule = 149;
    // Devices missing component tree mapping from hardware port
    // to optical channel.
    bool missing_port_to_optical_channel_component_mapping = 150;
    // Skip gNMI container OP tc.
    // Cisco: https://partnerissuetracker.corp.google.com/issues/322291556
    bool skip_container_op = 151;
    // Reorder calls for vendor compatibility.
    // Cisco: https://partnerissuetracker.corp.google.com/issues/322291556
    bool reorder_calls_for_vendor_compatibilty = 152;
    // Add missing base config using cli.
    // Cisco: https://partnerissuetracker.corp.google.com/issues/322291556
    bool add_missing_base_config_via_cli = 153;
    // skip_macaddress_check returns true if mac address for an interface via
    // gNMI needs to be skipped. Cisco:
    // https://partnerissuetracker.corp.google.com/issues/322291556
    bool skip_macaddress_check = 154;
    // Devices are having native telemetry paths for BGP RIB verification.
    // Juniper : b/306144372
    bool bgp_rib_oc_path_unsupported = 155;
    // Skip setting prefix-set mode while configuring prefix-set routing-policy
    bool skip_prefix_set_mode = 156;
    // Devices set metric as preference for static next-hop
    bool set_metric_as_preference = 157;
    // Devices don't support having an IPv6 static Route with an IPv4 address
    // as next hop and requires configuring a static ARP entry.
    // Arista: https://partnerissuetracker.corp.google.com/issues/316593298
    bool ipv6_static_route_with_ipv4_next_hop_requires_static_arp = 158;
    // Device requires policy-forwarding rules to be in sequential order in the
    // gNMI set-request.
    bool pf_require_sequential_order_pbr_rules = 159;
    // Device telemetry missing next hop metric value.
    // Arista: https://partnerissuetracker.corp.google.com/issues/321010782
    bool missing_static_route_next_hop_metric_telemetry = 160;
    // Device does not support recursive resolution of static route next hop.
    // Arista: https://partnerissuetracker.corp.google.com/issues/314449182
    bool unsupported_static_route_next_hop_recurse = 161;
    // Device missing telemetry for static route that has DROP next hop.
    // Arista: https://partnerissuetracker.corp.google.com/issues/330619816
    bool missing_static_route_drop_next_hop_telemetry = 162;
    // Device missing 400ZR optical-channel tunable parameters telemetry:
    // min/max/avg.
    // Arista: https://partnerissuetracker.corp.google.com/issues/319314781
    bool missing_zr_optical_channel_tunable_parameters_telemetry = 163;
    // Device that does not support packet link qualification reflector packet
    // sent/received stats.
    bool plq_reflector_stats_unsupported = 164;
    // Device that does not support PLQ Generator max_mtu to be atleast >= 8184.
    uint32 plq_generator_capabilities_max_mtu = 165;
    // Device that does not support PLQ Generator max_pps to be atleast >=
    // 100000000.
    uint64 plq_generator_capabilities_max_pps = 166;
    // Support for bgp extended community index
    bool bgp_extended_community_index_unsupported = 167;
    // Support for bgp community set refs
    bool bgp_community_set_refs_unsupported = 168;
    // Arista device needs CLI knob to enable WECMP feature
    bool rib_wecmp = 169;
    // Device not supporting table-connection need to set this true
    bool table_connections_unsupported = 170;
    // Configure tag-set using vendor native model
    bool use_vendor_native_tag_set_config = 171;
    // Skip setting send-community-type in bgp global config
    bool skip_bgp_send_community_type = 172;
    // Support for bgp actions set-community method
    bool bgp_actions_set_community_method_unsupported = 174;
    // Ensure no configurations exist under BGP Peer Groups
    bool set_no_peer_group = 175;
    // Bgp community member is a string
    bool bgp_community_member_is_a_string = 176;
    // Flag to indicate whether IPv4 static routes with IPv6 next-hops are
    // unsupported.
    bool ipv4_static_route_with_ipv6_nh_unsupported = 177;
    // Flag to indicate whether IPv6 static routes with IPv4 next-hops are
    // unsupported.
    bool ipv6_static_route_with_ipv4_nh_unsupported = 178;
    // Flag to indicate support for static routes that simply drop packets
    bool static_route_with_drop_nh = 179;
    // Flag to indicate support for static routes that can be configured with an
    // explicit metric.
    bool static_route_with_explicit_metric = 180;
    // Support for bgp default import/export policy
    bool bgp_default_policy_unsupported = 181;
    // Flag to enable bgp explicity on default vrf
    // Arista: b/329094094#comment9
    bool explicit_enable_bgp_on_default_vrf = 182;
    // tag-set is not a real separate entity, but is embedded in the policy
    // statement. this implies that 1. routing policy tag set name needs to be
    // '<policy name> <statement name>'
    // 2. only one policy statement can make use of a tag-set, and 3. tag must
    // be refered by a policy
    bool routing_policy_tag_set_embedded = 183;
    // Devices does not support allow multiple as under AFI/SAFI.
    // CISCO: b/340859662
    bool skip_afi_safi_path_for_bgp_multiple_as = 184;
    // Device does not support regex with routing-policy community-member.
    bool community_member_regex_unsupported = 185;
    // Support for same import policy attached to all AFIs for given
    // (src-protocol, dst-protocol, network-instance) triple Arista:
    // b/339645876#comment4
    bool same_policy_attached_to_all_afis = 186;
    // Devices needs to skip setting statement for policy to be applied as
    // action pass otherwise it will be configured as action done.
    // CISCO: b/338523730
    bool skip_setting_statement_for_policy = 187;
    // Devices does not support index specific attribute fetching and hence
    // wildcards has to be used.
    // CISCO: b/338523730
    bool skip_checking_attribute_index = 188;
    // Devices does not suppport policy-chaining, so needs to flatten policies
    // with multiple statements.
    // CISCO: b/338526243
    bool flatten_policy_with_multiple_statements = 189;
    // default_route_policy_unsupported is set to true for devices that do not
    // support default route policy.
    bool default_route_policy_unsupported = 190;
    // CISCO: b/339801843
    bool slaac_prefix_length128 = 191;
    // Devices does not support bgp max multipaths
    // Juniper: b/319301559
    bool bgp_max_multipath_paths_unsupported = 192;
    // Devices does not multipath config at neighbor or afisafi level
    // Juniper: b/341130490
    bool multipath_unsupported_neighbor_or_afisafi = 193;
    // Devices that do not support /components/component/state/model-name for
    // any component types.
    // Note that for model name to be supported, the
    // /components/component/state/model-name of the chassis component must be
    // equal to the canonical hardware model name of its device.
    bool model_name_unsupported = 194;
    // community_match_with_redistribution_unsupported is set to true for devices that do not support matching community at the redistribution attach point.
    bool community_match_with_redistribution_unsupported = 195;
    // Devices that do not support components/component/state/install-component
    // and components/component/state/install-position.
    bool install_position_and_install_component_unsupported = 196;
    // Encap tunnel is shut then zero traffic will flow to backup NHG
    bool encap_tunnel_shut_backup_nhg_zero_traffic = 197;
    // Flag to indicate support for max ecmp paths for isis.
    bool max_ecmp_paths = 198;
    // wecmp_auto_unsupported is set to true for devices that do not support auto wecmp
    bool wecmp_auto_unsupported = 199;
    // policy chaining, ie. more than one policy at an attachement point is not supported
    bool routing_policy_chaining_unsupported = 200;
    // isis loopback config required
    bool isis_loopback_required = 201;
    // weighted ecmp feature verification using fixed packet
    bool weighted_ecmp_fixed_packet_verification = 202;
    // Override default NextHop scale while enabling encap/decap scale
    // CISCO:
    bool override_default_nh_scale = 203;
    // Devices that donot support setting bgp extended community set
    bool bgp_extended_community_set_unsupported = 204;
    // Devices that do not support setting bgp extended community set refs
    bool bgp_set_ext_community_set_refs_unsupported = 205;
    // Devices that do not support deleting link bandwidth
    bool bgp_delete_link_bandwidth_unsupported = 206;
    // qos_inqueue_drop_counter_Unsupported is set to true for devices that do not support qos ingress queue drop counters.
    // Juniper: b/341130490
    bool qos_inqueue_drop_counter_unsupported = 207;
    // Devices that need bgp extended community enable explicitly
    bool bgp_explicit_extended_community_enable = 208;
    // devices that do not support match tag set condition
    bool match_tag_set_condition_unsupported = 209;
    // peer_group_def_bgp_vrf_unsupported is set to true for devices that do not support peer group definition under bgp vrf configuration.
    bool peer_group_def_ebgp_vrf_unsupported = 210;
    // redis_uconnected_under_ebgp_vrf_unsupported is set to true for devices that do not support redistribution of connected routes under ebgp vrf configuration.
    bool redis_connected_under_ebgp_vrf_unsupported = 211;
    // bgp_afisafi_in_default_ni_before_other_ni is set to true for devices that require certain afi/safis to be enabled
    // in default network instance (ni) before enabling afi/safis for neighbors in default or non-default ni.
    bool bgp_afi_safi_in_default_ni_before_other_ni = 212;
    // Devices which do not support default import export policy.
    bool default_import_export_policy_unsupported = 213;
    // ipv6_router_advertisement_interval_unsupported is set to true for devices that do not support ipv6 router advertisement interval configuration.
    bool ipv6_router_advertisement_interval_unsupported = 214;
    // Decap NH with NextHopNetworkInstance is unsupported
    bool decap_nh_with_nexthop_ni_unsupported = 215;
    // Juniper: b/356898098
    bool community_invert_any_unsupported = 216;
    // SFlow source address update is unsupported
    // Arista: b/357914789
    bool sflow_source_address_update_unsupported = 217;
    // Linklocal mask length is not 64
    // Cisco: b/368271859
    bool link_local_mask_len = 218;
    // use parent component for temperature telemetry
    bool use_parent_component_for_temperature_telemetry = 219;
    // component manufactured date is unsupported
    bool component_mfg_date_unsupported = 220;
    // trib protocol field under otn channel config unsupported
    bool otn_channel_trib_unsupported = 221;
    // ingress parameters under eth channel config unsupported
    bool eth_channel_ingress_parameters_unsupported = 222;
    // Cisco numbering for eth channel assignment starts from 1 instead of 0
    bool eth_channel_assignment_cisco_numbering = 223;
    // Devices needs time to update interface counters.
    bool interface_counters_update_delayed = 224;
    // device does not support a Healthz GET RPC against Chassis level component like "CHASSIS" or "Rack 0"
    bool chassis_get_rpc_unsupported = 225;
    // Leaf-ref validation for list keys which is enforced for Cisco and hence deviation
    // b/373581140
    bool power_disable_enable_leaf_ref_validation = 226;
    // Device does not support ssh server counters.
    bool ssh_server_counters_unsupported = 227;
    // True when the optical-channel operational-mode is unsupported.
    // Juniper: b/355456031
    bool operational_mode_unsupported = 228;
    // BGP session state idle is supported in passive mode instead of active
    // Cisco: b/376021545
    bool bgp_session_state_idle_in_passive_mode = 229;
    // EnableMultipathUnderAfiSafi returns true for devices that do not support multipath under /global path and instead support under global/afi/safi path
    // CISCO: b/376241033
    // CISCO: b/340859662
    bool enable_multipath_under_afi_safi = 230;
<<<<<<< HEAD
    // Check is transceiver subcomponent should look for the temperature sensor
    bool temperature_sensor_check = 231;
=======
    // Device have different default value for allow own as.
    // Juniper : b/373559004
    bool bgp_allowownas_diff_default_value = 231;
>>>>>>> e83abd82

    // Reserved field numbers and identifiers.
    reserved 84, 9, 28, 20, 90, 97, 55, 89, 19, 36, 35, 40, 173;
  }

  message PlatformExceptions {
    Platform platform = 1;
    Deviations deviations = 2;
  }

  // The `platform` field for each `platform_exceptions` should be mutually
  // exclusive. Duplicate matches will result in a test failure.
  repeated PlatformExceptions platform_exceptions = 5;

  enum Tags {
    TAGS_UNSPECIFIED = 0;
    TAGS_AGGREGATION = 1;
    TAGS_DATACENTER_EDGE = 2;
    TAGS_EDGE = 3;
    TAGS_TRANSIT = 4;
  }

  // The `tags` used to identify the area(s) testcase applies to. An empty tag
  // is the default implying it applies to all areas.
  repeated Tags tags = 6;

  // Whether this test only checks paths for presence rather than semantic
  // checks.
  bool path_presence_test = 7;
}
<|MERGE_RESOLUTION|>--- conflicted
+++ resolved
@@ -640,14 +640,11 @@
     // CISCO: b/376241033
     // CISCO: b/340859662
     bool enable_multipath_under_afi_safi = 230;
-<<<<<<< HEAD
-    // Check is transceiver subcomponent should look for the temperature sensor
-    bool temperature_sensor_check = 231;
-=======
     // Device have different default value for allow own as.
     // Juniper : b/373559004
     bool bgp_allowownas_diff_default_value = 231;
->>>>>>> e83abd82
+    // Check is transceiver subcomponent should look for the temperature sensor
+    bool temperature_sensor_check = 232;
 
     // Reserved field numbers and identifiers.
     reserved 84, 9, 28, 20, 90, 97, 55, 89, 19, 36, 35, 40, 173;
