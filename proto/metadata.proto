// Copyright 2023 Google LLC
//
// Licensed under the Apache License, Version 2.0 (the "License");
// you may not use this file except in compliance with the License.
// You may obtain a copy of the License at
//
//      https://www.apache.org/licenses/LICENSE-2.0
//
// Unless required by applicable law or agreed to in writing, software
// distributed under the License is distributed on an "AS IS" BASIS,
// WITHOUT WARRANTIES OR CONDITIONS OF ANY KIND, either express or implied.
// See the License for the specific language governing permissions and
// limitations under the License.

syntax = "proto3";

package openconfig.testing;

import "github.com/openconfig/ondatra/proto/testbed.proto";

// Metadata about a Feature Profiles test.
message Metadata {
  // UUID of the test.
  string uuid = 1;
  // ID of the test in the test plan.
  string plan_id = 2;
  // One-line description of the test.
  string description = 3;

  // Types of testbeds on which the test may run.
  enum Testbed {
    TESTBED_UNSPECIFIED = 0;
    TESTBED_DUT = 1;
    TESTBED_DUT_DUT_4LINKS = 2;
    TESTBED_DUT_ATE_2LINKS = 3;
    TESTBED_DUT_ATE_4LINKS = 4;
    TESTBED_DUT_ATE_9LINKS_LAG = 5;
    TESTBED_DUT_DUT_ATE_2LINKS = 6;
    TESTBED_DUT_ATE_8LINKS = 7;
    TESTBED_DUT_400ZR = 8;
  }
  // Testbed on which the test is intended to run.
  Testbed testbed = 4;

  message Platform {
    // Vendor of the device.
    ondatra.Device.Vendor vendor = 1;
    // Regex for hardware model of the device.
    // The empty string will match any hardware model.
    string hardware_model_regex = 3;
    // Regex for software version of the device.
    // The empty string will match any software version.
    string software_version_regex = 4;
    // Reserved field numbers and identifiers.
    reserved 2;
    reserved "hardware_model";
  }

  message Deviations {
    // Device does not support interface/ipv4/enabled,
    // so suppress configuring this leaf.
    bool ipv4_missing_enabled = 1;
    // Device does not support fragmentation bit for traceroute.
    bool traceroute_fragmentation = 2;
    // Device only support UDP as l4 protocol for traceroute.
    bool traceroute_l4_protocol_udp = 3;
    // Device does not support
    // bgp/neighbors/neighbor/afi-safis/afi-safi/state/prefixes/received-pre-policy.
    bool prepolicy_received_routes = 4;
    // Expected ucmp traffic tolerance. Minimum value is 0.2, anything less
    // will be coerced to 0.2.
    // Juniper: partnerissuetracker.corp.google.com/282234301
    // Cisco: partnerissuetracker.corp.google.com/279477633
    double hierarchical_weight_resolution_tolerance = 5;
    // Device skip isis multi-topology check if value is true.
    bool isis_multi_topology_unsupported = 6;
    // Disable isis level1 under interface mode on the device if value is true.
    bool isis_interface_level1_disable_required = 7;
    // Set isis af ipv6 single topology on the device if value is true.
    bool isis_single_topology_required = 8;
    // Don't set isis instance enable flag on the device if value is true.
    bool isis_instance_enabled_required = 10;
    // Set and validate isis interface address family enable on the device if
    // value is true.
    bool missing_isis_interface_afi_safi_enable = 11;
    // Don't set isis global authentication-check on the device if value is
    // true.
    bool isis_global_authentication_not_required = 12;
    // Configure CSNP, LSP and PSNP under level authentication explicitly if
    // value is true.
    bool isis_explicit_level_authentication_config = 13;
    // Device skip isis restart-suppress check if value is true.
    bool isis_restart_suppress_unsupported = 14;
    // Device does not support interface/ipv4(6)/neighbor.
    // Cisco: partnerissuetracker.corp.google.com/268243828
    bool ip_neighbor_missing = 15;
    // Device requires separate reboot to activate OS.
    bool osactivate_noreboot = 16;
    // Device requires OS installation on standby RP as well as active RP.
    bool osinstall_for_standby_rp = 17;
    // Set this flag for LLDP interface config to override the global config.
    bool lldp_interface_config_override_global = 18;
    // Skip check for
    // bgp/neighbors/neighbor/state/messages/received/last-notification-error-code
    // leaf missing case.
    bool missing_bgp_last_notification_error_code = 21;
    // Device does not support interface-ref configuration when applying
    // features to interface.
    bool interface_ref_config_unsupported = 22;
    // Device does not support these state paths.
    // Juniper: partnerissuetracker.corp.google.com/279470921
    bool state_path_unsupported = 23;
    // Device requires Ipv6 to be enabled on interface for gRIBI NH programmed
    // with destination mac address.
    // Juniper: partnerissuetracker.corp.google.com/267642089
    bool ipv6_enable_for_gribi_nh_dmac = 24;
    // Device requires additional config for ECN.
    // Juniper: partnerissuetracker.corp.google.com/277657269
    bool ecn_profile_required_definition = 25;
    // Set true for device that does not support interface ipv6 discarded packet
    // statistics.
    // Juniper: partnerissuetracker.corp.google.com/277762075
    bool ipv6_discarded_pkts_unsupported = 26;
    // Device does not support drop and weight leaves under queue management
    // profile.
    // Juniper: partnerissuetracker.corp.google.com/279471405
    bool drop_weight_leaves_unsupported = 27;
    // Config pushed through origin CLI takes precedence over config pushed
    // through origin OC.
    bool cli_takes_precedence_over_oc = 29;
    // Device does not support weight above 100.
    // Juniper: partnerissuetracker.corp.google.com/277066804
    bool scheduler_input_weight_limit = 30;
    // Device does not support id leaf for SwitchChip components.
    // Juniper: partnerissuetracker.corp.google.com/277134501
    bool switch_chip_id_unsupported = 31;
    // Device does not support backplane-facing-capacity leaves for some of the
    // components.
    // Juniper: partnerissuetracker.corp.google.com/277134501
    bool backplane_facing_capacity_unsupported = 32;
    // Device only supports querying counters from the state container, not from
    // individual counter leaves.
    bool interface_counters_from_container = 33;
    // Use this deviation when the device does not support a mix of tagged and
    // untagged subinterfaces.
    bool no_mix_of_tagged_and_untagged_subinterfaces = 34;
    // Device does not report P4RT node names in the component hierarchy.
    bool explicit_p4rt_node_component = 35;
    // Device does not support reporting software version according to the
    // requirements in gNMI-1.10.
    bool sw_version_unsupported = 37;
    // Device requires explicit interface ref configuration when applying
    // features to interface.
    bool explicit_interface_ref_definition = 38;
    // Device does not support telemetry path /components/component/storage.
    // Juniper: partnerissuetracker.corp.google.com/284239001
    bool storage_component_unsupported = 39;
    // Device requires gribi-protocol to be enabled under network-instance.
    bool explicit_gribi_under_network_instance = 40;
    // Device requires port-speed to be set because its default value may not be
    // usable.
    bool explicit_port_speed = 41;
    // Device requires explicit attachment of an interface or subinterface to
    // the default network instance.
    // Nokia: partnerissuetracker.corp.google.com/260928639
    bool explicit_interface_in_default_vrf = 42;
    // Skip checking QOS Dropped octets stats for interface.
    bool qos_dropped_octets = 43;
    // Device is missing subinterface packet counters for IPv4/IPv6.
    bool subinterface_packet_counters_missing = 44;
    // Connect-retry is not supported
    // /bgp/neighbors/neighbor/timers/config/connect-retry.
    bool connect_retry = 45;
    // Device does not support programming a gribi flow with a next-hop entry of
    // mac-address only.
    bool gribi_mac_override_with_static_arp = 46;
    // Set true for device that does not support route-policy under AFI/SAFI.
    bool route_policy_under_afi_unsupported = 47;
    // Device does not support using gNOI to reboot the Fabric Component.
    bool gnoi_fabric_component_reboot_unsupported = 48;
    // Device does not support the ntp nondefault vrf case.
    bool ntp_non_default_vrf_unsupported = 49;
    // Device does not support setting the L2 MTU. OpenConfig allows a device to
    // enforce that L2 MTU, which has a default value of 1514, must be set to a
    // higher value than L3 MTU.
    // Arista: partnerissuetracker.corp.google.com/243445300
    bool omit_l2_mtu = 50;
    // Skip power admin for controller card
    bool skip_controller_card_power_admin = 51;
    // Device requires the banner to have a delimiter character.
    string banner_delimiter = 60;
    // Allowed tolerance for BGP traffic flow while comparing for pass or fail
    // condition.
    int32 bgp_tolerance_value = 61;
    // Device requires additional time to complete post delete link
    // qualification cleanup.
    bool link_qual_wait_after_delete_required = 62;
    // The response of gNOI reboot status is a single value (not a list), so the
    // device requires explict component path to account for a situation when
    // there is more than one active reboot requests.
    // Arista: partnerissuetracker.corp.google.com/245550570
    bool gnoi_status_empty_subcomponent = 63;
    // Device requiries explicit deletion of network-instance table.
    bool network_instance_table_deletion_required = 64;
    // Device requires a BGP session reset to utilize a new MD5 key.
    bool bgp_md5_requires_reset = 65;
    // Devices do not count dequeued and deleted packets as drops.
    // Arista: partnerissuetracker.corp.google.com/275384848
    bool dequeue_delete_not_counted_as_drops = 66;
    // Device only supports RIB ack, so tests that normally expect FIB_ACK will
    // allow just RIB_ACK.
    bool gribi_riback_only = 67;
    // Device requires that aggregate Port-Channel and its members be defined in
    // a single gNMI Update transaction at /interfaces; otherwise lag-type will
    // be dropped, and no member can be added to the aggregate.
    // Arista: partnerissuetracker.corp.google.com/201574574
    bool aggregate_atomic_update = 68;
    // Device returns no value for some OpenConfig paths if the operational
    // value equals the default.
    // Arista: partnerissuetracker.corp.google.com/258286131
    bool missing_value_for_defaults = 69;
    // The name used for the static routing protocol.  The default name in
    // OpenConfig is \"DEFAULT\" but some devices use other names.
    // Arista: partnerissuetracker.corp.google.com/269699737
    string static_protocol_name = 70;
    // Device currently uses component name instead of a full openconfig path,
    // so suppress creating a full oc compliant path for subcomponent.
    bool gnoi_subcomponent_path = 71;
    // When configuring interface, config VRF prior config IP address.
    // Arista: partnerissuetracker.corp.google.com/261958938
    bool interface_config_vrf_before_address = 72;
    // Device requires using the deprecated openconfig-vlan:vlan/config/vlan-id
    // or openconfig-vlan:vlan/state/vlan-id leaves.
    // Arista: partnerissuetracker.corp.google.com/261085885
    bool deprecated_vlan_id = 73;
    // Device requires gRIBI MAC Override using Static ARP + Static Route
    // Arista: partnerissuetracker.corp.google.com/234635355
    bool gribi_mac_override_static_arp_static_route = 74;
    // Device requires interface enabled leaf booleans to be explicitly set to
    // true.
    bool interface_enabled = 75;
    // Skip checking QOS octet stats for interface.
    // Arista: partnerissuetracker.corp.google.com/283541442
    bool qos_octets = 76;
    // Device CPU components do not map to a FRU parent component in the OC
    // tree.
    bool cpu_missing_ancestor = 77;
    // Device needs subinterface 0 to be routed for non-zero sub-interfaces.
    bool require_routed_subinterface_0 = 78;
    // Device does not report last-switchover-reason as USER_INITIATED for
    // gNOI.SwitchControlProcessor.
    bool gnoi_switchover_reason_missing_user_initiated = 79;
    // The name used for the default network instance for VRF.  The default name
    // in OpenConfig is \"DEFAULT\" but some legacy devices still use
    // \"default\".
    string default_network_instance = 80;
    // Device allows unset Election ID to be primary.
    bool p4rt_unsetelectionid_primary_allowed = 81;
    // Device sets ALREADY_EXISTS status code for all backup client responses.
    bool bkup_arbitration_resp_code = 82;
    // Device requires IPOverIP decapsulation for backup NHG without interfaces.
    bool backup_nhg_requires_vrf_with_decap = 83;
    // Devices don't support configuring ISIS /afi-safi/af/config container.
    bool isis_interface_afi_unsupported = 85;
    // Devices don't support modify table entry operation in P4 Runtime.
    bool p4rt_modify_table_entry_unsupported = 86;
    // Parent of OS component is of type SUPERVISOR or LINECARD.
    bool os_component_parent_is_supervisor_or_linecard = 87;
    // Parent of OS component is of type CHASSIS.
    bool os_component_parent_is_chassis = 88;
    // Devices require configuring the same ISIS Metrics for Level 1 when
    // configuring Level 2 Metrics.
    bool isis_require_same_l1_metric_with_l2_metric = 91;
    // Devices require configuring the same OSPF setMetric when BGP
    // SetMED is configured.
    bool bgp_set_med_requires_equal_ospf_set_metric = 92;
    // Devices require configuring subinterface with tagged vlan for p4rt
    // packet in.
    bool p4rt_gdp_requires_dot1q_subinterface = 93;
    // ATE port link state operations are a no-op in KNE/virtualized
    // environments.
    bool ate_port_link_state_operations_unsupported = 94;
    // Creates a user and assigns role/rbac to said user via native model.
    bool set_native_user = 95;
    // Devices require configuring lspRefreshInterval ISIS timer when
    // lspLifetimeInterval is configured.
    // Arista: partnerissuetracker.corp.google.com/293667850
    bool isis_lsp_lifetime_interval_requires_lsp_refresh_interval = 96;
    // Device does not support telemetry path
    // /components/component/cpu/utilization/state/avg for linecards' CPU card.
    bool linecard_cpu_utilization_unsupported = 98;
    // Device does not support consistent component names for GNOI and GNMI.
    bool consistent_component_names_unsupported = 99;
    // Device does not support telemetry path
    // /components/component/cpu/utilization/state/avg for controller cards'
    // CPU card.
    bool controller_card_cpu_utilization_unsupported = 100;
    // Device does not support counter for fabric block lost packets.
    bool fabric_drop_counter_unsupported = 101;
    // Device does not support memory utilization related leaves for linecard
    // components.
    bool linecard_memory_utilization_unsupported = 102;
    // Device does not support telemetry path
    // /qos/interfaces/interface/input/virtual-output-queues/voq-interface/queues/queue/state/dropped-pkts.
    bool qos_voq_drop_counter_unsupported = 103;
    // ATE IPv6 flow label unsupported in KNE/virtualized environments.
    bool ate_ipv6_flow_label_unsupported = 104;
    // Devices do not support configuring isis csnp-interval timer.
    // Arista: partnerissuetracker.corp.google.com/299283216
    bool isis_timers_csnp_interval_unsupported = 105;
    // Devices do not support telemetry for isis counter:
    // manual-address-drop-from-areas.
    // Arista: partnerissuetracker.corp.google.com/299285115
    bool isis_counter_manual_address_drop_from_areas_unsupported = 106;
    // Devices do not support telemetry for isis counter: part-changes.
    // Arista: partnerissuetracker.corp.google.com/317086576
    bool isis_counter_part_changes_unsupported = 107;
    // Devices do not support threshold container under
    // /components/component/transceiver.
    bool transceiver_thresholds_unsupported = 108;
    // Update interface loopback mode using raw gnmi API due to server version.
    bool interface_loopback_mode_raw_gnmi = 109;
    // Devices do not support showing negotiated tcp mss value in bgp tcp mss
    // telemetry. Juniper: b/300499125
    bool skip_tcp_negotiated_mss_check = 110;
    // Devices don't support ISIS-Lsp metadata paths: checksum, sequence-number,
    // remaining-lifetime.
    bool isis_lsp_metadata_leafs_unsupported = 111;
    // QOS queue requires configuration with queue-id
    bool qos_queue_requires_id = 112;
    // Devices do not support forwarding for fib failed routes.
    bool skip_fib_failed_traffic_forwarding_check = 113;
    // QOS requires buffer-allocation-profile configuration
    bool qos_buffer_allocation_config_required = 114;
    // Devices do not support configuring ExtendedNextHopEncoding at the BGP
    // global level. Arista:
    // https://partnerissuetracker.corp.google.com/issues/203683090
    bool bgp_global_extended_next_hop_encoding_unsupported = 115;
    // OC unsupported for BGP LLGR disable.
    // Juniper: b/303479602
    bool bgp_llgr_oc_undefined = 116;
    // Device does not support tunnel interfaces state paths
    // Juniper: partnerissuetracker.corp.google.com/300111031
    bool tunnel_state_path_unsupported = 117;
    // Device does not support tunnel interfaces source and destination address
    // config paths Juniper: partnerissuetracker.corp.google.com/300111031
    bool tunnel_config_path_unsupported = 118;
    // Cisco: Device does not support same minimun and maximum threshold value
    // in QOS ECN config.
    bool ecn_same_min_max_threshold_unsupported = 119;
    // Cisco: QOS requires scheduler configuration.
    bool qos_scheduler_config_required = 120;
    // Cisco: Device does not support set weight config under QOS ECN
    // configuration.
    bool qos_set_weight_config_unsupported = 121;
    // Cisco: Device does not support these get state path.
    bool qos_get_state_path_unsupported = 122;
    // Devices requires enabled leaf under isis level
    // Juniper: partnerissuetracker.corp.google.com/302661486
    bool isis_level_enabled = 123;
    // Devices which require to use interface-id format of interface name +
    // .subinterface index with Interface-ref container
    bool interface_ref_interface_id_format = 124;
    // Devices does not support member link loopback
    // Juniper: b/307763669
    bool member_link_loopback_unsupported = 125;
    // Device does not support PLQ operational status check on interface
    // Juniper: b/308990185
    bool skip_plq_interface_oper_status_check = 126;
    // Device set received prefix limits explicitly under prefix-limit-received
    // rather than "prefix-limit"
    bool bgp_explicit_prefix_limit_received = 127;
    // Device does not configure BGP maximum routes correctly when max-prefixes
    // leaf is configured
    bool bgp_missing_oc_max_prefixes_configuration = 128;
    // Devices which needs to skip checking AFI-SAFI disable.
    // Juniper: b/310698466
    bool skip_bgp_session_check_without_afisafi = 129;
    // Devices that have separate naming conventions for hardware resource name
    // in /system/ tree and /components/ tree.
    bool mismatched_hardware_resource_name_in_component = 130;
    // Devices that don't support telemetry for hardware resources before
    // used-threshold-upper configuration.
    bool missing_hardware_resource_telemetry_before_config = 131;
    // Device does not support reboot status check on subcomponents.
    bool gnoi_subcomponent_reboot_status_unsupported = 132;
    // Devices exports routes from all protocols to BGP if the export-policy is
    // ACCEPT Juniper: b/308970803
    bool skip_non_bgp_route_export_check = 133;
    // Devices do not support path
    // /network-instances/network-instance/protocols/protocol/isis/levels/level/state/metric-style
    // Arista: https://partnerissuetracker.corp.google.com/issues/317064733
    bool isis_metric_style_telemetry_unsupported = 134;
    // Devices do not support configuring Interface-ref under Static-Route
    // Next-Hop
    bool static_route_next_hop_interface_ref_unsupported = 135;
    // Devices which does not support nexthop index state
    // Juniper: b/304729237
    bool skip_static_nexthop_check = 136;
    // Devices which needs to enable leaf specific flag
    // Juniper: b/319202763
    bool enable_flowctrl_flag = 137;
    // Device doesn't support router advertisement enable and mode config
    // Juniper: b/316173974
    bool ipv6_router_advertisement_config_unsupported = 138;
    // Devices does not support setting prefix limit exceeded flag.
    // Juniper : b/317181227
    bool prefix_limit_exceeded_telemetry_unsupported = 139;
    // Skip setting allow-multiple-as while configuring eBGP
    // Arista: partnerissuetracker.corp.google.com/issues/317422300
    bool skip_setting_allow_multiple_as = 140;
    // Skip tests with decap encap vrf as PBF action
    //  Nokia: partnerissuetracker.corp.google.com/issues/323251581
    bool skip_pbf_with_decap_encap_vrf = 141;
    // Devices which does not support copying TTL.
    // Juniper: b/307258544
    bool ttl_copy_unsupported = 142;
    // Devices does not support mixed prefix length in gribi.
    // Juniper: b/307824407
    bool gribi_decap_mixed_plen_unsupported = 143;
    // Skip setting isis-actions set-level while configuring routing-policy
    // statement action
    bool skip_isis_set_level = 144;
    // Skip setting isis-actions set-metric-style-type while configuring
    // routing-policy statement action
    bool skip_isis_set_metric_style_type = 145;
    // Skip setting match-prefix-set match-set-options while configuring
    // routing-policy statement condition
    bool skip_set_rp_match_set_options = 146;
    // Skip setting disable-metric-propagation while configuring
    // table-connection
    bool skip_setting_disable_metric_propagation = 147;
    // Devices do not support BGP conditions match-community-set
    bool bgp_conditions_match_community_set_unsupported = 148;
    // Device requires match condition for ethertype v4 and v6 for default rule
    // with network-instance default-vrf in policy-forwarding.
    bool pf_require_match_default_rule = 149;
    // Devices missing component tree mapping from hardware port
    // to optical channel.
    bool missing_port_to_optical_channel_component_mapping = 150;
    // Skip gNMI container OP tc.
    // Cisco: https://partnerissuetracker.corp.google.com/issues/322291556
    bool skip_container_op = 151;
    // Reorder calls for vendor compatibility.
    // Cisco: https://partnerissuetracker.corp.google.com/issues/322291556
    bool reorder_calls_for_vendor_compatibilty = 152;
    // Add missing base config using cli.
    // Cisco: https://partnerissuetracker.corp.google.com/issues/322291556
    bool add_missing_base_config_via_cli = 153;
    // skip_macaddress_check returns true if mac address for an interface via
    // gNMI needs to be skipped. Cisco:
    // https://partnerissuetracker.corp.google.com/issues/322291556
    bool skip_macaddress_check = 154;
    // Devices are having native telemetry paths for BGP RIB verification.
    // Juniper : b/306144372
    bool bgp_rib_oc_path_unsupported = 155;
    // Skip setting prefix-set mode while configuring prefix-set routing-policy
    bool skip_prefix_set_mode = 156;
    // Devices set metric as preference for static next-hop
    bool set_metric_as_preference = 157;
    // Devices don't support having an IPv6 static Route with an IPv4 address
    // as next hop and requires configuring a static ARP entry.
    // Arista: https://partnerissuetracker.corp.google.com/issues/316593298
    bool ipv6_static_route_with_ipv4_next_hop_requires_static_arp = 158;
    // Device requires policy-forwarding rules to be in sequential order in the
    // gNMI set-request.
    bool pf_require_sequential_order_pbr_rules = 159;
    // Device telemetry missing next hop metric value.
    // Arista: https://partnerissuetracker.corp.google.com/issues/321010782
    bool missing_static_route_next_hop_metric_telemetry = 160;
    // Device does not support recursive resolution of static route next hop.
    // Arista: https://partnerissuetracker.corp.google.com/issues/314449182
    bool unsupported_static_route_next_hop_recurse = 161;
    // Device missing telemetry for static route that has DROP next hop.
    // Arista: https://partnerissuetracker.corp.google.com/issues/330619816
    bool missing_static_route_drop_next_hop_telemetry = 162;
    // Device missing 400ZR optical-channel tunable parameters telemetry:
    // min/max/avg.
    // Arista: https://partnerissuetracker.corp.google.com/issues/319314781
    bool missing_zr_optical_channel_tunable_parameters_telemetry = 163;
    // Device that does not support packet link qualification reflector packet
    // sent/received stats.
    bool plq_reflector_stats_unsupported = 164;
    // Device that does not support PLQ Generator max_mtu to be atleast >= 8184.
    uint32 plq_generator_capabilities_max_mtu = 165;
    // Device that does not support PLQ Generator max_pps to be atleast >=
    // 100000000.
    uint64 plq_generator_capabilities_max_pps = 166;
    // Support for bgp extended community index
    bool bgp_extended_community_index_unsupported = 167;
    // Support for bgp community set refs
    bool bgp_community_set_refs_unsupported = 168;
    // Arista device needs CLI knob to enable WECMP feature
    bool rib_wecmp = 169;
    // Device not supporting table-connection need to set this true
    bool table_connections_unsupported = 170;
    // Configure tag-set using vendor native model
    bool use_vendor_native_tag_set_config = 171;
    // Skip setting send-community-type in bgp global config
    bool skip_bgp_send_community_type = 172;
    // Device does not have a default deny action in the absence of a route
    // policy
    bool default_import_export_policy = 173;
    // Support for bgp actions set-community method
    bool bgp_actions_set_community_method_unsupported = 174;
    // Ensure no configurations exist under BGP Peer Groups
    bool set_no_peer_group = 175;
    // Bgp community member is a string
    bool bgp_community_member_is_a_string = 176;
    // Flag to indicate whether IPv4 static routes with IPv6 next-hops are
    // unsupported.
    bool ipv4_static_route_with_ipv6_nh_unsupported = 177;
    // Flag to indicate whether IPv6 static routes with IPv4 next-hops are
    // unsupported.
    bool ipv6_static_route_with_ipv4_nh_unsupported = 178;
    // Flag to indicate support for static routes that simply drop packets
    bool static_route_with_drop_nh = 179;
    // Flag to indicate support for static routes that can be configured with an
    // explicit metric.
    bool static_route_with_explicit_metric = 180;
    // Support for bgp default import/export policy
    bool bgp_default_policy_unsupported = 181;
    // Flag to enable bgp explicity on default vrf
    // Arista: b/329094094#comment9
    bool explicit_enable_bgp_on_default_vrf = 182;
    // tag-set is not a real separate entity, but is embedded in the policy
    // statement. this implies that 1. routing policy tag set name needs to be
    // '<policy name> <statement name>'
    // 2. only one policy statement can make use of a tag-set, and 3. tag must
    // be refered by a policy
    bool routing_policy_tag_set_embedded = 183;
    // Devices does not support allow multiple as under AFI/SAFI.
    // CISCO: b/340859662
    bool skip_afi_safi_path_for_bgp_multiple_as = 184;
    // Device does not support regex with routing-policy community-member.
    bool community_member_regex_unsupported = 185;
    // Support for same import policy attached to all AFIs for given
    // (src-protocol, dst-protocol, network-instance) triple Arista:
    // b/339645876#comment4
    bool same_policy_attached_to_all_afis = 186;
    // Devices needs to skip setting statement for policy to be applied as
    // action pass otherwise it will be configured as action done.
    // CISCO: b/338523730
    bool skip_setting_statement_for_policy = 187;
    // Devices does not support index specific attribute fetching and hence
    // wildcards has to be used.
    // CISCO: b/338523730
    bool skip_checking_attribute_index = 188;
    // Devices does not suppport policy-chaining, so needs to flatten policies
    // with multiple statements.
    // CISCO: b/338526243
    bool flatten_policy_with_multiple_statements = 189;
    // default_route_policy_unsupported is set to true for devices that do not
    // support default route policy.
    bool default_route_policy_unsupported = 190;
    // CISCO: b/339801843
    bool slaac_prefix_length128 = 191;
    // Devices does not support bgp max multipaths
    // Juniper: b/319301559
    bool bgp_max_multipath_paths_unsupported = 192;
    // Devices does not multipath config at neighbor or afisafi level
    // Juniper: b/341130490
    bool multipath_unsupported_neighbor_or_afisafi = 193;
    // Devices that do not support /components/component/state/model-name for
    // any component types.
    // Note that for model name to be supported, the
    // /components/component/state/model-name of the chassis component must be
    // equal to the canonical hardware model name of its device.
    bool model_name_unsupported = 194;
    // community_match_with_redistribution_unsupported is set to true for devices that do not support matching community at the redistribution attach point.
    bool community_match_with_redistribution_unsupported = 195;  
    // Devices that do not support components/component/state/install-component
    // and components/component/state/install-position.
    bool install_position_and_install_component_unsupported = 196;
    // Encap tunnel is shut then zero traffic will flow to backup NHG
    bool encap_tunnel_shut_backup_nhg_zero_traffic = 197;
<<<<<<< HEAD
    // Devices missing component tree mapping from hardware port
    // to optical channel .
    int32 breakout_schema_value = 198;
=======
    // Flag to indicate support for max ecmp paths for isis.
    bool max_ecmp_paths = 198;
    // wecmp_auto_unsupported is set to true for devices that do not support auto wecmp
    bool wecmp_auto_unsupported = 199;
    // policy chaining, ie. more than one policy at an attachement point is not supported
    bool routing_policy_chaining_unsupported = 200;
    // isis loopback config required
    bool isis_loopback_required = 201;
    // weighted ecmp feature verification using fixed packet
    bool weighted_ecmp_fixed_packet_verification = 202;
>>>>>>> 9d7e4f72

    // Reserved field numbers and identifiers.
    reserved 84, 9, 28, 20, 90, 97, 55, 89, 19, 36;
  }

  message PlatformExceptions {
    Platform platform = 1;
    Deviations deviations = 2;
  }

  // The `platform` field for each `platform_exceptions` should be mutually
  // exclusive. Duplicate matches will result in a test failure.
  repeated PlatformExceptions platform_exceptions = 5;

  enum Tags {
    TAGS_UNSPECIFIED = 0;
    TAGS_AGGREGATION = 1;
    TAGS_DATACENTER_EDGE = 2;
    TAGS_EDGE = 3;
    TAGS_TRANSIT = 4;
  }

  // The `tags` used to identify the area(s) testcase applies to. An empty tag
  // is the default implying it applies to all areas.
  repeated Tags tags = 6;

  // Whether this test only checks paths for presence rather than semantic
  // checks.
  bool path_presence_test = 7;
}
<|MERGE_RESOLUTION|>--- conflicted
+++ resolved
@@ -574,11 +574,6 @@
     bool install_position_and_install_component_unsupported = 196;
     // Encap tunnel is shut then zero traffic will flow to backup NHG
     bool encap_tunnel_shut_backup_nhg_zero_traffic = 197;
-<<<<<<< HEAD
-    // Devices missing component tree mapping from hardware port
-    // to optical channel .
-    int32 breakout_schema_value = 198;
-=======
     // Flag to indicate support for max ecmp paths for isis.
     bool max_ecmp_paths = 198;
     // wecmp_auto_unsupported is set to true for devices that do not support auto wecmp
@@ -589,7 +584,9 @@
     bool isis_loopback_required = 201;
     // weighted ecmp feature verification using fixed packet
     bool weighted_ecmp_fixed_packet_verification = 202;
->>>>>>> 9d7e4f72
+    // Devices missing component tree mapping from hardware port
+    // to optical channel .
+    int32 breakout_schema_value = 198;
 
     // Reserved field numbers and identifiers.
     reserved 84, 9, 28, 20, 90, 97, 55, 89, 19, 36;
