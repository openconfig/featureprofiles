--- conflicted
+++ resolved
@@ -717,10 +717,6 @@
     // The same leafs can be set directly under ISIS Interface authentication /network-instances/network-instance/protocols/protocol/isis/interfaces/interface/authentication.
     bool set_isis_auth_with_interface_authentication_container = 261;
 
-<<<<<<< HEAD
-    // Check is transceiver subcomponent should look for the temperature sensor
-    bool temperature_sensor_check = 262;
-=======
     // Devices that do not support GRE/GUE tunnel interface oc.
     // Juniper b/398171114
     bool gre_gue_tunnel_interface_oc_unsupported = 262;
@@ -1002,7 +998,9 @@
     // Device does not support sid_per_interface_counter_unsupported
     // Cisco b/447350490
     bool sid_per_interface_counter_unsupported = 340;
->>>>>>> e8849295
+
+    // Check is transceiver subcomponent should look for the temperature sensor
+    bool temperature_sensor_check = 341;
 
     // Reserved field numbers and identifiers.
     reserved 84, 9, 28, 20, 38, 43, 90, 97, 55, 89, 19, 36, 35, 40, 113, 131, 141, 173, 234, 254, 231, 300;
