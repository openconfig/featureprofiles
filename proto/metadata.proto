// Copyright 2023 Google LLC
//
// Licensed under the Apache License, Version 2.0 (the "License");
// you may not use this file except in compliance with the License.
// You may obtain a copy of the License at
//
//      https://www.apache.org/licenses/LICENSE-2.0
//
// Unless required by applicable law or agreed to in writing, software
// distributed under the License is distributed on an "AS IS" BASIS,
// WITHOUT WARRANTIES OR CONDITIONS OF ANY KIND, either express or implied.
// See the License for the specific language governing permissions and
// limitations under the License.

syntax = "proto3";

package openconfig.testing;

import "github.com/openconfig/ondatra/proto/testbed.proto";

// Metadata about a Feature Profiles test.
message Metadata {
  // UUID of the test.
  string uuid = 1;
  // ID of the test in the test plan.
  string plan_id = 2;
  // One-line description of the test.
  string description = 3;

  // Types of testbeds on which the test may run.
  enum Testbed {
    TESTBED_UNSPECIFIED = 0;
    TESTBED_DUT = 1;
    TESTBED_DUT_DUT_4LINKS = 2;
    TESTBED_DUT_ATE_2LINKS = 3;
    TESTBED_DUT_ATE_4LINKS = 4;
    TESTBED_DUT_ATE_9LINKS_LAG = 5;
    TESTBED_DUT_DUT_ATE_2LINKS = 6;
    TESTBED_DUT_ATE_8LINKS = 7;
    TESTBED_DUT_400ZR = 8;
  }
  // Testbed on which the test is intended to run.
  Testbed testbed = 4;

  message Platform {
    // Vendor of the device.
    ondatra.Device.Vendor vendor = 1;
    // Regex for hardware model of the device.
    // The empty string will match any hardware model.
    string hardware_model_regex = 3;
    // Regex for software version of the device.
    // The empty string will match any software version.
    string software_version_regex = 4;
    // Reserved field numbers and identifiers.
    reserved 2;
    reserved "hardware_model";
  }

  message Deviations {
    // Device does not support interface/ipv4/enabled,
    // so suppress configuring this leaf.
    bool ipv4_missing_enabled = 1;
    // Device does not support fragmentation bit for traceroute.
    bool traceroute_fragmentation = 2;
    // Device only support UDP as l4 protocol for traceroute.
    bool traceroute_l4_protocol_udp = 3;
    // Device does not support
    // bgp/neighbors/neighbor/afi-safis/afi-safi/state/prefixes/received-pre-policy.
    bool prepolicy_received_routes = 4;
    // Expected ucmp traffic tolerance. Minimum value is 0.2, anything less
    // will be coerced to 0.2.
    // Juniper: partnerissuetracker.corp.google.com/282234301
    // Cisco: partnerissuetracker.corp.google.com/279477633
    double hierarchical_weight_resolution_tolerance = 5;
    // Device skip isis multi-topology check if value is true.
    bool isis_multi_topology_unsupported = 6;
    // Disable isis level1 under interface mode on the device if value is true.
    bool isis_interface_level1_disable_required = 7;
    // Set isis af ipv6 single topology on the device if value is true.
    bool isis_single_topology_required = 8;
    // Don't set isis instance enable flag on the device if value is true.
    bool isis_instance_enabled_required = 10;
    // Set and validate isis interface address family enable on the device if
    // value is true.
    bool missing_isis_interface_afi_safi_enable = 11;
    // Don't set isis global authentication-check on the device if value is
    // true.
    bool isis_global_authentication_not_required = 12;
    // Configure CSNP, LSP and PSNP under level authentication explicitly if
    // value is true.
    bool isis_explicit_level_authentication_config = 13;
    // Device skip isis restart-suppress check if value is true.
    bool isis_restart_suppress_unsupported = 14;
    // Device does not support interface/ipv4(6)/neighbor.
    // Cisco: partnerissuetracker.corp.google.com/268243828
    bool ip_neighbor_missing = 15;
    // Device requires separate reboot to activate OS.
    bool osactivate_noreboot = 16;
    // Device requires OS installation on standby RP as well as active RP.
    bool osinstall_for_standby_rp = 17;
    // Set this flag for LLDP interface config to override the global config.
    bool lldp_interface_config_override_global = 18;
    // Skip check for
    // bgp/neighbors/neighbor/state/messages/received/last-notification-error-code
    // leaf missing case.
    bool missing_bgp_last_notification_error_code = 21;
    // Device does not support interface-ref configuration when applying
    // features to interface.
    bool interface_ref_config_unsupported = 22;
    // Device does not support these state paths.
    // Juniper: partnerissuetracker.corp.google.com/279470921
    bool state_path_unsupported = 23;
    // Device requires Ipv6 to be enabled on interface for gRIBI NH programmed
    // with destination mac address.
    // Juniper: partnerissuetracker.corp.google.com/267642089
    bool ipv6_enable_for_gribi_nh_dmac = 24;
    // Device requires additional config for ECN.
    // Juniper: partnerissuetracker.corp.google.com/277657269
    bool ecn_profile_required_definition = 25;
    // Set true for device that does not support interface ipv6 discarded packet
    // statistics.
    // Juniper: partnerissuetracker.corp.google.com/277762075
    bool ipv6_discarded_pkts_unsupported = 26;
    // Device does not support drop and weight leaves under queue management
    // profile.
    // Juniper: partnerissuetracker.corp.google.com/279471405
    bool drop_weight_leaves_unsupported = 27;
    // Config pushed through origin CLI takes precedence over config pushed
    // through origin OC.
    bool cli_takes_precedence_over_oc = 29;
    // Device does not support weight above 100.
    // Juniper: partnerissuetracker.corp.google.com/277066804
    bool scheduler_input_weight_limit = 30;
    // Device does not support id leaf for SwitchChip components.
    // Juniper: partnerissuetracker.corp.google.com/277134501
    bool switch_chip_id_unsupported = 31;
    // Device does not support backplane-facing-capacity leaves for some of the
    // components.
    // Juniper: partnerissuetracker.corp.google.com/277134501
    bool backplane_facing_capacity_unsupported = 32;
    // Device only supports querying counters from the state container, not from
    // individual counter leaves.
    bool interface_counters_from_container = 33;
    // Use this deviation when the device does not support a mix of tagged and
    // untagged subinterfaces.
    bool no_mix_of_tagged_and_untagged_subinterfaces = 34;
    // Device does not report P4RT node names in the component hierarchy.
    bool explicit_p4rt_node_component = 35;
    // Configure ACLs using vendor native model specifically for RT-1.4.
    bool use_vendor_native_acl_config = 36;
    // Device does not support reporting software version according to the
    // requirements in gNMI-1.10.
    bool sw_version_unsupported = 37;
    // Device requires explicit interface ref configuration when applying
    // features to interface.
    bool explicit_interface_ref_definition = 38;
    // Device does not support telemetry path /components/component/storage.
    // Juniper: partnerissuetracker.corp.google.com/284239001
    bool storage_component_unsupported = 39;
    // Device requires gribi-protocol to be enabled under network-instance.
    bool explicit_gribi_under_network_instance = 40;
    // Device requires port-speed to be set because its default value may not be
    // usable.
    bool explicit_port_speed = 41;
    // Device requires explicit attachment of an interface or subinterface to
    // the default network instance.
    // Nokia: partnerissuetracker.corp.google.com/260928639
    bool explicit_interface_in_default_vrf = 42;
    // Skip checking QOS Dropped octets stats for interface.
    bool qos_dropped_octets = 43;
    // Device is missing subinterface packet counters for IPv4/IPv6.
    bool subinterface_packet_counters_missing = 44;
    // Connect-retry is not supported
    // /bgp/neighbors/neighbor/timers/config/connect-retry.
    bool connect_retry = 45;
    // Device does not support programming a gribi flow with a next-hop entry of
    // mac-address only.
    bool gribi_mac_override_with_static_arp = 46;
    // Set true for device that does not support route-policy under AFI/SAFI.
    bool route_policy_under_afi_unsupported = 47;
    // Device does not support using gNOI to reboot the Fabric Component.
    bool gnoi_fabric_component_reboot_unsupported = 48;
    // Device does not support the ntp nondefault vrf case.
    bool ntp_non_default_vrf_unsupported = 49;
    // Device does not support setting the L2 MTU. OpenConfig allows a device to
    // enforce that L2 MTU, which has a default value of 1514, must be set to a
    // higher value than L3 MTU.
    // Arista: partnerissuetracker.corp.google.com/243445300
    bool omit_l2_mtu = 50;
    // Skip power admin for controller card
    bool skip_controller_card_power_admin = 51;
    // Device requires the banner to have a delimiter character.
    string banner_delimiter = 60;
    // Allowed tolerance for BGP traffic flow while comparing for pass or fail
    // condition.
    int32 bgp_tolerance_value = 61;
    // Device requires additional time to complete post delete link
    // qualification cleanup.
    bool link_qual_wait_after_delete_required = 62;
    // The response of gNOI reboot status is a single value (not a list), so the
    // device requires explict component path to account for a situation when
    // there is more than one active reboot requests.
    // Arista: partnerissuetracker.corp.google.com/245550570
    bool gnoi_status_empty_subcomponent = 63;
    // Device requiries explicit deletion of network-instance table.
    bool network_instance_table_deletion_required = 64;
    // Device requires a BGP session reset to utilize a new MD5 key.
    bool bgp_md5_requires_reset = 65;
    // Devices do not count dequeued and deleted packets as drops.
    // Arista: partnerissuetracker.corp.google.com/275384848
    bool dequeue_delete_not_counted_as_drops = 66;
    // Device only supports RIB ack, so tests that normally expect FIB_ACK will
    // allow just RIB_ACK.
    bool gribi_riback_only = 67;
    // Device requires that aggregate Port-Channel and its members be defined in
    // a single gNMI Update transaction at /interfaces; otherwise lag-type will
    // be dropped, and no member can be added to the aggregate.
    // Arista: partnerissuetracker.corp.google.com/201574574
    bool aggregate_atomic_update = 68;
    // Device returns no value for some OpenConfig paths if the operational
    // value equals the default.
    // Arista: partnerissuetracker.corp.google.com/258286131
    bool missing_value_for_defaults = 69;
    // The name used for the static routing protocol.  The default name in
    // OpenConfig is \"DEFAULT\" but some devices use other names.
    // Arista: partnerissuetracker.corp.google.com/269699737
    string static_protocol_name = 70;
    // Device currently uses component name instead of a full openconfig path,
    // so suppress creating a full oc compliant path for subcomponent.
    bool gnoi_subcomponent_path = 71;
    // When configuring interface, config VRF prior config IP address.
    // Arista: partnerissuetracker.corp.google.com/261958938
    bool interface_config_vrf_before_address = 72;
    // Device requires using the deprecated openconfig-vlan:vlan/config/vlan-id
    // or openconfig-vlan:vlan/state/vlan-id leaves.
    // Arista: partnerissuetracker.corp.google.com/261085885
    bool deprecated_vlan_id = 73;
    // Device requires gRIBI MAC Override using Static ARP + Static Route
    // Arista: partnerissuetracker.corp.google.com/234635355
    bool gribi_mac_override_static_arp_static_route = 74;
    // Device requires interface enabled leaf booleans to be explicitly set to
    // true.
    bool interface_enabled = 75;
    // Skip checking QOS octet stats for interface.
    // Arista: partnerissuetracker.corp.google.com/283541442
    bool qos_octets = 76;
    // Device CPU components do not map to a FRU parent component in the OC
    // tree.
    bool cpu_missing_ancestor = 77;
    // Device needs subinterface 0 to be routed for non-zero sub-interfaces.
    bool require_routed_subinterface_0 = 78;
    // Device does not report last-switchover-reason as USER_INITIATED for
    // gNOI.SwitchControlProcessor.
    bool gnoi_switchover_reason_missing_user_initiated = 79;
    // The name used for the default network instance for VRF.  The default name
    // in OpenConfig is \"DEFAULT\" but some legacy devices still use
    // \"default\".
    string default_network_instance = 80;
    // Device allows unset Election ID to be primary.
    bool p4rt_unsetelectionid_primary_allowed = 81;
    // Device sets ALREADY_EXISTS status code for all backup client responses.
    bool bkup_arbitration_resp_code = 82;
    // Device requires IPOverIP decapsulation for backup NHG without interfaces.
    bool backup_nhg_requires_vrf_with_decap = 83;
    // Devices don't support configuring ISIS /afi-safi/af/config container.
    bool isis_interface_afi_unsupported = 85;
    // Devices don't support modify table entry operation in P4 Runtime.
    bool p4rt_modify_table_entry_unsupported = 86;
    // Parent of OS component is of type SUPERVISOR or LINECARD.
    bool os_component_parent_is_supervisor_or_linecard = 87;
    // Parent of OS component is of type CHASSIS.
    bool os_component_parent_is_chassis = 88;
    // Devices require configuring the same ISIS Metrics for Level 1 when
    // configuring Level 2 Metrics.
    bool isis_require_same_l1_metric_with_l2_metric = 91;
    // Devices require configuring the same OSPF setMetric when BGP
    // SetMED is configured.
    bool bgp_set_med_requires_equal_ospf_set_metric = 92;
    // Devices require configuring subinterface with tagged vlan for p4rt
    // packet in.
    bool p4rt_gdp_requires_dot1q_subinterface = 93;
    // ATE port link state operations are a no-op in KNE/virtualized environments.
    bool ate_port_link_state_operations_unsupported = 94;
    // Creates a user and assigns role/rbac to said user via native model.
    bool set_native_user = 95;
    // Devices require configuring lspRefreshInterval ISIS timer when
    // lspLifetimeInterval is configured.
    // Arista: partnerissuetracker.corp.google.com/293667850
    bool isis_lsp_lifetime_interval_requires_lsp_refresh_interval = 96;
    // Device does not support telemetry path
    // /components/component/cpu/utilization/state/avg for linecards' CPU card.
    bool linecard_cpu_utilization_unsupported = 98;
    // Device does not support consistent component names for GNOI and GNMI.
    bool consistent_component_names_unsupported = 99;
    // Device does not support telemetry path
    // /components/component/cpu/utilization/state/avg for controller cards'
    // CPU card.
    bool controller_card_cpu_utilization_unsupported = 100;
    // Device does not support counter for fabric block lost packets.
    bool fabric_drop_counter_unsupported = 101;
    // Device does not support memory utilization related leaves for linecard components.
    bool linecard_memory_utilization_unsupported = 102;
    // Device does not support telemetry path
    // /qos/interfaces/interface/input/virtual-output-queues/voq-interface/queues/queue/state/dropped-pkts.
    bool qos_voq_drop_counter_unsupported = 103;
    // ATE IPv6 flow label unsupported in KNE/virtualized environments.
    bool ate_ipv6_flow_label_unsupported = 104;
    // Devices do not support configuring isis csnp-interval timer.
    // Arista: partnerissuetracker.corp.google.com/299283216
    bool isis_timers_csnp_interval_unsupported = 105;
    // Devices do not support telemetry for isis counter:
    // manual-address-drop-from-areas.
    // Arista: partnerissuetracker.corp.google.com/299285115
    bool isis_counter_manual_address_drop_from_areas_unsupported = 106;
    // Devices do not support telemetry for isis counter: part-changes.
    // Arista: partnerissuetracker.corp.google.com/317086576
    bool isis_counter_part_changes_unsupported = 107;
    // Devices do not support threshold container under /components/component/transceiver.
    bool transceiver_thresholds_unsupported = 108;
    // Update interface loopback mode using raw gnmi API due to server version.
    bool interface_loopback_mode_raw_gnmi = 109;
    // Devices do not support showing negotiated tcp mss value in bgp tcp mss telemetry.
    // Juniper: b/300499125
    bool skip_tcp_negotiated_mss_check = 110;
    // Devices don't support ISIS-Lsp metadata paths: checksum, sequence-number,
    // remaining-lifetime.
    bool isis_lsp_metadata_leafs_unsupported = 111;
    // QOS queue requires configuration with queue-id
    bool qos_queue_requires_id = 112;
    // Devices do not support forwarding for fib failed routes.
    bool skip_fib_failed_traffic_forwarding_check = 113;
    // QOS requires buffer-allocation-profile configuration
    bool qos_buffer_allocation_config_required = 114;
    // Devices do not support configuring ExtendedNextHopEncoding at the BGP global level.
    // Arista: https://partnerissuetracker.corp.google.com/issues/203683090
    bool bgp_global_extended_next_hop_encoding_unsupported = 115;
    // OC unsupported for BGP LLGR disable.
    // Juniper: b/303479602
    bool bgp_llgr_oc_undefined = 116;
    // Device does not support tunnel interfaces state paths
    // Juniper: partnerissuetracker.corp.google.com/300111031
    bool tunnel_state_path_unsupported = 117;
    // Device does not support tunnel interfaces source and destination address config paths
    // Juniper: partnerissuetracker.corp.google.com/300111031
    bool tunnel_config_path_unsupported = 118;
    // Cisco: Device does not support same minimun and maximum threshold value in QOS ECN config.
    bool ecn_same_min_max_threshold_unsupported = 119;
    // Cisco: QOS requires scheduler configuration.
    bool qos_scheduler_config_required = 120;
    // Cisco: Device does not support set weight config under QOS ECN configuration.
    bool qos_set_weight_config_unsupported = 121;
    // Cisco: Device does not support these get state path.
    bool qos_get_state_path_unsupported = 122;
    // Devices requires enabled leaf under isis level
    // Juniper: partnerissuetracker.corp.google.com/302661486
    bool isis_level_enabled = 123;
    // Devices which require to use interface-id format of interface name + .subinterface index with Interface-ref container
    bool interface_ref_interface_id_format = 124;
    // Devices does not support member link loopback
    // Juniper: b/307763669
    bool member_link_loopback_unsupported = 125;
    // Device does not support PLQ operational status check on interface
    // Juniper: b/308990185
    bool skip_plq_interface_oper_status_check = 126;
    // Device set received prefix limits explicitly under prefix-limit-received rather than
    // "prefix-limit"
    bool bgp_explicit_prefix_limit_received = 127;
    // Device does not configure BGP maximum routes correctly when max-prefixes
    // leaf is configured
    bool bgp_missing_oc_max_prefixes_configuration = 128;
    // Devices which needs to skip checking AFI-SAFI disable.
    // Juniper: b/310698466
    bool skip_bgp_session_check_without_afisafi = 129;
    // Devices that have separate naming conventions for hardware resource name
    // in /system/ tree and /components/ tree.
    bool mismatched_hardware_resource_name_in_component = 130;
    // Devices that don't support telemetry for hardware resources before
    // used-threshold-upper configuration.
    bool missing_hardware_resource_telemetry_before_config = 131;
    // Device does not support reboot status check on subcomponents.
    bool gnoi_subcomponent_reboot_status_unsupported = 132;
    // Devices exports routes from all protocols to BGP if the export-policy is ACCEPT
    // Juniper: b/308970803
    bool skip_non_bgp_route_export_check = 133;
    // Devices do not support path
    // /network-instances/network-instance/protocols/protocol/isis/levels/level/state/metric-style
    // Arista: https://partnerissuetracker.corp.google.com/issues/317064733
    bool isis_metric_style_telemetry_unsupported = 134;
    // Devices do not support configuring Interface-ref under Static-Route Next-Hop
    bool static_route_next_hop_interface_ref_unsupported = 135;
    // Devices which does not support nexthop index state
    // Juniper: b/304729237
    bool skip_static_nexthop_check = 136;
    // Devices which needs to enable leaf specific flag
    // Juniper: b/319202763
    bool enable_flowctrl_flag = 137;
    // Device doesn't support router advertisement enable and mode config
    // Juniper: b/316173974 
    bool ipv6_router_advertisement_config_unsupported = 138;
    // Devices does not support setting prefix limit exceeded flag.
    // Juniper : b/317181227
    bool prefix_limit_exceeded_telemetry_unsupported = 139;
    // Skip setting allow-multiple-as while configuring eBGP
    // Arista: partnerissuetracker.corp.google.com/issues/317422300
    bool skip_setting_allow_multiple_as = 140;
    //Skip tests with decap encap vrf as PBF action
    // Nokia: partnerissuetracker.corp.google.com/issues/323251581
     bool skip_pbf_with_decap_encap_vrf = 141;
    // Devices which does not support copying TTL.
    // Juniper: b/307258544
    bool ttl_copy_unsupported = 142;
    // Devices does not support mixed prefix length in gribi.
    // Juniper: b/307824407
    bool gribi_decap_mixed_plen_unsupported = 143;
<<<<<<< HEAD
    // Check is transceiver subcomponent should look for the temperature sensor
    bool temperature_sensor_check = 144;
=======
    // Skip setting isis-actions set-level while configuring routing-policy statement action
    bool skip_isis_set_level = 144;
    // Skip setting isis-actions set-metric-style-type while configuring routing-policy statement action
    bool skip_isis_set_metric_style_type = 145;
    // Skip setting match-prefix-set match-set-options while configuring routing-policy statement condition
    bool skip_set_rp_match_set_options = 146;
    // Skip setting disable-metric-propagation while configuring table-connection
    bool skip_setting_disable_metric_propagation = 147;
    // Devices do not support BGP conditions match-community-set
    bool bgp_conditions_match_community_set_unsupported = 148;
    // Device requires match condition for ethertype v4 and v6 for default rule with network-instance default-vrf in policy-forwarding.
    bool pf_require_match_default_rule = 149;       
>>>>>>> b5176198

    // Reserved field numbers and identifiers.
    reserved 84, 9, 28, 20, 90, 97, 55, 89, 19;
  }

  message PlatformExceptions {
    Platform platform = 1;
    Deviations deviations = 2;
  }

  // The `platform` field for each `platform_exceptions` should be mutually
  // exclusive. Duplicate matches will result in a test failure.
  repeated PlatformExceptions platform_exceptions = 5;

  enum Tags {
    TAGS_UNSPECIFIED = 0;
    TAGS_AGGREGATION = 1;
    TAGS_DATACENTER_EDGE = 2;
    TAGS_EDGE = 3;
    TAGS_TRANSIT = 4;
  }

  // The `tags` used to identify the area(s) testcase applies to. An empty tag
  // is the default implying it applies to all areas.
  repeated Tags tags = 6;
}
<|MERGE_RESOLUTION|>--- conflicted
+++ resolved
@@ -412,10 +412,6 @@
     // Devices does not support mixed prefix length in gribi.
     // Juniper: b/307824407
     bool gribi_decap_mixed_plen_unsupported = 143;
-<<<<<<< HEAD
-    // Check is transceiver subcomponent should look for the temperature sensor
-    bool temperature_sensor_check = 144;
-=======
     // Skip setting isis-actions set-level while configuring routing-policy statement action
     bool skip_isis_set_level = 144;
     // Skip setting isis-actions set-metric-style-type while configuring routing-policy statement action
@@ -427,8 +423,9 @@
     // Devices do not support BGP conditions match-community-set
     bool bgp_conditions_match_community_set_unsupported = 148;
     // Device requires match condition for ethertype v4 and v6 for default rule with network-instance default-vrf in policy-forwarding.
-    bool pf_require_match_default_rule = 149;       
->>>>>>> b5176198
+    bool pf_require_match_default_rule = 149;
+    // Check is transceiver subcomponent should look for the temperature sensor
+    bool temperature_sensor_check = 150;    
 
     // Reserved field numbers and identifiers.
     reserved 84, 9, 28, 20, 90, 97, 55, 89, 19;
