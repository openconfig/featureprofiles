--- conflicted
+++ resolved
@@ -743,11 +743,6 @@
     // Devices that do not support ISIS MPLS
     bool isis_mpls_unsupported = 268;
 
-<<<<<<< HEAD
-    // Devices that do not support transceiver config enable leaf
-    // Nokia b/414842051
-    bool transceiver_config_enable_unsupported = 269;    
-=======
     // Devices that do not support oc path for auto-negotiate
     // Nokia b/417843274
     bool auto_negotiate_unsupported = 269;
@@ -759,7 +754,10 @@
     // Devices that do not support oc path for port-speed
     // Nokia b/417843274
     bool port_speed_unsupported = 271;
->>>>>>> 3bba89d4
+
+    // Devices that do not support transceiver config enable leaf
+    // Nokia b/414842051
+    bool transceiver_config_enable_unsupported = 272;    
 
     // Reserved field numbers and identifiers.
     reserved 84, 9, 28, 20, 38, 43, 90, 97, 55, 89, 19, 36, 35, 40, 113, 131, 141, 173, 234, 254;
