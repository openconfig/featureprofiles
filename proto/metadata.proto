// Copyright 2023 Google LLC
//
// Licensed under the Apache License, Version 2.0 (the "License");
// you may not use this file except in compliance with the License.
// You may obtain a copy of the License at
//
//      https://www.apache.org/licenses/LICENSE-2.0
//
// Unless required by applicable law or agreed to in writing, software
// distributed under the License is distributed on an "AS IS" BASIS,
// WITHOUT WARRANTIES OR CONDITIONS OF ANY KIND, either express or implied.
// See the License for the specific language governing permissions and
// limitations under the License.

syntax = "proto3";

package openconfig.testing;

import "github.com/openconfig/ondatra/proto/testbed.proto";

// Metadata about a Feature Profiles test.
message Metadata {
  // UUID of the test.
  string uuid = 1;
  // ID of the test in the test plan.
  string plan_id = 2;
  // One-line description of the test.
  string description = 3;

  // Types of testbeds on which the test may run.
  enum Testbed {
    TESTBED_UNSPECIFIED = 0;
    TESTBED_DUT = 1;
    TESTBED_DUT_DUT_4LINKS = 2;
    TESTBED_DUT_ATE_2LINKS = 3;
    TESTBED_DUT_ATE_4LINKS = 4;
    TESTBED_DUT_ATE_9LINKS_LAG = 5;
    TESTBED_DUT_DUT_ATE_2LINKS = 6;
    TESTBED_DUT_ATE_8LINKS = 7;
    TESTBED_DUT_400ZR = 8;
  }
  // Testbed on which the test is intended to run.
  Testbed testbed = 4;

  message Platform {
    // Vendor of the device.
    ondatra.Device.Vendor vendor = 1;
    // Regex for hardware model of the device.
    // The empty string will match any hardware model.
    string hardware_model_regex = 3;
    // Regex for software version of the device.
    // The empty string will match any software version.
    string software_version_regex = 4;
    // Reserved field numbers and identifiers.
    reserved 2;
    reserved "hardware_model";
  }

  message Deviations {
    // Device does not support interface/ipv4/enabled,
    // so suppress configuring this leaf.
    bool ipv4_missing_enabled = 1;
    // Device does not support fragmentation bit for traceroute.
    bool traceroute_fragmentation = 2;
    // Device only support UDP as l4 protocol for traceroute.
    bool traceroute_l4_protocol_udp = 3;
    // Device does not support
    // bgp/neighbors/neighbor/afi-safis/afi-safi/state/prefixes/received-pre-policy.
    bool prepolicy_received_routes = 4;
    // Expected ucmp traffic tolerance. Minimum value is 0.2, anything less
    // will be coerced to 0.2.
    // Juniper: partnerissuetracker.corp.google.com/282234301
    // Cisco: partnerissuetracker.corp.google.com/279477633
    double hierarchical_weight_resolution_tolerance = 5;
    // Device skip isis multi-topology check if value is true.
    bool isis_multi_topology_unsupported = 6;
    // Disable isis level1 under interface mode on the device if value is true.
    bool isis_interface_level1_disable_required = 7;
    // Set isis af ipv6 single topology on the device if value is true.
    bool isis_single_topology_required = 8;
    // Don't set isis instance enable flag on the device if value is true.
    bool isis_instance_enabled_required = 10;
    // Set and validate isis interface address family enable on the device if
    // value is true.
    bool missing_isis_interface_afi_safi_enable = 11;
    // Don't set isis global authentication-check on the device if value is
    // true.
    bool isis_global_authentication_not_required = 12;
    // Configure CSNP, LSP and PSNP under level authentication explicitly if
    // value is true.
    bool isis_explicit_level_authentication_config = 13;
    // Device skip isis restart-suppress check if value is true.
    bool isis_restart_suppress_unsupported = 14;
    // Device does not support interface/ipv4(6)/neighbor.
    // Cisco: partnerissuetracker.corp.google.com/268243828
    bool ip_neighbor_missing = 15;
    // Device requires separate reboot to activate OS.
    bool osactivate_noreboot = 16;
    // Device requires OS installation on standby RP as well as active RP.
    bool osinstall_for_standby_rp = 17;
    // Set this flag for LLDP interface config to override the global config.
    bool lldp_interface_config_override_global = 18;
    // Skip check for
    // bgp/neighbors/neighbor/state/messages/received/last-notification-error-code
    // leaf missing case.
    bool missing_bgp_last_notification_error_code = 21;
    // Device does not support interface-ref configuration when applying
    // features to interface.
    bool interface_ref_config_unsupported = 22;
    // Device does not support these state paths.
    // Juniper: partnerissuetracker.corp.google.com/279470921
    bool state_path_unsupported = 23;
    // Device requires Ipv6 to be enabled on interface for gRIBI NH programmed
    // with destination mac address.
    // Juniper: partnerissuetracker.corp.google.com/267642089
    bool ipv6_enable_for_gribi_nh_dmac = 24;
    // Device requires additional config for ECN.
    // Juniper: partnerissuetracker.corp.google.com/277657269
    bool ecn_profile_required_definition = 25;
    // Set true for device that does not support interface ipv6 discarded packet
    // statistics.
    // Juniper: partnerissuetracker.corp.google.com/277762075
    bool ipv6_discarded_pkts_unsupported = 26;
    // Device does not support drop and weight leaves under queue management
    // profile.
    // Juniper: partnerissuetracker.corp.google.com/279471405
    bool drop_weight_leaves_unsupported = 27;
    // Config pushed through origin CLI takes precedence over config pushed
    // through origin OC.
    bool cli_takes_precedence_over_oc = 29;
    // Device does not support weight above 100.
    // Juniper: partnerissuetracker.corp.google.com/277066804
    bool scheduler_input_weight_limit = 30;
    // Device does not support id leaf for SwitchChip components.
    // Juniper: partnerissuetracker.corp.google.com/277134501
    bool switch_chip_id_unsupported = 31;
    // Device does not support backplane-facing-capacity leaves for some of the
    // components.
    // Juniper: partnerissuetracker.corp.google.com/277134501
    bool backplane_facing_capacity_unsupported = 32;
    // Device only supports querying counters from the state container, not from
    // individual counter leaves.
    bool interface_counters_from_container = 33;
    // Use this deviation when the device does not support a mix of tagged and
    // untagged subinterfaces.
    bool no_mix_of_tagged_and_untagged_subinterfaces = 34;
    // Device does not report P4RT node names in the component hierarchy.
    bool explicit_p4rt_node_component = 35;
    // Configure ACLs using vendor native model specifically for RT-1.4.
    bool use_vendor_native_acl_config = 36;
    // Device does not support reporting software version according to the
    // requirements in gNMI-1.10.
    bool sw_version_unsupported = 37;
    // Device requires explicit interface ref configuration when applying
    // features to interface.
    bool explicit_interface_ref_definition = 38;
    // Device does not support telemetry path /components/component/storage.
    // Juniper: partnerissuetracker.corp.google.com/284239001
    bool storage_component_unsupported = 39;
    // Device requires gribi-protocol to be enabled under network-instance.
    bool explicit_gribi_under_network_instance = 40;
    // Device requires port-speed to be set because its default value may not be
    // usable.
    bool explicit_port_speed = 41;
    // Device requires explicit attachment of an interface or subinterface to
    // the default network instance.
    // Nokia: partnerissuetracker.corp.google.com/260928639
    bool explicit_interface_in_default_vrf = 42;
    // Skip checking QOS Dropped octets stats for interface.
    bool qos_dropped_octets = 43;
    // Device is missing subinterface packet counters for IPv4/IPv6.
    bool subinterface_packet_counters_missing = 44;
    // Connect-retry is not supported
    // /bgp/neighbors/neighbor/timers/config/connect-retry.
    bool connect_retry = 45;
    // Device does not support programming a gribi flow with a next-hop entry of
    // mac-address only.
    bool gribi_mac_override_with_static_arp = 46;
    // Set true for device that does not support route-policy under AFI/SAFI.
    bool route_policy_under_afi_unsupported = 47;
    // Device does not support using gNOI to reboot the Fabric Component.
    bool gnoi_fabric_component_reboot_unsupported = 48;
    // Device does not support the ntp nondefault vrf case.
    bool ntp_non_default_vrf_unsupported = 49;
    // Device does not support setting the L2 MTU. OpenConfig allows a device to
    // enforce that L2 MTU, which has a default value of 1514, must be set to a
    // higher value than L3 MTU.
    // Arista: partnerissuetracker.corp.google.com/243445300
    bool omit_l2_mtu = 50;
    // Skip power admin for controller card
    bool skip_controller_card_power_admin = 51;
    // Device requires the banner to have a delimiter character.
    string banner_delimiter = 60;
    // Allowed tolerance for BGP traffic flow while comparing for pass or fail
    // condition.
    int32 bgp_tolerance_value = 61;
    // Device requires additional time to complete post delete link
    // qualification cleanup.
    bool link_qual_wait_after_delete_required = 62;
    // The response of gNOI reboot status is a single value (not a list), so the
    // device requires explict component path to account for a situation when
    // there is more than one active reboot requests.
    // Arista: partnerissuetracker.corp.google.com/245550570
    bool gnoi_status_empty_subcomponent = 63;
    // Device requiries explicit deletion of network-instance table.
    bool network_instance_table_deletion_required = 64;
    // Device requires a BGP session reset to utilize a new MD5 key.
    bool bgp_md5_requires_reset = 65;
    // Devices do not count dequeued and deleted packets as drops.
    // Arista: partnerissuetracker.corp.google.com/275384848
    bool dequeue_delete_not_counted_as_drops = 66;
    // Device only supports RIB ack, so tests that normally expect FIB_ACK will
    // allow just RIB_ACK.
    bool gribi_riback_only = 67;
    // Device requires that aggregate Port-Channel and its members be defined in
    // a single gNMI Update transaction at /interfaces; otherwise lag-type will
    // be dropped, and no member can be added to the aggregate.
    // Arista: partnerissuetracker.corp.google.com/201574574
    bool aggregate_atomic_update = 68;
    // Device returns no value for some OpenConfig paths if the operational
    // value equals the default.
    // Arista: partnerissuetracker.corp.google.com/258286131
    bool missing_value_for_defaults = 69;
    // The name used for the static routing protocol.  The default name in
    // OpenConfig is \"DEFAULT\" but some devices use other names.
    // Arista: partnerissuetracker.corp.google.com/269699737
    string static_protocol_name = 70;
    // Device currently uses component name instead of a full openconfig path,
    // so suppress creating a full oc compliant path for subcomponent.
    bool gnoi_subcomponent_path = 71;
    // When configuring interface, config VRF prior config IP address.
    // Arista: partnerissuetracker.corp.google.com/261958938
    bool interface_config_vrf_before_address = 72;
    // Device requires using the deprecated openconfig-vlan:vlan/config/vlan-id
    // or openconfig-vlan:vlan/state/vlan-id leaves.
    // Arista: partnerissuetracker.corp.google.com/261085885
    bool deprecated_vlan_id = 73;
    // Device requires gRIBI MAC Override using Static ARP + Static Route
    // Arista: partnerissuetracker.corp.google.com/234635355
    bool gribi_mac_override_static_arp_static_route = 74;
    // Device requires interface enabled leaf booleans to be explicitly set to
    // true.
    bool interface_enabled = 75;
    // Skip checking QOS octet stats for interface.
    // Arista: partnerissuetracker.corp.google.com/283541442
    bool qos_octets = 76;
    // Device CPU components do not map to a FRU parent component in the OC
    // tree.
    bool cpu_missing_ancestor = 77;
    // Device needs subinterface 0 to be routed for non-zero sub-interfaces.
    bool require_routed_subinterface_0 = 78;
    // Device does not report last-switchover-reason as USER_INITIATED for
    // gNOI.SwitchControlProcessor.
    bool gnoi_switchover_reason_missing_user_initiated = 79;
    // The name used for the default network instance for VRF.  The default name
    // in OpenConfig is \"DEFAULT\" but some legacy devices still use
    // \"default\".
    string default_network_instance = 80;
    // Device allows unset Election ID to be primary.
    bool p4rt_unsetelectionid_primary_allowed = 81;
    // Device sets ALREADY_EXISTS status code for all backup client responses.
    bool bkup_arbitration_resp_code = 82;
    // Device requires IPOverIP decapsulation for backup NHG without interfaces.
    bool backup_nhg_requires_vrf_with_decap = 83;
    // Devices don't support configuring ISIS /afi-safi/af/config container.
    bool isis_interface_afi_unsupported = 85;
    // Devices don't support modify table entry operation in P4 Runtime.
    bool p4rt_modify_table_entry_unsupported = 86;
    // Parent of OS component is of type SUPERVISOR or LINECARD.
    bool os_component_parent_is_supervisor_or_linecard = 87;
    // Parent of OS component is of type CHASSIS.
    bool os_component_parent_is_chassis = 88;
    // Devices require configuring the same ISIS Metrics for Level 1 when
    // configuring Level 2 Metrics.
    bool isis_require_same_l1_metric_with_l2_metric = 91;
    // Devices require configuring the same OSPF setMetric when BGP
    // SetMED is configured.
    bool bgp_set_med_requires_equal_ospf_set_metric = 92;
    // Devices require configuring subinterface with tagged vlan for p4rt
    // packet in.
    bool p4rt_gdp_requires_dot1q_subinterface = 93;
    // ATE port link state operations are a no-op in KNE/virtualized environments.
    bool ate_port_link_state_operations_unsupported = 94;
    // Creates a user and assigns role/rbac to said user via native model.
    bool set_native_user = 95;
    // Devices require configuring lspRefreshInterval ISIS timer when
    // lspLifetimeInterval is configured.
    // Arista: partnerissuetracker.corp.google.com/293667850
    bool isis_lsp_lifetime_interval_requires_lsp_refresh_interval = 96;
    // Device does not support telemetry path
    // /components/component/cpu/utilization/state/avg for linecards' CPU card.
    bool linecard_cpu_utilization_unsupported = 98;
    // Device does not support consistent component names for GNOI and GNMI.
    bool consistent_component_names_unsupported = 99;
    // Device does not support telemetry path
    // /components/component/cpu/utilization/state/avg for controller cards'
    // CPU card.
    bool controller_card_cpu_utilization_unsupported = 100;
    // Device does not support counter for fabric block lost packets.
    bool fabric_drop_counter_unsupported = 101;
    // Device does not support memory utilization related leaves for linecard components.
    bool linecard_memory_utilization_unsupported = 102;
    // Device does not support telemetry path
    // /qos/interfaces/interface/input/virtual-output-queues/voq-interface/queues/queue/state/dropped-pkts.
    bool qos_voq_drop_counter_unsupported = 103;
    // ATE IPv6 flow label unsupported in KNE/virtualized environments.
    bool ate_ipv6_flow_label_unsupported = 104;
    // Devices do not support configuring isis csnp-interval timer.
    // Arista: partnerissuetracker.corp.google.com/299283216
    bool isis_timers_csnp_interval_unsupported = 105;
    // Devices do not support telemetry for isis counter:
    // manual-address-drop-from-areas.
    // Arista: partnerissuetracker.corp.google.com/299285115
    bool isis_counter_manual_address_drop_from_areas_unsupported = 106;
    // Devices do not support telemetry for isis counter: part-changes.
    // Arista: partnerissuetracker.corp.google.com/317086576
    bool isis_counter_part_changes_unsupported = 107;
    // Devices do not support threshold container under /components/component/transceiver.
    bool transceiver_thresholds_unsupported = 108;
    // Update interface loopback mode using raw gnmi API due to server version.
    bool interface_loopback_mode_raw_gnmi = 109;
    // Devices do not support showing negotiated tcp mss value in bgp tcp mss telemetry.
    // Juniper: b/300499125
    bool skip_tcp_negotiated_mss_check = 110;
    // Devices don't support ISIS-Lsp metadata paths: checksum, sequence-number,
    // remaining-lifetime.
    bool isis_lsp_metadata_leafs_unsupported = 111;
    // QOS queue requires configuration with queue-id
    bool qos_queue_requires_id = 112;
    // Devices do not support forwarding for fib failed routes.
    bool skip_fib_failed_traffic_forwarding_check = 113;
    // QOS requires buffer-allocation-profile configuration
    bool qos_buffer_allocation_config_required = 114;
    // Devices do not support configuring ExtendedNextHopEncoding at the BGP global level.
    // Arista: https://partnerissuetracker.corp.google.com/issues/203683090
    bool bgp_global_extended_next_hop_encoding_unsupported = 115;
    // OC unsupported for BGP LLGR disable.
    // Juniper: b/303479602
    bool bgp_llgr_oc_undefined = 116;
    // Device does not support tunnel interfaces state paths
    // Juniper: partnerissuetracker.corp.google.com/300111031
    bool tunnel_state_path_unsupported = 117;
    // Device does not support tunnel interfaces source and destination address config paths
    // Juniper: partnerissuetracker.corp.google.com/300111031
    bool tunnel_config_path_unsupported = 118;
    // Cisco: Device does not support same minimun and maximum threshold value in QOS ECN config.
    bool ecn_same_min_max_threshold_unsupported = 119;
    // Cisco: QOS requires scheduler configuration.
    bool qos_scheduler_config_required = 120;
    // Cisco: Device does not support set weight config under QOS ECN configuration.
    bool qos_set_weight_config_unsupported = 121;
    // Cisco: Device does not support these get state path.
    bool qos_get_state_path_unsupported = 122;
    // Devices requires enabled leaf under isis level
    // Juniper: partnerissuetracker.corp.google.com/302661486
    bool isis_level_enabled = 123;
    // Devices which require to use interface-id format of interface name + .subinterface index with Interface-ref container
    bool interface_ref_interface_id_format = 124;
    // Devices does not support member link loopback
    // Juniper: b/307763669
    bool member_link_loopback_unsupported = 125;
    // Device does not support PLQ operational status check on interface
    // Juniper: b/308990185
    bool skip_plq_interface_oper_status_check = 126;
    // Device set received prefix limits explicitly under prefix-limit-received rather than
    // "prefix-limit"
    bool bgp_explicit_prefix_limit_received = 127;
    // Device does not configure BGP maximum routes correctly when max-prefixes
    // leaf is configured
    bool bgp_missing_oc_max_prefixes_configuration = 128;
    // Devices which needs to skip checking AFI-SAFI disable.
    // Juniper: b/310698466
    bool skip_bgp_session_check_without_afisafi = 129;
    // Devices that have separate naming conventions for hardware resource name
    // in /system/ tree and /components/ tree.
    bool mismatched_hardware_resource_name_in_component = 130;
    // Devices that don't support telemetry for hardware resources before
    // used-threshold-upper configuration.
    bool missing_hardware_resource_telemetry_before_config = 131;
    // Device does not support reboot status check on subcomponents.
    bool gnoi_subcomponent_reboot_status_unsupported = 132;
    // Devices exports routes from all protocols to BGP if the export-policy is ACCEPT
    // Juniper: b/308970803
    bool skip_non_bgp_route_export_check = 133;
    // Devices do not support path
    // /network-instances/network-instance/protocols/protocol/isis/levels/level/state/metric-style
    // Arista: https://partnerissuetracker.corp.google.com/issues/317064733
    bool isis_metric_style_telemetry_unsupported = 134;
    // Devices do not support configuring Interface-ref under Static-Route Next-Hop
    bool static_route_next_hop_interface_ref_unsupported = 135;
    // Devices which does not support nexthop index state
    // Juniper: b/304729237
    bool skip_static_nexthop_check = 136;
    // Devices which needs to enable leaf specific flag
    // Juniper: b/319202763
    bool enable_flowctrl_flag = 137;
    // Device doesn't support router advertisement enable and mode config
    // Juniper: b/316173974 
    bool ipv6_router_advertisement_config_unsupported = 138;
    // Devices does not support setting prefix limit exceeded flag.
    // Juniper : b/317181227
    bool prefix_limit_exceeded_telemetry_unsupported = 139;
    // Skip setting allow-multiple-as while configuring eBGP
    // Arista: partnerissuetracker.corp.google.com/issues/317422300
    bool skip_setting_allow_multiple_as = 140;
    //Skip tests with decap encap vrf as PBF action
    // Nokia: partnerissuetracker.corp.google.com/issues/323251581
     bool skip_pbf_with_decap_encap_vrf = 141;
    // Devices which does not support copying TTL.
    // Juniper: b/307258544
    bool ttl_copy_unsupported = 142;
    // Devices does not support mixed prefix length in gribi.
    // Juniper: b/307824407
    bool gribi_decap_mixed_plen_unsupported = 143;
    // Skip setting isis-actions set-level while configuring routing-policy statement action
    bool skip_isis_set_level = 144;
    // Skip setting isis-actions set-metric-style-type while configuring routing-policy statement action
    bool skip_isis_set_metric_style_type = 145;
    // Skip setting match-prefix-set match-set-options while configuring routing-policy statement condition
    bool skip_set_rp_match_set_options = 146;
    // Skip setting disable-metric-propagation while configuring table-connection
    bool skip_setting_disable_metric_propagation = 147;
    // Devices do not support BGP conditions match-community-set
    bool bgp_conditions_match_community_set_unsupported = 148;
    // Device requires match condition for ethertype v4 and v6 for default rule with network-instance default-vrf in policy-forwarding.
    bool pf_require_match_default_rule = 149;       
    // Devices missing component tree mapping from hardware port
    // to optical channel.
    bool missing_port_to_optical_channel_component_mapping = 150;
    // Skip gNMI container OP tc.
    // Cisco: https://partnerissuetracker.corp.google.com/issues/322291556
    bool skip_container_op = 151;
    // Reorder calls for vendor compatibility.
    // Cisco: https://partnerissuetracker.corp.google.com/issues/322291556
    bool reorder_calls_for_vendor_compatibilty = 152;
    // Add missing base config using cli.
    // Cisco: https://partnerissuetracker.corp.google.com/issues/322291556
    bool add_missing_base_config_via_cli = 153;
    // skip_macaddress_check returns true if mac address for an interface via gNMI needs to be skipped.
    // Cisco: https://partnerissuetracker.corp.google.com/issues/322291556
    bool skip_macaddress_check = 154;
    // Devices are having native telemetry paths for BGP RIB verification.
    // Juniper : b/306144372
    bool bgp_rib_oc_path_unsupported = 155;
    // Skip setting prefix-set mode while configuring prefix-set routing-policy
    bool skip_prefix_set_mode = 156;
    // Devices set metric as preference for static next-hop
    bool set_metric_as_preference = 157;
    // Devices don't support having an IPv6 static Route with an IPv4 address
    // as next hop and requires configuring a static ARP entry.
    // Arista: https://partnerissuetracker.corp.google.com/issues/316593298
    bool ipv6_static_route_with_ipv4_next_hop_requires_static_arp = 158;
    // Device requires policy-forwarding rules to be in sequential order in the gNMI set-request.
    bool pf_require_sequential_order_pbr_rules = 159;
    // Device telemetry missing next hop metric value.
    // Arista: https://partnerissuetracker.corp.google.com/issues/321010782
    bool missing_static_route_next_hop_metric_telemetry = 160;
    // Device does not support recursive resolution of static route next hop.
    // Arista: https://partnerissuetracker.corp.google.com/issues/314449182
    bool unsupported_static_route_next_hop_recurse = 161;
    // Device missing telemetry for static route that has DROP next hop.
    // Arista: https://partnerissuetracker.corp.google.com/issues/330619816
    bool missing_static_route_drop_next_hop_telemetry = 162;
    // Device missing 400ZR optical-channel tunable parameters telemetry:
    // min/max/avg.
    // Arista: https://partnerissuetracker.corp.google.com/issues/319314781
    bool missing_zr_optical_channel_tunable_parameters_telemetry = 163;
    // Device that does not support packet link qualification reflector packet sent/received stats.
    bool plq_reflector_stats_unsupported = 164;
    // Device that does not support PLQ Generator max_mtu to be atleast >= 8184.
    uint32 plq_generator_capabilities_max_mtu = 165;    
    // Device that does not support PLQ Generator max_pps to be atleast >= 100000000.
    uint64 plq_generator_capabilities_max_pps = 166;  
    // Support for bgp extended community index
    bool bgp_extended_community_index_unsupported = 167;
    // Support for bgp community set refs
    bool bgp_community_set_refs_unsupported = 168;
    // Arista device needs CLI knob to enable WECMP feature
    bool rib_wecmp = 169;
    // Device not supporting table-connection need to set this true
    bool table_connections_unsupported = 170;
    // Configure tag-set using vendor native model
    bool use_vendor_native_tag_set_config = 171;
    // Skip setting send-community-type in bgp global config
<<<<<<< HEAD
    bool skip_bgp_send_community_type = 171;
    // Device does not have a default deny action in the absence of a route policy
    bool default_import_export_policy = 172;
=======
    bool skip_bgp_send_community_type = 172;
    // Support for bgp actions set-community method
    bool bgp_actions_set_community_method_unsupported = 173;

>>>>>>> 6d95799a
    // Reserved field numbers and identifiers.
    reserved 84, 9, 28, 20, 90, 97, 55, 89, 19;
  }

  message PlatformExceptions {
    Platform platform = 1;
    Deviations deviations = 2;
  }

  // The `platform` field for each `platform_exceptions` should be mutually
  // exclusive. Duplicate matches will result in a test failure.
  repeated PlatformExceptions platform_exceptions = 5;

  enum Tags {
    TAGS_UNSPECIFIED = 0;
    TAGS_AGGREGATION = 1;
    TAGS_DATACENTER_EDGE = 2;
    TAGS_EDGE = 3;
    TAGS_TRANSIT = 4;
  }

  // The `tags` used to identify the area(s) testcase applies to. An empty tag
  // is the default implying it applies to all areas.
  repeated Tags tags = 6;

  // Whether this test only checks paths for presence rather than semantic
  // checks.
  bool path_presence_test = 7;
}
<|MERGE_RESOLUTION|>--- conflicted
+++ resolved
@@ -482,16 +482,12 @@
     // Configure tag-set using vendor native model
     bool use_vendor_native_tag_set_config = 171;
     // Skip setting send-community-type in bgp global config
-<<<<<<< HEAD
-    bool skip_bgp_send_community_type = 171;
+    bool skip_bgp_send_community_type = 172;
     // Device does not have a default deny action in the absence of a route policy
-    bool default_import_export_policy = 172;
-=======
-    bool skip_bgp_send_community_type = 172;
+    bool default_import_export_policy = 173;
+    bool skip_bgp_send_community_type = 174;
     // Support for bgp actions set-community method
-    bool bgp_actions_set_community_method_unsupported = 173;
-
->>>>>>> 6d95799a
+    bool bgp_actions_set_community_method_unsupported = 175;
     // Reserved field numbers and identifiers.
     reserved 84, 9, 28, 20, 90, 97, 55, 89, 19;
   }
