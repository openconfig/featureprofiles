--- conflicted
+++ resolved
@@ -628,12 +628,6 @@
     // Leaf-ref validation for list keys which is enforced for Cisco and hence deviation
     // b/373581140
     bool power_disable_enable_leaf_ref_validation = 226;
-<<<<<<< HEAD
-    // Cisco numbering for OTN channel assignment starts from 1 instead of 0
-    bool otn_channel_assignment_cisco_numbering = 227;
-    // Cisco pre-fec-ber inactive value for CISCO-ACACIA vendors
-    bool cisco_pre_fec_ber_inactive_value = 228;
-=======
     // Device does not support ssh server counters.
     bool ssh_server_counters_unsupported = 227;
     // True when the optical-channel operational-mode is unsupported.
@@ -651,7 +645,8 @@
     bool bgp_allowownas_diff_default_value = 231;
     // Cisco numbering for OTN channel assignment starts from 1 instead of 0
     bool otn_channel_assignment_cisco_numbering = 232;
->>>>>>> db504082
+    // Cisco pre-fec-ber inactive value for CISCO-ACACIA vendors
+    bool cisco_pre_fec_ber_inactive_value = 233;
     // Reserved field numbers and identifiers.
     reserved 84, 9, 28, 20, 90, 97, 55, 89, 19, 36, 35, 40, 173;
   }
