--- conflicted
+++ resolved
@@ -497,10 +497,6 @@
     bool set_no_peer_group = 175;
     // Bgp community member is a string
     bool bgp_community_member_is_a_string = 176;
-<<<<<<< HEAD
-    // Device does not support P4RT Capabilities rpc.
-    bool p4rt_capabilities_unsupported = 177;
-=======
     // Flag to indicate whether IPv4 static routes with IPv6 next-hops are
     // unsupported.
     bool ipv4_static_route_with_ipv6_nh_unsupported = 177;
@@ -657,7 +653,8 @@
     // Device does not support bgp afi safi wildcard.
     // Cisco: b/379863985 
     bool bgp_afi_safi_wildcard_not_supported = 235;
->>>>>>> 94908046
+    // Device does not support P4RT Capabilities rpc.
+    bool p4rt_capabilities_unsupported = 236;
     // Reserved field numbers and identifiers.
     reserved 84, 9, 28, 20, 90, 97, 55, 89, 19, 36, 35, 40, 173;
   }
