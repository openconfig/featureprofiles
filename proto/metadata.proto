--- conflicted
+++ resolved
@@ -465,12 +465,7 @@
     // min/max/avg.
     // Arista: https://partnerissuetracker.corp.google.com/issues/319314781
     bool missing_zr_optical_channel_tunable_parameters_telemetry = 163;
-<<<<<<< HEAD
-    // Devices missing component tree mapping from hardware port
-    // to optical channel .
-    int32 breakout_schema_value = 164;
-
-=======
+
     // Device that does not support packet link qualification reflector packet sent/received stats.
     bool plq_reflector_stats_unsupported = 164;
     // Device that does not support PLQ Generator max_mtu to be atleast >= 8184.
@@ -479,7 +474,10 @@
     uint64 plq_generator_capabilities_max_pps = 166;  
     // Support for bgp extended community index
     bool bgp_extended_community_index_unsupported = 167;
->>>>>>> 17c0e03d
+    // Devices missing component tree mapping from hardware port
+    // to optical channel .
+    int32 breakout_schema_value = 168
+    main
     // Reserved field numbers and identifiers.
     reserved 84, 9, 28, 20, 90, 97, 55, 89, 19;
   }
