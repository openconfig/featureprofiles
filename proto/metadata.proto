// Copyright 2023 Google LLC
//
// Licensed under the Apache License, Version 2.0 (the "License");
// you may not use this file except in compliance with the License.
// You may obtain a copy of the License at
//
//      https://www.apache.org/licenses/LICENSE-2.0
//
// Unless required by applicable law or agreed to in writing, software
// distributed under the License is distributed on an "AS IS" BASIS,
// WITHOUT WARRANTIES OR CONDITIONS OF ANY KIND, either express or implied.
// See the License for the specific language governing permissions and
// limitations under the License.

syntax = "proto3";

package openconfig.testing;

import "github.com/openconfig/ondatra/proto/testbed.proto";

// Metadata about a Feature Profiles test.
message Metadata {
  // UUID of the test.
  string uuid = 1;
  // ID of the test in the test plan.
  string plan_id = 2;
  // One-line description of the test.
  string description = 3;

  // Types of testbeds on which the test may run.
  enum Testbed {
    TESTBED_UNSPECIFIED = 0;
    TESTBED_DUT = 1;
    TESTBED_DUT_DUT_4LINKS = 2;
    TESTBED_DUT_ATE_2LINKS = 3;
    TESTBED_DUT_ATE_4LINKS = 4;
    TESTBED_DUT_ATE_9LINKS_LAG = 5;
    TESTBED_DUT_DUT_ATE_2LINKS = 6;
    TESTBED_DUT_ATE_8LINKS = 7;
    TESTBED_DUT_400ZR = 8;
    TESTBED_DUT_400ZR_PLUS = 9;
  }
  // Testbed on which the test is intended to run.
  Testbed testbed = 4;

  message Platform {
    // Vendor of the device.
    ondatra.Device.Vendor vendor = 1;
    // Regex for hardware model of the device.
    // The empty string will match any hardware model.
    string hardware_model_regex = 3;
    // Regex for software version of the device.
    // The empty string will match any software version.
    string software_version_regex = 4;
    // Reserved field numbers and identifiers.
    reserved 2;
    reserved "hardware_model";
  }

  message Deviations {
    // Device does not support interface/ipv4/enabled,
    // so suppress configuring this leaf.
    bool ipv4_missing_enabled = 1;
    // Device does not support fragmentation bit for traceroute.
    bool traceroute_fragmentation = 2;
    // Device only support UDP as l4 protocol for traceroute.
    bool traceroute_l4_protocol_udp = 3;
    // Device does not support
    // bgp/neighbors/neighbor/afi-safis/afi-safi/state/prefixes/received-pre-policy.
    bool prepolicy_received_routes = 4;
    // Expected ucmp traffic tolerance. Minimum value is 0.2, anything less
    // will be coerced to 0.2.
    // Juniper: partnerissuetracker.corp.google.com/282234301
    // Cisco: partnerissuetracker.corp.google.com/279477633
    double hierarchical_weight_resolution_tolerance = 5;
    // Device skip isis multi-topology check if value is true.
    bool isis_multi_topology_unsupported = 6;
    // Disable isis level1 under interface mode on the device if value is true.
    bool isis_interface_level1_disable_required = 7;
    // Set isis af ipv6 single topology on the device if value is true.
    bool isis_single_topology_required = 8;
    // Don't set isis instance enable flag on the device if value is true.
    bool isis_instance_enabled_required = 10;
    // Set and validate isis interface address family enable on the device if
    // value is true.
    bool missing_isis_interface_afi_safi_enable = 11;
    // Don't set isis global authentication-check on the device if value is
    // true.
    bool isis_global_authentication_not_required = 12;
    // Configure CSNP, LSP and PSNP under level authentication explicitly if
    // value is true.
    bool isis_explicit_level_authentication_config = 13;
    // Device skip isis restart-suppress check if value is true.
    bool isis_restart_suppress_unsupported = 14;
    // Device does not support interface/ipv4(6)/neighbor.
    // Cisco: partnerissuetracker.corp.google.com/268243828
    bool ip_neighbor_missing = 15;
    // Device requires separate reboot to activate OS.
    bool osactivate_noreboot = 16;
    // Device requires OS installation on standby RP as well as active RP.
    bool osinstall_for_standby_rp = 17;
    // Set this flag for LLDP interface config to override the global config.
    bool lldp_interface_config_override_global = 18;
    // Skip check for
    // bgp/neighbors/neighbor/state/messages/received/last-notification-error-code
    // leaf missing case.
    bool missing_bgp_last_notification_error_code = 21;
    // Device does not support interface-ref configuration when applying
    // features to interface.
    bool interface_ref_config_unsupported = 22;
    // Device does not support these state paths.
    // Juniper: partnerissuetracker.corp.google.com/279470921
    bool state_path_unsupported = 23;
    // Device requires Ipv6 to be enabled on interface for gRIBI NH programmed
    // with destination mac address.
    // Juniper: partnerissuetracker.corp.google.com/267642089
    bool ipv6_enable_for_gribi_nh_dmac = 24;
    // Device requires additional config for ECN.
    // Juniper: partnerissuetracker.corp.google.com/277657269
    bool ecn_profile_required_definition = 25;
    // Device does not support interface ipv6 discarded packet statistics.
    // Juniper: partnerissuetracker.corp.google.com/277762075
    bool ipv6_discarded_pkts_unsupported = 26;
    // Device does not support drop and weight leaves under queue management
    // profile.
    // Juniper: partnerissuetracker.corp.google.com/279471405
    bool drop_weight_leaves_unsupported = 27;
    // Config pushed through origin CLI takes precedence over config pushed
    // through origin OC.
    // Juniper: partnerissuetracker.corp.google.com/270474468
    bool cli_takes_precedence_over_oc = 29;
    // Device does not support weight above 100.
    // Juniper: partnerissuetracker.corp.google.com/277066804
    bool scheduler_input_weight_limit = 30;
    // Device does not support id leaf for SwitchChip components.
    // Juniper: partnerissuetracker.corp.google.com/277134501
    bool switch_chip_id_unsupported = 31;
    // Device does not support backplane-facing-capacity leaves for some of the
    // components.
    // Juniper: partnerissuetracker.corp.google.com/277134501
    bool backplane_facing_capacity_unsupported = 32;
    // Device only supports querying counters from the state container, not from
    // individual counter leaves.
    bool interface_counters_from_container = 33;
    // Use this deviation when the device does not support a mix of tagged and
    // untagged subinterfaces.
    // Juniper: partnerissuetracker.corp.google.com/267822588
    bool no_mix_of_tagged_and_untagged_subinterfaces = 34;
    // Device does not support reporting software version according to the
    // requirements in gNMI-1.10.
    // Juniper: partnerissuetracker.corp.google.com/278764547
    bool sw_version_unsupported = 37;
    // Device requires explicit interface ref configuration when applying
    // features to interface.
    // Juniper: partnerissuetracker.corp.google.com/267691571
    bool explicit_interface_ref_definition = 38;
    // Device does not support telemetry path /components/component/storage.
    // Juniper: partnerissuetracker.corp.google.com/284239001
    bool storage_component_unsupported = 39;
    // Device requires port-speed to be set because its default value may not be
    // usable.
    bool explicit_port_speed = 41;
    // Device requires explicit attachment of an interface or subinterface to
    // the default network instance.
    // Nokia: partnerissuetracker.corp.google.com/260928639
    bool explicit_interface_in_default_vrf = 42;
    // Skip checking QOS Dropped octets stats for interface.
    // Juniper: partnerissuetracker.corp.google.com/282686094
    bool qos_dropped_octets = 43;
    // Device is missing subinterface packet counters for IPv4/IPv6.
    bool subinterface_packet_counters_missing = 44;
    // Connect-retry is not supported
    // /bgp/neighbors/neighbor/timers/config/connect-retry.
    bool connect_retry = 45;
    // Device does not support programming a gribi flow with a next-hop entry of
    // mac-address only.
    bool gribi_mac_override_with_static_arp = 46;
    // Set true for device that does not support route-policy under AFI/SAFI.
    bool route_policy_under_afi_unsupported = 47;
    // Device does not support using gNOI to reboot the Fabric Component.
    bool gnoi_fabric_component_reboot_unsupported = 48;
    // Device does not support the ntp nondefault vrf case.
    bool ntp_non_default_vrf_unsupported = 49;
    // Device does not support setting the L2 MTU. OpenConfig allows a device to
    // enforce that L2 MTU, which has a default value of 1514, must be set to a
    // higher value than L3 MTU.
    // Arista: partnerissuetracker.corp.google.com/243445300
    bool omit_l2_mtu = 50;
    // Skip power admin for controller card
    bool skip_controller_card_power_admin = 51;
    // Device requires the banner to have a delimiter character.
    string banner_delimiter = 60;
    // Allowed tolerance for BGP traffic flow while comparing for pass or fail
    // condition.
    int32 bgp_tolerance_value = 61;
    // Device requires additional time to complete post delete link
    // qualification cleanup.
    bool link_qual_wait_after_delete_required = 62;
    // The response of gNOI reboot status is a single value (not a list), so the
    // device requires explict component path to account for a situation when
    // there is more than one active reboot requests.
    // Arista: partnerissuetracker.corp.google.com/245550570
    bool gnoi_status_empty_subcomponent = 63;
    // Device requiries explicit deletion of network-instance table.
    bool network_instance_table_deletion_required = 64;
    // Device requires a BGP session reset to utilize a new MD5 key.
    bool bgp_md5_requires_reset = 65;
    // Devices do not count dequeued and deleted packets as drops.
    // Arista: partnerissuetracker.corp.google.com/275384848
    bool dequeue_delete_not_counted_as_drops = 66;
    // Device only supports RIB ack, so tests that normally expect FIB_ACK will
    // allow just RIB_ACK.
    bool gribi_riback_only = 67;
    // Device requires that aggregate Port-Channel and its members be defined in
    // a single gNMI Update transaction at /interfaces; otherwise lag-type will
    // be dropped, and no member can be added to the aggregate.
    // Arista: partnerissuetracker.corp.google.com/201574574
    bool aggregate_atomic_update = 68;
    // Device returns no value for some OpenConfig paths if the operational
    // value equals the default.
    // Arista: partnerissuetracker.corp.google.com/258286131
    bool missing_value_for_defaults = 69;
    // The name used for the static routing protocol.  The default name in
    // OpenConfig is \"DEFAULT\" but some devices use other names.
    // Arista: partnerissuetracker.corp.google.com/269699737
    string static_protocol_name = 70;
    // Device currently uses component name instead of a full openconfig path,
    // so suppress creating a full oc compliant path for subcomponent.
    bool gnoi_subcomponent_path = 71;
    // When configuring interface, config VRF prior config IP address.
    // Arista: partnerissuetracker.corp.google.com/261958938
    bool interface_config_vrf_before_address = 72;
    // Device requires using the deprecated openconfig-vlan:vlan/config/vlan-id
    // or openconfig-vlan:vlan/state/vlan-id leaves.
    // Arista: partnerissuetracker.corp.google.com/261085885
    bool deprecated_vlan_id = 73;
    // Device requires gRIBI MAC Override using Static ARP + Static Route
    // Arista: partnerissuetracker.corp.google.com/234635355
    bool gribi_mac_override_static_arp_static_route = 74;
    // Device requires interface enabled leaf booleans to be explicitly set to
    // true.
    bool interface_enabled = 75;
    // Skip checking QOS octet stats for interface.
    // Arista: partnerissuetracker.corp.google.com/283541442
    bool qos_octets = 76;
    // Device CPU components do not map to a FRU parent component in the OC
    // tree.
    bool cpu_missing_ancestor = 77;
    // Device needs subinterface 0 to be routed for non-zero sub-interfaces.
    bool require_routed_subinterface_0 = 78;
    // Device does not report last-switchover-reason as USER_INITIATED for
    // gNOI.SwitchControlProcessor.
    bool gnoi_switchover_reason_missing_user_initiated = 79;
    // The name used for the default network instance for VRF.  The default name
    // in OpenConfig is \"DEFAULT\" but some legacy devices still use
    // \"default\".
    string default_network_instance = 80;
    // Device allows unset Election ID to be primary.
    bool p4rt_unsetelectionid_primary_allowed = 81;
    // Device sets ALREADY_EXISTS status code for all backup client responses.
    bool bkup_arbitration_resp_code = 82;
    // Device requires IPOverIP decapsulation for backup NHG without interfaces.
    bool backup_nhg_requires_vrf_with_decap = 83;
    // Devices don't support configuring ISIS /afi-safi/af/config container.
    bool isis_interface_afi_unsupported = 85;
    // Devices don't support modify table entry operation in P4 Runtime.
    bool p4rt_modify_table_entry_unsupported = 86;
    // Parent of OS component is of type SUPERVISOR or LINECARD.
    bool os_component_parent_is_supervisor_or_linecard = 87;
    // Parent of OS component is of type CHASSIS.
    bool os_component_parent_is_chassis = 88;
    // Devices require configuring the same ISIS Metrics for Level 1 when
    // configuring Level 2 Metrics.
    bool isis_require_same_l1_metric_with_l2_metric = 91;
    // Devices require configuring the same OSPF setMetric when BGP
    // SetMED is configured.
    bool bgp_set_med_requires_equal_ospf_set_metric = 92;
    // Devices require configuring subinterface with tagged vlan for p4rt
    // packet in.
    bool p4rt_gdp_requires_dot1q_subinterface = 93;
    // ATE port link state operations are a no-op in KNE/virtualized
    // environments.
    bool ate_port_link_state_operations_unsupported = 94;
    // Creates a user and assigns role/rbac to said user via native model.
    bool set_native_user = 95;
    // Device does not support telemetry path
    // /components/component/cpu/utilization/state/avg for linecards' CPU card.
    bool linecard_cpu_utilization_unsupported = 98;
    // Device does not support consistent component names for GNOI and GNMI.
    bool consistent_component_names_unsupported = 99;
    // Device does not support telemetry path
    // /components/component/cpu/utilization/state/avg for controller cards'
    // CPU card.
    bool controller_card_cpu_utilization_unsupported = 100;
    // Device does not support counter for fabric block lost packets.
    bool fabric_drop_counter_unsupported = 101;
    // Device does not support memory utilization related leaves for linecard
    // components.
    bool linecard_memory_utilization_unsupported = 102;
    // Device does not support telemetry path
    // /qos/interfaces/interface/input/virtual-output-queues/voq-interface/queues/queue/state/dropped-pkts.
    bool qos_voq_drop_counter_unsupported = 103;
    // ATE IPv6 flow label unsupported in KNE/virtualized environments.
    bool ate_ipv6_flow_label_unsupported = 104;
    // Devices do not support configuring isis csnp-interval timer.
    // Arista: partnerissuetracker.corp.google.com/299283216
    bool isis_timers_csnp_interval_unsupported = 105;
    // Devices do not support telemetry for isis counter:
    // manual-address-drop-from-areas.
    // Arista: partnerissuetracker.corp.google.com/299285115
    bool isis_counter_manual_address_drop_from_areas_unsupported = 106;
    // Devices do not support telemetry for isis counter: part-changes.
    // Arista: partnerissuetracker.corp.google.com/317086576
    bool isis_counter_part_changes_unsupported = 107;
    // Devices do not support threshold container under
    // /components/component/transceiver.
    bool transceiver_thresholds_unsupported = 108;
    // Update interface loopback mode using raw gnmi API due to server version.
    bool interface_loopback_mode_raw_gnmi = 109;
    // Devices do not support showing negotiated tcp mss value in bgp tcp mss
    // telemetry. Juniper: b/300499125
    bool skip_tcp_negotiated_mss_check = 110;
    // Devices don't support ISIS-Lsp metadata paths: checksum, sequence-number,
    // remaining-lifetime.
    bool isis_lsp_metadata_leafs_unsupported = 111;
    // QOS queue requires configuration with queue-id
    bool qos_queue_requires_id = 112;
    // QOS requires buffer-allocation-profile configuration
    bool qos_buffer_allocation_config_required = 114;
    // Devices do not support configuring ExtendedNextHopEncoding at the BGP
    // global level. Arista:
    // https://partnerissuetracker.corp.google.com/issues/203683090
    bool bgp_global_extended_next_hop_encoding_unsupported = 115;
    // OC unsupported for BGP LLGR disable.
    // Juniper: b/303479602
    bool bgp_llgr_oc_undefined = 116;
    // Device does not support tunnel interfaces state paths
    // Juniper: partnerissuetracker.corp.google.com/300111031
    bool tunnel_state_path_unsupported = 117;
    // Device does not support tunnel interfaces source and destination address
    // config paths Juniper: partnerissuetracker.corp.google.com/300111031
    bool tunnel_config_path_unsupported = 118;
    // Cisco: Device does not support same minimun and maximum threshold value
    // in QOS ECN config.
    bool ecn_same_min_max_threshold_unsupported = 119;
    // Cisco: QOS requires scheduler configuration.
    bool qos_scheduler_config_required = 120;
    // Cisco: Device does not support set weight config under QOS ECN
    // configuration.
    bool qos_set_weight_config_unsupported = 121;
    // Cisco: Device does not support these get state path.
    bool qos_get_state_path_unsupported = 122;
    // Devices requires enabled leaf under isis level
    // Juniper: partnerissuetracker.corp.google.com/302661486
    bool isis_level_enabled = 123;
    // Devices which require to use interface-id format of interface name +
    // .subinterface index with Interface-ref container
    bool interface_ref_interface_id_format = 124;
    // Devices does not support member link loopback
    // Juniper: b/307763669
    bool member_link_loopback_unsupported = 125;
    // Device does not support PLQ operational status check on interface
    // Juniper: b/308990185
    bool skip_plq_interface_oper_status_check = 126;
    // Device set received prefix limits explicitly under prefix-limit-received
    // rather than "prefix-limit"
    bool bgp_explicit_prefix_limit_received = 127;
    // Device does not configure BGP maximum routes correctly when max-prefixes
    // leaf is configured
    bool bgp_missing_oc_max_prefixes_configuration = 128;
    // Devices which needs to skip checking AFI-SAFI disable.
    // Juniper: b/310698466
    bool skip_bgp_session_check_without_afisafi = 129;
    // Devices that have separate naming conventions for hardware resource name
    // in /system/ tree and /components/ tree.
    bool mismatched_hardware_resource_name_in_component = 130;
    // Devices that don't support telemetry for hardware resources before
    // used-threshold-upper configuration.
    bool missing_hardware_resource_telemetry_before_config = 131;
    // Device does not support reboot status check on subcomponents.
    bool gnoi_subcomponent_reboot_status_unsupported = 132;
    // Devices exports routes from all protocols to BGP if the export-policy is
    // ACCEPT Juniper: b/308970803
    bool skip_non_bgp_route_export_check = 133;
    // Devices do not support path
    // /network-instances/network-instance/protocols/protocol/isis/levels/level/state/metric-style
    // Arista: https://partnerissuetracker.corp.google.com/issues/317064733
    bool isis_metric_style_telemetry_unsupported = 134;
    // Devices do not support configuring Interface-ref under Static-Route
    // Next-Hop
    bool static_route_next_hop_interface_ref_unsupported = 135;
    // Devices which does not support nexthop index state
    // Juniper: b/304729237
    bool skip_static_nexthop_check = 136;
    // Device doesn't support router advertisement enable and mode config
    // Juniper: b/316173974
    bool ipv6_router_advertisement_config_unsupported = 138;
    // Devices does not support setting prefix limit exceeded flag.
    // Juniper : b/317181227
    bool prefix_limit_exceeded_telemetry_unsupported = 139;
    // Skip setting allow-multiple-as while configuring eBGP
    // Arista: partnerissuetracker.corp.google.com/issues/317422300
    bool skip_setting_allow_multiple_as = 140;
    // Devices does not support mixed prefix length in gribi.
    // Juniper: b/307824407
    bool gribi_decap_mixed_plen_unsupported = 143;
    // Skip setting isis-actions set-level while configuring routing-policy
    // statement action
    bool skip_isis_set_level = 144;
    // Skip setting isis-actions set-metric-style-type while configuring
    // routing-policy statement action
    bool skip_isis_set_metric_style_type = 145;
    // Skip setting match-prefix-set match-set-options while configuring
    // routing-policy statement condition
    bool skip_set_rp_match_set_options = 146;
    // Skip setting disable-metric-propagation while configuring
    // table-connection
    bool skip_setting_disable_metric_propagation = 147;
    // Devices do not support BGP conditions match-community-set
    bool bgp_conditions_match_community_set_unsupported = 148;
    // Device requires match condition for ethertype v4 and v6 for default rule
    // with network-instance default-vrf in policy-forwarding.
    bool pf_require_match_default_rule = 149;
    // Devices missing component tree mapping from hardware port
    // to optical channel.
    bool missing_port_to_optical_channel_component_mapping = 150;
    // Skip gNMI container OP tc.
    // Cisco: https://partnerissuetracker.corp.google.com/issues/322291556
    bool skip_container_op = 151;
    // Reorder calls for vendor compatibility.
    // Cisco: https://partnerissuetracker.corp.google.com/issues/322291556
    bool reorder_calls_for_vendor_compatibilty = 152;
    // Add missing base config using cli.
    // Cisco: https://partnerissuetracker.corp.google.com/issues/322291556
    bool add_missing_base_config_via_cli = 153;
    // skip_macaddress_check returns true if mac address for an interface via
    // gNMI needs to be skipped. Cisco:
    // https://partnerissuetracker.corp.google.com/issues/322291556
    bool skip_macaddress_check = 154;
    // Devices are having native telemetry paths for BGP RIB verification.
    // Juniper : b/306144372
    bool bgp_rib_oc_path_unsupported = 155;
    // Skip setting prefix-set mode while configuring prefix-set routing-policy
    bool skip_prefix_set_mode = 156;
    // Devices set metric as preference for static next-hop
    bool set_metric_as_preference = 157;
    // Devices don't support having an IPv6 static Route with an IPv4 address
    // as next hop and requires configuring a static ARP entry.
    // Arista: https://partnerissuetracker.corp.google.com/issues/316593298
    bool ipv6_static_route_with_ipv4_next_hop_requires_static_arp = 158;
    // Device requires policy-forwarding rules to be in sequential order in the
    // gNMI set-request.
    bool pf_require_sequential_order_pbr_rules = 159;
    // Device telemetry missing next hop metric value.
    // Arista: https://partnerissuetracker.corp.google.com/issues/321010782
    bool missing_static_route_next_hop_metric_telemetry = 160;
    // Device does not support recursive resolution of static route next hop.
    // Arista: https://partnerissuetracker.corp.google.com/issues/314449182
    bool unsupported_static_route_next_hop_recurse = 161;
    // Device missing telemetry for static route that has DROP next hop.
    // Arista: https://partnerissuetracker.corp.google.com/issues/330619816
    bool missing_static_route_drop_next_hop_telemetry = 162;
    // Device missing 400ZR optical-channel tunable parameters telemetry:
    // min/max/avg.
    // Arista: https://partnerissuetracker.corp.google.com/issues/319314781
    bool missing_zr_optical_channel_tunable_parameters_telemetry = 163;
    // Device that does not support packet link qualification reflector packet
    // sent/received stats.
    bool plq_reflector_stats_unsupported = 164;
    // Device that does not support PLQ Generator max_mtu to be atleast >= 8184.
    uint32 plq_generator_capabilities_max_mtu = 165;
    // Device that does not support PLQ Generator max_pps to be atleast >=
    // 100000000.
    uint64 plq_generator_capabilities_max_pps = 166;
    // Support for bgp extended community index
    bool bgp_extended_community_index_unsupported = 167;
    // Support for bgp community set refs
    bool bgp_community_set_refs_unsupported = 168;
    // Arista device needs CLI knob to enable WECMP feature
    bool rib_wecmp = 169;
    // Device not supporting table-connection need to set this true
    bool table_connections_unsupported = 170;
    // Configure tag-set using vendor native model
    bool use_vendor_native_tag_set_config = 171;
    // Skip setting send-community-type in bgp global config
    bool skip_bgp_send_community_type = 172;
    // Support for bgp actions set-community method
    bool bgp_actions_set_community_method_unsupported = 174;
    // Ensure no configurations exist under BGP Peer Groups
    bool set_no_peer_group = 175;
    // Bgp community member is a string
    bool bgp_community_member_is_a_string = 176;
    // Flag to indicate whether IPv4 static routes with IPv6 next-hops are
    // unsupported.
    bool ipv4_static_route_with_ipv6_nh_unsupported = 177;
    // Flag to indicate whether IPv6 static routes with IPv4 next-hops are
    // unsupported.
    bool ipv6_static_route_with_ipv4_nh_unsupported = 178;
    // Flag to indicate support for static routes that simply drop packets
    bool static_route_with_drop_nh = 179;
    // Flag to indicate support for static routes that can be configured with an
    // explicit metric.
    bool static_route_with_explicit_metric = 180;
    // Support for bgp default import/export policy
    bool bgp_default_policy_unsupported = 181;
    // Flag to enable bgp explicity on default vrf
    // Arista: b/329094094#comment9
    bool explicit_enable_bgp_on_default_vrf = 182;
    // tag-set is not a real separate entity, but is embedded in the policy
    // statement. this implies that 1. routing policy tag set name needs to be
    // '<policy name> <statement name>'
    // 2. only one policy statement can make use of a tag-set, and 3. tag must
    // be refered by a policy
    bool routing_policy_tag_set_embedded = 183;
    // Devices does not support allow multiple as under AFI/SAFI.
    // CISCO: b/340859662
    bool skip_afi_safi_path_for_bgp_multiple_as = 184;
    // Device does not support regex with routing-policy community-member.
    bool community_member_regex_unsupported = 185;
    // Support for same import policy attached to all AFIs for given
    // (src-protocol, dst-protocol, network-instance) triple Arista:
    // b/339645876#comment4
    bool same_policy_attached_to_all_afis = 186;
    // Devices needs to skip setting statement for policy to be applied as
    // action pass otherwise it will be configured as action done.
    // CISCO: b/338523730
    bool skip_setting_statement_for_policy = 187;
    // Devices does not support index specific attribute fetching and hence
    // wildcards has to be used.
    // CISCO: b/338523730
    bool skip_checking_attribute_index = 188;
    // Devices does not suppport policy-chaining, so needs to flatten policies
    // with multiple statements.
    // CISCO: b/338526243
    bool flatten_policy_with_multiple_statements = 189;
    // default_route_policy_unsupported is set to true for devices that do not
    // support default route policy.
    bool default_route_policy_unsupported = 190;
    // CISCO: b/339801843
    bool slaac_prefix_length128 = 191;
    // Devices does not support bgp max multipaths
    // Juniper: b/319301559
    bool bgp_max_multipath_paths_unsupported = 192;
    // Devices does not multipath config at neighbor or afisafi level
    // Juniper: b/341130490
    bool multipath_unsupported_neighbor_or_afisafi = 193;
    // Devices that do not support /components/component/state/model-name for
    // any component types.
    // Note that for model name to be supported, the
    // /components/component/state/model-name of the chassis component must be
    // equal to the canonical hardware model name of its device.
    bool model_name_unsupported = 194;
    // community_match_with_redistribution_unsupported is set to true for devices that do not support matching community at the redistribution attach point.
    bool community_match_with_redistribution_unsupported = 195;
    // Devices that do not support components/component/state/install-component
    // and components/component/state/install-position.
    bool install_position_and_install_component_unsupported = 196;
    // Encap tunnel is shut then zero traffic will flow to backup NHG
    bool encap_tunnel_shut_backup_nhg_zero_traffic = 197;
    // Flag to indicate support for max ecmp paths for isis.
    bool max_ecmp_paths = 198;
    // wecmp_auto_unsupported is set to true for devices that do not support auto wecmp
    bool wecmp_auto_unsupported = 199;
    // policy chaining, ie. more than one policy at an attachement point is not supported
    bool routing_policy_chaining_unsupported = 200;
    // isis loopback config required
    bool isis_loopback_required = 201;
    // weighted ecmp feature verification using fixed packet
    bool weighted_ecmp_fixed_packet_verification = 202;
    // Override default NextHop scale while enabling encap/decap scale
    // CISCO:
    bool override_default_nh_scale = 203;
    // Devices that donot support setting bgp extended community set
    bool bgp_extended_community_set_unsupported = 204;
    // Devices that do not support setting bgp extended community set refs
    bool bgp_set_ext_community_set_refs_unsupported = 205;
    // Devices that do not support deleting link bandwidth
    bool bgp_delete_link_bandwidth_unsupported = 206;
    // qos_inqueue_drop_counter_Unsupported is set to true for devices that do not support qos ingress queue drop counters.
    // Juniper: b/341130490
    bool qos_inqueue_drop_counter_unsupported = 207;
    // Devices that need bgp extended community enable explicitly
    bool bgp_explicit_extended_community_enable = 208;
    // devices that do not support match tag set condition
    bool match_tag_set_condition_unsupported = 209;
    // peer_group_def_bgp_vrf_unsupported is set to true for devices that do not support peer group definition under bgp vrf configuration.
    bool peer_group_def_ebgp_vrf_unsupported = 210;
    // redis_uconnected_under_ebgp_vrf_unsupported is set to true for devices that do not support redistribution of connected routes under ebgp vrf configuration.
    bool redis_connected_under_ebgp_vrf_unsupported = 211;
    // bgp_afisafi_in_default_ni_before_other_ni is set to true for devices that require certain afi/safis to be enabled
    // in default network instance (ni) before enabling afi/safis for neighbors in default or non-default ni.
    bool bgp_afi_safi_in_default_ni_before_other_ni = 212;
    // Devices which do not support default import export policy.
    bool default_import_export_policy_unsupported = 213;
    // ipv6_router_advertisement_interval_unsupported is set to true for devices that do not support ipv6 router advertisement interval configuration.
    bool ipv6_router_advertisement_interval_unsupported = 214;
    // Decap NH with NextHopNetworkInstance is unsupported
    bool decap_nh_with_nexthop_ni_unsupported = 215;
    // Juniper: b/356898098
    bool community_invert_any_unsupported = 216;
    // SFlow source address update is unsupported
    // Arista: b/357914789
    bool sflow_source_address_update_unsupported = 217;
    // Linklocal mask length is not 64
    // Cisco: b/368271859
    bool link_local_mask_len = 218;
    // use parent component for temperature telemetry
    bool use_parent_component_for_temperature_telemetry = 219;
    // component manufactured date is unsupported
    bool component_mfg_date_unsupported = 220;
    // trib protocol field under otn channel config unsupported
    bool otn_channel_trib_unsupported = 221;
    // ingress parameters under eth channel config unsupported
    bool eth_channel_ingress_parameters_unsupported = 222;
    // Cisco numbering for eth channel assignment starts from 1 instead of 0
    bool eth_channel_assignment_cisco_numbering = 223;
    // Devices needs time to update interface counters.
    bool interface_counters_update_delayed = 224;
    // device does not support a Healthz GET RPC against Chassis level component like "CHASSIS" or "Rack 0"
    bool chassis_get_rpc_unsupported = 225;
    // Leaf-ref validation for list keys which is enforced for Cisco and hence deviation
    // b/373581140
    bool power_disable_enable_leaf_ref_validation = 226;
    // Device does not support ssh server counters.
    bool ssh_server_counters_unsupported = 227;
    // True when the optical-channel operational-mode is unsupported.
    // Juniper: b/355456031
    bool operational_mode_unsupported = 228;
    // BGP session state idle is supported in passive mode instead of active
    // Cisco: b/376021545
    bool bgp_session_state_idle_in_passive_mode = 229;
    // EnableMultipathUnderAfiSafi returns true for devices that do not support multipath under /global path and instead support under global/afi/safi path
    // CISCO: b/376241033
    // CISCO: b/340859662
    bool enable_multipath_under_afi_safi = 230;    
    // Device have different default value for allow own as.
    // Juniper : b/373559004
    bool bgp_allowownas_diff_default_value = 231;
    // Cisco numbering for OTN channel assignment starts from 1 instead of 0
    bool otn_channel_assignment_cisco_numbering = 232;
    // Cisco pre-fec-ber inactive value for CISCO-ACACIA vendors
    bool cisco_pre_fec_ber_inactive_value = 233;
<<<<<<< HEAD
    // bgp_aspathset_unsupported is set to true for devices that do not support as-path-set for bgp-defined-sets.
    // Juniper: b/330173167
    bool bgp_aspathset_unsupported = 234;
=======
    // Device does not support bgp extended next hop encoding leaf.
    // Cisco: b/377433951
    bool bgp_extended_next_hop_encoding_leaf_unsupported = 234;
    // Device does not support bgp afi safi wildcard.
    // Cisco: b/379863985
    bool bgp_afi_safi_wildcard_not_supported = 235;
    // Nokia; b/304493065 comment#7 SRL native admin_enable for table-connections
    bool enable_table_connections = 236;
    // Device has default zero suppression.
    // Juniper : b/378646018
    bool no_zero_suppression = 237;
    // Cisco: b/378801305
    bool isis_interface_level_passive_unsupported = 238;
    // Cisco: b/378616912
    bool isis_dis_sysid_unsupported = 239;
    // Cisco: b/378616912
    bool isis_database_overloads_unsupported = 240;
    // Juniper: b/358534837
    // Devices that do not support setting med value using union type in OC.
    bool bgp_set_med_v7_unsupported = 241;
    // Cisco: b/388980373
    // default import policy for table connection unsupported is set to true for devices that do not support default import policy.
    bool tc_default_import_policy_unsupported = 242;
    // Cisco: b/388955361
    // table connection metric propagation unsupported is set to true for devices that do not support metric propagation.
    bool tc_metric_propagation_unsupported = 243;
    // Cisco: b/388980376
    // table connection attribute propagation unsupported is set to true for devices that do not support attribute propagation.
    bool tc_attribute_propagation_unsupported = 244;
    // Cisco: b/388955364
    // table connection subscription unsupported is set to true for devices that do not support subscription for table connection leaves.
    bool tc_subscription_unsupported = 245;
    // Cisco: b/388983709
    // default bgp instance name is used to set bgp instance name value other than DEFAULT
    string default_bgp_instance_name = 246;

    // Arista does not support ETHChannel rate-class
    bool channel_assignment_rate_class_parameters_unsupported = 247;
    
    // Arista: b/346557012  
    // Devices that do not support qos scheduler ingress policer.
    bool qos_scheduler_ingress_policer_unsupported = 248;

    // Arista: b/354689142  
    // Devices that do not support gRIBIencap headers.
    bool gribi_encap_header_unsupported = 249;

    // Device does not support P4RT Capabilities rpc.
    // Cisco: b/385298158
    bool p4rt_capabilities_unsupported = 250;

    // Device does not support gNMI GET on root.
    // Cisco: b/385298159
    bool gnmi_get_on_root_unsupported = 251;

    // Device does not support packet processing aggregate drops.
    // Cisco: b/395567844
    bool packet_processing_aggregate_drops_unsupported = 252;

    // Device does not support fragment total drops.
    // Nokia: b/395553772
    bool fragment_total_drops_unsupported = 253;

    // Devices that do no support static lsp config
    // Juniper b/356635233
    bool static_lsp_unsupported = 254;

    // Juniper: b/383145521
    // Device needs route policy reference to stream prefix set info.
    bool bgp_prefixset_req_routepol_ref = 255;

    // Devices that do not support oper-status for Integrated Circuits telemetry path
    // Juniper b/395551640
    bool oper_status_for_ic_unsupported = 256;

>>>>>>> 4ce0af2c

    // Reserved field numbers and identifiers.
    reserved 84, 9, 28, 20, 90, 97, 55, 89, 19, 36, 35, 40, 173, 141, 113;
  }

  message PlatformExceptions {
    Platform platform = 1;
    Deviations deviations = 2;
  }

  // The `platform` field for each `platform_exceptions` should be mutually
  // exclusive. Duplicate matches will result in a test failure.
  repeated PlatformExceptions platform_exceptions = 5;

  enum Tags {
    TAGS_UNSPECIFIED = 0;
    TAGS_AGGREGATION = 1;
    TAGS_DATACENTER_EDGE = 2;
    TAGS_EDGE = 3;
    TAGS_TRANSIT = 4;
  }

  // The `tags` used to identify the area(s) testcase applies to. An empty tag
  // is the default implying it applies to all areas.
  repeated Tags tags = 6;

  // Whether this test only checks paths for presence rather than semantic
  // checks.
  bool path_presence_test = 7;
}<|MERGE_RESOLUTION|>--- conflicted
+++ resolved
@@ -632,7 +632,7 @@
     // EnableMultipathUnderAfiSafi returns true for devices that do not support multipath under /global path and instead support under global/afi/safi path
     // CISCO: b/376241033
     // CISCO: b/340859662
-    bool enable_multipath_under_afi_safi = 230;    
+    bool enable_multipath_under_afi_safi = 230;
     // Device have different default value for allow own as.
     // Juniper : b/373559004
     bool bgp_allowownas_diff_default_value = 231;
@@ -640,11 +640,6 @@
     bool otn_channel_assignment_cisco_numbering = 232;
     // Cisco pre-fec-ber inactive value for CISCO-ACACIA vendors
     bool cisco_pre_fec_ber_inactive_value = 233;
-<<<<<<< HEAD
-    // bgp_aspathset_unsupported is set to true for devices that do not support as-path-set for bgp-defined-sets.
-    // Juniper: b/330173167
-    bool bgp_aspathset_unsupported = 234;
-=======
     // Device does not support bgp extended next hop encoding leaf.
     // Cisco: b/377433951
     bool bgp_extended_next_hop_encoding_leaf_unsupported = 234;
@@ -683,12 +678,12 @@
 
     // Arista does not support ETHChannel rate-class
     bool channel_assignment_rate_class_parameters_unsupported = 247;
-    
-    // Arista: b/346557012  
+
+    // Arista: b/346557012
     // Devices that do not support qos scheduler ingress policer.
     bool qos_scheduler_ingress_policer_unsupported = 248;
 
-    // Arista: b/354689142  
+    // Arista: b/354689142
     // Devices that do not support gRIBIencap headers.
     bool gribi_encap_header_unsupported = 249;
 
@@ -720,7 +715,9 @@
     // Juniper b/395551640
     bool oper_status_for_ic_unsupported = 256;
 
->>>>>>> 4ce0af2c
+    // bgp_aspathset_unsupported is set to true for devices that do not support as-path-set for bgp-defined-sets.
+    // Juniper: b/330173167
+    bool bgp_aspathset_unsupported = 257;
 
     // Reserved field numbers and identifiers.
     reserved 84, 9, 28, 20, 90, 97, 55, 89, 19, 36, 35, 40, 173, 141, 113;
