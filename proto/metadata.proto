// Copyright 2023 Google LLC
//
// Licensed under the Apache License, Version 2.0 (the "License");
// you may not use this file except in compliance with the License.
// You may obtain a copy of the License at
//
//      https://www.apache.org/licenses/LICENSE-2.0
//
// Unless required by applicable law or agreed to in writing, software
// distributed under the License is distributed on an "AS IS" BASIS,
// WITHOUT WARRANTIES OR CONDITIONS OF ANY KIND, either express or implied.
// See the License for the specific language governing permissions and
// limitations under the License.

syntax = "proto3";

package openconfig.testing;

import "github.com/openconfig/ondatra/proto/testbed.proto";

// Metadata about a Feature Profiles test.
message Metadata {
  // UUID of the test.
  string uuid = 1;
  // ID of the test in the test plan.
  string plan_id = 2;
  // One-line description of the test.
  string description = 3;

  // Types of testbeds on which the test may run.
  enum Testbed {
    TESTBED_UNSPECIFIED = 0;
    TESTBED_DUT = 1;
    TESTBED_DUT_DUT_4LINKS = 2;
    TESTBED_DUT_ATE_2LINKS = 3;
    TESTBED_DUT_ATE_4LINKS = 4;
    TESTBED_DUT_ATE_9LINKS_LAG = 5;
    TESTBED_DUT_DUT_ATE_2LINKS = 6;
    TESTBED_DUT_ATE_8LINKS = 7;
    TESTBED_DUT_400ZR = 8;
    TESTBED_DUT_400ZR_PLUS = 9;
    TESTBED_DUT_400ZR_100G_4LINKS = 10;
    TESTBED_DUT_400FR_100G_4LINKS = 11;
    TESTBED_DUT_ATE_5LINKS = 12;
  }
  // Testbed on which the test is intended to run.
  Testbed testbed = 4;

  message Platform {
    // Vendor of the device.
    ondatra.Device.Vendor vendor = 1;
    // Regex for hardware model of the device.
    // The empty string will match any hardware model.
    string hardware_model_regex = 3;
    // Regex for software version of the device.
    // The empty string will match any software version.
    string software_version_regex = 4;
    // Reserved field numbers and identifiers.
    reserved 2;
    reserved "hardware_model";
  }

  message Deviations {
    // Device does not support interface/ipv4/enabled,
    // so suppress configuring this leaf.
    bool ipv4_missing_enabled = 1;
    // Device does not support fragmentation bit for traceroute.
    bool traceroute_fragmentation = 2;
    // Device only support UDP as l4 protocol for traceroute.
    bool traceroute_l4_protocol_udp = 3;
    // Device does not support
    // bgp/neighbors/neighbor/afi-safis/afi-safi/state/prefixes/received-pre-policy.
    bool prepolicy_received_routes = 4;
    // Expected ucmp traffic tolerance. Minimum value is 0.2, anything less
    // will be coerced to 0.2.
    // Juniper: partnerissuetracker.corp.google.com/282234301
    // Cisco: partnerissuetracker.corp.google.com/279477633
    double hierarchical_weight_resolution_tolerance = 5;
    // Device skip isis multi-topology check if value is true.
    bool isis_multi_topology_unsupported = 6;
    // Disable isis level1 under interface mode on the device if value is true.
    bool isis_interface_level1_disable_required = 7;
    // Set isis af ipv6 single topology on the device if value is true.
    bool isis_single_topology_required = 8;
    // Don't set isis instance enable flag on the device if value is true.
    bool isis_instance_enabled_required = 10;
    // Set and validate isis interface address family enable on the device if
    // value is true.
    bool missing_isis_interface_afi_safi_enable = 11;
    // Don't set isis global authentication-check on the device if value is
    // true.
    bool isis_global_authentication_not_required = 12;
    // Configure CSNP, LSP and PSNP under level authentication explicitly if
    // value is true.
    bool isis_explicit_level_authentication_config = 13;
    // Device skip isis restart-suppress check if value is true.
    bool isis_restart_suppress_unsupported = 14;
    // Device does not support interface/ipv4(6)/neighbor.
    // Cisco: partnerissuetracker.corp.google.com/268243828
    bool ip_neighbor_missing = 15;
    // Device requires separate reboot to activate OS.
    bool osactivate_noreboot = 16;
    // Device requires OS installation on standby RP as well as active RP.
    bool osinstall_for_standby_rp = 17;
    // Set this flag for LLDP interface config to override the global config.
    bool lldp_interface_config_override_global = 18;
    // Skip check for
    // bgp/neighbors/neighbor/state/messages/received/last-notification-error-code
    // leaf missing case.
    bool missing_bgp_last_notification_error_code = 21;
    // Device does not support interface-ref configuration when applying
    // features to interface.
    bool interface_ref_config_unsupported = 22;
    // Device does not support these state paths.
    // Juniper: partnerissuetracker.corp.google.com/279470921
    bool state_path_unsupported = 23;
    // Device requires Ipv6 to be enabled on interface for gRIBI NH programmed
    // with destination mac address.
    // Juniper: partnerissuetracker.corp.google.com/267642089
    bool ipv6_enable_for_gribi_nh_dmac = 24;
    // Device requires additional config for ECN.
    // Juniper: partnerissuetracker.corp.google.com/277657269
    bool ecn_profile_required_definition = 25;
    // Device does not support interface ipv6 discarded packet statistics.
    // Juniper: partnerissuetracker.corp.google.com/277762075
    bool ipv6_discarded_pkts_unsupported = 26;
    // Device does not support drop and weight leaves under queue management
    // profile.
    // Juniper: partnerissuetracker.corp.google.com/279471405
    bool drop_weight_leaves_unsupported = 27;
    // Config pushed through origin CLI takes precedence over config pushed
    // through origin OC.
    // Juniper: partnerissuetracker.corp.google.com/270474468
    bool cli_takes_precedence_over_oc = 29;
    // Device does not support weight above 100.
    // Juniper: partnerissuetracker.corp.google.com/277066804
    bool scheduler_input_weight_limit = 30;
    // Device does not support id leaf for SwitchChip components.
    // Juniper: partnerissuetracker.corp.google.com/277134501
    bool switch_chip_id_unsupported = 31;
    // Device does not support backplane-facing-capacity leaves for some of the
    // components.
    // Juniper: partnerissuetracker.corp.google.com/277134501
    bool backplane_facing_capacity_unsupported = 32;
    // Device only supports querying counters from the state container, not from
    // individual counter leaves.
    bool interface_counters_from_container = 33;
    // Use this deviation when the device does not support a mix of tagged and
    // untagged subinterfaces.
    // Juniper: partnerissuetracker.corp.google.com/267822588
    bool no_mix_of_tagged_and_untagged_subinterfaces = 34;
    // Device does not support reporting software version according to the
    // requirements in gNMI-1.10.
    // Juniper: partnerissuetracker.corp.google.com/278764547
    bool sw_version_unsupported = 37;
    // Device does not support telemetry path /components/component/storage.
    // Juniper: partnerissuetracker.corp.google.com/284239001
    bool storage_component_unsupported = 39;
    // Device requires port-speed to be set because its default value may not be
    // usable.
    bool explicit_port_speed = 41;
    // Device requires explicit attachment of an interface or subinterface to
    // the default network instance.
    // Nokia: partnerissuetracker.corp.google.com/260928639
    bool explicit_interface_in_default_vrf = 42;
    // Device is missing subinterface packet counters for IPv4/IPv6.
    bool subinterface_packet_counters_missing = 44;
    // Connect-retry is not supported
    // /bgp/neighbors/neighbor/timers/config/connect-retry.
    bool connect_retry = 45;
    // Device does not support programming a gribi flow with a next-hop entry of
    // mac-address only.
    bool gribi_mac_override_with_static_arp = 46;
    // Set true for device that does not support route-policy under AFI/SAFI.
    bool route_policy_under_afi_unsupported = 47;
    // Device does not support using gNOI to reboot the Fabric Component.
    bool gnoi_fabric_component_reboot_unsupported = 48;
    // Device does not support the ntp nondefault vrf case.
    bool ntp_non_default_vrf_unsupported = 49;
    // Device does not support setting the L2 MTU. OpenConfig allows a device to
    // enforce that L2 MTU, which has a default value of 1514, must be set to a
    // higher value than L3 MTU.
    // Arista: partnerissuetracker.corp.google.com/243445300
    bool omit_l2_mtu = 50;
    // Skip power admin for controller card
    bool skip_controller_card_power_admin = 51;
    // Device requires the banner to have a delimiter character.
    string banner_delimiter = 60;
    // Allowed tolerance for BGP traffic flow while comparing for pass or fail
    // condition.
    int32 bgp_tolerance_value = 61;
    // Device requires additional time to complete post delete link
    // qualification cleanup.
    bool link_qual_wait_after_delete_required = 62;
    // The response of gNOI reboot status is a single value (not a list), so the
    // device requires explict component path to account for a situation when
    // there is more than one active reboot requests.
    // Arista: partnerissuetracker.corp.google.com/245550570
    bool gnoi_status_empty_subcomponent = 63;
    // Device requiries explicit deletion of network-instance table.
    bool network_instance_table_deletion_required = 64;
    // Device requires a BGP session reset to utilize a new MD5 key.
    bool bgp_md5_requires_reset = 65;
    // Devices do not count dequeued and deleted packets as drops.
    // Arista: partnerissuetracker.corp.google.com/275384848
    bool dequeue_delete_not_counted_as_drops = 66;
    // Device only supports RIB ack, so tests that normally expect FIB_ACK will
    // allow just RIB_ACK.
    bool gribi_riback_only = 67;
    // Device requires that aggregate Port-Channel and its members be defined in
    // a single gNMI Update transaction at /interfaces; otherwise lag-type will
    // be dropped, and no member can be added to the aggregate.
    // Arista: partnerissuetracker.corp.google.com/201574574
    bool aggregate_atomic_update = 68;
    // Device returns no value for some OpenConfig paths if the operational
    // value equals the default.
    // Arista: partnerissuetracker.corp.google.com/258286131
    bool missing_value_for_defaults = 69;
    // The name used for the static routing protocol.  The default name in
    // OpenConfig is \"DEFAULT\" but some devices use other names.
    // Arista: partnerissuetracker.corp.google.com/269699737
    string static_protocol_name = 70;
    // Device currently uses component name instead of a full openconfig path,
    // so suppress creating a full oc compliant path for subcomponent.
    bool gnoi_subcomponent_path = 71;
    // When configuring interface, config VRF prior config IP address.
    // Arista: partnerissuetracker.corp.google.com/261958938
    bool interface_config_vrf_before_address = 72;
    // Device requires using the deprecated openconfig-vlan:vlan/config/vlan-id
    // or openconfig-vlan:vlan/state/vlan-id leaves.
    // Arista: partnerissuetracker.corp.google.com/261085885
    bool deprecated_vlan_id = 73;
    // Device requires gRIBI MAC Override using Static ARP + Static Route
    // Arista: partnerissuetracker.corp.google.com/234635355
    bool gribi_mac_override_static_arp_static_route = 74;
    // Device requires interface enabled leaf booleans to be explicitly set to
    // true.
    bool interface_enabled = 75;
    // Skip checking QOS octet stats for interface.
    // Arista: partnerissuetracker.corp.google.com/283541442
    bool qos_octets = 76;
    // Device CPU components do not map to a FRU parent component in the OC
    // tree.
    bool cpu_missing_ancestor = 77;
    // Device needs subinterface 0 to be routed for non-zero sub-interfaces.
    bool require_routed_subinterface_0 = 78;
    // Device does not report last-switchover-reason as USER_INITIATED for
    // gNOI.SwitchControlProcessor.
    bool gnoi_switchover_reason_missing_user_initiated = 79;
    // The name used for the default network instance for VRF.  The default name
    // in OpenConfig is \"DEFAULT\" but some legacy devices still use
    // \"default\".
    string default_network_instance = 80;
    // Device allows unset Election ID to be primary.
    bool p4rt_unsetelectionid_primary_allowed = 81;
    // Device sets ALREADY_EXISTS status code for all backup client responses.
    bool bkup_arbitration_resp_code = 82;
    // Device requires IPOverIP decapsulation for backup NHG without interfaces.
    bool backup_nhg_requires_vrf_with_decap = 83;
    // Devices don't support configuring ISIS /afi-safi/af/config container.
    bool isis_interface_afi_unsupported = 85;
    // Devices don't support modify table entry operation in P4 Runtime.
    bool p4rt_modify_table_entry_unsupported = 86;
    // Parent of OS component is of type SUPERVISOR or LINECARD.
    bool os_component_parent_is_supervisor_or_linecard = 87;
    // Parent of OS component is of type CHASSIS.
    bool os_component_parent_is_chassis = 88;
    // Devices require configuring the same ISIS Metrics for Level 1 when
    // configuring Level 2 Metrics.
    bool isis_require_same_l1_metric_with_l2_metric = 91;
    // Devices require configuring the same OSPF setMetric when BGP
    // SetMED is configured.
    bool bgp_set_med_requires_equal_ospf_set_metric = 92;
    // Devices require configuring subinterface with tagged vlan for p4rt
    // packet in.
    bool p4rt_gdp_requires_dot1q_subinterface = 93;
    // ATE port link state operations are a no-op in KNE/virtualized
    // environments.
    bool ate_port_link_state_operations_unsupported = 94;
    // Creates a user and assigns role/rbac to said user via native model.
    bool set_native_user = 95;
    // Device does not support telemetry path
    // /components/component/cpu/utilization/state/avg for linecards' CPU card.
    bool linecard_cpu_utilization_unsupported = 98;
    // Device does not support consistent component names for GNOI and GNMI.
    bool consistent_component_names_unsupported = 99;
    // Device does not support telemetry path
    // /components/component/cpu/utilization/state/avg for controller cards'
    // CPU card.
    bool controller_card_cpu_utilization_unsupported = 100;
    // Device does not support counter for fabric block lost packets.
    bool fabric_drop_counter_unsupported = 101;
    // Device does not support memory utilization related leaves for linecard
    // components.
    bool linecard_memory_utilization_unsupported = 102;
    // Device does not support telemetry path
    // /qos/interfaces/interface/input/virtual-output-queues/voq-interface/queues/queue/state/dropped-pkts.
    bool qos_voq_drop_counter_unsupported = 103;
    // ATE IPv6 flow label unsupported in KNE/virtualized environments.
    bool ate_ipv6_flow_label_unsupported = 104;
    // Devices do not support configuring isis csnp-interval timer.
    // Arista: partnerissuetracker.corp.google.com/299283216
    bool isis_timers_csnp_interval_unsupported = 105;
    // Devices do not support telemetry for isis counter:
    // manual-address-drop-from-areas.
    // Arista: partnerissuetracker.corp.google.com/299285115
    bool isis_counter_manual_address_drop_from_areas_unsupported = 106;
    // Devices do not support telemetry for isis counter: part-changes.
    // Arista: partnerissuetracker.corp.google.com/317086576
    bool isis_counter_part_changes_unsupported = 107;
    // Devices do not support threshold container under
    // /components/component/transceiver.
    bool transceiver_thresholds_unsupported = 108;
    // Update interface loopback mode using raw gnmi API due to server version.
    bool interface_loopback_mode_raw_gnmi = 109;
    // Devices do not support showing negotiated tcp mss value in bgp tcp mss
    // telemetry. Juniper: b/300499125
    bool skip_tcp_negotiated_mss_check = 110;
    // Devices don't support ISIS-Lsp metadata paths: checksum, sequence-number,
    // remaining-lifetime.
    bool isis_lsp_metadata_leafs_unsupported = 111;
    // QOS queue requires configuration with queue-id
    bool qos_queue_requires_id = 112;
    // QOS requires buffer-allocation-profile configuration
    bool qos_buffer_allocation_config_required = 114;
    // Devices do not support configuring ExtendedNextHopEncoding at the BGP
    // global level. Arista:
    // https://partnerissuetracker.corp.google.com/issues/203683090
    bool bgp_global_extended_next_hop_encoding_unsupported = 115;
    // OC unsupported for BGP LLGR disable.
    // Juniper: b/303479602
    bool bgp_llgr_oc_undefined = 116;
    // Device does not support tunnel interfaces state paths
    // Juniper: partnerissuetracker.corp.google.com/300111031
    bool tunnel_state_path_unsupported = 117;
    // Device does not support tunnel interfaces source and destination address
    // config paths Juniper: partnerissuetracker.corp.google.com/300111031
    bool tunnel_config_path_unsupported = 118;
    // Cisco: Device does not support same minimun and maximum threshold value
    // in QOS ECN config.
    bool ecn_same_min_max_threshold_unsupported = 119;
    // Cisco: QOS requires scheduler configuration.
    bool qos_scheduler_config_required = 120;
    // Cisco: Device does not support set weight config under QOS ECN
    // configuration.
    bool qos_set_weight_config_unsupported = 121;
    // Cisco: Device does not support these get state path.
    bool qos_get_state_path_unsupported = 122;
    // Devices requires enabled leaf under isis level
    // Juniper: partnerissuetracker.corp.google.com/302661486
    bool isis_level_enabled = 123;
    // Devices which require to use interface-id format of interface name +
    // .subinterface index with Interface-ref container
    bool interface_ref_interface_id_format = 124;
    // Devices does not support member link loopback
    // Juniper: b/307763669
    bool member_link_loopback_unsupported = 125;
    // Device does not support PLQ operational status check on interface
    // Juniper: b/308990185
    bool skip_plq_interface_oper_status_check = 126;
    // Device set received prefix limits explicitly under prefix-limit-received
    // rather than "prefix-limit"
    bool bgp_explicit_prefix_limit_received = 127;
    // Device does not configure BGP maximum routes correctly when max-prefixes
    // leaf is configured
    bool bgp_missing_oc_max_prefixes_configuration = 128;
    // Devices which needs to skip checking AFI-SAFI disable.
    // Juniper: b/310698466
    bool skip_bgp_session_check_without_afisafi = 129;
    // Devices that have separate naming conventions for hardware resource name
    // in /system/ tree and /components/ tree.
    bool mismatched_hardware_resource_name_in_component = 130;
    // Device does not support reboot status check on subcomponents.
    bool gnoi_subcomponent_reboot_status_unsupported = 132;
    // Devices exports routes from all protocols to BGP if the export-policy is
    // ACCEPT Juniper: b/308970803
    bool skip_non_bgp_route_export_check = 133;
    // Devices do not support path
    // /network-instances/network-instance/protocols/protocol/isis/levels/level/state/metric-style
    // Arista: https://partnerissuetracker.corp.google.com/issues/317064733
    bool isis_metric_style_telemetry_unsupported = 134;
    // Devices do not support configuring Interface-ref under Static-Route
    // Next-Hop
    bool static_route_next_hop_interface_ref_unsupported = 135;
    // Devices which does not support nexthop index state
    // Juniper: b/304729237
    bool skip_static_nexthop_check = 136;
    // Device doesn't support router advertisement enable and mode config
    // Juniper: b/316173974
    bool ipv6_router_advertisement_config_unsupported = 138;
    // Devices does not support setting prefix limit exceeded flag.
    // Juniper : b/317181227
    bool prefix_limit_exceeded_telemetry_unsupported = 139;
    // Skip setting allow-multiple-as while configuring eBGP
    // Arista: partnerissuetracker.corp.google.com/issues/317422300
    bool skip_setting_allow_multiple_as = 140;
    // Devices does not support mixed prefix length in gribi.
    // Juniper: b/307824407
    bool gribi_decap_mixed_plen_unsupported = 143;
    // Skip setting isis-actions set-level while configuring routing-policy
    // statement action
    bool skip_isis_set_level = 144;
    // Skip setting isis-actions set-metric-style-type while configuring
    // routing-policy statement action
    bool skip_isis_set_metric_style_type = 145;
    // Skip setting match-prefix-set match-set-options while configuring
    // routing-policy statement condition
    bool skip_set_rp_match_set_options = 146;
    // Skip setting disable-metric-propagation while configuring
    // table-connection
    bool skip_setting_disable_metric_propagation = 147;
    // Devices do not support BGP conditions match-community-set
    bool bgp_conditions_match_community_set_unsupported = 148;
    // Device requires match condition for ethertype v4 and v6 for default rule
    // with network-instance default-vrf in policy-forwarding.
    bool pf_require_match_default_rule = 149;
    // Devices missing component tree mapping from hardware port
    // to optical channel.
    bool missing_port_to_optical_channel_component_mapping = 150;
    // Skip gNMI container OP tc.
    // Cisco: https://partnerissuetracker.corp.google.com/issues/322291556
    bool skip_container_op = 151;
    // Reorder calls for vendor compatibility.
    // Cisco: https://partnerissuetracker.corp.google.com/issues/322291556
    bool reorder_calls_for_vendor_compatibilty = 152;
    // Add missing base config using cli.
    // Cisco: https://partnerissuetracker.corp.google.com/issues/322291556
    bool add_missing_base_config_via_cli = 153;
    // skip_macaddress_check returns true if mac address for an interface via
    // gNMI needs to be skipped. Cisco:
    // https://partnerissuetracker.corp.google.com/issues/322291556
    bool skip_macaddress_check = 154;
    // Devices are having native telemetry paths for BGP RIB verification.
    // Juniper : b/306144372
    bool bgp_rib_oc_path_unsupported = 155;
    // Skip setting prefix-set mode while configuring prefix-set routing-policy
    bool skip_prefix_set_mode = 156;
    // Devices set metric as preference for static next-hop
    bool set_metric_as_preference = 157;
    // Devices don't support having an IPv6 static Route with an IPv4 address
    // as next hop and requires configuring a static ARP entry.
    // Arista: https://partnerissuetracker.corp.google.com/issues/316593298
    bool ipv6_static_route_with_ipv4_next_hop_requires_static_arp = 158;
    // Device requires policy-forwarding rules to be in sequential order in the
    // gNMI set-request.
    bool pf_require_sequential_order_pbr_rules = 159;
    // Device telemetry missing next hop metric value.
    // Arista: https://partnerissuetracker.corp.google.com/issues/321010782
    bool missing_static_route_next_hop_metric_telemetry = 160;
    // Device does not support recursive resolution of static route next hop.
    // Arista: https://partnerissuetracker.corp.google.com/issues/314449182
    bool unsupported_static_route_next_hop_recurse = 161;
    // Device missing telemetry for static route that has DROP next hop.
    // Arista: https://partnerissuetracker.corp.google.com/issues/330619816
    bool missing_static_route_drop_next_hop_telemetry = 162;
    // Device missing 400ZR optical-channel tunable parameters telemetry:
    // min/max/avg.
    // Arista: https://partnerissuetracker.corp.google.com/issues/319314781
    bool missing_zr_optical_channel_tunable_parameters_telemetry = 163;
    // Device that does not support packet link qualification reflector packet
    // sent/received stats.
    bool plq_reflector_stats_unsupported = 164;
    // Device that does not support PLQ Generator max_mtu to be atleast >= 8184.
    uint32 plq_generator_capabilities_max_mtu = 165;
    // Device that does not support PLQ Generator max_pps to be atleast >=
    // 100000000.
    uint64 plq_generator_capabilities_max_pps = 166;
    // Support for bgp extended community index
    bool bgp_extended_community_index_unsupported = 167;
    // Support for bgp community set refs
    bool bgp_community_set_refs_unsupported = 168;
    // Arista device needs CLI knob to enable WECMP feature
    bool rib_wecmp = 169;
    // Device not supporting table-connection need to set this true
    bool table_connections_unsupported = 170;
    // Configure tag-set using vendor native model
    bool use_vendor_native_tag_set_config = 171;
    // Skip setting send-community-type in bgp global config
    bool skip_bgp_send_community_type = 172;
    // Support for bgp actions set-community method
    bool bgp_actions_set_community_method_unsupported = 174;
    // Ensure no configurations exist under BGP Peer Groups
    bool set_no_peer_group = 175;
    // Bgp community member is a string
    bool bgp_community_member_is_a_string = 176;
    // Flag to indicate whether IPv4 static routes with IPv6 next-hops are
    // unsupported.
    bool ipv4_static_route_with_ipv6_nh_unsupported = 177;
    // Flag to indicate whether IPv6 static routes with IPv4 next-hops are
    // unsupported.
    bool ipv6_static_route_with_ipv4_nh_unsupported = 178;
    // Flag to indicate support for static routes that simply drop packets
    bool static_route_with_drop_nh = 179;
    // Flag to indicate support for static routes that can be configured with an
    // explicit metric.
    bool static_route_with_explicit_metric = 180;
    // Support for bgp default import/export policy
    bool bgp_default_policy_unsupported = 181;
    // Flag to enable bgp explicity on default vrf
    // Arista: b/329094094#comment9
    bool explicit_enable_bgp_on_default_vrf = 182;
    // tag-set is not a real separate entity, but is embedded in the policy
    // statement. this implies that 1. routing policy tag set name needs to be
    // '<policy name> <statement name>'
    // 2. only one policy statement can make use of a tag-set, and 3. tag must
    // be refered by a policy
    bool routing_policy_tag_set_embedded = 183;
    // Devices does not support allow multiple as under AFI/SAFI.
    // CISCO: b/340859662
    bool skip_afi_safi_path_for_bgp_multiple_as = 184;
    // Device does not support regex with routing-policy community-member.
    bool community_member_regex_unsupported = 185;
    // Support for same import policy attached to all AFIs for given
    // (src-protocol, dst-protocol, network-instance) triple Arista:
    // b/339645876#comment4
    bool same_policy_attached_to_all_afis = 186;
    // Devices needs to skip setting statement for policy to be applied as
    // action pass otherwise it will be configured as action done.
    // CISCO: b/338523730
    bool skip_setting_statement_for_policy = 187;
    // Devices does not support index specific attribute fetching and hence
    // wildcards has to be used.
    // CISCO: b/338523730
    bool skip_checking_attribute_index = 188;
    // Devices does not suppport policy-chaining, so needs to flatten policies
    // with multiple statements.
    // CISCO: b/338526243
    bool flatten_policy_with_multiple_statements = 189;
    // default_route_policy_unsupported is set to true for devices that do not
    // support default route policy.
    bool default_route_policy_unsupported = 190;
    // CISCO: b/339801843
    bool slaac_prefix_length128 = 191;
    // Devices does not support bgp max multipaths
    // Juniper: b/319301559
    bool bgp_max_multipath_paths_unsupported = 192;
    // Devices does not multipath config at neighbor or afisafi level
    // Juniper: b/341130490
    bool multipath_unsupported_neighbor_or_afisafi = 193;
    // Devices that do not support /components/component/state/model-name for
    // any component types.
    // Note that for model name to be supported, the
    // /components/component/state/model-name of the chassis component must be
    // equal to the canonical hardware model name of its device.
    bool model_name_unsupported = 194;
    // community_match_with_redistribution_unsupported is set to true for devices that do not support matching community at the redistribution attach point.
    bool community_match_with_redistribution_unsupported = 195;
    // Devices that do not support components/component/state/install-component
    // and components/component/state/install-position.
    bool install_position_and_install_component_unsupported = 196;
    // Encap tunnel is shut then zero traffic will flow to backup NHG
    bool encap_tunnel_shut_backup_nhg_zero_traffic = 197;
    // Flag to indicate support for max ecmp paths for isis.
    bool max_ecmp_paths = 198;
    // wecmp_auto_unsupported is set to true for devices that do not support auto wecmp
    bool wecmp_auto_unsupported = 199;
    // policy chaining, ie. more than one policy at an attachement point is not supported
    bool routing_policy_chaining_unsupported = 200;
    // isis loopback config required
    bool isis_loopback_required = 201;
    // weighted ecmp feature verification using fixed packet
    bool weighted_ecmp_fixed_packet_verification = 202;
    // Override default NextHop scale while enabling encap/decap scale
    // CISCO:
    bool override_default_nh_scale = 203;
    // Devices that donot support setting bgp extended community set
    bool bgp_extended_community_set_unsupported = 204;
    // Devices that do not support setting bgp extended community set refs
    bool bgp_set_ext_community_set_refs_unsupported = 205;
    // Devices that do not support deleting link bandwidth
    bool bgp_delete_link_bandwidth_unsupported = 206;
    // qos_inqueue_drop_counter_Unsupported is set to true for devices that do not support qos ingress queue drop counters.
    // Juniper: b/341130490
    bool qos_inqueue_drop_counter_unsupported = 207;
    // Devices that need bgp extended community enable explicitly
    bool bgp_explicit_extended_community_enable = 208;
    // devices that do not support match tag set condition
    bool match_tag_set_condition_unsupported = 209;
    // peer_group_def_bgp_vrf_unsupported is set to true for devices that do not support peer group definition under bgp vrf configuration.
    bool peer_group_def_ebgp_vrf_unsupported = 210;
    // redis_uconnected_under_ebgp_vrf_unsupported is set to true for devices that do not support redistribution of connected routes under ebgp vrf configuration.
    bool redis_connected_under_ebgp_vrf_unsupported = 211;
    // bgp_afisafi_in_default_ni_before_other_ni is set to true for devices that require certain afi/safis to be enabled
    // in default network instance (ni) before enabling afi/safis for neighbors in default or non-default ni.
    bool bgp_afi_safi_in_default_ni_before_other_ni = 212;
    // Devices which do not support default import export policy.
    bool default_import_export_policy_unsupported = 213;
    // ipv6_router_advertisement_interval_unsupported is set to true for devices that do not support ipv6 router advertisement interval configuration.
    bool ipv6_router_advertisement_interval_unsupported = 214;
    // Decap NH with NextHopNetworkInstance is unsupported
    bool decap_nh_with_nexthop_ni_unsupported = 215;
    // Juniper: b/356898098
    bool community_invert_any_unsupported = 216;
    // SFlow source address update is unsupported
    // Arista: b/357914789
    bool sflow_source_address_update_unsupported = 217;
    // Linklocal mask length is not 64
    // Cisco: b/368271859
    bool link_local_mask_len = 218;
    // use parent component for temperature telemetry
    bool use_parent_component_for_temperature_telemetry = 219;
    // component manufactured date is unsupported
    bool component_mfg_date_unsupported = 220;
    // trib protocol field under otn channel config unsupported
    bool otn_channel_trib_unsupported = 221;
    // ingress parameters under eth channel config unsupported
    bool eth_channel_ingress_parameters_unsupported = 222;
    // Cisco numbering for eth channel assignment starts from 1 instead of 0
    bool eth_channel_assignment_cisco_numbering = 223;
    // Devices needs time to update interface counters.
    bool interface_counters_update_delayed = 224;
    // device does not support a Healthz GET RPC against Chassis level component like "CHASSIS" or "Rack 0"
    bool chassis_get_rpc_unsupported = 225;
    // Leaf-ref validation for list keys which is enforced for Cisco and hence deviation
    // b/373581140
    bool power_disable_enable_leaf_ref_validation = 226;
    // Device does not support ssh server counters.
    bool ssh_server_counters_unsupported = 227;
    // True when the optical-channel operational-mode is unsupported.
    // Juniper: b/355456031
    bool operational_mode_unsupported = 228;
    // BGP session state idle is supported in passive mode instead of active
    // Cisco: b/376021545
    bool bgp_session_state_idle_in_passive_mode = 229;
    // EnableMultipathUnderAfiSafi returns true for devices that do not support multipath under /global path and instead support under global/afi/safi path
    // CISCO: b/376241033
    // CISCO: b/340859662
    bool enable_multipath_under_afi_safi = 230;
    // Cisco numbering for OTN channel assignment starts from 1 instead of 0
    bool otn_channel_assignment_cisco_numbering = 232;
    // Cisco pre-fec-ber inactive value for CISCO-ACACIA vendors
    bool cisco_pre_fec_ber_inactive_value = 233;
    // Device does not support bgp afi safi wildcard.
    // Cisco: b/379863985
    bool bgp_afi_safi_wildcard_not_supported = 235;
    // Nokia; b/304493065 comment#7 SRL native admin_enable for table-connections
    bool enable_table_connections = 236;
    // Device has default zero suppression.
    // Juniper : b/378646018
    bool no_zero_suppression = 237;
    // Cisco: b/378801305
    bool isis_interface_level_passive_unsupported = 238;
    // Cisco: b/378616912
    bool isis_dis_sysid_unsupported = 239;
    // Cisco: b/378616912
    bool isis_database_overloads_unsupported = 240;
    // Juniper: b/358534837
    // Devices that do not support setting med value using union type in OC.
    bool bgp_set_med_v7_unsupported = 241;
    // Cisco: b/388980373
    // default import policy for table connection unsupported is set to true for devices that do not support default import policy.
    bool tc_default_import_policy_unsupported = 242;
    // Cisco: b/388955361
    // table connection metric propagation unsupported is set to true for devices that do not support metric propagation.
    bool tc_metric_propagation_unsupported = 243;
    // Cisco: b/388980376
    // table connection attribute propagation unsupported is set to true for devices that do not support attribute propagation.
    bool tc_attribute_propagation_unsupported = 244;
    // Cisco: b/388955364
    // table connection subscription unsupported is set to true for devices that do not support subscription for table connection leaves.
    bool tc_subscription_unsupported = 245;
    // Cisco: b/388983709
    // default bgp instance name is used to set bgp instance name value other than DEFAULT
    string default_bgp_instance_name = 246;
    // Arista does not support ETHChannel rate-class
    bool channel_assignment_rate_class_parameters_unsupported = 247;

    // Arista: b/346557012  
    // Devices that do not support qos scheduler ingress policer.
    bool qos_scheduler_ingress_policer_unsupported = 248;

    // Arista: b/354689142
    // Devices that do not support gRIBIencap headers.
    bool gribi_encap_header_unsupported = 249;

    // Device does not support P4RT Capabilities rpc.
    // Cisco: b/385298158
    bool p4rt_capabilities_unsupported = 250;

    // Device does not support gNMI GET on root.
    // Cisco: b/385298159
    bool gnmi_get_on_root_unsupported = 251;

    // Device does not support packet processing aggregate drops.
    // Cisco: b/395567844
    bool packet_processing_aggregate_drops_unsupported = 252;

    // Device does not support fragment total drops.
    // Nokia: b/395553772
    bool fragment_total_drops_unsupported = 253;

    // Juniper: b/383145521
    // Device needs route policy reference to stream prefix set info.
    bool bgp_prefixset_req_routepol_ref = 255;

    // Devices that do not support oper-status for Integrated Circuits telemetry path
    // Juniper b/395551640
    bool oper_status_for_ic_unsupported = 256;

    // Nokia: b/383075189
    // ExplicitDcoConfig returns true if explicit configurations are required in module-functional-type for the transceiver
    bool explicit_dco_config = 257;
    // verify_expected_breakout_supported_config is used to verify on Cisco devices if optic supports a given breakout mode
    // Cisco:
    bool verify_expected_breakout_supported_config = 258;

    // bgp_aspathset_unsupported is set to true for devices that do not support as-path-set for bgp-defined-sets.
    // Juniper: b/330173167
    bool bgp_aspathset_unsupported = 259;

    // Devices that do not support SR IGP configuration
    // Cisco b/390502067
    bool sr_igp_config_unsupported = 260;

    // Cisco: b/404301960
    // Devices that block one IS-IS level specific authentication config attribute for P2P links. 
    // The same leafs can be set directly under ISIS Interface authentication /network-instances/network-instance/protocols/protocol/isis/interfaces/interface/authentication.
    bool set_isis_auth_with_interface_authentication_container = 261;

    // Devices that do not support GRE/GUE tunnel interface oc.
    // Juniper b/398171114
    bool gre_gue_tunnel_interface_oc_unsupported = 262;
    
    // Devices that do not support load-interval configuration
    bool load_interval_not_supported = 263;

    // SkipOpticalChannelOutputPowerInterval for devices that do not support optical-channel/output-power/interval leaf
    // Nokia b/394622454
    bool skip_optical_channel_output_power_interval = 264;

    // SkipTransceiverDescription for devices that do not support transceiver/description leaf
    // Nokia b/394622453
    bool skip_transceiver_description = 265;

    // Devices that do not support containerz config via OpenConfig.
    bool containerz_oc_unsupported = 266;

    // Device does not support BGP OC distance
    bool bgp_distance_oc_path_unsupported = 267;

    // Devices that do not support ISIS MPLS
    bool isis_mpls_unsupported = 268;

    // Devices that do not support oc path for auto-negotiate
    // Nokia b/417843274
    bool auto_negotiate_unsupported = 269;

    // Devices that do not support oc path for duplex-mode
    // Nokia b/417843274
    bool duplex_mode_unsupported = 270;

    // Devices that do not support oc path for port-speed
    // Nokia b/417843274
    bool port_speed_unsupported = 271;

    // Set-Med-Action is not supported for BGP
    // Cisco b/414333771
    bool bgp_set_med_action_unsupported = 272;

    // Devices that do not support next-hop-group config
    // Arista b/390507957
    bool next_hop_group_config_unsupported = 273;

    // Arista b/390507780
    bool qos_shaper_config_unsupported = 274;

    // Arista b/390507780
    bool qos_shaper_state_unsupported = 275;

    // Arista b/393178770
    bool ethernet_over_mplsogre_unsupported = 276;

    // Arista b/390507408
    bool sflow_unsupported = 277;

    // Arista b/390507402
    bool mpls_unsupported = 278;

    // Arista b/390507399
    bool macsec_unsupported = 279;

    // Arista b/390506900
    bool gue_gre_decap_unsupported = 280;

    // Arista b/390506584
    bool mpls_label_classification_unsupported = 281;

    // Arista b/390506395
    bool local_proxy_unsupported = 282;

    // Arista b/390506513
    bool static_mpls_unsupported = 283;

    // Arista b/390504878
    bool qos_classification_unsupported = 284;

    // Arista b/390503348
    bool policy_forwarding_unsupported = 285;

    // Arista b/393177745
    bool cfm_unsupported = 286;

    // Arista b/390506903
    bool label_range_unsupported = 287;

    // Arista b/390506907
    bool static_arp_unsupported = 288;

    // Arista b/390506907
    bool interface_policy_forwarding_unsupported = 289;

    // UseOldOCPathStaticLspNh for devices that do not support the new OC path for static lsp next-hops
    // issues/404301960
    bool use_old_oc_path_static_lsp_nh = 290;

    // Create/Replace config leaf required 
    // Juniper b/419536104
    bool config_leaf_create_required = 291;

    // SkipInterfaceNameCheck is set to true for devices that do not support
    // interface name check in AFT.
    bool skip_interface_name_check = 292;

    // Arista b/426375784
    // FNT only issue, non-breakout ports have breakout config
    bool fr_breakout_fix = 293;

    // Cisco b/421356455
    // numPhysicalChannels is not supported
    bool num_physical_channels_unsupported = 294;

    // UnsupportedQoSOutputServicePolicy for devices that do not support qos output service-policy
    bool unsupported_qos_output_service_policy = 295;

    // InterfaceOutputQueueNonStandardName for devices with non-standard output queue names
    bool interface_output_queue_non_standard_name = 296;

    // MplsExpIngressClassifierUnsupported for devices that do not support ingress mpls exp field classification
    bool mpls_exp_ingress_classifier_oc_unsupported = 297;

    // Devices that do not propagate IGP metric through redistribution
    bool default_no_igp_metric_propagation = 298;

    // Skip setting send-community-type in bgp peer-group config
    bool skip_bgp_peer_group_send_community_type = 299;
    
    // Devices that does have different AS path prepend order.
    // juniper : b/425632068
    bool bgp_as_path_prepend_order_mismtach = 300;

    // Devices that need explicit swap_src_dst_mac set with loopback_mode
    // Nokia b/430183279
    bool explicit_swap_src_dst_mac_needed_for_loopback_mode = 301;

<<<<<<< HEAD
    // Devices that do not support system-description config path
    // Nokia b/431929861
    bool missing_system_description_config_path = 302;
=======
    // link_local_instead_of_nh is set to true for devices that give
    // link-local address instead of NH in AFT.
    bool link_local_instead_of_nh = 302;

    // low_scale_aft returns true if device requires low scale AFT.
    bool low_scale_aft = 303;
>>>>>>> 10137e2f

    // Reserved field numbers and identifiers.
    reserved 84, 9, 28, 20, 38, 43, 90, 97, 55, 89, 19, 36, 35, 40, 113, 131, 141, 173, 234, 254, 231;
  }

  message PlatformExceptions {
    Platform platform = 1;
    Deviations deviations = 2;
  }

  // The `platform` field for each `platform_exceptions` should be mutually
  // exclusive. Duplicate matches will result in a test failure.
  repeated PlatformExceptions platform_exceptions = 5;

  enum Tags {
    TAGS_UNSPECIFIED = 0;
    TAGS_AGGREGATION = 1;
    TAGS_DATACENTER_EDGE = 2;
    TAGS_EDGE = 3;
    TAGS_TRANSIT = 4;
  }

  // The `tags` used to identify the area(s) testcase applies to. An empty tag
  // is the default implying it applies to all areas.
  repeated Tags tags = 6;

  // Whether this test only checks paths for presence rather than semantic
  // checks.
  bool path_presence_test = 7;
}<|MERGE_RESOLUTION|>--- conflicted
+++ resolved
@@ -852,18 +852,16 @@
     // Nokia b/430183279
     bool explicit_swap_src_dst_mac_needed_for_loopback_mode = 301;
 
-<<<<<<< HEAD
-    // Devices that do not support system-description config path
-    // Nokia b/431929861
-    bool missing_system_description_config_path = 302;
-=======
     // link_local_instead_of_nh is set to true for devices that give
     // link-local address instead of NH in AFT.
     bool link_local_instead_of_nh = 302;
 
     // low_scale_aft returns true if device requires low scale AFT.
     bool low_scale_aft = 303;
->>>>>>> 10137e2f
+    
+    // Devices that do not support system-description config path
+    // Nokia b/431929861
+    bool missing_system_description_config_path = 304;
 
     // Reserved field numbers and identifiers.
     reserved 84, 9, 28, 20, 38, 43, 90, 97, 55, 89, 19, 36, 35, 40, 113, 131, 141, 173, 234, 254, 231;
