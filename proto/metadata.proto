// Copyright 2023 Google LLC
//
// Licensed under the Apache License, Version 2.0 (the "License");
// you may not use this file except in compliance with the License.
// You may obtain a copy of the License at
//
//      https://www.apache.org/licenses/LICENSE-2.0
//
// Unless required by applicable law or agreed to in writing, software
// distributed under the License is distributed on an "AS IS" BASIS,
// WITHOUT WARRANTIES OR CONDITIONS OF ANY KIND, either express or implied.
// See the License for the specific language governing permissions and
// limitations under the License.

syntax = "proto3";

package openconfig.testing;

import "github.com/openconfig/ondatra/proto/testbed.proto";

// Metadata about a Feature Profiles test.
message Metadata {
  // UUID of the test.
  string uuid = 1;
  // ID of the test in the test plan.
  string plan_id = 2;
  // One-line description of the test.
  string description = 3;

  // Types of testbeds on which the test may run.
  enum Testbed {
    TESTBED_UNSPECIFIED = 0;
    TESTBED_DUT = 1;
    TESTBED_DUT_DUT_4LINKS = 2;
    TESTBED_DUT_ATE_2LINKS = 3;
    TESTBED_DUT_ATE_4LINKS = 4;
    TESTBED_DUT_ATE_9LINKS_LAG = 5;
    TESTBED_DUT_DUT_ATE_2LINKS = 6;
    TESTBED_DUT_ATE_8LINKS = 7;
    TESTBED_DUT_400ZR = 8;
  }
  // Testbed on which the test is intended to run.
  Testbed testbed = 4;

  message Platform {
    // Vendor of the device.
    ondatra.Device.Vendor vendor = 1;
    // Regex for hardware model of the device.
    // The empty string will match any hardware model.
    string hardware_model_regex = 3;
    // Regex for software version of the device.
    // The empty string will match any software version.
    string software_version_regex = 4;
    // Reserved field numbers and identifiers.
    reserved 2;
    reserved "hardware_model";
  }

  message Deviations {
    // Device does not support interface/ipv4/enabled,
    // so suppress configuring this leaf.
    bool ipv4_missing_enabled = 1;
    // Device does not support fragmentation bit for traceroute.
    bool traceroute_fragmentation = 2;
    // Device only support UDP as l4 protocol for traceroute.
    bool traceroute_l4_protocol_udp = 3;
    // Device does not support
    // bgp/neighbors/neighbor/afi-safis/afi-safi/state/prefixes/received-pre-policy.
    bool prepolicy_received_routes = 4;
    // Expected ucmp traffic tolerance. Minimum value is 0.2, anything less
    // will be coerced to 0.2.
    // Juniper: partnerissuetracker.corp.google.com/282234301
    // Cisco: partnerissuetracker.corp.google.com/279477633
    double hierarchical_weight_resolution_tolerance = 5;
    // Device skip isis multi-topology check if value is true.
    bool isis_multi_topology_unsupported = 6;
    // Disable isis level1 under interface mode on the device if value is true.
    bool isis_interface_level1_disable_required = 7;
    // Set isis af ipv6 single topology on the device if value is true.
    bool isis_single_topology_required = 8;
    // Don't set isis instance enable flag on the device if value is true.
    bool isis_instance_enabled_required = 10;
    // Set and validate isis interface address family enable on the device if
    // value is true.
    bool missing_isis_interface_afi_safi_enable = 11;
    // Don't set isis global authentication-check on the device if value is
    // true.
    bool isis_global_authentication_not_required = 12;
    // Configure CSNP, LSP and PSNP under level authentication explicitly if
    // value is true.
    bool isis_explicit_level_authentication_config = 13;
    // Device skip isis restart-suppress check if value is true.
    bool isis_restart_suppress_unsupported = 14;
    // Device does not support interface/ipv4(6)/neighbor.
    // Cisco: partnerissuetracker.corp.google.com/268243828
    bool ip_neighbor_missing = 15;
    // Device requires separate reboot to activate OS.
    bool osactivate_noreboot = 16;
    // Device requires OS installation on standby RP as well as active RP.
    bool osinstall_for_standby_rp = 17;
    // Set this flag for LLDP interface config to override the global config.
    bool lldp_interface_config_override_global = 18;
    // Skip check for
    // bgp/neighbors/neighbor/state/messages/received/last-notification-error-code
    // leaf missing case.
    bool missing_bgp_last_notification_error_code = 21;
    // Device does not support interface-ref configuration when applying
    // features to interface.
    bool interface_ref_config_unsupported = 22;
    // Device does not support these state paths.
    // Juniper: partnerissuetracker.corp.google.com/279470921
    bool state_path_unsupported = 23;
    // Device requires Ipv6 to be enabled on interface for gRIBI NH programmed
    // with destination mac address.
    // Juniper: partnerissuetracker.corp.google.com/267642089
    bool ipv6_enable_for_gribi_nh_dmac = 24;
    // Device requires additional config for ECN.
    // Juniper: partnerissuetracker.corp.google.com/277657269
    bool ecn_profile_required_definition = 25;
    // Set true for device that does not support interface ipv6 discarded packet
    // statistics.
    // Juniper: partnerissuetracker.corp.google.com/277762075
    bool ipv6_discarded_pkts_unsupported = 26;
    // Device does not support drop and weight leaves under queue management
    // profile.
    // Juniper: partnerissuetracker.corp.google.com/279471405
    bool drop_weight_leaves_unsupported = 27;
    // Config pushed through origin CLI takes precedence over config pushed
    // through origin OC.
    bool cli_takes_precedence_over_oc = 29;
    // Device does not support weight above 100.
    // Juniper: partnerissuetracker.corp.google.com/277066804
    bool scheduler_input_weight_limit = 30;
    // Device does not support id leaf for SwitchChip components.
    // Juniper: partnerissuetracker.corp.google.com/277134501
    bool switch_chip_id_unsupported = 31;
    // Device does not support backplane-facing-capacity leaves for some of the
    // components.
    // Juniper: partnerissuetracker.corp.google.com/277134501
    bool backplane_facing_capacity_unsupported = 32;
    // Device only supports querying counters from the state container, not from
    // individual counter leaves.
    bool interface_counters_from_container = 33;
    // Use this deviation when the device does not support a mix of tagged and
    // untagged subinterfaces.
    bool no_mix_of_tagged_and_untagged_subinterfaces = 34;
    // Device does not report P4RT node names in the component hierarchy.
    bool explicit_p4rt_node_component = 35;
    // Configure ACLs using vendor native model specifically for RT-1.4.
    bool use_vendor_native_acl_config = 36;
    // Device does not support reporting software version according to the
    // requirements in gNMI-1.10.
    bool sw_version_unsupported = 37;
    // Device requires explicit interface ref configuration when applying
    // features to interface.
    bool explicit_interface_ref_definition = 38;
    // Device does not support telemetry path /components/component/storage.
    // Juniper: partnerissuetracker.corp.google.com/284239001
    bool storage_component_unsupported = 39;
    // Device requires gribi-protocol to be enabled under network-instance.
    bool explicit_gribi_under_network_instance = 40;
    // Device requires port-speed to be set because its default value may not be
    // usable.
    bool explicit_port_speed = 41;
    // Device requires explicit attachment of an interface or subinterface to
    // the default network instance.
    // Nokia: partnerissuetracker.corp.google.com/260928639
    bool explicit_interface_in_default_vrf = 42;
    // Skip checking QOS Dropped octets stats for interface.
    bool qos_dropped_octets = 43;
    // Device is missing subinterface packet counters for IPv4/IPv6.
    bool subinterface_packet_counters_missing = 44;
    // Connect-retry is not supported
    // /bgp/neighbors/neighbor/timers/config/connect-retry.
    bool connect_retry = 45;
    // Device does not support programming a gribi flow with a next-hop entry of
    // mac-address only.
    bool gribi_mac_override_with_static_arp = 46;
    // Set true for device that does not support route-policy under AFI/SAFI.
    bool route_policy_under_afi_unsupported = 47;
    // Device does not support using gNOI to reboot the Fabric Component.
    bool gnoi_fabric_component_reboot_unsupported = 48;
    // Device does not support the ntp nondefault vrf case.
    bool ntp_non_default_vrf_unsupported = 49;
    // Device does not support setting the L2 MTU. OpenConfig allows a device to
    // enforce that L2 MTU, which has a default value of 1514, must be set to a
    // higher value than L3 MTU.
    // Arista: partnerissuetracker.corp.google.com/243445300
    bool omit_l2_mtu = 50;
    // Skip power admin for controller card
    bool skip_controller_card_power_admin = 51;
    // Device requires the banner to have a delimiter character.
    string banner_delimiter = 60;
    // Allowed tolerance for BGP traffic flow while comparing for pass or fail
    // condition.
    int32 bgp_tolerance_value = 61;
    // Device requires additional time to complete post delete link
    // qualification cleanup.
    bool link_qual_wait_after_delete_required = 62;
    // The response of gNOI reboot status is a single value (not a list), so the
    // device requires explict component path to account for a situation when
    // there is more than one active reboot requests.
    // Arista: partnerissuetracker.corp.google.com/245550570
    bool gnoi_status_empty_subcomponent = 63;
    // Device requiries explicit deletion of network-instance table.
    bool network_instance_table_deletion_required = 64;
    // Device requires a BGP session reset to utilize a new MD5 key.
    bool bgp_md5_requires_reset = 65;
    // Devices do not count dequeued and deleted packets as drops.
    // Arista: partnerissuetracker.corp.google.com/275384848
    bool dequeue_delete_not_counted_as_drops = 66;
    // Device only supports RIB ack, so tests that normally expect FIB_ACK will
    // allow just RIB_ACK.
    bool gribi_riback_only = 67;
    // Device requires that aggregate Port-Channel and its members be defined in
    // a single gNMI Update transaction at /interfaces; otherwise lag-type will
    // be dropped, and no member can be added to the aggregate.
    // Arista: partnerissuetracker.corp.google.com/201574574
    bool aggregate_atomic_update = 68;
    // Device returns no value for some OpenConfig paths if the operational
    // value equals the default.
    // Arista: partnerissuetracker.corp.google.com/258286131
    bool missing_value_for_defaults = 69;
    // The name used for the static routing protocol.  The default name in
    // OpenConfig is \"DEFAULT\" but some devices use other names.
    // Arista: partnerissuetracker.corp.google.com/269699737
    string static_protocol_name = 70;
    // Device currently uses component name instead of a full openconfig path,
    // so suppress creating a full oc compliant path for subcomponent.
    bool gnoi_subcomponent_path = 71;
    // When configuring interface, config VRF prior config IP address.
    // Arista: partnerissuetracker.corp.google.com/261958938
    bool interface_config_vrf_before_address = 72;
    // Device requires using the deprecated openconfig-vlan:vlan/config/vlan-id
    // or openconfig-vlan:vlan/state/vlan-id leaves.
    // Arista: partnerissuetracker.corp.google.com/261085885
    bool deprecated_vlan_id = 73;
    // Device requires gRIBI MAC Override using Static ARP + Static Route
    // Arista: partnerissuetracker.corp.google.com/234635355
    bool gribi_mac_override_static_arp_static_route = 74;
    // Device requires interface enabled leaf booleans to be explicitly set to
    // true.
    bool interface_enabled = 75;
    // Skip checking QOS octet stats for interface.
    // Arista: partnerissuetracker.corp.google.com/283541442
    bool qos_octets = 76;
    // Device CPU components do not map to a FRU parent component in the OC
    // tree.
    bool cpu_missing_ancestor = 77;
    // Device needs subinterface 0 to be routed for non-zero sub-interfaces.
    bool require_routed_subinterface_0 = 78;
    // Device does not report last-switchover-reason as USER_INITIATED for
    // gNOI.SwitchControlProcessor.
    bool gnoi_switchover_reason_missing_user_initiated = 79;
    // The name used for the default network instance for VRF.  The default name
    // in OpenConfig is \"DEFAULT\" but some legacy devices still use
    // \"default\".
    string default_network_instance = 80;
    // Device allows unset Election ID to be primary.
    bool p4rt_unsetelectionid_primary_allowed = 81;
    // Device sets ALREADY_EXISTS status code for all backup client responses.
    bool bkup_arbitration_resp_code = 82;
    // Device requires IPOverIP decapsulation for backup NHG without interfaces.
    bool backup_nhg_requires_vrf_with_decap = 83;
    // Devices don't support configuring ISIS /afi-safi/af/config container.
    bool isis_interface_afi_unsupported = 85;
    // Devices don't support modify table entry operation in P4 Runtime.
    bool p4rt_modify_table_entry_unsupported = 86;
    // Parent of OS component is of type SUPERVISOR or LINECARD.
    bool os_component_parent_is_supervisor_or_linecard = 87;
    // Parent of OS component is of type CHASSIS.
    bool os_component_parent_is_chassis = 88;
    // Devices require configuring the same ISIS Metrics for Level 1 when
    // configuring Level 2 Metrics.
    bool isis_require_same_l1_metric_with_l2_metric = 91;
    // Devices require configuring the same OSPF setMetric when BGP
    // SetMED is configured.
    bool bgp_set_med_requires_equal_ospf_set_metric = 92;
    // Devices require configuring subinterface with tagged vlan for p4rt
    // packet in.
    bool p4rt_gdp_requires_dot1q_subinterface = 93;
    // ATE port link state operations are a no-op in KNE/virtualized environments.
    bool ate_port_link_state_operations_unsupported = 94;
    // Creates a user and assigns role/rbac to said user via native model.
    bool set_native_user = 95;
    // Devices require configuring lspRefreshInterval ISIS timer when
    // lspLifetimeInterval is configured.
    // Arista: partnerissuetracker.corp.google.com/293667850
    bool isis_lsp_lifetime_interval_requires_lsp_refresh_interval = 96;
    // Device does not support telemetry path
    // /components/component/cpu/utilization/state/avg for linecards' CPU card.
    bool linecard_cpu_utilization_unsupported = 98;
    // Device does not support consistent component names for GNOI and GNMI.
    bool consistent_component_names_unsupported = 99;
    // Device does not support telemetry path
    // /components/component/cpu/utilization/state/avg for controller cards'
    // CPU card.
    bool controller_card_cpu_utilization_unsupported = 100;
    // Device does not support counter for fabric block lost packets.
    bool fabric_drop_counter_unsupported = 101;
    // Device does not support memory utilization related leaves for linecard components.
    bool linecard_memory_utilization_unsupported = 102;
    // Device does not support telemetry path
    // /qos/interfaces/interface/input/virtual-output-queues/voq-interface/queues/queue/state/dropped-pkts.
    bool qos_voq_drop_counter_unsupported = 103;
    // ATE IPv6 flow label unsupported in KNE/virtualized environments.
    bool ate_ipv6_flow_label_unsupported = 104;
    // Devices do not support configuring isis csnp-interval timer.
    // Arista: partnerissuetracker.corp.google.com/299283216
    bool isis_timers_csnp_interval_unsupported = 105;
    // Devices do not support telemetry for isis counter:
    // manual-address-drop-from-areas.
    // Arista: partnerissuetracker.corp.google.com/299285115
    bool isis_counter_manual_address_drop_from_areas_unsupported = 106;
    // Devices do not support telemetry for isis counter: part-changes.
    // Arista: partnerissuetracker.corp.google.com/317086576
    bool isis_counter_part_changes_unsupported = 107;
    // Devices do not support threshold container under /components/component/transceiver.
    bool transceiver_thresholds_unsupported = 108;
    // Update interface loopback mode using raw gnmi API due to server version.
    bool interface_loopback_mode_raw_gnmi = 109;
    // Devices do not support showing negotiated tcp mss value in bgp tcp mss telemetry.
    // Juniper: b/300499125
    bool skip_tcp_negotiated_mss_check = 110;
    // Devices don't support ISIS-Lsp metadata paths: checksum, sequence-number,
    // remaining-lifetime.
    bool isis_lsp_metadata_leafs_unsupported = 111;
    // QOS queue requires configuration with queue-id
    bool qos_queue_requires_id = 112;
    // Devices do not support forwarding for fib failed routes.
    bool skip_fib_failed_traffic_forwarding_check = 113;
    // QOS requires buffer-allocation-profile configuration
    bool qos_buffer_allocation_config_required = 114;
    // Devices do not support configuring ExtendedNextHopEncoding at the BGP global level.
    // Arista: https://partnerissuetracker.corp.google.com/issues/203683090
    bool bgp_global_extended_next_hop_encoding_unsupported = 115;
    // OC unsupported for BGP LLGR disable.
    // Juniper: b/303479602
    bool bgp_llgr_oc_undefined = 116;
    // Device does not support tunnel interfaces state paths
    // Juniper: partnerissuetracker.corp.google.com/300111031
    bool tunnel_state_path_unsupported = 117;
    // Device does not support tunnel interfaces source and destination address config paths
    // Juniper: partnerissuetracker.corp.google.com/300111031
    bool tunnel_config_path_unsupported = 118;
    // Cisco: Device does not support same minimun and maximum threshold value in QOS ECN config.
    bool ecn_same_min_max_threshold_unsupported = 119;
    // Cisco: QOS requires scheduler configuration.
    bool qos_scheduler_config_required = 120;
    // Cisco: Device does not support set weight config under QOS ECN configuration.
    bool qos_set_weight_config_unsupported = 121;
    // Cisco: Device does not support these get state path.
    bool qos_get_state_path_unsupported = 122;
    // Devices requires enabled leaf under isis level
    // Juniper: partnerissuetracker.corp.google.com/302661486
    bool isis_level_enabled = 123;
    // Devices which require to use interface-id format of interface name + .subinterface index with Interface-ref container
    bool interface_ref_interface_id_format = 124;
    // Devices does not support member link loopback
    // Juniper: b/307763669
    bool member_link_loopback_unsupported = 125;
    // Device does not support PLQ operational status check on interface
    // Juniper: b/308990185
    bool skip_plq_interface_oper_status_check = 126;
    // Device set received prefix limits explicitly under prefix-limit-received rather than
    // "prefix-limit"
    bool bgp_explicit_prefix_limit_received = 127;
    // Device does not configure BGP maximum routes correctly when max-prefixes
    // leaf is configured
    bool bgp_missing_oc_max_prefixes_configuration = 128;
    // Devices which needs to skip checking AFI-SAFI disable.
    // Juniper: b/310698466
    bool skip_bgp_session_check_without_afisafi = 129;
    // Devices that have separate naming conventions for hardware resource name
    // in /system/ tree and /components/ tree.
    bool mismatched_hardware_resource_name_in_component = 130;
    // Devices that don't support telemetry for hardware resources before
    // used-threshold-upper configuration.
    bool missing_hardware_resource_telemetry_before_config = 131;
    // Device does not support reboot status check on subcomponents.
    bool gnoi_subcomponent_reboot_status_unsupported = 132;
    // Devices exports routes from all protocols to BGP if the export-policy is ACCEPT
    // Juniper: b/308970803
    bool skip_non_bgp_route_export_check = 133;
    // Devices do not support path
    // /network-instances/network-instance/protocols/protocol/isis/levels/level/state/metric-style
    // Arista: https://partnerissuetracker.corp.google.com/issues/317064733
    bool isis_metric_style_telemetry_unsupported = 134;
    // Devices do not support configuring Interface-ref under Static-Route Next-Hop
    bool static_route_next_hop_interface_ref_unsupported = 135;
    // Devices which does not support nexthop index state
    // Juniper: b/304729237
    bool skip_static_nexthop_check = 136;
    // Devices which needs to enable leaf specific flag
    // Juniper: b/319202763
    bool enable_flowctrl_flag = 137;
    // Device doesn't support router advertisement enable and mode config
    // Juniper: b/316173974 
    bool ipv6_router_advertisement_config_unsupported = 138;
    // Devices does not support setting prefix limit exceeded flag.
    // Juniper : b/317181227
    bool prefix_limit_exceeded_telemetry_unsupported = 139;
    // Skip setting allow-multiple-as while configuring eBGP
    // Arista: partnerissuetracker.corp.google.com/issues/317422300
    bool skip_setting_allow_multiple_as = 140;
    //Skip tests with decap encap vrf as PBF action
    // Nokia: partnerissuetracker.corp.google.com/issues/323251581
     bool skip_pbf_with_decap_encap_vrf = 141;
    // Devices which does not support copying TTL.
    // Juniper: b/307258544
    bool ttl_copy_unsupported = 142;
    // Devices does not support mixed prefix length in gribi.
    // Juniper: b/307824407
    bool gribi_decap_mixed_plen_unsupported = 143;
    // Skip setting isis-actions set-level while configuring routing-policy statement action
    bool skip_isis_set_level = 144;
    // Skip setting isis-actions set-metric-style-type while configuring routing-policy statement action
    bool skip_isis_set_metric_style_type = 145;
    // Skip setting match-prefix-set match-set-options while configuring routing-policy statement condition
    bool skip_set_rp_match_set_options = 146;
    // Skip setting disable-metric-propagation while configuring table-connection
    bool skip_setting_disable_metric_propagation = 147;
    // Devices do not support BGP conditions match-community-set
    bool bgp_conditions_match_community_set_unsupported = 148;
    // Device requires match condition for ethertype v4 and v6 for default rule with network-instance default-vrf in policy-forwarding.
    bool pf_require_match_default_rule = 149;       
    // Devices missing component tree mapping from hardware port
    // to optical channel.
    bool missing_port_to_optical_channel_component_mapping = 150;
    // Skip gNMI container OP tc.
    // Cisco: https://partnerissuetracker.corp.google.com/issues/322291556
    bool skip_container_op = 151;
    // Reorder calls for vendor compatibility.
    // Cisco: https://partnerissuetracker.corp.google.com/issues/322291556
    bool reorder_calls_for_vendor_compatibilty = 152;
    // Add missing base config using cli.
    // Cisco: https://partnerissuetracker.corp.google.com/issues/322291556
    bool add_missing_base_config_via_cli = 153;
    // skip_macaddress_check returns true if mac address for an interface via gNMI needs to be skipped.
    // Cisco: https://partnerissuetracker.corp.google.com/issues/322291556
    bool skip_macaddress_check = 154;
    // Devices are having native telemetry paths for BGP RIB verification.
    // Juniper : b/306144372
    bool bgp_rib_oc_path_unsupported = 155;
    // Skip setting prefix-set mode while configuring prefix-set routing-policy
    bool skip_prefix_set_mode = 156;
    // Devices set metric as preference for static next-hop
    bool set_metric_as_preference = 157;
    // Devices don't support having an IPv6 static Route with an IPv4 address
    // as next hop and requires configuring a static ARP entry.
    // Arista: https://partnerissuetracker.corp.google.com/issues/316593298
    bool ipv6_static_route_with_ipv4_next_hop_requires_static_arp = 158;
    // Device requires policy-forwarding rules to be in sequential order in the gNMI set-request.
    bool pf_require_sequential_order_pbr_rules = 159;
    // Device telemetry missing next hop metric value.
    // Arista: https://partnerissuetracker.corp.google.com/issues/321010782
    bool missing_static_route_next_hop_metric_telemetry = 160;
    // Device does not support recursive resolution of static route next hop.
    // Arista: https://partnerissuetracker.corp.google.com/issues/314449182
    bool unsupported_static_route_next_hop_recurse = 161;
    // Device missing telemetry for static route that has DROP next hop.
    // Arista: https://partnerissuetracker.corp.google.com/issues/330619816
    bool missing_static_route_drop_next_hop_telemetry = 162;
    // Device missing 400ZR optical-channel tunable parameters telemetry:
    // min/max/avg.
    // Arista: https://partnerissuetracker.corp.google.com/issues/319314781
    bool missing_zr_optical_channel_tunable_parameters_telemetry = 163;
    // Device that does not support packet link qualification reflector packet sent/received stats.
    bool plq_reflector_stats_unsupported = 164;
    // Device that does not support PLQ Generator max_mtu to be atleast >= 8184.
    uint32 plq_generator_capabilities_max_mtu = 165;    
    // Device that does not support PLQ Generator max_pps to be atleast >= 100000000.
    uint64 plq_generator_capabilities_max_pps = 166;  
    // Support for bgp extended community index
    bool bgp_extended_community_index_unsupported = 167;
    // Support for bgp community set refs
    bool bgp_community_set_refs_unsupported = 168;
<<<<<<< HEAD
    // support for ipv4 to ipv6 next hop
    bool ipv4_static_route_with_ipv6_nh_unsupported = 169;
    // support for ipv6 to ipv4 next hop
    bool ipv6_static_route_with_ipv4_nh_unsupported = 170;
    // support for static route with drop nh
    bool static_route_with_drop_nh = 171;
    // support for static route with drop nh
    bool static_route_with_explicit_metric = 172;


=======
    // Arista device needs CLI knob to enable WECMP feature
    bool rib_wecmp = 169;
    // Device not supporting table-connection need to set this true
    bool table_connections_unsupported = 170;
    // Configure tag-set using vendor native model
    bool use_vendor_native_tag_set_config = 171;
    // Skip setting send-community-type in bgp global config
    bool skip_bgp_send_community_type = 172;
    // Device does not have a default deny action in the absence of a route policy
    bool default_import_export_policy = 173;
    // Support for bgp actions set-community method
    bool bgp_actions_set_community_method_unsupported = 174;
>>>>>>> a9dfd0e5
    // Reserved field numbers and identifiers.
    reserved 84, 9, 28, 20, 90, 97, 55, 89, 19;
  }

  message PlatformExceptions {
    Platform platform = 1;
    Deviations deviations = 2;
  }

  // The `platform` field for each `platform_exceptions` should be mutually
  // exclusive. Duplicate matches will result in a test failure.
  repeated PlatformExceptions platform_exceptions = 5;

  enum Tags {
    TAGS_UNSPECIFIED = 0;
    TAGS_AGGREGATION = 1;
    TAGS_DATACENTER_EDGE = 2;
    TAGS_EDGE = 3;
    TAGS_TRANSIT = 4;
  }

  // The `tags` used to identify the area(s) testcase applies to. An empty tag
  // is the default implying it applies to all areas.
  repeated Tags tags = 6;

  // Whether this test only checks paths for presence rather than semantic
  // checks.
  bool path_presence_test = 7;
}
<|MERGE_RESOLUTION|>--- conflicted
+++ resolved
@@ -475,18 +475,6 @@
     bool bgp_extended_community_index_unsupported = 167;
     // Support for bgp community set refs
     bool bgp_community_set_refs_unsupported = 168;
-<<<<<<< HEAD
-    // support for ipv4 to ipv6 next hop
-    bool ipv4_static_route_with_ipv6_nh_unsupported = 169;
-    // support for ipv6 to ipv4 next hop
-    bool ipv6_static_route_with_ipv4_nh_unsupported = 170;
-    // support for static route with drop nh
-    bool static_route_with_drop_nh = 171;
-    // support for static route with drop nh
-    bool static_route_with_explicit_metric = 172;
-
-
-=======
     // Arista device needs CLI knob to enable WECMP feature
     bool rib_wecmp = 169;
     // Device not supporting table-connection need to set this true
@@ -499,7 +487,15 @@
     bool default_import_export_policy = 173;
     // Support for bgp actions set-community method
     bool bgp_actions_set_community_method_unsupported = 174;
->>>>>>> a9dfd0e5
+    // support for ipv4 to ipv6 next hop
+    bool ipv4_static_route_with_ipv6_nh_unsupported = 175;
+    // support for ipv6 to ipv4 next hop
+    bool ipv6_static_route_with_ipv4_nh_unsupported = 176;
+    // support for static route with drop nh
+    bool static_route_with_drop_nh = 177;
+    // support for static route with drop nh
+    bool static_route_with_explicit_metric = 178;
+
     // Reserved field numbers and identifiers.
     reserved 84, 9, 28, 20, 90, 97, 55, 89, 19;
   }
