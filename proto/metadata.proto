--- conflicted
+++ resolved
@@ -852,16 +852,6 @@
     // Nokia b/430183279
     bool explicit_swap_src_dst_mac_needed_for_loopback_mode = 301;
 
-<<<<<<< HEAD
-    // SRGB and SLGB config through OC is not reflecting
-    bool isis_srgb_srlb_unsupported = 302;
-
-    // Prefix segment configuration not supported
-    bool isis_sr_prefix_segment_config_unsupported = 303;
-
-    // node segment configuration not supported
-    bool isis_sr_node_segment_config_unsupported = 304;
-=======
     // link_local_instead_of_nh is set to true for devices that give
     // link-local address instead of NH in AFT.
     bool link_local_instead_of_nh = 302;
@@ -885,8 +875,16 @@
 
     // Device doesnot support gre enacapsulation
     bool gre_decapsulation_oc_unsupported = 308;
->>>>>>> a8a851a3
-
+
+    // SRGB and SLGB config through OC is not reflecting
+    bool isis_srgb_srlb_unsupported = 309;
+
+    // Prefix segment configuration not supported
+    bool isis_sr_prefix_segment_config_unsupported = 310;
+
+    // node segment configuration not supported
+    bool isis_sr_node_segment_config_unsupported = 311;
+    
     // Reserved field numbers and identifiers.
     reserved 84, 9, 28, 20, 38, 43, 90, 97, 55, 89, 19, 36, 35, 40, 113, 131, 141, 173, 234, 254, 231;
   }
