--- conflicted
+++ resolved
@@ -296,14 +296,11 @@
     // lspLifetimeInterval is configured.
     // Arista: partnerissuetracker.corp.google.com/293667850
     bool isis_lsp_lifetime_interval_requires_lsp_refresh_interval = 96;
-<<<<<<< HEAD
     // Device does not support tunnel interfaces state paths
     bool tunnel_state_path_unsupported = 97;
     // Device does not support tunnel interfaces source and destination address config paths
     bool tunnel_config_path_unsupported =98;
-=======
-
->>>>>>> b4a0a257
+
     // Reserved field numbers and identifiers.
     reserved 84, 9, 28;
   }
