// Copyright 2023 Google LLC
//
// Licensed under the Apache License, Version 2.0 (the "License");
// you may not use this file except in compliance with the License.
// You may obtain a copy of the License at
//
//      https://www.apache.org/licenses/LICENSE-2.0
//
// Unless required by applicable law or agreed to in writing, software
// distributed under the License is distributed on an "AS IS" BASIS,
// WITHOUT WARRANTIES OR CONDITIONS OF ANY KIND, either express or implied.
// See the License for the specific language governing permissions and
// limitations under the License.

syntax = "proto3";

package openconfig.testing;

import "github.com/openconfig/ondatra/proto/testbed.proto";

// Metadata about a Feature Profiles test.
message Metadata {
  // UUID of the test.
  string uuid = 1;
  // ID of the test in the test plan.
  string plan_id = 2;
  // One-line description of the test.
  string description = 3;

  // Types of testbeds on which the test may run.
  enum Testbed {
    TESTBED_UNSPECIFIED = 0;
    TESTBED_DUT = 1;
    TESTBED_DUT_DUT_4LINKS = 2;
    TESTBED_DUT_ATE_2LINKS = 3;
    TESTBED_DUT_ATE_4LINKS = 4;
    TESTBED_DUT_ATE_9LINKS_LAG = 5;
  }
  // Testbed on which the test is intended to run.
  Testbed testbed = 4;

  message Platform {
    // Vendor of the device.
    ondatra.Device.Vendor vendor = 1;
    // Hardware models of the device.
    repeated string hardware_model = 2;
    // Regex for hardware model of the device.
    // The empty string will match any hardware model.
    string hardware_model_regex = 3;
    // Regex for software version of the device.
    // The empty string will match any software version.
    string software_version_regex = 4;
  }

  message Deviations {
    // Device does not support interface/ipv4/enabled,
    // so suppress configuring this leaf.
    bool ipv4_missing_enabled = 1;
    // Device does not support fragmentation bit for traceroute.
    bool traceroute_fragmentation = 2;
    // Device only support UDP as l4 protocol for traceroute.
    bool traceroute_l4_protocol_udp = 3;
    // Device does not support
    // bgp/neighbors/neighbor/afi-safis/afi-safi/state/prefixes/received-pre-policy.
    bool prepolicy_received_routes = 4;
    // Expected ucmp traffic tolerance. Minimum value is 0.2, anything less
    // will be coerced to 0.2.
    // Juniper: partnerissuetracker.corp.google.com/282234301
    // Cisco: partnerissuetracker.corp.google.com/279477633
    double hierarchical_weight_resolution_tolerance = 5;
    // Device skip isis multi-topology check if value is true.
    bool isis_multi_topology_unsupported = 6;
    // Disable isis level1 under interface mode on the device if value is true.
    bool isis_interface_level1_disable_required = 7;
    // Set isis af ipv6 single topology on the device if value is true.
    bool isis_single_topology_required = 8;
    // Unset isis protocol enable flag on the device if value is true.
    bool isis_protocol_enabled_not_required = 9;
    // Don't set isis instance enable flag on the device if value is true.
    bool isis_instance_enabled_not_required = 10;
    // Set and validate isis interface address family enable on the device if
    // value is true.
    bool missing_isis_interface_afi_safi_enable = 11;
    // Don't set isis global authentication-check on the device if value is
    // true.
    bool isis_global_authentication_not_required = 12;
    // Configure CSNP, LSP and PSNP under level authentication explicitly if
    // value is true.
    bool isis_explicit_level_authentication_config = 13;
    // Device skip isis restart-suppress check if value is true.
    bool isis_restart_suppress_unsupported = 14;
    // Device does not support interface/ipv4(6)/neighbor.
    // Cisco: partnerissuetracker.corp.google.com/268243828
    bool ip_neighbor_missing = 15;
    // Device requires separate reboot to activate OS.
    bool osactivate_noreboot = 16;
    // Device requires OS installation on standby RP as well as active RP.
    bool osinstall_for_standby_rp = 17;
    // Set this flag for LLDP interface config to override the global config.
    bool lldp_interface_config_override_global = 18;
    // Skip BGP TestPassword mismatch subtest if value is true.
    // Cisco: partnerissuetracker.corp.google.com/273285907
    bool skip_bgp_test_password_mismatch = 19;
    // Device does not support interface/physicalchannel leaf.
    // Cisco: partnerissuetracker.corp.google.com/273287821
    bool missing_interface_physical_channel = 20;
    // Set to true to skip check for
    // bgp/neighbors/neighbor/state/messages/received/last-notification-error-code
    // leaf missing case.
    bool missing_bgp_last_notification_error_code = 21;
    // Device does not support interface-ref configuration when applying
    // features to interface.
    bool interface_ref_config_unsupported = 22;
    // Device does not support these state paths.
    // Juniper: partnerissuetracker.corp.google.com/279470921
    bool state_path_unsupported = 23;
    // Device requires Ipv6 to be enabled on interface for gRIBI NH programmed
    // with destination mac address.
    // Juniper: partnerissuetracker.corp.google.com/267642089
    bool ipv6_enable_for_gribi_nh_dmac = 24;
    // Device requires additional config for ECN.
    // Juniper: partnerissuetracker.corp.google.com/277657269
    bool ecn_profile_required_definition = 25;
    // Set true for device that does not support interface ipv6 discarded packet
    // statistics.
    // Juniper: partnerissuetracker.corp.google.com/277762075
    bool ipv6_discarded_pkts_unsupported = 26;
    // Device does not support drop and weight leaves under queue management
    // profile.
    // Juniper: partnerissuetracker.corp.google.com/279471405
    bool drop_weight_leaves_unsupported = 27;
    // Device does not support traffic forward with secondary backup path
    // failover.
    // Juniper: partnerissuetracker.corp.google.com/279727552
    bool secondary_backup_path_traffic_failover = 28;
    // Set to true for device in which config pushed through origin CLI takes
    // precedence over config pushed through origin OC.
    bool cli_takes_precedence_over_oc = 29;
    // Device does not support weight above 100.
    // Juniper: partnerissuetracker.corp.google.com/277066804
    bool scheduler_input_weight_limit = 30;
    // Device does not support id leaf for SwitchChip components.
    // Juniper: partnerissuetracker.corp.google.com/277134501
    bool switch_chip_id_unsupported = 31;
    // Device does not support backplane-facing-capacity leaves for some of the
    // components.
    // Juniper: partnerissuetracker.corp.google.com/277134501
    bool backplane_facing_capacity_unsupported = 32;
    // Device only supports querying counters from the state container, not from
    // individual counter leaves.
    bool interface_counters_from_container = 33;
    // Use this deviation when the device does not support a mix of tagged and
    // untagged subinterfaces.
    bool no_mix_of_tagged_and_untagged_subinterfaces = 34;
    // Device does not report P4RT node names in the component hierarchy.
    bool explicit_p4rt_node_component = 35;
    // Configure ACLs using vendor native model specifically for RT-1.4.
    bool use_vendor_native_acl_config = 36;
    // Device does not support reporting software version according to the
    // requirements in gNMI-1.10.
    bool sw_version_unsupported = 37;
    // Device requires explicit interface ref configuration when applying
    // features to interface.
    bool explicit_interface_ref_definition = 38;
    // Set to true for device that does not support telemetry path
    // /components/component/storage.
    // Juniper: partnerissuetracker.corp.google.com/284239001
    bool storage_component_unsupported = 39;
    // Device requires gribi-protocol to be enabled under network-instance.
    bool explicit_gribi_under_network_instance = 40;
    // Device requires port-speed to be set because its default value may not be
    // usable.
    bool explicit_port_speed = 41;
    // Device requires explicit attachment of an interface or subinterface to
    // the default network instance.
    // Nokia: partnerissuetracker.corp.google.com/260928639
    bool explicit_interface_in_default_vrf = 42;
    // Set to true to skip checking QOS Dropped octets stats for interface.
    bool qos_dropped_octets = 43;
    // Device is missing subinterface packet counters for IPv4/IPv6.
    bool subinterface_packet_counters_missing = 44;
    // Connect-retry is not supported
    // /bgp/neighbors/neighbor/timers/config/connect-retry.
    bool connect_retry = 45;
    // Set to true for device not supporting programming a gribi flow with a
    // next-hop entry of mac-address only.
    bool gribi_mac_override_with_static_arp = 46;
    // Set true for device that does not support route-policy under AFI/SAFI.
    bool route_policy_under_afi_unsupported = 47;
    // Set to true for device that does not support use using gNOI to reboot the
    // Fabric Component.
    bool gnoi_fabric_component_reboot_unsupported = 48;
    // Device does not support the ntp nondefault vrf case.
    bool ntp_non_default_vrf_unsupported = 49;
    // Device does not support setting the L2 MTU. OpenConfig allows a device to
    // enforce that L2 MTU, which has a default value of 1514, must be set to a
    // higher value than L3 MTU.
    // Arista: partnerissuetracker.corp.google.com/243445300
    bool omit_l2_mtu = 50;
    // Skip power admin for controller card
    bool skip_controller_card_power_admin = 51;
    // Skip PLQ packets count check.
    bool skip_plq_packets_count_check = 55;
    // Device requires the banner to have a delimiter character.
    string banner_delimiter = 60;
    // Allowed tolerance for BGP traffic flow while comparing for pass or fail
    // condition.
    int32 bgp_tolerance_value = 61;
    // Device requires additional time to complete post delete link
    // qualification cleanup.
    bool link_qual_wait_after_delete_required = 62;
    // The response of gNOI reboot status is a single value (not a list), so the
    // device requires explict component path to account for a situation when
    // there is more than one active reboot requests.
    // Arista: partnerissuetracker.corp.google.com/245550570
    bool gnoi_status_empty_subcomponent = 63;
    // Set to true for device requiring explicit deletion of network-instance
    // table.
    bool network_instance_table_deletion_required = 64;
    // Device requires a BGP session reset to utilize a new MD5 key.
    bool bgp_md5_requires_reset = 65;
    // Devices do not count dequeued and deleted packets as drops.
    // Arista: partnerissuetracker.corp.google.com/275384848
    bool dequeue_delete_not_counted_as_drops = 66;
    // Device only supports RIB ack, so tests that normally expect FIB_ACK will
    // allow just RIB_ACK.
    bool gribi_riback_only = 67;
    // Device requires that aggregate Port-Channel and its members be defined in
    // a single gNMI Update transaction at /interfaces; otherwise lag-type will
    // be dropped, and no member can be added to the aggregate.
    // Arista: partnerissuetracker.corp.google.com/201574574
    bool aggregate_atomic_update = 68;
    // Device returns no value for some OpenConfig paths if the operational
    // value equals the default.
    // Arista: partnerissuetracker.corp.google.com/258286131
    bool missing_value_for_defaults = 69;
    // The name used for the static routing protocol.  The default name in
    // OpenConfig is \"DEFAULT\" but some devices use other names.
    // Arista: partnerissuetracker.corp.google.com/269699737
    string static_protocol_name = 70;
    // Device currently uses component name instead of a full openconfig path,
    // so suppress creating a full oc compliant path for subcomponent.
    bool gnoi_subcomponent_path = 71;
    // When configuring interface, config VRF prior config IP address.
    // Arista: partnerissuetracker.corp.google.com/261958938
    bool interface_config_vrf_before_address = 72;
    // Device requires using the deprecated openconfig-vlan:vlan/config/vlan-id
    // or openconfig-vlan:vlan/state/vlan-id leaves.
    // Arista: partnerissuetracker.corp.google.com/261085885
    bool deprecated_vlan_id = 73;
    // Set to true for device that requires gRIBI MAC Override using Static ARP
    // + Static Route
    // Arista: partnerissuetracker.corp.google.com/234635355
    bool gribi_mac_override_static_arp_static_route = 74;
    // Device requires interface enabled leaf booleans to be explicitly set to
    // true.
    bool interface_enabled = 75;
    // Set to true to skip checking QOS octet stats for interface.
    // Arista: partnerissuetracker.corp.google.com/283541442
    bool qos_octets = 76;
<<<<<<< HEAD
    // Devices don't support ISIS Timers lsp-refresh-interval leaf.
    bool isis_timers_lsp_refresh_interval_unsupported = 77;
    // Devices don't support configuring ISIS /afi-safi/af/config container.
    bool isis_interface_afi_unsupported = 78;
=======
    // Set to true for devices where the CPU components do not map to a FRU
    // parent component in the OC tree.
    bool cpu_missing_ancestor = 77;
    // Set to true for a device that needs subinterface 0 to be routed for
    // non-zero sub-interfaces.
    bool require_routed_subinterface_0 = 78;
    // Set to true for devices that don't report last-switchover-reason as
    // USER_INITIATED for gNOI.SwitchControlProcessor.
    bool gnoi_switchover_reason_missing_user_initiated = 79;
>>>>>>> e598e6e6
  }

  message PlatformExceptions {
    Platform platform = 1;
    Deviations deviations = 2;
  }

  // The `platform` field for each `platform_exceptions` should be mutually
  // exclusive. Duplicate matches will result in a test failure.
  repeated PlatformExceptions platform_exceptions = 5;
}<|MERGE_RESOLUTION|>--- conflicted
+++ resolved
@@ -258,12 +258,6 @@
     // Set to true to skip checking QOS octet stats for interface.
     // Arista: partnerissuetracker.corp.google.com/283541442
     bool qos_octets = 76;
-<<<<<<< HEAD
-    // Devices don't support ISIS Timers lsp-refresh-interval leaf.
-    bool isis_timers_lsp_refresh_interval_unsupported = 77;
-    // Devices don't support configuring ISIS /afi-safi/af/config container.
-    bool isis_interface_afi_unsupported = 78;
-=======
     // Set to true for devices where the CPU components do not map to a FRU
     // parent component in the OC tree.
     bool cpu_missing_ancestor = 77;
@@ -273,7 +267,10 @@
     // Set to true for devices that don't report last-switchover-reason as
     // USER_INITIATED for gNOI.SwitchControlProcessor.
     bool gnoi_switchover_reason_missing_user_initiated = 79;
->>>>>>> e598e6e6
+    // Devices don't support ISIS Timers lsp-refresh-interval leaf.
+    bool isis_timers_lsp_refresh_interval_unsupported = 80;
+    // Devices don't support configuring ISIS /afi-safi/af/config container.
+    bool isis_interface_afi_unsupported = 81;
   }
 
   message PlatformExceptions {
