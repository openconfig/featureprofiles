--- conflicted
+++ resolved
@@ -596,11 +596,7 @@
     bool bgp_explicit_extended_community_enable = 208;
 
     // Reserved field numbers and identifiers.
-<<<<<<< HEAD
-    reserved 84, 9, 28, 20, 90, 97, 55, 89, 19, 36, 40;
-=======
-    reserved 84, 9, 28, 20, 90, 97, 55, 89, 19, 36, 35;
->>>>>>> 187483fa
+    reserved 84, 9, 28, 20, 90, 97, 55, 89, 19, 36, 35, 40;
   }
 
   message PlatformExceptions {
