--- conflicted
+++ resolved
@@ -267,10 +267,6 @@
     // in OpenConfig is \"DEFAULT\" but some legacy devices still use
     // \"default\".
     string default_network_instance = 80;
-<<<<<<< HEAD
-    // Creates a user and assigns role/rbac to said user via native model.
-    bool set_native_user = 81;
-=======
     // Device allows unset Election ID to be primary.
     bool p4rt_unsetelectionid_primary_allowed = 81;
     // Device sets ALREADY_EXISTS status code for all backup client responses.
@@ -283,7 +279,8 @@
     bool isis_interface_afi_unsupported = 85;
     // Devices don't support modify table entry operation in P4 Runtime.
     bool p4rt_modify_table_entry_unsupported = 86;
->>>>>>> 1a4482f0
+    // Creates a user and assigns role/rbac to said user via native model.
+    bool set_native_user = 87;
   }
 
   message PlatformExceptions {
