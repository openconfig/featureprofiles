// Copyright 2023 Google LLC
//
// Licensed under the Apache License, Version 2.0 (the "License");
// you may not use this file except in compliance with the License.
// You may obtain a copy of the License at
//
//      https://www.apache.org/licenses/LICENSE-2.0
//
// Unless required by applicable law or agreed to in writing, software
// distributed under the License is distributed on an "AS IS" BASIS,
// WITHOUT WARRANTIES OR CONDITIONS OF ANY KIND, either express or implied.
// See the License for the specific language governing permissions and
// limitations under the License.

syntax = "proto3";

package openconfig.testing;

import "github.com/openconfig/ondatra/proto/testbed.proto";

// Metadata about a Feature Profiles test.
message Metadata {
  // UUID of the test.
  string uuid = 1;
  // ID of the test in the test plan.
  string plan_id = 2;
  // One-line description of the test.
  string description = 3;

  // Types of testbeds on which the test may run.
  enum Testbed {
    TESTBED_UNSPECIFIED = 0;
    TESTBED_DUT = 1;
    TESTBED_DUT_DUT_4LINKS = 2;
    TESTBED_DUT_ATE_2LINKS = 3;
    TESTBED_DUT_ATE_4LINKS = 4;
    TESTBED_DUT_ATE_9LINKS_LAG = 5;
    TESTBED_DUT_DUT_ATE_2LINKS = 6;
    TESTBED_DUT_ATE_8LINKS = 7;
    TESTBED_DUT_400ZR = 8;
    TESTBED_DUT_400ZR_PLUS = 9;
    TESTBED_DUT_400ZR_100G_4LINKS = 10;
    TESTBED_DUT_400FR_100G_4LINKS = 11;
    TESTBED_DUT_ATE_5LINKS = 12;
    TESTBED_DUT_800ZR = 13;
    TESTBED_DUT_800ZR_PLUS = 14;
    TESTBED_DUT_2LINKS = 15;
  }
  // Testbed on which the test is intended to run.
  Testbed testbed = 4;

  message Platform {
    // Vendor of the device.
    ondatra.Device.Vendor vendor = 1;
    // Regex for hardware model of the device.
    // The empty string will match any hardware model.
    string hardware_model_regex = 3;
    // Regex for software version of the device.
    // The empty string will match any software version.
    string software_version_regex = 4;
    // Reserved field numbers and identifiers.
    reserved 2;
    reserved "hardware_model";
  }

  message Deviations {
    // Device does not support interface/ipv4/enabled,
    // so suppress configuring this leaf.
    bool ipv4_missing_enabled = 1;
    // Device does not support fragmentation bit for traceroute.
    bool traceroute_fragmentation = 2;
    // Device only support UDP as l4 protocol for traceroute.
    bool traceroute_l4_protocol_udp = 3;
    // Device does not support
    // bgp/neighbors/neighbor/afi-safis/afi-safi/state/prefixes/received-pre-policy.
    bool prepolicy_received_routes = 4;
    // Expected ucmp traffic tolerance. Minimum value is 0.2, anything less
    // will be coerced to 0.2.
    // Juniper: partnerissuetracker.corp.google.com/282234301
    // Cisco: partnerissuetracker.corp.google.com/279477633
    double hierarchical_weight_resolution_tolerance = 5;
    // Device skip isis multi-topology check if value is true.
    bool isis_multi_topology_unsupported = 6;
    // Disable isis level1 under interface mode on the device if value is true.
    bool isis_interface_level1_disable_required = 7;
    // Set isis af ipv6 single topology on the device if value is true.
    bool isis_single_topology_required = 8;
    // Don't set isis instance enable flag on the device if value is true.
    bool isis_instance_enabled_required = 10;
    // Set and validate isis interface address family enable on the device if
    // value is true.
    bool missing_isis_interface_afi_safi_enable = 11;
    // Don't set isis global authentication-check on the device if value is
    // true.
    bool isis_global_authentication_not_required = 12;
    // Configure CSNP, LSP and PSNP under level authentication explicitly if
    // value is true.
    bool isis_explicit_level_authentication_config = 13;
    // Device skip isis restart-suppress check if value is true.
    bool isis_restart_suppress_unsupported = 14;
    // Device does not support interface/ipv4(6)/neighbor.
    // Cisco: partnerissuetracker.corp.google.com/268243828
    bool ip_neighbor_missing = 15;
    // Device requires separate reboot to activate OS.
    bool osactivate_noreboot = 16;
    // Device requires OS installation on standby RP as well as active RP.
    bool osinstall_for_standby_rp = 17;
    // Set this flag for LLDP interface config to override the global config.
    bool lldp_interface_config_override_global = 18;
    // Skip check for
    // bgp/neighbors/neighbor/state/messages/received/last-notification-error-code
    // leaf missing case.
    bool missing_bgp_last_notification_error_code = 21;
    // Device does not support interface-ref configuration when applying
    // features to interface.
    bool interface_ref_config_unsupported = 22;
    // Device does not support these state paths.
    // Juniper: partnerissuetracker.corp.google.com/279470921
    bool state_path_unsupported = 23;
    // Device requires Ipv6 to be enabled on interface for gRIBI NH programmed
    // with destination mac address.
    // Juniper: partnerissuetracker.corp.google.com/267642089
    bool ipv6_enable_for_gribi_nh_dmac = 24;
    // Device requires additional config for ECN.
    // Juniper: partnerissuetracker.corp.google.com/277657269
    bool ecn_profile_required_definition = 25;
    // Device does not support interface ipv6 discarded packet statistics.
    // Juniper: partnerissuetracker.corp.google.com/277762075
    bool ipv6_discarded_pkts_unsupported = 26;
    // Device does not support drop and weight leaves under queue management
    // profile.
    // Juniper: partnerissuetracker.corp.google.com/279471405
    bool drop_weight_leaves_unsupported = 27;
    // Config pushed through origin CLI takes precedence over config pushed
    // through origin OC.
    // Juniper: partnerissuetracker.corp.google.com/270474468
    bool cli_takes_precedence_over_oc = 29;
    // Device does not support weight above 100.
    // Juniper: partnerissuetracker.corp.google.com/277066804
    bool scheduler_input_weight_limit = 30;
    // Device does not support id leaf for SwitchChip components.
    // Juniper: partnerissuetracker.corp.google.com/277134501
    bool switch_chip_id_unsupported = 31;
    // Device does not support backplane-facing-capacity leaves for some of the
    // components.
    // Juniper: partnerissuetracker.corp.google.com/277134501
    bool backplane_facing_capacity_unsupported = 32;
    // Device only supports querying counters from the state container, not from
    // individual counter leaves.
    bool interface_counters_from_container = 33;
    // Use this deviation when the device does not support a mix of tagged and
    // untagged subinterfaces.
    // Juniper: partnerissuetracker.corp.google.com/267822588
    bool no_mix_of_tagged_and_untagged_subinterfaces = 34;
    // Device does not support reporting software version according to the
    // requirements in gNMI-1.10.
    // Juniper: partnerissuetracker.corp.google.com/278764547
    bool sw_version_unsupported = 37;
    // Device does not support telemetry path /components/component/storage.
    // Juniper: partnerissuetracker.corp.google.com/284239001
    bool storage_component_unsupported = 39;
    // Device requires port-speed to be set because its default value may not be
    // usable.
    bool explicit_port_speed = 41;
    // Device requires explicit attachment of an interface or subinterface to
    // the default network instance.
    // Nokia: partnerissuetracker.corp.google.com/260928639
    bool explicit_interface_in_default_vrf = 42;
    // Device is missing subinterface packet counters for IPv4/IPv6.
    bool subinterface_packet_counters_missing = 44;
    // Connect-retry is not supported
    // /bgp/neighbors/neighbor/timers/config/connect-retry.
    bool connect_retry = 45;
    // Device does not support programming a gribi flow with a next-hop entry of
    // mac-address only.
    bool gribi_mac_override_with_static_arp = 46;
    // Set true for device that does not support route-policy under AFI/SAFI.
    bool route_policy_under_afi_unsupported = 47;
    // Device does not support using gNOI to reboot the Fabric Component.
    bool gnoi_fabric_component_reboot_unsupported = 48;
    // Device does not support the ntp nondefault vrf case.
    bool ntp_non_default_vrf_unsupported = 49;
    // Device does not support setting the L2 MTU. OpenConfig allows a device to
    // enforce that L2 MTU, which has a default value of 1514, must be set to a
    // higher value than L3 MTU.
    // Arista: partnerissuetracker.corp.google.com/243445300
    bool omit_l2_mtu = 50;
    // Skip power admin for controller card
    bool skip_controller_card_power_admin = 51;
    // Device requires the banner to have a delimiter character.
    string banner_delimiter = 60;
    // Allowed tolerance for BGP traffic flow while comparing for pass or fail
    // condition.
    int32 bgp_tolerance_value = 61;
    // Device requires additional time to complete post delete link
    // qualification cleanup.
    bool link_qual_wait_after_delete_required = 62;
    // The response of gNOI reboot status is a single value (not a list), so the
    // device requires explict component path to account for a situation when
    // there is more than one active reboot requests.
    // Arista: partnerissuetracker.corp.google.com/245550570
    bool gnoi_status_empty_subcomponent = 63;
    // Device requiries explicit deletion of network-instance table.
    bool network_instance_table_deletion_required = 64;
    // Device requires a BGP session reset to utilize a new MD5 key.
    bool bgp_md5_requires_reset = 65;
    // Devices do not count dequeued and deleted packets as drops.
    // Arista: partnerissuetracker.corp.google.com/275384848
    bool dequeue_delete_not_counted_as_drops = 66;
    // Device only supports RIB ack, so tests that normally expect FIB_ACK will
    // allow just RIB_ACK.
    bool gribi_riback_only = 67;
    // Device requires that aggregate Port-Channel and its members be defined in
    // a single gNMI Update transaction at /interfaces; otherwise lag-type will
    // be dropped, and no member can be added to the aggregate.
    // Arista: partnerissuetracker.corp.google.com/201574574
    bool aggregate_atomic_update = 68;
    // Device returns no value for some OpenConfig paths if the operational
    // value equals the default.
    // Arista: partnerissuetracker.corp.google.com/258286131
    bool missing_value_for_defaults = 69;
    // The name used for the static routing protocol.  The default name in
    // OpenConfig is \"DEFAULT\" but some devices use other names.
    // Arista: partnerissuetracker.corp.google.com/269699737
    string static_protocol_name = 70;
    // Device currently uses component name instead of a full openconfig path,
    // so suppress creating a full oc compliant path for subcomponent.
    bool gnoi_subcomponent_path = 71;
    // When configuring interface, config VRF prior config IP address.
    // Arista: partnerissuetracker.corp.google.com/261958938
    bool interface_config_vrf_before_address = 72;
    // Device requires using the deprecated openconfig-vlan:vlan/config/vlan-id
    // or openconfig-vlan:vlan/state/vlan-id leaves.
    // Arista: partnerissuetracker.corp.google.com/261085885
    bool deprecated_vlan_id = 73;
    // Device requires gRIBI MAC Override using Static ARP + Static Route
    // Arista: partnerissuetracker.corp.google.com/234635355
    bool gribi_mac_override_static_arp_static_route = 74;
    // Device requires interface enabled leaf booleans to be explicitly set to
    // true.
    bool interface_enabled = 75;
    // Skip checking QOS octet stats for interface.
    // Arista: partnerissuetracker.corp.google.com/283541442
    bool qos_octets = 76;
    // Device CPU components do not map to a FRU parent component in the OC
    // tree.
    bool cpu_missing_ancestor = 77;
    // Device needs subinterface 0 to be routed for non-zero sub-interfaces.
    bool require_routed_subinterface_0 = 78;
    // Device does not report last-switchover-reason as USER_INITIATED for
    // gNOI.SwitchControlProcessor.
    bool gnoi_switchover_reason_missing_user_initiated = 79;
    // The name used for the default network instance for VRF.  The default name
    // in OpenConfig is \"DEFAULT\" but some legacy devices still use
    // \"default\".
    string default_network_instance = 80;
    // Device allows unset Election ID to be primary.
    bool p4rt_unsetelectionid_primary_allowed = 81;
    // Device sets ALREADY_EXISTS status code for all backup client responses.
    bool bkup_arbitration_resp_code = 82;
    // Device requires IPOverIP decapsulation for backup NHG without interfaces.
    bool backup_nhg_requires_vrf_with_decap = 83;
    // Devices don't support configuring ISIS /afi-safi/af/config container.
    bool isis_interface_afi_unsupported = 85;
    // Devices don't support modify table entry operation in P4 Runtime.
    bool p4rt_modify_table_entry_unsupported = 86;
    // Parent of OS component is of type SUPERVISOR or LINECARD.
    bool os_component_parent_is_supervisor_or_linecard = 87;
    // Parent of OS component is of type CHASSIS.
    bool os_component_parent_is_chassis = 88;
    // Devices require configuring the same ISIS Metrics for Level 1 when
    // configuring Level 2 Metrics.
    bool isis_require_same_l1_metric_with_l2_metric = 91;
    // Devices require configuring the same OSPF setMetric when BGP
    // SetMED is configured.
    bool bgp_set_med_requires_equal_ospf_set_metric = 92;
    // Devices require configuring subinterface with tagged vlan for p4rt
    // packet in.
    bool p4rt_gdp_requires_dot1q_subinterface = 93;
    // ATE port link state operations are a no-op in KNE/virtualized
    // environments.
    bool ate_port_link_state_operations_unsupported = 94;
    // Creates a user and assigns role/rbac to said user via native model.
    bool set_native_user = 95;
    // Device does not support telemetry path
    // /components/component/cpu/utilization/state/avg for linecards' CPU card.
    bool linecard_cpu_utilization_unsupported = 98;
    // Device does not support consistent component names for GNOI and GNMI.
    bool consistent_component_names_unsupported = 99;
    // Device does not support telemetry path
    // /components/component/cpu/utilization/state/avg for controller cards'
    // CPU card.
    bool controller_card_cpu_utilization_unsupported = 100;
    // Device does not support counter for fabric block lost packets.
    bool fabric_drop_counter_unsupported = 101;
    // Device does not support memory utilization related leaves for linecard
    // components.
    bool linecard_memory_utilization_unsupported = 102;
    // Device does not support telemetry path
    // /qos/interfaces/interface/input/virtual-output-queues/voq-interface/queues/queue/state/dropped-pkts.
    bool qos_voq_drop_counter_unsupported = 103;
    // ATE IPv6 flow label unsupported in KNE/virtualized environments.
    bool ate_ipv6_flow_label_unsupported = 104;
    // Devices do not support configuring isis csnp-interval timer.
    // Arista: partnerissuetracker.corp.google.com/299283216
    bool isis_timers_csnp_interval_unsupported = 105;
    // Devices do not support telemetry for isis counter:
    // manual-address-drop-from-areas.
    // Arista: partnerissuetracker.corp.google.com/299285115
    bool isis_counter_manual_address_drop_from_areas_unsupported = 106;
    // Devices do not support telemetry for isis counter: part-changes.
    // Arista: partnerissuetracker.corp.google.com/317086576
    bool isis_counter_part_changes_unsupported = 107;
    // Devices do not support threshold container under
    // /components/component/transceiver.
    bool transceiver_thresholds_unsupported = 108;
    // Update interface loopback mode using raw gnmi API due to server version.
    bool interface_loopback_mode_raw_gnmi = 109;
    // Devices do not support showing negotiated tcp mss value in bgp tcp mss
    // telemetry. Juniper: b/300499125
    bool skip_tcp_negotiated_mss_check = 110;
    // Devices don't support ISIS-Lsp metadata paths: checksum, sequence-number,
    // remaining-lifetime.
    bool isis_lsp_metadata_leafs_unsupported = 111;
    // QOS queue requires configuration with queue-id
    bool qos_queue_requires_id = 112;
    // QOS requires buffer-allocation-profile configuration
    bool qos_buffer_allocation_config_required = 114;
    // Devices do not support configuring ExtendedNextHopEncoding at the BGP
    // global level. Arista:
    // https://partnerissuetracker.corp.google.com/issues/203683090
    bool bgp_global_extended_next_hop_encoding_unsupported = 115;
    // OC unsupported for BGP LLGR disable.
    // Juniper: b/303479602
    bool bgp_llgr_oc_undefined = 116;
    // Device does not support tunnel interfaces state paths
    // Juniper: partnerissuetracker.corp.google.com/300111031
    bool tunnel_state_path_unsupported = 117;
    // Device does not support tunnel interfaces source and destination address
    // config paths Juniper: partnerissuetracker.corp.google.com/300111031
    bool tunnel_config_path_unsupported = 118;
    // Cisco: Device does not support same minimun and maximum threshold value
    // in QOS ECN config.
    bool ecn_same_min_max_threshold_unsupported = 119;
    // Cisco: QOS requires scheduler configuration.
    bool qos_scheduler_config_required = 120;
    // Cisco: Device does not support set weight config under QOS ECN
    // configuration.
    bool qos_set_weight_config_unsupported = 121;
    // Cisco: Device does not support these get state path.
    bool qos_get_state_path_unsupported = 122;
    // Devices requires enabled leaf under isis level
    // Juniper: partnerissuetracker.corp.google.com/302661486
    bool isis_level_enabled = 123;
    // Devices which require to use interface-id format of interface name +
    // .subinterface index with Interface-ref container
    bool interface_ref_interface_id_format = 124;
    // Devices does not support member link loopback
    // Juniper: b/307763669
    bool member_link_loopback_unsupported = 125;
    // Device does not support PLQ operational status check on interface
    // Juniper: b/308990185
    bool skip_plq_interface_oper_status_check = 126;
    // Device set received prefix limits explicitly under prefix-limit-received
    // rather than "prefix-limit"
    bool bgp_explicit_prefix_limit_received = 127;
    // Device does not configure BGP maximum routes correctly when max-prefixes
    // leaf is configured
    bool bgp_missing_oc_max_prefixes_configuration = 128;
    // Devices which needs to skip checking AFI-SAFI disable.
    // Juniper: b/310698466
    bool skip_bgp_session_check_without_afisafi = 129;
    // Devices that have separate naming conventions for hardware resource name
    // in /system/ tree and /components/ tree.
    bool mismatched_hardware_resource_name_in_component = 130;
    // Device does not support reboot status check on subcomponents.
    bool gnoi_subcomponent_reboot_status_unsupported = 132;
    // Devices exports routes from all protocols to BGP if the export-policy is
    // ACCEPT Juniper: b/308970803
    bool skip_non_bgp_route_export_check = 133;
    // Devices do not support path
    // /network-instances/network-instance/protocols/protocol/isis/levels/level/state/metric-style
    // Arista: https://partnerissuetracker.corp.google.com/issues/317064733
    bool isis_metric_style_telemetry_unsupported = 134;
    // Devices do not support configuring Interface-ref under Static-Route
    // Next-Hop
    bool static_route_next_hop_interface_ref_unsupported = 135;
    // Devices which does not support nexthop index state
    // Juniper: b/304729237
    bool skip_static_nexthop_check = 136;
    // Device doesn't support router advertisement enable and mode config
    // Juniper: b/316173974
    bool ipv6_router_advertisement_config_unsupported = 138;
    // Devices does not support setting prefix limit exceeded flag.
    // Juniper : b/317181227
    bool prefix_limit_exceeded_telemetry_unsupported = 139;
    // Skip setting allow-multiple-as while configuring eBGP
    // Arista: partnerissuetracker.corp.google.com/issues/317422300
    bool skip_setting_allow_multiple_as = 140;
    // Devices does not support mixed prefix length in gribi.
    // Juniper: b/307824407
    bool gribi_decap_mixed_plen_unsupported = 143;
    // Skip setting isis-actions set-level while configuring routing-policy
    // statement action
    bool skip_isis_set_level = 144;
    // Skip setting isis-actions set-metric-style-type while configuring
    // routing-policy statement action
    bool skip_isis_set_metric_style_type = 145;    
    // Skip setting disable-metric-propagation while configuring
    // table-connection
    bool skip_setting_disable_metric_propagation = 147;
    // Devices do not support BGP conditions match-community-set
    bool bgp_conditions_match_community_set_unsupported = 148;
    // Device requires match condition for ethertype v4 and v6 for default rule
    // with network-instance default-vrf in policy-forwarding.
    bool pf_require_match_default_rule = 149;
    // Devices missing component tree mapping from hardware port
    // to optical channel.
    bool missing_port_to_optical_channel_component_mapping = 150;
    // Skip gNMI container OP tc.
    // Cisco: https://partnerissuetracker.corp.google.com/issues/322291556
    bool skip_container_op = 151;
    // Reorder calls for vendor compatibility.
    // Cisco: https://partnerissuetracker.corp.google.com/issues/322291556
    bool reorder_calls_for_vendor_compatibilty = 152;
    // Add missing base config using cli.
    // Cisco: https://partnerissuetracker.corp.google.com/issues/322291556
    bool add_missing_base_config_via_cli = 153;
    // skip_macaddress_check returns true if mac address for an interface via
    // gNMI needs to be skipped. Cisco:
    // https://partnerissuetracker.corp.google.com/issues/322291556
    bool skip_macaddress_check = 154;
    // Devices are having native telemetry paths for BGP RIB verification.
    // Juniper : b/306144372
    bool bgp_rib_oc_path_unsupported = 155;
    // Skip setting prefix-set mode while configuring prefix-set routing-policy
    bool skip_prefix_set_mode = 156;
    // Devices set metric as preference for static next-hop
    bool set_metric_as_preference = 157;
    // Devices don't support having an IPv6 static Route with an IPv4 address
    // as next hop and requires configuring a static ARP entry.
    // Arista: https://partnerissuetracker.corp.google.com/issues/316593298
    bool ipv6_static_route_with_ipv4_next_hop_requires_static_arp = 158;
    // Device requires policy-forwarding rules to be in sequential order in the
    // gNMI set-request.
    bool pf_require_sequential_order_pbr_rules = 159;
    // Device telemetry missing next hop metric value.
    // Arista: https://partnerissuetracker.corp.google.com/issues/321010782
    bool missing_static_route_next_hop_metric_telemetry = 160;
    // Device does not support recursive resolution of static route next hop.
    // Arista: https://partnerissuetracker.corp.google.com/issues/314449182
    bool unsupported_static_route_next_hop_recurse = 161;
    // Device missing telemetry for static route that has DROP next hop.
    // Arista: https://partnerissuetracker.corp.google.com/issues/330619816
    bool missing_static_route_drop_next_hop_telemetry = 162;
    // Device missing 400ZR optical-channel tunable parameters telemetry:
    // min/max/avg.
    // Arista: https://partnerissuetracker.corp.google.com/issues/319314781
    bool missing_zr_optical_channel_tunable_parameters_telemetry = 163;
    // Device that does not support packet link qualification reflector packet
    // sent/received stats.
    bool plq_reflector_stats_unsupported = 164;
    // Device that does not support PLQ Generator max_mtu to be atleast >= 8184.
    uint32 plq_generator_capabilities_max_mtu = 165;
    // Device that does not support PLQ Generator max_pps to be atleast >=
    // 100000000.
    uint64 plq_generator_capabilities_max_pps = 166;
    // Support for bgp extended community index
    bool bgp_extended_community_index_unsupported = 167;
    // Support for bgp community set refs
    bool bgp_community_set_refs_unsupported = 168;
    // Arista device needs CLI knob to enable WECMP feature
    bool rib_wecmp = 169;
    // Device not supporting table-connection need to set this true
    bool table_connections_unsupported = 170;
    // Configure tag-set using vendor native model
    bool use_vendor_native_tag_set_config = 171;
    // Skip setting send-community-type in bgp global config
    bool skip_bgp_send_community_type = 172;
    // Support for bgp actions set-community method
    bool bgp_actions_set_community_method_unsupported = 174;
    // Ensure no configurations exist under BGP Peer Groups
    bool set_no_peer_group = 175;
    // Bgp community member is a string
    bool bgp_community_member_is_a_string = 176;
    // Flag to indicate whether IPv4 static routes with IPv6 next-hops are
    // unsupported.
    bool ipv4_static_route_with_ipv6_nh_unsupported = 177;
    // Flag to indicate whether IPv6 static routes with IPv4 next-hops are
    // unsupported.
    bool ipv6_static_route_with_ipv4_nh_unsupported = 178;
    // Flag to indicate support for static routes that simply drop packets
    bool static_route_with_drop_nh = 179;
    // Flag to indicate support for static routes that can be configured with an
    // explicit metric.
    bool static_route_with_explicit_metric = 180;
    // Support for bgp default import/export policy
    bool bgp_default_policy_unsupported = 181;
    // Flag to enable bgp explicity on default vrf
    // Arista: b/329094094#comment9
    bool explicit_enable_bgp_on_default_vrf = 182;
    // tag-set is not a real separate entity, but is embedded in the policy
    // statement. this implies that 1. routing policy tag set name needs to be
    // '<policy name> <statement name>'
    // 2. only one policy statement can make use of a tag-set, and 3. tag must
    // be refered by a policy
    bool routing_policy_tag_set_embedded = 183;
    // Devices does not support allow multiple as under AFI/SAFI.
    // CISCO: b/340859662
    bool skip_afi_safi_path_for_bgp_multiple_as = 184;
    // Device does not support regex with routing-policy community-member.
    bool community_member_regex_unsupported = 185;
    // Support for same import policy attached to all AFIs for given
    // (src-protocol, dst-protocol, network-instance) triple Arista:
    // b/339645876#comment4
    bool same_policy_attached_to_all_afis = 186;
    // Devices needs to skip setting statement for policy to be applied as
    // action pass otherwise it will be configured as action done.
    // CISCO: b/338523730
    bool skip_setting_statement_for_policy = 187;
    // Devices does not support index specific attribute fetching and hence
    // wildcards has to be used.
    // CISCO: b/338523730
    bool skip_checking_attribute_index = 188;
    // Devices does not suppport policy-chaining, so needs to flatten policies
    // with multiple statements.
    // CISCO: b/338526243
    bool flatten_policy_with_multiple_statements = 189;
    // default_route_policy_unsupported is set to true for devices that do not
    // support default route policy.
    bool default_route_policy_unsupported = 190;
    // CISCO: b/339801843
    bool slaac_prefix_length128 = 191;
    // Devices does not support bgp max multipaths
    // Juniper: b/319301559
    bool bgp_max_multipath_paths_unsupported = 192;
    // Devices does not multipath config at neighbor or afisafi level
    // Juniper: b/341130490
    bool multipath_unsupported_neighbor_or_afisafi = 193;
    // Devices that do not support /components/component/state/model-name for
    // any component types.
    // Note that for model name to be supported, the
    // /components/component/state/model-name of the chassis component must be
    // equal to the canonical hardware model name of its device.
    bool model_name_unsupported = 194;
    // community_match_with_redistribution_unsupported is set to true for devices that do not support matching community at the redistribution attach point.
    bool community_match_with_redistribution_unsupported = 195;
    // Devices that do not support components/component/state/install-component
    // and components/component/state/install-position.
    bool install_position_and_install_component_unsupported = 196;
    // Encap tunnel is shut then zero traffic will flow to backup NHG
    bool encap_tunnel_shut_backup_nhg_zero_traffic = 197;
    // Flag to indicate support for max ecmp paths for isis.
    bool max_ecmp_paths = 198;
    // wecmp_auto_unsupported is set to true for devices that do not support auto wecmp
    bool wecmp_auto_unsupported = 199;
    // policy chaining, ie. more than one policy at an attachement point is not supported
    bool routing_policy_chaining_unsupported = 200;
    // isis loopback config required
    bool isis_loopback_required = 201;
    // weighted ecmp feature verification using fixed packet
    bool weighted_ecmp_fixed_packet_verification = 202;
    // Override default NextHop scale while enabling encap/decap scale
    // CISCO:
    bool override_default_nh_scale = 203;
    // Devices that donot support setting bgp extended community set
    bool bgp_extended_community_set_unsupported = 204;
    // Devices that do not support setting bgp extended community set refs
    bool bgp_set_ext_community_set_refs_unsupported = 205;
    // Devices that do not support deleting link bandwidth
    bool bgp_delete_link_bandwidth_unsupported = 206;
    // qos_inqueue_drop_counter_Unsupported is set to true for devices that do not support qos ingress queue drop counters.
    // Juniper: b/341130490
    bool qos_inqueue_drop_counter_unsupported = 207;
    // Devices that need bgp extended community enable explicitly
    bool bgp_explicit_extended_community_enable = 208;
    // devices that do not support match tag set condition
    bool match_tag_set_condition_unsupported = 209;
    // peer_group_def_bgp_vrf_unsupported is set to true for devices that do not support peer group definition under bgp vrf configuration.
    bool peer_group_def_ebgp_vrf_unsupported = 210;
    // redis_uconnected_under_ebgp_vrf_unsupported is set to true for devices that do not support redistribution of connected routes under ebgp vrf configuration.
    bool redis_connected_under_ebgp_vrf_unsupported = 211;
    // bgp_afisafi_in_default_ni_before_other_ni is set to true for devices that require certain afi/safis to be enabled
    // in default network instance (ni) before enabling afi/safis for neighbors in default or non-default ni.
    bool bgp_afi_safi_in_default_ni_before_other_ni = 212;
    // Devices which do not support default import export policy.
    bool default_import_export_policy_unsupported = 213;
    // ipv6_router_advertisement_interval_unsupported is set to true for devices that do not support ipv6 router advertisement interval configuration.
    bool ipv6_router_advertisement_interval_unsupported = 214;
    // Decap NH with NextHopNetworkInstance is unsupported
    bool decap_nh_with_nexthop_ni_unsupported = 215;
    // Juniper: b/356898098
    bool community_invert_any_unsupported = 216;
    // SFlow source address update is unsupported
    // Arista: b/357914789
    bool sflow_source_address_update_unsupported = 217;
    // Linklocal mask length is not 64
    // Cisco: b/368271859
    bool link_local_mask_len = 218;
    // use parent component for temperature telemetry
    bool use_parent_component_for_temperature_telemetry = 219;
    // component manufactured date is unsupported
    bool component_mfg_date_unsupported = 220;
    // trib protocol field under otn channel config unsupported
    bool otn_channel_trib_unsupported = 221;
    // ingress parameters under eth channel config unsupported
    bool eth_channel_ingress_parameters_unsupported = 222;
    // Cisco numbering for eth channel assignment starts from 1 instead of 0
    bool eth_channel_assignment_cisco_numbering = 223;
    // Devices needs time to update interface counters.
    bool interface_counters_update_delayed = 224;
    // device does not support a Healthz GET RPC against Chassis level component like "CHASSIS" or "Rack 0"
    bool chassis_get_rpc_unsupported = 225;
    // Leaf-ref validation for list keys which is enforced for Cisco and hence deviation
    // b/373581140
    bool power_disable_enable_leaf_ref_validation = 226;
    // Device does not support ssh server counters.
    bool ssh_server_counters_unsupported = 227;
    // True when the optical-channel operational-mode is unsupported.
    // Juniper: b/355456031
    bool operational_mode_unsupported = 228;
    // BGP session state idle is supported in passive mode instead of active
    // Cisco: b/376021545
    bool bgp_session_state_idle_in_passive_mode = 229;
    // EnableMultipathUnderAfiSafi returns true for devices that do not support multipath under /global path and instead support under global/afi/safi path
    // CISCO: b/376241033
    // CISCO: b/340859662
    bool enable_multipath_under_afi_safi = 230;
    // Cisco numbering for OTN channel assignment starts from 1 instead of 0
    bool otn_channel_assignment_cisco_numbering = 232;
    // Cisco pre-fec-ber inactive value for CISCO-ACACIA vendors
    bool cisco_pre_fec_ber_inactive_value = 233;
    // Device does not support bgp afi safi wildcard.
    // Cisco: b/379863985
    bool bgp_afi_safi_wildcard_not_supported = 235;
    // Nokia; b/304493065 comment#7 SRL native admin_enable for table-connections
    bool enable_table_connections = 236;
    // Device has default zero suppression.
    // Juniper : b/378646018
    bool no_zero_suppression = 237;
    // Cisco: b/378801305
    bool isis_interface_level_passive_unsupported = 238;
    // Cisco: b/378616912
    bool isis_dis_sysid_unsupported = 239;
    // Cisco: b/378616912
    bool isis_database_overloads_unsupported = 240;
    // Juniper: b/358534837
    // Devices that do not support setting med value using union type in OC.
    bool bgp_set_med_v7_unsupported = 241;
    // Cisco: b/388980373
    // default import policy for table connection unsupported is set to true for devices that do not support default import policy.
    bool tc_default_import_policy_unsupported = 242;
    // Cisco: b/388955361
    // table connection metric propagation unsupported is set to true for devices that do not support metric propagation.
    bool tc_metric_propagation_unsupported = 243;
    // Cisco: b/388980376
    // table connection attribute propagation unsupported is set to true for devices that do not support attribute propagation.
    bool tc_attribute_propagation_unsupported = 244;
    // Cisco: b/388955364
    // table connection subscription unsupported is set to true for devices that do not support subscription for table connection leaves.
    bool tc_subscription_unsupported = 245;
    // Cisco: b/388983709
    // default bgp instance name is used to set bgp instance name value other than DEFAULT
    string default_bgp_instance_name = 246;
    // Arista does not support ETHChannel rate-class
    bool channel_assignment_rate_class_parameters_unsupported = 247;

    // Arista: b/346557012  
    // Devices that do not support qos scheduler ingress policer.
    bool qos_scheduler_ingress_policer_unsupported = 248;

    // Arista: b/354689142
    // Devices that do not support gRIBIencap headers.
    bool gribi_encap_header_unsupported = 249;

    // Device does not support P4RT Capabilities rpc.
    // Cisco: b/385298158
    bool p4rt_capabilities_unsupported = 250;

    // Device does not support gNMI GET on root.
    // Cisco: b/385298159
    bool gnmi_get_on_root_unsupported = 251;

    // Device does not support packet processing aggregate drops.
    // Cisco: b/395567844
    bool packet_processing_aggregate_drops_unsupported = 252;

    // Device does not support fragment total drops.
    // Nokia: b/395553772
    bool fragment_total_drops_unsupported = 253;

    // Juniper: b/383145521
    // Device needs route policy reference to stream prefix set info.
    bool bgp_prefixset_req_routepol_ref = 255;

    // Devices that do not support oper-status for Integrated Circuits telemetry path
    // Juniper b/395551640
    bool oper_status_for_ic_unsupported = 256;

    // Nokia: b/383075189
    // ExplicitDcoConfig returns true if explicit configurations are required in module-functional-type for the transceiver
    bool explicit_dco_config = 257;
    // verify_expected_breakout_supported_config is used to verify on Cisco devices if optic supports a given breakout mode
    // Cisco:
    bool verify_expected_breakout_supported_config = 258;

    // bgp_aspathset_unsupported is set to true for devices that do not support as-path-set for bgp-defined-sets.
    // Juniper: b/330173167
    bool bgp_aspathset_unsupported = 259;

    // Devices that do not support SR IGP configuration
    // Cisco b/390502067
    bool sr_igp_config_unsupported = 260;

    // Cisco: b/404301960
    // Devices that block one IS-IS level specific authentication config attribute for P2P links. 
    // The same leafs can be set directly under ISIS Interface authentication /network-instances/network-instance/protocols/protocol/isis/interfaces/interface/authentication.
    bool set_isis_auth_with_interface_authentication_container = 261;

    // Devices that do not support GRE/GUE tunnel interface oc.
    // Juniper b/398171114
    bool gre_gue_tunnel_interface_oc_unsupported = 262;
    
    // Devices that do not support load-interval configuration
    bool load_interval_not_supported = 263;

    // SkipOpticalChannelOutputPowerInterval for devices that do not support optical-channel/output-power/interval leaf
    // Nokia b/394622454
    bool skip_optical_channel_output_power_interval = 264;

    // SkipTransceiverDescription for devices that do not support transceiver/description leaf
    // Nokia b/394622453
    bool skip_transceiver_description = 265;

    // Devices that do not support containerz config via OpenConfig.
    bool containerz_oc_unsupported = 266;

    // Device does not support BGP OC distance
    bool bgp_distance_oc_path_unsupported = 267;

    // Devices that do not support ISIS MPLS
    bool isis_mpls_unsupported = 268;

    // Devices that do not support oc path for auto-negotiate
    // Nokia b/417843274
    bool auto_negotiate_unsupported = 269;

    // Devices that do not support oc path for duplex-mode
    // Nokia b/417843274
    bool duplex_mode_unsupported = 270;

    // Devices that do not support oc path for port-speed
    // Nokia b/417843274
    bool port_speed_unsupported = 271;

    // Set-Med-Action is not supported for BGP
    // Cisco b/414333771
    bool bgp_set_med_action_unsupported = 272;

    // Devices that do not support next-hop-group config
    // Arista b/390507957
    bool next_hop_group_config_unsupported = 273;

    // Arista b/390507780
    bool qos_shaper_config_unsupported = 274;

    // Arista b/390507780
    bool qos_shaper_state_unsupported = 275;

    // Arista b/393178770
    bool ethernet_over_mplsogre_unsupported = 276;

    // Arista b/390507408
    bool sflow_unsupported = 277;

    // Arista b/390507402
    bool mpls_unsupported = 278;

    // Arista b/390507399
    bool macsec_unsupported = 279;

    // Arista b/390506900
    bool gue_gre_decap_unsupported = 280;

    // Arista b/390506584
    bool mpls_label_classification_unsupported = 281;

    // Arista b/390506395
    bool local_proxy_unsupported = 282;

    // Arista b/390506513
    bool static_mpls_unsupported = 283;

    // Arista b/390504878
    bool qos_classification_unsupported = 284;

    // Arista b/390503348
    bool policy_forwarding_unsupported = 285;

    // Arista b/393177745
    bool cfm_unsupported = 286;

    // Arista b/390506903
    bool label_range_unsupported = 287;

    // Arista b/390506907
    bool static_arp_unsupported = 288;

    // Arista b/390506907
    bool interface_policy_forwarding_unsupported = 289;

    // UseOldOCPathStaticLspNh for devices that do not support the new OC path for static lsp next-hops
    // issues/404301960
    bool use_old_oc_path_static_lsp_nh = 290;

    // Create/Replace config leaf required 
    // Juniper b/419536104
    bool config_leaf_create_required = 291;

    // SkipInterfaceNameCheck is set to true for devices that do not support
    // interface name check in AFT.
    bool skip_interface_name_check = 292;

    // Arista b/426375784
    // FNT only issue, non-breakout ports have breakout config
    bool fr_breakout_fix = 293;

    // Cisco b/421356455
    // numPhysicalChannels is not supported
    bool num_physical_channels_unsupported = 294;

    // UnsupportedQoSOutputServicePolicy for devices that do not support qos output service-policy
    bool unsupported_qos_output_service_policy = 295;

    // InterfaceOutputQueueNonStandardName for devices with non-standard output queue names
    bool interface_output_queue_non_standard_name = 296;

    // MplsExpIngressClassifierUnsupported for devices that do not support ingress mpls exp field classification
    bool mpls_exp_ingress_classifier_oc_unsupported = 297;

    // Devices that do not propagate IGP metric through redistribution
    bool default_no_igp_metric_propagation = 298;

    // Skip setting send-community-type in bgp peer-group config
    bool skip_bgp_peer_group_send_community_type = 299;
    
    // Devices that need explicit swap_src_dst_mac set with loopback_mode
    // Nokia b/430183279
    bool explicit_swap_src_dst_mac_needed_for_loopback_mode = 301;

    // link_local_instead_of_nh is set to true for devices that give
    // link-local address instead of NH in AFT.
    bool link_local_instead_of_nh = 302;

    // low_scale_aft returns true if device requires low scale AFT.
    bool low_scale_aft = 303;
    
    // Devices that do not support system-description config path
    // Nokia b/431929861
    bool missing_system_description_config_path = 304;

    // Juniper  b/428613305
    // FEC uncorrectable errors accumulate over time and are not cleared unless the component is reset on target
    bool non_interval_fec_error_counter = 305;

    // Device does not support ntp source address
    bool ntp_source_address_unsupported = 306;

    // Devices does not support static mpls lsp
    bool static_mpls_lsp_oc_unsupported = 307;

    // Device doesnot support gre enacapsulation
    bool gre_decapsulation_oc_unsupported = 308;

    // SRGB and SLGB config through OC is not reflecting
    bool isis_srgb_srlb_unsupported = 309;

    // Prefix segment configuration not supported
    bool isis_sr_prefix_segment_config_unsupported = 310;

    // node segment configuration not supported
    bool isis_sr_node_segment_config_unsupported = 311;

    // Devices that do not support policy forwarding on next-hop
    bool policy_forwarding_to_next_hop_oc_unsupported = 312;

    // Cisco: b/402672689
    // Devices that support sflow ingress min sampling rate of 1/N with N<1,000,000 can use
    // this deviation to set specific value of N. Returns N=1,000,000 by default.
    uint32 sflow_ingress_min_sampling_rate = 313;

    // DUT not supporting with qos remarking
    // Arista: b/415889077
    bool qos_remark_oc_unsupported = 314;

    // Devices that do not support policy forwarding encapsulate gre action
    // Arista: b/409347274
    bool policy_forwarding_gre_encapsulation_oc_unsupported = 315;
  
    // policy rule based counters unsupported
    // Arista : https://partnerissuetracker.corp.google.com/issues/425628787
    bool policy_rule_counters_oc_unsupported = 316;

    // Devices that must have OTN to ETH assignment.
    // Arista : https://partnerissuetracker.corp.google.com/issues/434922681
    bool otn_to_eth_assignment = 317;
    
    // Devices that do not support import export policies configured in network instance
    bool network_instance_import_export_policy_oc_unsuppored = 318;

    // Device does not support 'origin' field in gNMI/gNOI RPC paths.
    // Arista: https://partnerissuetracker.corp.google.com/issues/439656904
    bool skip_origin = 319;

    // Devices that support pre-defined max ecmp paths
    // Juniper b/422688435
    bool predefined_max_ecmp_paths = 320;

    // b/425503156
    // Device does not support decapsulation group
    bool decapsulate_gue_oc_unsupported = 321;

    // Device does not support line-port configuration on optical channel
    // components for Nokia and Arista.
    bool line_port_unsupported = 322;

    // routing-policy bgp community needs to use REPLACE option
    // Arista b/443044881
    bool use_bgp_set_community_option_type_replace = 323;

    // Devices that do not support global max ecmp paths
    // Arista b/445097297
    bool global_max_ecmp_paths_unsupported = 324;

    // Devices that do not support configuring a two rate three color policer through OC
    // Arista: https://partnerissuetracker.corp.google.com/issues/442749011
    bool qos_two_rate_three_color_policer_oc_unsupported = 325;

    // Devices that do not support load balance policies 
    // Arista: https://partnerissuetracker.corp.google.com/issues/445043741
    bool load_balance_policy_oc_unsupported = 326;

    // Devices that do not support gribi records
    // Cisco: https://partnerissuetracker.corp.google.com/issues/445304668
    bool gribi_records_unsupported = 327;
  
    // Devices without breakout mode support for full rate.
    // Nokia: b/435502032
    bool breakout_mode_unsupported_for_eight_hundred_gb = 328;

    // Devices without port speed and duplex mode support for interface config.
    // Nokia: b/435502032
    bool port_speed_duplex_mode_unsupported_for_interface_config = 329;

    // Devices that need explicit breakout interface config.
    // Nokia: b/435502032
    bool explicit_breakout_interface_config = 330;

    // Devices do not support threshold container under
    // /components/component/transceiver. Translate from native ST with the
    // specified functional translator. See ciscoxr-laser-ft.
    // Cisco: b/429233045
    string ciscoxr_laser_ft = 331;

    // OC state path for the lower priority next hop not supported.
    // Arista: b/447502389
    bool telemetry_not_supported_for_low_priority_nh = 332;

<<<<<<< HEAD
    // Devices does not support uRPF configuration.
    // Arista https://partnerissuetracker.corp.google.com/issues/444942109
    bool urpf_config_oc_unsupported = 333;
=======
    // Devices that do not support match-as-path-set
    // Arista b/434583178
    bool match_as_path_set_unsupported = 333;

    // Same apply-policy under peer-group and peer-group/afi-safi unsupported
    // Arista b/413225712
    bool same_afi_safi_and_peergroup_policies_unsupported = 334;
    
    // Devices that do not support syslog OC configuration for below OC paths.
    // '/system/logging/remote-servers/remote-server/config/network-instance'
    // Cisco: b/447513282
    bool syslog_oc_unsupported = 335;

    // Devices that do not support transceiver config enable leaf
    // Nokia b/414842051
    bool transceiver_config_enable_unsupported = 336;
    
    // Devices that do not support aft summary oc path
    // Cisco: https://issuetracker.google.com/450898206
    bool aft_summary_oc_unsupported = 337;

    // Devices that do not support isis lsp tlvs
    // Arista: https://issuetracker.google.com/450898200
    bool isis_lsp_tlvs_oc_unsupported = 338;

    // Devices that do not support isis adjancy with STREAM telemetry
    // Nokia: https://issuetracker.google.com/452295044
    bool isis_adjacency_stream_unsupported = 339;

    // Device does not support sid_per_interface_counter_unsupported
    // Cisco b/447350490
    bool sid_per_interface_counter_unsupported = 340;

    //  Juniper does not support localhost yet
    //  b/448173472
    bool localhost_for_containerz = 341;
    
    // Juniper: b/434633267
    // Devices that do not support oc path for aggregate bandwidth policy
    // action.
    bool aggregate_bandwidth_policy_action_unsupported = 342;

    // Juniper: b/434633267
    // Devices that do not support oc path for auto link bandwidth.
    bool auto_link_bandwidth_unsupported = 343;

    // Juniper: b/434633267
    // Devices that do not support oc path for advertised cumulative link
    // bandwidth.
    bool advertised_cumulative_lbw_oc_unsupported = 344;
>>>>>>> e5fde933

    // Reserved field numbers and identifiers.
    reserved 84, 9, 28, 20, 38, 43, 90, 97, 55, 89, 19, 36, 35, 40, 113, 131, 141, 173, 234, 254, 231, 300;
  }

  message PlatformExceptions {
    Platform platform = 1;
    Deviations deviations = 2;
  }

  // The `platform` field for each `platform_exceptions` should be mutually
  // exclusive. Duplicate matches will result in a test failure.
  repeated PlatformExceptions platform_exceptions = 5;

  enum Tags {
    TAGS_UNSPECIFIED = 0;
    TAGS_AGGREGATION = 1;
    TAGS_DATACENTER_EDGE = 2;
    TAGS_EDGE = 3;
    TAGS_TRANSIT = 4;
  }

  // The `tags` used to identify the area(s) testcase applies to. An empty tag
  // is the default implying it applies to all areas.
  repeated Tags tags = 6;

  // Whether this test only checks paths for presence rather than semantic
  // checks.
  bool path_presence_test = 7;
}<|MERGE_RESOLUTION|>--- conflicted
+++ resolved
@@ -883,7 +883,6 @@
 
     // Devices that do not support policy forwarding on next-hop
     bool policy_forwarding_to_next_hop_oc_unsupported = 312;
-
     // Cisco: b/402672689
     // Devices that support sflow ingress min sampling rate of 1/N with N<1,000,000 can use
     // this deviation to set specific value of N. Returns N=1,000,000 by default.
@@ -966,11 +965,6 @@
     // Arista: b/447502389
     bool telemetry_not_supported_for_low_priority_nh = 332;
 
-<<<<<<< HEAD
-    // Devices does not support uRPF configuration.
-    // Arista https://partnerissuetracker.corp.google.com/issues/444942109
-    bool urpf_config_oc_unsupported = 333;
-=======
     // Devices that do not support match-as-path-set
     // Arista b/434583178
     bool match_as_path_set_unsupported = 333;
@@ -1021,7 +1015,10 @@
     // Devices that do not support oc path for advertised cumulative link
     // bandwidth.
     bool advertised_cumulative_lbw_oc_unsupported = 344;
->>>>>>> e5fde933
+
+    // Devices does not support uRPF configuration.
+    // Arista https://partnerissuetracker.corp.google.com/issues/444942109
+    bool urpf_config_oc_unsupported = 345;
 
     // Reserved field numbers and identifiers.
     reserved 84, 9, 28, 20, 38, 43, 90, 97, 55, 89, 19, 36, 35, 40, 113, 131, 141, 173, 234, 254, 231, 300;
