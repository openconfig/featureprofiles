--- conflicted
+++ resolved
@@ -934,15 +934,13 @@
     // Arista b/445097297
     bool global_max_ecmp_paths_unsupported = 324;
 
-<<<<<<< HEAD
-    // Device requires p4rt table entries to be configured for each new primary controller
-    // Nokia: b/445494680
-    bool p4rt_explicit_table_entry_per_controller = 325;
-=======
     // Devices that do not support configuring a two rate three color policer through OC
     // Arista: https://partnerissuetracker.corp.google.com/issues/442749011
     bool qos_two_rate_three_color_policer_oc_unsupported = 325;
->>>>>>> 131c5b99
+
+    // Device requires p4rt table entries to be configured for each new primary controller
+    // Nokia: b/445494680
+    bool p4rt_explicit_table_entry_per_controller = 326;
 
     // Reserved field numbers and identifiers.
     reserved 84, 9, 28, 20, 38, 43, 90, 97, 55, 89, 19, 36, 35, 40, 113, 131, 141, 173, 234, 254, 231, 146;
