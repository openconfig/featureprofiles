// Copyright 2023 Google LLC
//
// Licensed under the Apache License, Version 2.0 (the "License");
// you may not use this file except in compliance with the License.
// You may obtain a copy of the License at
//
//      https://www.apache.org/licenses/LICENSE-2.0
//
// Unless required by applicable law or agreed to in writing, software
// distributed under the License is distributed on an "AS IS" BASIS,
// WITHOUT WARRANTIES OR CONDITIONS OF ANY KIND, either express or implied.
// See the License for the specific language governing permissions and
// limitations under the License.

syntax = "proto3";

package openconfig.testing;

import "github.com/openconfig/ondatra/proto/testbed.proto";

// Metadata about a Feature Profiles test.
message Metadata {
  // UUID of the test.
  string uuid = 1;
  // ID of the test in the test plan.
  string plan_id = 2;
  // One-line description of the test.
  string description = 3;

  // Types of testbeds on which the test may run.
  enum Testbed {
    TESTBED_UNSPECIFIED = 0;
    TESTBED_DUT = 1;
    TESTBED_DUT_DUT_4LINKS = 2;
    TESTBED_DUT_ATE_2LINKS = 3;
    TESTBED_DUT_ATE_4LINKS = 4;
    TESTBED_DUT_ATE_9LINKS_LAG = 5;
    TESTBED_DUT_DUT_ATE_2LINKS = 6;
    TESTBED_DUT_ATE_8LINKS = 7;
    TESTBED_DUT_400ZR = 8;
    TESTBED_DUT_400ZR_PLUS = 9;
    TESTBED_DUT_400ZR_100G_4LINKS = 10;
    TESTBED_DUT_400FR_100G_4LINKS = 11;
    TESTBED_DUT_ATE_5LINKS = 12;
    TESTBED_DUT_800ZR = 13;
    TESTBED_DUT_800ZR_PLUS = 14;
    TESTBED_DUT_2LINKS = 15;
  }
  // Testbed on which the test is intended to run.
  Testbed testbed = 4;

  message Platform {
    // Vendor of the device.
    ondatra.Device.Vendor vendor = 1;
    // Regex for hardware model of the device.
    // The empty string will match any hardware model.
    string hardware_model_regex = 3;
    // Regex for software version of the device.
    // The empty string will match any software version.
    string software_version_regex = 4;
    // Reserved field numbers and identifiers.
    reserved 2;
    reserved "hardware_model";
  }

  message Deviations {
    // Device does not support interface/ipv4/enabled,
    // so suppress configuring this leaf.
    bool ipv4_missing_enabled = 1;
    // Device does not support fragmentation bit for traceroute.
    bool traceroute_fragmentation = 2;
    // Device only support UDP as l4 protocol for traceroute.
    bool traceroute_l4_protocol_udp = 3;
    // Device does not support
    // bgp/neighbors/neighbor/afi-safis/afi-safi/state/prefixes/received-pre-policy.
    bool prepolicy_received_routes = 4;
    // Expected ucmp traffic tolerance. Minimum value is 0.2, anything less
    // will be coerced to 0.2.
    // Juniper: partnerissuetracker.corp.google.com/282234301
    // Cisco: partnerissuetracker.corp.google.com/279477633
    double hierarchical_weight_resolution_tolerance = 5;
    // Device skip isis multi-topology check if value is true.
    bool isis_multi_topology_unsupported = 6;
    // Disable isis level1 under interface mode on the device if value is true.
    bool isis_interface_level1_disable_required = 7;
    // Set isis af ipv6 single topology on the device if value is true.
    bool isis_single_topology_required = 8;
    // Don't set isis instance enable flag on the device if value is true.
    bool isis_instance_enabled_required = 10;
    // Set and validate isis interface address family enable on the device if
    // value is true.
    bool missing_isis_interface_afi_safi_enable = 11;
    // Don't set isis global authentication-check on the device if value is
    // true.
    bool isis_global_authentication_not_required = 12;
    // Configure CSNP, LSP and PSNP under level authentication explicitly if
    // value is true.
    bool isis_explicit_level_authentication_config = 13;
    // Device skip isis restart-suppress check if value is true.
    bool isis_restart_suppress_unsupported = 14;
    // Device does not support interface/ipv4(6)/neighbor.
    // Cisco: partnerissuetracker.corp.google.com/268243828
    bool ip_neighbor_missing = 15;
    // Device requires separate reboot to activate OS.
    bool osactivate_noreboot = 16;
    // Device requires OS installation on standby RP as well as active RP.
    bool osinstall_for_standby_rp = 17;
    // Set this flag for LLDP interface config to override the global config.
    bool lldp_interface_config_override_global = 18;
    // Skip check for
    // bgp/neighbors/neighbor/state/messages/received/last-notification-error-code
    // leaf missing case.
    bool missing_bgp_last_notification_error_code = 21;
    // Device does not support interface-ref configuration when applying
    // features to interface.
    bool interface_ref_config_unsupported = 22;
    // Device does not support these state paths.
    // Juniper: partnerissuetracker.corp.google.com/279470921
    bool state_path_unsupported = 23;
    // Device requires Ipv6 to be enabled on interface for gRIBI NH programmed
    // with destination mac address.
    // Juniper: partnerissuetracker.corp.google.com/267642089
    bool ipv6_enable_for_gribi_nh_dmac = 24;
    // Device requires additional config for ECN.
    // Juniper: partnerissuetracker.corp.google.com/277657269
    bool ecn_profile_required_definition = 25;
    // Device does not support interface ipv6 discarded packet statistics.
    // Juniper: partnerissuetracker.corp.google.com/277762075
    bool ipv6_discarded_pkts_unsupported = 26;
    // Device does not support drop and weight leaves under queue management
    // profile.
    // Juniper: partnerissuetracker.corp.google.com/279471405
    bool drop_weight_leaves_unsupported = 27;
    // Config pushed through origin CLI takes precedence over config pushed
    // through origin OC.
    // Juniper: partnerissuetracker.corp.google.com/270474468
    bool cli_takes_precedence_over_oc = 29;
    // Device does not support weight above 100.
    // Juniper: partnerissuetracker.corp.google.com/277066804
    bool scheduler_input_weight_limit = 30;
    // Device does not support id leaf for SwitchChip components.
    // Juniper: partnerissuetracker.corp.google.com/277134501
    bool switch_chip_id_unsupported = 31;
    // Device does not support backplane-facing-capacity leaves for some of the
    // components.
    // Juniper: partnerissuetracker.corp.google.com/277134501
    bool backplane_facing_capacity_unsupported = 32;
    // Device only supports querying counters from the state container, not from
    // individual counter leaves.
    bool interface_counters_from_container = 33;
    // Use this deviation when the device does not support a mix of tagged and
    // untagged subinterfaces.
    // Juniper: partnerissuetracker.corp.google.com/267822588
    bool no_mix_of_tagged_and_untagged_subinterfaces = 34;
    // Device does not support reporting software version according to the
    // requirements in gNMI-1.10.
    // Juniper: partnerissuetracker.corp.google.com/278764547
    bool sw_version_unsupported = 37;
    // Device does not support telemetry path /components/component/storage.
    // Juniper: partnerissuetracker.corp.google.com/284239001
    bool storage_component_unsupported = 39;
    // Device requires port-speed to be set because its default value may not be
    // usable.
    bool explicit_port_speed = 41;
    // Device requires explicit attachment of an interface or subinterface to
    // the default network instance.
    // Nokia: partnerissuetracker.corp.google.com/260928639
    bool explicit_interface_in_default_vrf = 42;
    // Device is missing subinterface packet counters for IPv4/IPv6.
    bool subinterface_packet_counters_missing = 44;
    // Connect-retry is not supported
    // /bgp/neighbors/neighbor/timers/config/connect-retry.
    bool connect_retry = 45;
    // Device does not support programming a gribi flow with a next-hop entry of
    // mac-address only.
    bool gribi_mac_override_with_static_arp = 46;
    // Set true for device that does not support route-policy under AFI/SAFI.
    bool route_policy_under_afi_unsupported = 47;
    // Device does not support using gNOI to reboot the Fabric Component.
    bool gnoi_fabric_component_reboot_unsupported = 48;
    // Device does not support the ntp nondefault vrf case.
    bool ntp_non_default_vrf_unsupported = 49;
    // Device does not support setting the L2 MTU. OpenConfig allows a device to
    // enforce that L2 MTU, which has a default value of 1514, must be set to a
    // higher value than L3 MTU.
    // Arista: partnerissuetracker.corp.google.com/243445300
    bool omit_l2_mtu = 50;
    // Skip power admin for controller card
    bool skip_controller_card_power_admin = 51;
    // Device requires the banner to have a delimiter character.
    string banner_delimiter = 60;
    // Allowed tolerance for BGP traffic flow while comparing for pass or fail
    // condition.
    int32 bgp_tolerance_value = 61;
    // Device requires additional time to complete post delete link
    // qualification cleanup.
    bool link_qual_wait_after_delete_required = 62;
    // The response of gNOI reboot status is a single value (not a list), so the
    // device requires explict component path to account for a situation when
    // there is more than one active reboot requests.
    // Arista: partnerissuetracker.corp.google.com/245550570
    bool gnoi_status_empty_subcomponent = 63;
    // Device requiries explicit deletion of network-instance table.
    bool network_instance_table_deletion_required = 64;
    // Device requires a BGP session reset to utilize a new MD5 key.
    bool bgp_md5_requires_reset = 65;
    // Devices do not count dequeued and deleted packets as drops.
    // Arista: partnerissuetracker.corp.google.com/275384848
    bool dequeue_delete_not_counted_as_drops = 66;
    // Device only supports RIB ack, so tests that normally expect FIB_ACK will
    // allow just RIB_ACK.
    bool gribi_riback_only = 67;
    // Device requires that aggregate Port-Channel and its members be defined in
    // a single gNMI Update transaction at /interfaces; otherwise lag-type will
    // be dropped, and no member can be added to the aggregate.
    // Arista: partnerissuetracker.corp.google.com/201574574
    bool aggregate_atomic_update = 68;
    // Device returns no value for some OpenConfig paths if the operational
    // value equals the default.
    // Arista: partnerissuetracker.corp.google.com/258286131
    bool missing_value_for_defaults = 69;
    // The name used for the static routing protocol.  The default name in
    // OpenConfig is \"DEFAULT\" but some devices use other names.
    // Arista: partnerissuetracker.corp.google.com/269699737
    string static_protocol_name = 70;
    // Device currently uses component name instead of a full openconfig path,
    // so suppress creating a full oc compliant path for subcomponent.
    bool gnoi_subcomponent_path = 71;
    // When configuring interface, config VRF prior config IP address.
    // Arista: partnerissuetracker.corp.google.com/261958938
    bool interface_config_vrf_before_address = 72;
    // Device requires using the deprecated openconfig-vlan:vlan/config/vlan-id
    // or openconfig-vlan:vlan/state/vlan-id leaves.
    // Arista: partnerissuetracker.corp.google.com/261085885
    bool deprecated_vlan_id = 73;
    // Device requires gRIBI MAC Override using Static ARP + Static Route
    // Arista: partnerissuetracker.corp.google.com/234635355
    bool gribi_mac_override_static_arp_static_route = 74;
    // Device requires interface enabled leaf booleans to be explicitly set to
    // true.
    bool interface_enabled = 75;
    // Skip checking QOS octet stats for interface.
    // Arista: partnerissuetracker.corp.google.com/283541442
    bool qos_octets = 76;
    // Device CPU components do not map to a FRU parent component in the OC
    // tree.
    bool cpu_missing_ancestor = 77;
    // Device needs subinterface 0 to be routed for non-zero sub-interfaces.
    bool require_routed_subinterface_0 = 78;
    // Device does not report last-switchover-reason as USER_INITIATED for
    // gNOI.SwitchControlProcessor.
    bool gnoi_switchover_reason_missing_user_initiated = 79;
    // The name used for the default network instance for VRF.  The default name
    // in OpenConfig is \"DEFAULT\" but some legacy devices still use
    // \"default\".
    string default_network_instance = 80;
    // Device allows unset Election ID to be primary.
    bool p4rt_unsetelectionid_primary_allowed = 81;
    // Device sets ALREADY_EXISTS status code for all backup client responses.
    bool bkup_arbitration_resp_code = 82;
    // Device requires IPOverIP decapsulation for backup NHG without interfaces.
    bool backup_nhg_requires_vrf_with_decap = 83;
    // Devices don't support configuring ISIS /afi-safi/af/config container.
    bool isis_interface_afi_unsupported = 85;
    // Devices don't support modify table entry operation in P4 Runtime.
    bool p4rt_modify_table_entry_unsupported = 86;
    // Parent of OS component is of type SUPERVISOR or LINECARD.
    bool os_component_parent_is_supervisor_or_linecard = 87;
    // Parent of OS component is of type CHASSIS.
    bool os_component_parent_is_chassis = 88;
    // Devices require configuring the same ISIS Metrics for Level 1 when
    // configuring Level 2 Metrics.
    bool isis_require_same_l1_metric_with_l2_metric = 91;
    // Devices require configuring the same OSPF setMetric when BGP
    // SetMED is configured.
    bool bgp_set_med_requires_equal_ospf_set_metric = 92;
    // Devices require configuring subinterface with tagged vlan for p4rt
    // packet in.
    bool p4rt_gdp_requires_dot1q_subinterface = 93;
    // ATE port link state operations are a no-op in KNE/virtualized
    // environments.
    bool ate_port_link_state_operations_unsupported = 94;
    // Creates a user and assigns role/rbac to said user via native model.
    bool set_native_user = 95;
    // Device does not support telemetry path
    // /components/component/cpu/utilization/state/avg for linecards' CPU card.
    bool linecard_cpu_utilization_unsupported = 98;
    // Device does not support consistent component names for GNOI and GNMI.
    bool consistent_component_names_unsupported = 99;
    // Device does not support telemetry path
    // /components/component/cpu/utilization/state/avg for controller cards'
    // CPU card.
    bool controller_card_cpu_utilization_unsupported = 100;
    // Device does not support counter for fabric block lost packets.
    bool fabric_drop_counter_unsupported = 101;
    // Device does not support memory utilization related leaves for linecard
    // components.
    bool linecard_memory_utilization_unsupported = 102;
    // Device does not support telemetry path
    // /qos/interfaces/interface/input/virtual-output-queues/voq-interface/queues/queue/state/dropped-pkts.
    bool qos_voq_drop_counter_unsupported = 103;
    // ATE IPv6 flow label unsupported in KNE/virtualized environments.
    bool ate_ipv6_flow_label_unsupported = 104;
    // Devices do not support configuring isis csnp-interval timer.
    // Arista: partnerissuetracker.corp.google.com/299283216
    bool isis_timers_csnp_interval_unsupported = 105;
    // Devices do not support telemetry for isis counter:
    // manual-address-drop-from-areas.
    // Arista: partnerissuetracker.corp.google.com/299285115
    bool isis_counter_manual_address_drop_from_areas_unsupported = 106;
    // Devices do not support telemetry for isis counter: part-changes.
    // Arista: partnerissuetracker.corp.google.com/317086576
    bool isis_counter_part_changes_unsupported = 107;
    // Devices do not support threshold container under
    // /components/component/transceiver.
    bool transceiver_thresholds_unsupported = 108;
    // Update interface loopback mode using raw gnmi API due to server version.
    bool interface_loopback_mode_raw_gnmi = 109;
    // Devices do not support showing negotiated tcp mss value in bgp tcp mss
    // telemetry. Juniper: b/300499125
    bool skip_tcp_negotiated_mss_check = 110;
    // Devices don't support ISIS-Lsp metadata paths: checksum, sequence-number,
    // remaining-lifetime.
    bool isis_lsp_metadata_leafs_unsupported = 111;
    // QOS queue requires configuration with queue-id
    bool qos_queue_requires_id = 112;
    // QOS requires buffer-allocation-profile configuration
    bool qos_buffer_allocation_config_required = 114;
    // Devices do not support configuring ExtendedNextHopEncoding at the BGP
    // global level. Arista:
    // https://partnerissuetracker.corp.google.com/issues/203683090
    bool bgp_global_extended_next_hop_encoding_unsupported = 115;
    // OC unsupported for BGP LLGR disable.
    // Juniper: b/303479602
    bool bgp_llgr_oc_undefined = 116;
    // Device does not support tunnel interfaces state paths
    // Juniper: partnerissuetracker.corp.google.com/300111031
    bool tunnel_state_path_unsupported = 117;
    // Device does not support tunnel interfaces source and destination address
    // config paths Juniper: partnerissuetracker.corp.google.com/300111031
    bool tunnel_config_path_unsupported = 118;
    // Cisco: Device does not support same minimun and maximum threshold value
    // in QOS ECN config.
    bool ecn_same_min_max_threshold_unsupported = 119;
    // Cisco: QOS requires scheduler configuration.
    bool qos_scheduler_config_required = 120;
    // Cisco: Device does not support set weight config under QOS ECN
    // configuration.
    bool qos_set_weight_config_unsupported = 121;
    // Cisco: Device does not support these get state path.
    bool qos_get_state_path_unsupported = 122;
    // Devices requires enabled leaf under isis level
    // Juniper: partnerissuetracker.corp.google.com/302661486
    bool isis_level_enabled = 123;
    // Devices which require to use interface-id format of interface name +
    // .subinterface index with Interface-ref container
    bool interface_ref_interface_id_format = 124;
    // Devices does not support member link loopback
    // Juniper: b/307763669
    bool member_link_loopback_unsupported = 125;
    // Device does not support PLQ operational status check on interface
    // Juniper: b/308990185
    bool skip_plq_interface_oper_status_check = 126;
    // Device set received prefix limits explicitly under prefix-limit-received
    // rather than "prefix-limit"
    bool bgp_explicit_prefix_limit_received = 127;
    // Device does not configure BGP maximum routes correctly when max-prefixes
    // leaf is configured
    bool bgp_missing_oc_max_prefixes_configuration = 128;
    // Devices which needs to skip checking AFI-SAFI disable.
    // Juniper: b/310698466
    bool skip_bgp_session_check_without_afisafi = 129;
    // Devices that have separate naming conventions for hardware resource name
    // in /system/ tree and /components/ tree.
    bool mismatched_hardware_resource_name_in_component = 130;
    // Device does not support reboot status check on subcomponents.
    bool gnoi_subcomponent_reboot_status_unsupported = 132;
    // Devices exports routes from all protocols to BGP if the export-policy is
    // ACCEPT Juniper: b/308970803
    bool skip_non_bgp_route_export_check = 133;
    // Devices do not support path
    // /network-instances/network-instance/protocols/protocol/isis/levels/level/state/metric-style
    // Arista: https://partnerissuetracker.corp.google.com/issues/317064733
    bool isis_metric_style_telemetry_unsupported = 134;
    // Devices do not support configuring Interface-ref under Static-Route
    // Next-Hop
    bool static_route_next_hop_interface_ref_unsupported = 135;
    // Devices which does not support nexthop index state
    // Juniper: b/304729237
    bool skip_static_nexthop_check = 136;
    // Device doesn't support router advertisement enable and mode config
    // Juniper: b/316173974
    bool ipv6_router_advertisement_config_unsupported = 138;
    // Devices does not support setting prefix limit exceeded flag.
    // Juniper : b/317181227
    bool prefix_limit_exceeded_telemetry_unsupported = 139;
    // Skip setting allow-multiple-as while configuring eBGP
    // Arista: partnerissuetracker.corp.google.com/issues/317422300
    bool skip_setting_allow_multiple_as = 140;
    // Devices does not support mixed prefix length in gribi.
    // Juniper: b/307824407
    bool gribi_decap_mixed_plen_unsupported = 143;
    // Skip setting isis-actions set-level while configuring routing-policy
    // statement action
    bool skip_isis_set_level = 144;
    // Skip setting isis-actions set-metric-style-type while configuring
    // routing-policy statement action
    bool skip_isis_set_metric_style_type = 145;
    // Skip setting disable-metric-propagation while configuring
    // table-connection
    bool skip_setting_disable_metric_propagation = 147;
    // Devices do not support BGP conditions match-community-set
    bool bgp_conditions_match_community_set_unsupported = 148;
    // Device requires match condition for ethertype v4 and v6 for default rule
    // with network-instance default-vrf in policy-forwarding.
    bool pf_require_match_default_rule = 149;
    // Devices missing component tree mapping from hardware port
    // to optical channel.
    bool missing_port_to_optical_channel_component_mapping = 150;
    // Skip gNMI container OP tc.
    // Cisco: https://partnerissuetracker.corp.google.com/issues/322291556
    bool skip_container_op = 151;
    // Reorder calls for vendor compatibility.
    // Cisco: https://partnerissuetracker.corp.google.com/issues/322291556
    bool reorder_calls_for_vendor_compatibilty = 152;
    // Add missing base config using cli.
    // Cisco: https://partnerissuetracker.corp.google.com/issues/322291556
    bool add_missing_base_config_via_cli = 153;
    // skip_macaddress_check returns true if mac address for an interface via
    // gNMI needs to be skipped. Cisco:
    // https://partnerissuetracker.corp.google.com/issues/322291556
    bool skip_macaddress_check = 154;
    // Devices are having native telemetry paths for BGP RIB verification.
    // Juniper : b/306144372
    bool bgp_rib_oc_path_unsupported = 155;
    // Skip setting prefix-set mode while configuring prefix-set routing-policy
    bool skip_prefix_set_mode = 156;
    // Devices set metric as preference for static next-hop
    bool set_metric_as_preference = 157;
    // Devices don't support having an IPv6 static Route with an IPv4 address
    // as next hop and requires configuring a static ARP entry.
    // Arista: https://partnerissuetracker.corp.google.com/issues/316593298
    bool ipv6_static_route_with_ipv4_next_hop_requires_static_arp = 158;
    // Device requires policy-forwarding rules to be in sequential order in the
    // gNMI set-request.
    bool pf_require_sequential_order_pbr_rules = 159;
    // Device telemetry missing next hop metric value.
    // Arista: https://partnerissuetracker.corp.google.com/issues/321010782
    bool missing_static_route_next_hop_metric_telemetry = 160;
    // Device does not support recursive resolution of static route next hop.
    // Arista: https://partnerissuetracker.corp.google.com/issues/314449182
    bool unsupported_static_route_next_hop_recurse = 161;
    // Device missing telemetry for static route that has DROP next hop.
    // Arista: https://partnerissuetracker.corp.google.com/issues/330619816
    bool missing_static_route_drop_next_hop_telemetry = 162;
    // Device missing 400ZR optical-channel tunable parameters telemetry:
    // min/max/avg.
    // Arista: https://partnerissuetracker.corp.google.com/issues/319314781
    bool missing_zr_optical_channel_tunable_parameters_telemetry = 163;
    // Device that does not support packet link qualification reflector packet
    // sent/received stats.
    bool plq_reflector_stats_unsupported = 164;
    // Device that does not support PLQ Generator max_mtu to be atleast >= 8184.
    uint32 plq_generator_capabilities_max_mtu = 165;
    // Device that does not support PLQ Generator max_pps to be atleast >=
    // 100000000.
    uint64 plq_generator_capabilities_max_pps = 166;
    // Support for bgp extended community index
    bool bgp_extended_community_index_unsupported = 167;
    // Support for bgp community set refs
    bool bgp_community_set_refs_unsupported = 168;
    // Arista device needs CLI knob to enable WECMP feature
    bool rib_wecmp = 169;
    // Device not supporting table-connection need to set this true
    bool table_connections_unsupported = 170;
    // Configure tag-set using vendor native model
    bool use_vendor_native_tag_set_config = 171;
    // Skip setting send-community-type in bgp global config
    bool skip_bgp_send_community_type = 172;
    // Support for bgp actions set-community method
    bool bgp_actions_set_community_method_unsupported = 174;
    // Ensure no configurations exist under BGP Peer Groups
    bool set_no_peer_group = 175;
    // Bgp community member is a string
    bool bgp_community_member_is_a_string = 176;
    // Flag to indicate whether IPv4 static routes with IPv6 next-hops are
    // unsupported.
    bool ipv4_static_route_with_ipv6_nh_unsupported = 177;
    // Flag to indicate whether IPv6 static routes with IPv4 next-hops are
    // unsupported.
    bool ipv6_static_route_with_ipv4_nh_unsupported = 178;
    // Flag to indicate support for static routes that simply drop packets
    bool static_route_with_drop_nh = 179;
    // Flag to indicate support for static routes that can be configured with an
    // explicit metric.
    bool static_route_with_explicit_metric = 180;
    // Support for bgp default import/export policy
    bool bgp_default_policy_unsupported = 181;
    // Flag to enable bgp explicity on default vrf
    // Arista: b/329094094#comment9
    bool explicit_enable_bgp_on_default_vrf = 182;
    // tag-set is not a real separate entity, but is embedded in the policy
    // statement. this implies that 1. routing policy tag set name needs to be
    // '<policy name> <statement name>'
    // 2. only one policy statement can make use of a tag-set, and 3. tag must
    // be refered by a policy
    bool routing_policy_tag_set_embedded = 183;
    // Devices does not support allow multiple as under AFI/SAFI.
    // CISCO: b/340859662
    bool skip_afi_safi_path_for_bgp_multiple_as = 184;
    // Device does not support regex with routing-policy community-member.
    bool community_member_regex_unsupported = 185;
    // Support for same import policy attached to all AFIs for given
    // (src-protocol, dst-protocol, network-instance) triple Arista:
    // b/339645876#comment4
    bool same_policy_attached_to_all_afis = 186;
    // Devices needs to skip setting statement for policy to be applied as
    // action pass otherwise it will be configured as action done.
    // CISCO: b/338523730
    bool skip_setting_statement_for_policy = 187;
    // Devices does not support index specific attribute fetching and hence
    // wildcards has to be used.
    // CISCO: b/338523730
    bool skip_checking_attribute_index = 188;
    // Devices does not suppport policy-chaining, so needs to flatten policies
    // with multiple statements.
    // CISCO: b/338526243
    bool flatten_policy_with_multiple_statements = 189;
    // default_route_policy_unsupported is set to true for devices that do not
    // support default route policy.
    bool default_route_policy_unsupported = 190;
    // CISCO: b/339801843
    bool slaac_prefix_length128 = 191;
    // Devices does not support bgp max multipaths
    // Juniper: b/319301559
    bool bgp_max_multipath_paths_unsupported = 192;
    // Devices does not multipath config at neighbor or afisafi level
    // Juniper: b/341130490
    bool multipath_unsupported_neighbor_or_afisafi = 193;
    // Devices that do not support /components/component/state/model-name for
    // any component types.
    // Note that for model name to be supported, the
    // /components/component/state/model-name of the chassis component must be
    // equal to the canonical hardware model name of its device.
    bool model_name_unsupported = 194;
    // community_match_with_redistribution_unsupported is set to true for devices that do not support matching community at the redistribution attach point.
    bool community_match_with_redistribution_unsupported = 195;
    // Devices that do not support components/component/state/install-component
    // and components/component/state/install-position.
    bool install_position_and_install_component_unsupported = 196;
    // Encap tunnel is shut then zero traffic will flow to backup NHG
    bool encap_tunnel_shut_backup_nhg_zero_traffic = 197;
    // Flag to indicate support for max ecmp paths for isis.
    bool max_ecmp_paths = 198;
    // wecmp_auto_unsupported is set to true for devices that do not support auto wecmp
    bool wecmp_auto_unsupported = 199;
    // policy chaining, ie. more than one policy at an attachement point is not supported
    bool routing_policy_chaining_unsupported = 200;
    // isis loopback config required
    bool isis_loopback_required = 201;
    // weighted ecmp feature verification using fixed packet
    bool weighted_ecmp_fixed_packet_verification = 202;
    // Override default NextHop scale while enabling encap/decap scale
    // CISCO:
    bool override_default_nh_scale = 203;
    // Devices that donot support setting bgp extended community set
    bool bgp_extended_community_set_unsupported = 204;
    // Devices that do not support setting bgp extended community set refs
    bool bgp_set_ext_community_set_refs_unsupported = 205;
    // Devices that do not support deleting link bandwidth
    bool bgp_delete_link_bandwidth_unsupported = 206;
    // qos_inqueue_drop_counter_Unsupported is set to true for devices that do not support qos ingress queue drop counters.
    // Juniper: b/341130490
    bool qos_inqueue_drop_counter_unsupported = 207;
    // Devices that need bgp extended community enable explicitly
    bool bgp_explicit_extended_community_enable = 208;
    // devices that do not support match tag set condition
    bool match_tag_set_condition_unsupported = 209;
    // peer_group_def_bgp_vrf_unsupported is set to true for devices that do not support peer group definition under bgp vrf configuration.
    bool peer_group_def_ebgp_vrf_unsupported = 210;
    // redis_uconnected_under_ebgp_vrf_unsupported is set to true for devices that do not support redistribution of connected routes under ebgp vrf configuration.
    bool redis_connected_under_ebgp_vrf_unsupported = 211;
    // bgp_afisafi_in_default_ni_before_other_ni is set to true for devices that require certain afi/safis to be enabled
    // in default network instance (ni) before enabling afi/safis for neighbors in default or non-default ni.
    bool bgp_afi_safi_in_default_ni_before_other_ni = 212;
    // Devices which do not support default import export policy.
    bool default_import_export_policy_unsupported = 213;
    // ipv6_router_advertisement_interval_unsupported is set to true for devices that do not support ipv6 router advertisement interval configuration.
    bool ipv6_router_advertisement_interval_unsupported = 214;
    // Decap NH with NextHopNetworkInstance is unsupported
    bool decap_nh_with_nexthop_ni_unsupported = 215;
    // Juniper: b/356898098
    bool community_invert_any_unsupported = 216;
    // SFlow source address update is unsupported
    // Arista: b/357914789
    bool sflow_source_address_update_unsupported = 217;
    // Linklocal mask length is not 64
    // Cisco: b/368271859
    bool link_local_mask_len = 218;
    // use parent component for temperature telemetry
    bool use_parent_component_for_temperature_telemetry = 219;
    // component manufactured date is unsupported
    bool component_mfg_date_unsupported = 220;
    // trib protocol field under otn channel config unsupported
    bool otn_channel_trib_unsupported = 221;
    // ingress parameters under eth channel config unsupported
    bool eth_channel_ingress_parameters_unsupported = 222;
    // Cisco numbering for eth channel assignment starts from 1 instead of 0
    bool eth_channel_assignment_cisco_numbering = 223;
    // Devices needs time to update interface counters.
    bool interface_counters_update_delayed = 224;
    // device does not support a Healthz GET RPC against Chassis level component like "CHASSIS" or "Rack 0"
    bool chassis_get_rpc_unsupported = 225;
    // Leaf-ref validation for list keys which is enforced for Cisco and hence deviation
    // b/373581140
    bool power_disable_enable_leaf_ref_validation = 226;
    // Device does not support ssh server counters.
    bool ssh_server_counters_unsupported = 227;
    // True when the optical-channel operational-mode is unsupported.
    // Juniper: b/355456031
    bool operational_mode_unsupported = 228;
    // BGP session state idle is supported in passive mode instead of active
    // Cisco: b/376021545
    bool bgp_session_state_idle_in_passive_mode = 229;
    // EnableMultipathUnderAfiSafi returns true for devices that do not support multipath under /global path and instead support under global/afi/safi path
    // CISCO: b/376241033
    // CISCO: b/340859662
    bool enable_multipath_under_afi_safi = 230;
    // Cisco numbering for OTN channel assignment starts from 1 instead of 0
    bool otn_channel_assignment_cisco_numbering = 232;
    // Cisco pre-fec-ber inactive value for CISCO-ACACIA vendors
    bool cisco_pre_fec_ber_inactive_value = 233;
    // Device does not support bgp afi safi wildcard.
    // Cisco: b/379863985
    bool bgp_afi_safi_wildcard_not_supported = 235;
    // Nokia; b/304493065 comment#7 SRL native admin_enable for table-connections
    bool enable_table_connections = 236;
    // Device has default zero suppression.
    // Juniper : b/378646018
    bool no_zero_suppression = 237;
    // Cisco: b/378801305
    bool isis_interface_level_passive_unsupported = 238;
    // Cisco: b/378616912
    bool isis_dis_sysid_unsupported = 239;
    // Cisco: b/378616912
    bool isis_database_overloads_unsupported = 240;
    // Juniper: b/358534837
    // Devices that do not support setting med value using union type in OC.
    bool bgp_set_med_v7_unsupported = 241;
    // Cisco: b/388980373
    // default import policy for table connection unsupported is set to true for devices that do not support default import policy.
    bool tc_default_import_policy_unsupported = 242;
    // Cisco: b/388955361
    // table connection metric propagation unsupported is set to true for devices that do not support metric propagation.
    bool tc_metric_propagation_unsupported = 243;
    // Cisco: b/388980376
    // table connection attribute propagation unsupported is set to true for devices that do not support attribute propagation.
    bool tc_attribute_propagation_unsupported = 244;
    // Cisco: b/388955364
    // table connection subscription unsupported is set to true for devices that do not support subscription for table connection leaves.
    bool tc_subscription_unsupported = 245;
    // Cisco: b/388983709
    // default bgp instance name is used to set bgp instance name value other than DEFAULT
    string default_bgp_instance_name = 246;
    // Arista does not support ETHChannel rate-class
    bool channel_assignment_rate_class_parameters_unsupported = 247;

    // Arista: b/346557012  
    // Devices that do not support qos scheduler ingress policer.
    bool qos_scheduler_ingress_policer_unsupported = 248;

    // Arista: b/354689142
    // Devices that do not support gRIBIencap headers.
    bool gribi_encap_header_unsupported = 249;

    // Device does not support P4RT Capabilities rpc.
    // Cisco: b/385298158
    bool p4rt_capabilities_unsupported = 250;

    // Device does not support gNMI GET on root.
    // Cisco: b/385298159
    bool gnmi_get_on_root_unsupported = 251;

    // Device does not support packet processing aggregate drops.
    // Cisco: b/395567844
    bool packet_processing_aggregate_drops_unsupported = 252;

    // Device does not support fragment total drops.
    // Nokia: b/395553772
    bool fragment_total_drops_unsupported = 253;

    // Juniper: b/383145521
    // Device needs route policy reference to stream prefix set info.
    bool bgp_prefixset_req_routepol_ref = 255;

    // Devices that do not support oper-status for Integrated Circuits telemetry path
    // Juniper b/395551640
    bool oper_status_for_ic_unsupported = 256;

    // Nokia: b/383075189
    // ExplicitDcoConfig returns true if explicit configurations are required in module-functional-type for the transceiver
    bool explicit_dco_config = 257;
    // verify_expected_breakout_supported_config is used to verify on Cisco devices if optic supports a given breakout mode
    // Cisco:
    bool verify_expected_breakout_supported_config = 258;

    // bgp_aspathset_unsupported is set to true for devices that do not support as-path-set for bgp-defined-sets.
    // Juniper: b/330173167
    bool bgp_aspathset_unsupported = 259;

    // Devices that do not support SR IGP configuration
    // Cisco b/390502067
    bool sr_igp_config_unsupported = 260;

    // Cisco: b/404301960
    // Devices that block one IS-IS level specific authentication config attribute for P2P links. 
    // The same leafs can be set directly under ISIS Interface authentication /network-instances/network-instance/protocols/protocol/isis/interfaces/interface/authentication.
    bool set_isis_auth_with_interface_authentication_container = 261;

    // Devices that do not support GRE/GUE tunnel interface oc.
    // Juniper b/398171114
    bool gre_gue_tunnel_interface_oc_unsupported = 262;
    
    // Devices that do not support load-interval configuration
    bool load_interval_not_supported = 263;

    // SkipOpticalChannelOutputPowerInterval for devices that do not support optical-channel/output-power/interval leaf
    // Nokia b/394622454
    bool skip_optical_channel_output_power_interval = 264;

    // SkipTransceiverDescription for devices that do not support transceiver/description leaf
    // Nokia b/394622453
    bool skip_transceiver_description = 265;

    // Devices that do not support containerz config via OpenConfig.
    bool containerz_oc_unsupported = 266;

    // Device does not support BGP OC distance
    bool bgp_distance_oc_path_unsupported = 267;

    // Devices that do not support ISIS MPLS
    bool isis_mpls_unsupported = 268;

    // Devices that do not support oc path for auto-negotiate
    // Nokia b/417843274
    bool auto_negotiate_unsupported = 269;

    // Devices that do not support oc path for duplex-mode
    // Nokia b/417843274
    bool duplex_mode_unsupported = 270;

    // Devices that do not support oc path for port-speed
    // Nokia b/417843274
    bool port_speed_unsupported = 271;

    // Set-Med-Action is not supported for BGP
    // Cisco b/414333771
    bool bgp_set_med_action_unsupported = 272;

    // Devices that do not support next-hop-group config
    // Arista b/390507957
    bool next_hop_group_config_unsupported = 273;

    // Arista b/390507780
    bool qos_shaper_config_unsupported = 274;

    // Arista b/390507780
    bool qos_shaper_state_unsupported = 275;

    // Arista b/393178770
    bool ethernet_over_mplsogre_unsupported = 276;

    // Arista b/390507408
    bool sflow_unsupported = 277;

    // Arista b/390507402
    bool mpls_unsupported = 278;

    // Arista b/390507399
    bool macsec_unsupported = 279;

    // Arista b/390506900
    bool gue_gre_decap_unsupported = 280;

    // Arista b/390506584
    bool mpls_label_classification_unsupported = 281;

    // Arista b/390506395
    bool local_proxy_unsupported = 282;

    // Arista b/390506513
    bool static_mpls_unsupported = 283;

    // Arista b/390504878
    bool qos_classification_unsupported = 284;

    // Arista b/390503348
    bool policy_forwarding_unsupported = 285;

    // Arista b/393177745
    bool cfm_unsupported = 286;

    // Arista b/390506903
    bool label_range_unsupported = 287;

    // Arista b/390506907
    bool static_arp_unsupported = 288;

    // Arista b/390506907
    bool interface_policy_forwarding_unsupported = 289;

    // UseOldOCPathStaticLspNh for devices that do not support the new OC path for static lsp next-hops
    // issues/404301960
    bool use_old_oc_path_static_lsp_nh = 290;

    // Create/Replace config leaf required 
    // Juniper b/419536104
    bool config_leaf_create_required = 291;

    // SkipInterfaceNameCheck is set to true for devices that do not support
    // interface name check in AFT.
    bool skip_interface_name_check = 292;

    // Arista b/426375784
    // FNT only issue, non-breakout ports have breakout config
    bool fr_breakout_fix = 293;

    // Cisco b/421356455
    // numPhysicalChannels is not supported
    bool num_physical_channels_unsupported = 294;

    // UnsupportedQoSOutputServicePolicy for devices that do not support qos output service-policy
    bool unsupported_qos_output_service_policy = 295;

    // InterfaceOutputQueueNonStandardName for devices with non-standard output queue names
    bool interface_output_queue_non_standard_name = 296;

    // MplsExpIngressClassifierUnsupported for devices that do not support ingress mpls exp field classification
    bool mpls_exp_ingress_classifier_oc_unsupported = 297;

    // Devices that do not propagate IGP metric through redistribution
    bool default_no_igp_metric_propagation = 298;

    // Skip setting send-community-type in bgp peer-group config
    bool skip_bgp_peer_group_send_community_type = 299;

    // Devices that need explicit swap_src_dst_mac set with loopback_mode
    // Nokia b/430183279
    bool explicit_swap_src_dst_mac_needed_for_loopback_mode = 301;

    // link_local_instead_of_nh is set to true for devices that give
    // link-local address instead of NH in AFT.
    bool link_local_instead_of_nh = 302;

    // low_scale_aft returns true if device requires low scale AFT.
    bool low_scale_aft = 303;
    
    // Devices that do not support system-description config path
    // Nokia b/431929861
    bool missing_system_description_config_path = 304;

    // Juniper  b/428613305
    // FEC uncorrectable errors accumulate over time and are not cleared unless the component is reset on target
    bool non_interval_fec_error_counter = 305;

    // Device does not support ntp source address
    bool ntp_source_address_unsupported = 306;

    // Devices does not support static mpls lsp
    bool static_mpls_lsp_oc_unsupported = 307;

    // Device doesnot support gre enacapsulation
    bool gre_decapsulation_oc_unsupported = 308;

    // SRGB and SLGB config through OC is not reflecting
    bool isis_srgb_srlb_unsupported = 309;

    // Prefix segment configuration not supported
    bool isis_sr_prefix_segment_config_unsupported = 310;

    // node segment configuration not supported
    bool isis_sr_node_segment_config_unsupported = 311;

    // Devices that do not support policy forwarding on next-hop
    bool policy_forwarding_to_next_hop_oc_unsupported = 312;
    // Cisco: b/402672689
    // Devices that support sflow ingress min sampling rate of 1/N with N<1,000,000 can use
    // this deviation to set specific value of N. Returns N=1,000,000 by default.
    uint32 sflow_ingress_min_sampling_rate = 313;

    // DUT not supporting with qos remarking
    // Arista: b/415889077
    bool qos_remark_oc_unsupported = 314;

    // Devices that do not support policy forwarding encapsulate gre action
    // Arista: b/409347274
    bool policy_forwarding_gre_encapsulation_oc_unsupported = 315;
  
    // policy rule based counters unsupported
    // Arista : https://partnerissuetracker.corp.google.com/issues/425628787
    bool policy_rule_counters_oc_unsupported = 316;

    // Devices that must have OTN to ETH assignment.
    // Arista : https://partnerissuetracker.corp.google.com/issues/434922681
    bool otn_to_eth_assignment = 317;
    
    // Devices that do not support import export policies configured in network instance
    bool network_instance_import_export_policy_oc_unsuppored = 318;

    // Device does not support 'origin' field in gNMI/gNOI RPC paths.
    // Arista: https://partnerissuetracker.corp.google.com/issues/439656904
    bool skip_origin = 319;

    // Devices that support pre-defined max ecmp paths
    // Juniper b/422688435
    bool predefined_max_ecmp_paths = 320;

    // b/425503156
    // Device does not support decapsulation group
    bool decapsulate_gue_oc_unsupported = 321;

    // Device does not support line-port configuration on optical channel
    // components for Nokia and Arista.
    bool line_port_unsupported = 322;

    // routing-policy bgp community needs to use REPLACE option
    // Arista b/443044881
    bool use_bgp_set_community_option_type_replace = 323;

    // Devices that do not support global max ecmp paths
    // Arista b/445097297
    bool global_max_ecmp_paths_unsupported = 324;

    // Devices that do not support configuring a two rate three color policer through OC
    // Arista: https://partnerissuetracker.corp.google.com/issues/442749011
    bool qos_two_rate_three_color_policer_oc_unsupported = 325;

    // Devices that do not support load balance policies
    // Arista: https://partnerissuetracker.corp.google.com/issues/445043741
    bool load_balance_policy_oc_unsupported = 326;

    // Devices that do not support gribi records
    // Cisco: https://partnerissuetracker.corp.google.com/issues/445304668
    bool gribi_records_unsupported = 327;

    // Devices without breakout mode support for full rate.
    // Nokia: b/435502032
    bool breakout_mode_unsupported_for_eight_hundred_gb = 328;

    // Devices without port speed and duplex mode support for interface config.
    // Nokia: b/435502032
    bool port_speed_duplex_mode_unsupported_for_interface_config = 329;

    // Devices that need explicit breakout interface config.
    // Nokia: b/435502032
    bool explicit_breakout_interface_config = 330;
 
    // Devices do not support threshold container under
    // /components/component/transceiver. Translate from native ST with the
    // specified functional translator. See ciscoxr-laser-ft.
    // Cisco: b/429233045
    string ciscoxr_laser_ft = 331;

<<<<<<< HEAD
    // Device requires p4rt table entries to be configured for each new primary controller
    // Nokia: b/445494680
    bool p4rt_explicit_table_entry_per_controller = 332;
=======
    // OC state path for the lower priority next hop not supported.
    // Arista: b/447502389
    bool telemetry_not_supported_for_low_priority_nh = 332;
>>>>>>> 9ee82952

    // Reserved field numbers and identifiers.
    reserved 84, 9, 28, 20, 38, 43, 90, 97, 55, 89, 19, 36, 35, 40, 113, 131, 141, 173, 234, 254, 231, 300;
  }

  message PlatformExceptions {
    Platform platform = 1;
    Deviations deviations = 2;
  }

  // The `platform` field for each `platform_exceptions` should be mutually
  // exclusive. Duplicate matches will result in a test failure.
  repeated PlatformExceptions platform_exceptions = 5;

  enum Tags {
    TAGS_UNSPECIFIED = 0;
    TAGS_AGGREGATION = 1;
    TAGS_DATACENTER_EDGE = 2;
    TAGS_EDGE = 3;
    TAGS_TRANSIT = 4;
  }

  // The `tags` used to identify the area(s) testcase applies to. An empty tag
  // is the default implying it applies to all areas.
  repeated Tags tags = 6;

  // Whether this test only checks paths for presence rather than semantic
  // checks.
  bool path_presence_test = 7;
}<|MERGE_RESOLUTION|>--- conflicted
+++ resolved
@@ -954,22 +954,20 @@
     // Devices that need explicit breakout interface config.
     // Nokia: b/435502032
     bool explicit_breakout_interface_config = 330;
- 
+
     // Devices do not support threshold container under
     // /components/component/transceiver. Translate from native ST with the
     // specified functional translator. See ciscoxr-laser-ft.
     // Cisco: b/429233045
     string ciscoxr_laser_ft = 331;
 
-<<<<<<< HEAD
-    // Device requires p4rt table entries to be configured for each new primary controller
-    // Nokia: b/445494680
-    bool p4rt_explicit_table_entry_per_controller = 332;
-=======
     // OC state path for the lower priority next hop not supported.
     // Arista: b/447502389
     bool telemetry_not_supported_for_low_priority_nh = 332;
->>>>>>> 9ee82952
+
+    // Device requires p4rt table entries to be configured for each new primary controller
+    // Nokia: b/445494680
+    bool p4rt_explicit_table_entry_per_controller = 333;
 
     // Reserved field numbers and identifiers.
     reserved 84, 9, 28, 20, 38, 43, 90, 97, 55, 89, 19, 36, 35, 40, 113, 131, 141, 173, 234, 254, 231, 300;
