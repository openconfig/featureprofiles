--- conflicted
+++ resolved
@@ -608,10 +608,6 @@
     // SFlow source address update is unsupported
     // Arista: b/357914789
     bool sflow_source_address_update_unsupported = 217;
-<<<<<<< HEAD
-    // Devices needs time to update interface counters.
-    bool interface_counters_update_delayed = 218;
-=======
     // Linklocal mask length is not 64
     // Cisco: b/368271859
     bool link_local_mask_len = 218;
@@ -619,7 +615,8 @@
     bool use_parent_component_for_temperature_telemetry = 219;
     // component manufactured date is unsupported
     bool component_mfg_date_unsupported = 220;
->>>>>>> 0257e85a
+    // Devices needs time to update interface counters.
+    bool interface_counters_update_delayed = 221;
     // Reserved field numbers and identifiers.
     reserved 84, 9, 28, 20, 90, 97, 55, 89, 19, 36, 35, 40, 173;
   }
