// Copyright 2023 Google LLC
//
// Licensed under the Apache License, Version 2.0 (the "License");
// you may not use this file except in compliance with the License.
// You may obtain a copy of the License at
//
//      https://www.apache.org/licenses/LICENSE-2.0
//
// Unless required by applicable law or agreed to in writing, software
// distributed under the License is distributed on an "AS IS" BASIS,
// WITHOUT WARRANTIES OR CONDITIONS OF ANY KIND, either express or implied.
// See the License for the specific language governing permissions and
// limitations under the License.

syntax = "proto3";

package openconfig.testing;

import "github.com/openconfig/ondatra/proto/testbed.proto";

// Metadata about a Feature Profiles test.
message Metadata {
  // UUID of the test.
  string uuid = 1;
  // ID of the test in the test plan.
  string plan_id = 2;
  // One-line description of the test.
  string description = 3;

  // Types of testbeds on which the test may run.
  enum Testbed {
    TESTBED_UNSPECIFIED = 0;
    TESTBED_DUT = 1;
    TESTBED_DUT_DUT_4LINKS = 2;
    TESTBED_DUT_ATE_2LINKS = 3;
    TESTBED_DUT_ATE_4LINKS = 4;
    TESTBED_DUT_ATE_9LINKS_LAG = 5;
    TESTBED_DUT_DUT_ATE_2LINKS = 6;
    TESTBED_DUT_ATE_8LINKS = 7;
    TESTBED_DUT_400ZR = 8;
    TESTBED_DUT_400ZR_PLUS = 9;
    TESTBED_DUT_400ZR_100G_4LINKS = 10;
    TESTBED_DUT_400FR_100G_4LINKS = 11;
    TESTBED_DUT_ATE_5LINKS = 12;
  }
  // Testbed on which the test is intended to run.
  Testbed testbed = 4;

  message Platform {
    // Vendor of the device.
    ondatra.Device.Vendor vendor = 1;
    // Regex for hardware model of the device.
    // The empty string will match any hardware model.
    string hardware_model_regex = 3;
    // Regex for software version of the device.
    // The empty string will match any software version.
    string software_version_regex = 4;
    // Reserved field numbers and identifiers.
    reserved 2;
    reserved "hardware_model";
  }

  message Deviations {
    // Device does not support interface/ipv4/enabled,
    // so suppress configuring this leaf.
    bool ipv4_missing_enabled = 1;
    // Device does not support fragmentation bit for traceroute.
    bool traceroute_fragmentation = 2;
    // Device only support UDP as l4 protocol for traceroute.
    bool traceroute_l4_protocol_udp = 3;
    // Device does not support
    // bgp/neighbors/neighbor/afi-safis/afi-safi/state/prefixes/received-pre-policy.
    bool prepolicy_received_routes = 4;
    // Expected ucmp traffic tolerance. Minimum value is 0.2, anything less
    // will be coerced to 0.2.
    // Juniper: partnerissuetracker.corp.google.com/282234301
    // Cisco: partnerissuetracker.corp.google.com/279477633
    double hierarchical_weight_resolution_tolerance = 5;
    // Device skip isis multi-topology check if value is true.
    bool isis_multi_topology_unsupported = 6;
    // Disable isis level1 under interface mode on the device if value is true.
    bool isis_interface_level1_disable_required = 7;
    // Don't set isis instance enable flag on the device if value is true.
    bool isis_instance_enabled_required = 10;
    // Set and validate isis interface address family enable on the device if
    // value is true.
    bool missing_isis_interface_afi_safi_enable = 11;
    // Don't set isis global authentication-check on the device if value is
    // true.
    bool isis_global_authentication_not_required = 12;
    // Configure CSNP, LSP and PSNP under level authentication explicitly if
    // value is true.
    bool isis_explicit_level_authentication_config = 13;
    // Device skip isis restart-suppress check if value is true.
    bool isis_restart_suppress_unsupported = 14;
    // Device does not support interface/ipv4(6)/neighbor.
    // Cisco: partnerissuetracker.corp.google.com/268243828
    bool ip_neighbor_missing = 15;
    // Device requires separate reboot to activate OS.
    bool osactivate_noreboot = 16;
    // Device requires OS installation on standby RP as well as active RP.
    bool osinstall_for_standby_rp = 17;
    // Set this flag for LLDP interface config to override the global config.
    bool lldp_interface_config_override_global = 18;
    // Skip check for
    // bgp/neighbors/neighbor/state/messages/received/last-notification-error-code
    // leaf missing case.
    bool missing_bgp_last_notification_error_code = 21;
    // Device does not support interface-ref configuration when applying
    // features to interface.
    bool interface_ref_config_unsupported = 22;
    // Device does not support these state paths.
    // Juniper: partnerissuetracker.corp.google.com/279470921
    bool state_path_unsupported = 23;
    // Device requires Ipv6 to be enabled on interface for gRIBI NH programmed
    // with destination mac address.
    // Juniper: partnerissuetracker.corp.google.com/267642089
    bool ipv6_enable_for_gribi_nh_dmac = 24;
    // Device requires additional config for ECN.
    // Juniper: partnerissuetracker.corp.google.com/277657269
    bool ecn_profile_required_definition = 25;
    // Device does not support interface ipv6 discarded packet statistics.
    // Juniper: partnerissuetracker.corp.google.com/277762075
    bool ipv6_discarded_pkts_unsupported = 26;
    // Device does not support drop and weight leaves under queue management
    // profile.
    // Juniper: partnerissuetracker.corp.google.com/279471405
    bool drop_weight_leaves_unsupported = 27;
    // Config pushed through origin CLI takes precedence over config pushed
    // through origin OC.
    // Juniper: partnerissuetracker.corp.google.com/270474468
    bool cli_takes_precedence_over_oc = 29;
    // Device does not support weight above 100.
    // Juniper: partnerissuetracker.corp.google.com/277066804
    bool scheduler_input_weight_limit = 30;
    // Device does not support id leaf for SwitchChip components.
    // Juniper: partnerissuetracker.corp.google.com/277134501
    bool switch_chip_id_unsupported = 31;
    // Device does not support backplane-facing-capacity leaves for some of the
    // components.
    // Juniper: partnerissuetracker.corp.google.com/277134501
    bool backplane_facing_capacity_unsupported = 32;
    // Device only supports querying counters from the state container, not from
    // individual counter leaves.
    bool interface_counters_from_container = 33;
    // Use this deviation when the device does not support a mix of tagged and
    // untagged subinterfaces.
    // Juniper: partnerissuetracker.corp.google.com/267822588
    bool no_mix_of_tagged_and_untagged_subinterfaces = 34;
    // Device does not support reporting software version according to the
    // requirements in gNMI-1.10.
    // Juniper: partnerissuetracker.corp.google.com/278764547
    bool sw_version_unsupported = 37;
    // Device does not support telemetry path /components/component/storage.
    // Juniper: partnerissuetracker.corp.google.com/284239001
    bool storage_component_unsupported = 39;
    // Device requires port-speed to be set because its default value may not be
    // usable.
    bool explicit_port_speed = 41;
    // Device requires explicit attachment of an interface or subinterface to
    // the default network instance.
    // Nokia: partnerissuetracker.corp.google.com/260928639
    bool explicit_interface_in_default_vrf = 42;
    // Device is missing subinterface packet counters for IPv4/IPv6.
    bool subinterface_packet_counters_missing = 44;
    // Connect-retry is not supported
    // /bgp/neighbors/neighbor/timers/config/connect-retry.
    bool connect_retry = 45;
    // Device does not support programming a gribi flow with a next-hop entry of
    // mac-address only.
    bool gribi_mac_override_with_static_arp = 46;
    // Set true for device that does not support route-policy under AFI/SAFI.
    bool route_policy_under_afi_unsupported = 47;
    // Device does not support using gNOI to reboot the Fabric Component.
    bool gnoi_fabric_component_reboot_unsupported = 48;
    // Device does not support the ntp nondefault vrf case.
    bool ntp_non_default_vrf_unsupported = 49;
    // Device does not support setting the L2 MTU. OpenConfig allows a device to
    // enforce that L2 MTU, which has a default value of 1514, must be set to a
    // higher value than L3 MTU.
    // Arista: partnerissuetracker.corp.google.com/243445300
    bool omit_l2_mtu = 50;
    // Skip power admin for controller card
    bool skip_controller_card_power_admin = 51;
    // Device requires the banner to have a delimiter character.
    string banner_delimiter = 60;
    // Allowed tolerance for BGP traffic flow while comparing for pass or fail
    // condition.
    int32 bgp_tolerance_value = 61;
    // Device requires additional time to complete post delete link
    // qualification cleanup.
    bool link_qual_wait_after_delete_required = 62;
    // The response of gNOI reboot status is a single value (not a list), so the
    // device requires explict component path to account for a situation when
    // there is more than one active reboot requests.
    // Arista: partnerissuetracker.corp.google.com/245550570
    bool gnoi_status_empty_subcomponent = 63;
    // Device requiries explicit deletion of network-instance table.
    bool network_instance_table_deletion_required = 64;
    // Device requires a BGP session reset to utilize a new MD5 key.
    bool bgp_md5_requires_reset = 65;
    // Devices do not count dequeued and deleted packets as drops.
    // Arista: partnerissuetracker.corp.google.com/275384848
    bool dequeue_delete_not_counted_as_drops = 66;
    // Device only supports RIB ack, so tests that normally expect FIB_ACK will
    // allow just RIB_ACK.
    bool gribi_riback_only = 67;
    // Device requires that aggregate Port-Channel and its members be defined in
    // a single gNMI Update transaction at /interfaces; otherwise lag-type will
    // be dropped, and no member can be added to the aggregate.
    // Arista: partnerissuetracker.corp.google.com/201574574
    bool aggregate_atomic_update = 68;
    // Device returns no value for some OpenConfig paths if the operational
    // value equals the default.
    // Arista: partnerissuetracker.corp.google.com/258286131
    bool missing_value_for_defaults = 69;
    // The name used for the static routing protocol.  The default name in
    // OpenConfig is \"DEFAULT\" but some devices use other names.
    // Arista: partnerissuetracker.corp.google.com/269699737
    string static_protocol_name = 70;
    // Device currently uses component name instead of a full openconfig path,
    // so suppress creating a full oc compliant path for subcomponent.
    bool gnoi_subcomponent_path = 71;
    // When configuring interface, config VRF prior config IP address.
    // Arista: partnerissuetracker.corp.google.com/261958938
    bool interface_config_vrf_before_address = 72;
    // Device requires using the deprecated openconfig-vlan:vlan/config/vlan-id
    // or openconfig-vlan:vlan/state/vlan-id leaves.
    // Arista: partnerissuetracker.corp.google.com/261085885
    bool deprecated_vlan_id = 73;
    // Device requires gRIBI MAC Override using Static ARP + Static Route
    // Arista: partnerissuetracker.corp.google.com/234635355
    bool gribi_mac_override_static_arp_static_route = 74;
    // Device requires interface enabled leaf booleans to be explicitly set to
    // true.
    bool interface_enabled = 75;
    // Skip checking QOS octet stats for interface.
    // Arista: partnerissuetracker.corp.google.com/283541442
    bool qos_octets = 76;
    // Device CPU components do not map to a FRU parent component in the OC
    // tree.
    bool cpu_missing_ancestor = 77;
    // Device needs subinterface 0 to be routed for non-zero sub-interfaces.
    bool require_routed_subinterface_0 = 78;
    // Device does not report last-switchover-reason as USER_INITIATED for
    // gNOI.SwitchControlProcessor.
    bool gnoi_switchover_reason_missing_user_initiated = 79;
    // The name used for the default network instance for VRF.  The default name
    // in OpenConfig is \"DEFAULT\" but some legacy devices still use
    // \"default\".
    string default_network_instance = 80;
    // Device allows unset Election ID to be primary.
    bool p4rt_unsetelectionid_primary_allowed = 81;
    // Device sets ALREADY_EXISTS status code for all backup client responses.
    bool bkup_arbitration_resp_code = 82;
    // Device requires IPOverIP decapsulation for backup NHG without interfaces.
    bool backup_nhg_requires_vrf_with_decap = 83;
    // Devices don't support configuring ISIS /afi-safi/af/config container.
    bool isis_interface_afi_unsupported = 85;
    // Devices don't support modify table entry operation in P4 Runtime.
    bool p4rt_modify_table_entry_unsupported = 86;
    // Parent of OS component is of type SUPERVISOR or LINECARD.
    bool os_component_parent_is_supervisor_or_linecard = 87;
    // Parent of OS component is of type CHASSIS.
    bool os_component_parent_is_chassis = 88;
    // Devices require configuring the same ISIS Metrics for Level 1 when
    // configuring Level 2 Metrics.
    bool isis_require_same_l1_metric_with_l2_metric = 91;
    // Devices require configuring the same OSPF setMetric when BGP
    // SetMED is configured.
    bool bgp_set_med_requires_equal_ospf_set_metric = 92;
    // Devices require configuring subinterface with tagged vlan for p4rt
    // packet in.
    bool p4rt_gdp_requires_dot1q_subinterface = 93;
    // ATE port link state operations are a no-op in KNE/virtualized
    // environments.
    bool ate_port_link_state_operations_unsupported = 94;
    // Creates a user and assigns role/rbac to said user via native model.
    bool set_native_user = 95;
    // Device does not support telemetry path
    // /components/component/cpu/utilization/state/avg for linecards' CPU card.
    bool linecard_cpu_utilization_unsupported = 98;
    // Device does not support consistent component names for GNOI and GNMI.
    bool consistent_component_names_unsupported = 99;
    // Device does not support telemetry path
    // /components/component/cpu/utilization/state/avg for controller cards'
    // CPU card.
    bool controller_card_cpu_utilization_unsupported = 100;
    // Device does not support counter for fabric block lost packets.
    bool fabric_drop_counter_unsupported = 101;
    // Device does not support memory utilization related leaves for linecard
    // components.
    bool linecard_memory_utilization_unsupported = 102;
    // Device does not support telemetry path
    // /qos/interfaces/interface/input/virtual-output-queues/voq-interface/queues/queue/state/dropped-pkts.
    bool qos_voq_drop_counter_unsupported = 103;
    // ATE IPv6 flow label unsupported in KNE/virtualized environments.
    bool ate_ipv6_flow_label_unsupported = 104;
    // Devices do not support configuring isis csnp-interval timer.
    // Arista: partnerissuetracker.corp.google.com/299283216
    bool isis_timers_csnp_interval_unsupported = 105;
    // Devices do not support telemetry for isis counter:
    // manual-address-drop-from-areas.
    // Arista: partnerissuetracker.corp.google.com/299285115
    bool isis_counter_manual_address_drop_from_areas_unsupported = 106;
    // Devices do not support telemetry for isis counter: part-changes.
    // Arista: partnerissuetracker.corp.google.com/317086576
    bool isis_counter_part_changes_unsupported = 107;
    // Devices do not support threshold container under
    // /components/component/transceiver.
    bool transceiver_thresholds_unsupported = 108;
    // Update interface loopback mode using raw gnmi API due to server version.
    bool interface_loopback_mode_raw_gnmi = 109;
    // Devices do not support showing negotiated tcp mss value in bgp tcp mss
    // telemetry. Juniper: b/300499125
    bool skip_tcp_negotiated_mss_check = 110;
    // Devices don't support ISIS-Lsp metadata paths: checksum, sequence-number,
    // remaining-lifetime.
    bool isis_lsp_metadata_leafs_unsupported = 111;
    // QOS queue requires configuration with queue-id
    bool qos_queue_requires_id = 112;
    // QOS requires buffer-allocation-profile configuration
    bool qos_buffer_allocation_config_required = 114;
    // Devices do not support configuring ExtendedNextHopEncoding at the BGP
    // global level. Arista:
    // https://partnerissuetracker.corp.google.com/issues/203683090
    bool bgp_global_extended_next_hop_encoding_unsupported = 115;
    // OC unsupported for BGP LLGR disable.
    // Juniper: b/303479602
    bool bgp_llgr_oc_undefined = 116;
    // Device does not support tunnel interfaces state paths
    // Juniper: partnerissuetracker.corp.google.com/300111031
    bool tunnel_state_path_unsupported = 117;
    // Device does not support tunnel interfaces source and destination address
    // config paths Juniper: partnerissuetracker.corp.google.com/300111031
    bool tunnel_config_path_unsupported = 118;
    // Cisco: Device does not support same minimun and maximum threshold value
    // in QOS ECN config.
    bool ecn_same_min_max_threshold_unsupported = 119;
    // Cisco: QOS requires scheduler configuration.
    bool qos_scheduler_config_required = 120;
    // Cisco: Device does not support set weight config under QOS ECN
    // configuration.
    bool qos_set_weight_config_unsupported = 121;
    // Cisco: Device does not support these get state path.
    bool qos_get_state_path_unsupported = 122;
    // Devices requires enabled leaf under isis level
    // Juniper: partnerissuetracker.corp.google.com/302661486
    bool isis_level_enabled = 123;
    // Devices which require to use interface-id format of interface name +
    // .subinterface index with Interface-ref container
    bool interface_ref_interface_id_format = 124;
    // Devices does not support member link loopback
    // Juniper: b/307763669
    bool member_link_loopback_unsupported = 125;
    // Device does not support PLQ operational status check on interface
    // Juniper: b/308990185
    bool skip_plq_interface_oper_status_check = 126;
    // Device set received prefix limits explicitly under prefix-limit-received
    // rather than "prefix-limit"
    bool bgp_explicit_prefix_limit_received = 127;
    // Device does not configure BGP maximum routes correctly when max-prefixes
    // leaf is configured
    bool bgp_missing_oc_max_prefixes_configuration = 128;
    // Devices which needs to skip checking AFI-SAFI disable.
    // Juniper: b/310698466
    bool skip_bgp_session_check_without_afisafi = 129;
    // Devices that have separate naming conventions for hardware resource name
    // in /system/ tree and /components/ tree.
    bool mismatched_hardware_resource_name_in_component = 130;
    // Device does not support reboot status check on subcomponents.
    bool gnoi_subcomponent_reboot_status_unsupported = 132;
    // Devices exports routes from all protocols to BGP if the export-policy is
    // ACCEPT Juniper: b/308970803
    bool skip_non_bgp_route_export_check = 133;
    // Devices do not support path
    // /network-instances/network-instance/protocols/protocol/isis/levels/level/state/metric-style
    // Arista: https://partnerissuetracker.corp.google.com/issues/317064733
    bool isis_metric_style_telemetry_unsupported = 134;
    // Devices do not support configuring Interface-ref under Static-Route
    // Next-Hop
    bool static_route_next_hop_interface_ref_unsupported = 135;
    // Devices which does not support nexthop index state
    // Juniper: b/304729237
    bool skip_static_nexthop_check = 136;
    // Device doesn't support router advertisement enable and mode config
    // Juniper: b/316173974
    bool ipv6_router_advertisement_config_unsupported = 138;
    // Devices does not support setting prefix limit exceeded flag.
    // Juniper : b/317181227
    bool prefix_limit_exceeded_telemetry_unsupported = 139;
    // Skip setting allow-multiple-as while configuring eBGP
    // Arista: partnerissuetracker.corp.google.com/issues/317422300
    bool skip_setting_allow_multiple_as = 140;
    // Devices does not support mixed prefix length in gribi.
    // Juniper: b/307824407
    bool gribi_decap_mixed_plen_unsupported = 143;
    // Skip setting isis-actions set-level while configuring routing-policy
    // statement action
    bool skip_isis_set_level = 144;
    // Skip setting isis-actions set-metric-style-type while configuring
    // routing-policy statement action
    bool skip_isis_set_metric_style_type = 145;
    // Skip setting match-prefix-set match-set-options while configuring
    // routing-policy statement condition
    bool skip_set_rp_match_set_options = 146;
    // Skip setting disable-metric-propagation while configuring
    // table-connection
    bool skip_setting_disable_metric_propagation = 147;
    // Devices do not support BGP conditions match-community-set
    bool bgp_conditions_match_community_set_unsupported = 148;
    // Device requires match condition for ethertype v4 and v6 for default rule
    // with network-instance default-vrf in policy-forwarding.
    bool pf_require_match_default_rule = 149;
    // Devices missing component tree mapping from hardware port
    // to optical channel.
    bool missing_port_to_optical_channel_component_mapping = 150;
    // Skip gNMI container OP tc.
    // Cisco: https://partnerissuetracker.corp.google.com/issues/322291556
    bool skip_container_op = 151;
    // Reorder calls for vendor compatibility.
    // Cisco: https://partnerissuetracker.corp.google.com/issues/322291556
    bool reorder_calls_for_vendor_compatibilty = 152;
    // Add missing base config using cli.
    // Cisco: https://partnerissuetracker.corp.google.com/issues/322291556
    bool add_missing_base_config_via_cli = 153;
    // skip_macaddress_check returns true if mac address for an interface via
    // gNMI needs to be skipped. Cisco:
    // https://partnerissuetracker.corp.google.com/issues/322291556
    bool skip_macaddress_check = 154;
    // Devices are having native telemetry paths for BGP RIB verification.
    // Juniper : b/306144372
    bool bgp_rib_oc_path_unsupported = 155;
    // Skip setting prefix-set mode while configuring prefix-set routing-policy
    bool skip_prefix_set_mode = 156;
    // Devices set metric as preference for static next-hop
    bool set_metric_as_preference = 157;
    // Devices don't support having an IPv6 static Route with an IPv4 address
    // as next hop and requires configuring a static ARP entry.
    // Arista: https://partnerissuetracker.corp.google.com/issues/316593298
    bool ipv6_static_route_with_ipv4_next_hop_requires_static_arp = 158;
    // Device requires policy-forwarding rules to be in sequential order in the
    // gNMI set-request.
    bool pf_require_sequential_order_pbr_rules = 159;
    // Device telemetry missing next hop metric value.
    // Arista: https://partnerissuetracker.corp.google.com/issues/321010782
    bool missing_static_route_next_hop_metric_telemetry = 160;
    // Device does not support recursive resolution of static route next hop.
    // Arista: https://partnerissuetracker.corp.google.com/issues/314449182
    bool unsupported_static_route_next_hop_recurse = 161;
    // Device missing telemetry for static route that has DROP next hop.
    // Arista: https://partnerissuetracker.corp.google.com/issues/330619816
    bool missing_static_route_drop_next_hop_telemetry = 162;
    // Device missing 400ZR optical-channel tunable parameters telemetry:
    // min/max/avg.
    // Arista: https://partnerissuetracker.corp.google.com/issues/319314781
    bool missing_zr_optical_channel_tunable_parameters_telemetry = 163;
    // Device that does not support packet link qualification reflector packet
    // sent/received stats.
    bool plq_reflector_stats_unsupported = 164;
    // Device that does not support PLQ Generator max_mtu to be atleast >= 8184.
    uint32 plq_generator_capabilities_max_mtu = 165;
    // Device that does not support PLQ Generator max_pps to be atleast >=
    // 100000000.
    uint64 plq_generator_capabilities_max_pps = 166;
    // Support for bgp extended community index
    bool bgp_extended_community_index_unsupported = 167;
    // Support for bgp community set refs
    bool bgp_community_set_refs_unsupported = 168;
    // Arista device needs CLI knob to enable WECMP feature
    bool rib_wecmp = 169;
    // Device not supporting table-connection need to set this true
    bool table_connections_unsupported = 170;
    // Configure tag-set using vendor native model
    bool use_vendor_native_tag_set_config = 171;
    // Skip setting send-community-type in bgp global config
    bool skip_bgp_send_community_type = 172;
    // Support for bgp actions set-community method
    bool bgp_actions_set_community_method_unsupported = 174;
    // Ensure no configurations exist under BGP Peer Groups
    bool set_no_peer_group = 175;
    // Bgp community member is a string
    bool bgp_community_member_is_a_string = 176;
    // Flag to indicate whether IPv4 static routes with IPv6 next-hops are
    // unsupported.
    bool ipv4_static_route_with_ipv6_nh_unsupported = 177;
    // Flag to indicate whether IPv6 static routes with IPv4 next-hops are
    // unsupported.
    bool ipv6_static_route_with_ipv4_nh_unsupported = 178;
    // Flag to indicate support for static routes that simply drop packets
    bool static_route_with_drop_nh = 179;
    // Flag to indicate support for static routes that can be configured with an
    // explicit metric.
    bool static_route_with_explicit_metric = 180;
    // Support for bgp default import/export policy
    bool bgp_default_policy_unsupported = 181;
    // Flag to enable bgp explicity on default vrf
    // Arista: b/329094094#comment9
    bool explicit_enable_bgp_on_default_vrf = 182;
    // tag-set is not a real separate entity, but is embedded in the policy
    // statement. this implies that 1. routing policy tag set name needs to be
    // '<policy name> <statement name>'
    // 2. only one policy statement can make use of a tag-set, and 3. tag must
    // be refered by a policy
    bool routing_policy_tag_set_embedded = 183;
    // Devices does not support allow multiple as under AFI/SAFI.
    // CISCO: b/340859662
    bool skip_afi_safi_path_for_bgp_multiple_as = 184;
    // Device does not support regex with routing-policy community-member.
    bool community_member_regex_unsupported = 185;
    // Support for same import policy attached to all AFIs for given
    // (src-protocol, dst-protocol, network-instance) triple Arista:
    // b/339645876#comment4
    bool same_policy_attached_to_all_afis = 186;
    // Devices needs to skip setting statement for policy to be applied as
    // action pass otherwise it will be configured as action done.
    // CISCO: b/338523730
    bool skip_setting_statement_for_policy = 187;
    // Devices does not support index specific attribute fetching and hence
    // wildcards has to be used.
    // CISCO: b/338523730
    bool skip_checking_attribute_index = 188;
    // Devices does not suppport policy-chaining, so needs to flatten policies
    // with multiple statements.
    // CISCO: b/338526243
    bool flatten_policy_with_multiple_statements = 189;
    // default_route_policy_unsupported is set to true for devices that do not
    // support default route policy.
    bool default_route_policy_unsupported = 190;
    // CISCO: b/339801843
    bool slaac_prefix_length128 = 191;
    // Devices does not support bgp max multipaths
    // Juniper: b/319301559
    bool bgp_max_multipath_paths_unsupported = 192;
    // Devices does not multipath config at neighbor or afisafi level
    // Juniper: b/341130490
    bool multipath_unsupported_neighbor_or_afisafi = 193;
    // Devices that do not support /components/component/state/model-name for
    // any component types.
    // Note that for model name to be supported, the
    // /components/component/state/model-name of the chassis component must be
    // equal to the canonical hardware model name of its device.
    bool model_name_unsupported = 194;
    // community_match_with_redistribution_unsupported is set to true for devices that do not support matching community at the redistribution attach point.
    bool community_match_with_redistribution_unsupported = 195;
    // Devices that do not support components/component/state/install-component
    // and components/component/state/install-position.
    bool install_position_and_install_component_unsupported = 196;
    // Encap tunnel is shut then zero traffic will flow to backup NHG
    bool encap_tunnel_shut_backup_nhg_zero_traffic = 197;
    // Flag to indicate support for max ecmp paths for isis.
    bool max_ecmp_paths = 198;
    // wecmp_auto_unsupported is set to true for devices that do not support auto wecmp
    bool wecmp_auto_unsupported = 199;
    // policy chaining, ie. more than one policy at an attachement point is not supported
    bool routing_policy_chaining_unsupported = 200;
    // isis loopback config required
    bool isis_loopback_required = 201;
    // weighted ecmp feature verification using fixed packet
    bool weighted_ecmp_fixed_packet_verification = 202;
    // Override default NextHop scale while enabling encap/decap scale
    // CISCO:
    bool override_default_nh_scale = 203;
    // Devices that donot support setting bgp extended community set
    bool bgp_extended_community_set_unsupported = 204;
    // Devices that do not support setting bgp extended community set refs
    bool bgp_set_ext_community_set_refs_unsupported = 205;
    // Devices that do not support deleting link bandwidth
    bool bgp_delete_link_bandwidth_unsupported = 206;
    // qos_inqueue_drop_counter_Unsupported is set to true for devices that do not support qos ingress queue drop counters.
    // Juniper: b/341130490
    bool qos_inqueue_drop_counter_unsupported = 207;
    // Devices that need bgp extended community enable explicitly
    bool bgp_explicit_extended_community_enable = 208;
    // devices that do not support match tag set condition
    bool match_tag_set_condition_unsupported = 209;
    // peer_group_def_bgp_vrf_unsupported is set to true for devices that do not support peer group definition under bgp vrf configuration.
    bool peer_group_def_ebgp_vrf_unsupported = 210;
    // redis_uconnected_under_ebgp_vrf_unsupported is set to true for devices that do not support redistribution of connected routes under ebgp vrf configuration.
    bool redis_connected_under_ebgp_vrf_unsupported = 211;
    // bgp_afisafi_in_default_ni_before_other_ni is set to true for devices that require certain afi/safis to be enabled
    // in default network instance (ni) before enabling afi/safis for neighbors in default or non-default ni.
    bool bgp_afi_safi_in_default_ni_before_other_ni = 212;
    // Devices which do not support default import export policy.
    bool default_import_export_policy_unsupported = 213;
    // ipv6_router_advertisement_interval_unsupported is set to true for devices that do not support ipv6 router advertisement interval configuration.
    bool ipv6_router_advertisement_interval_unsupported = 214;
    // Decap NH with NextHopNetworkInstance is unsupported
    bool decap_nh_with_nexthop_ni_unsupported = 215;
    // Juniper: b/356898098
    bool community_invert_any_unsupported = 216;
    // SFlow source address update is unsupported
    // Arista: b/357914789
    bool sflow_source_address_update_unsupported = 217;
    // Linklocal mask length is not 64
    // Cisco: b/368271859
    bool link_local_mask_len = 218;
    // use parent component for temperature telemetry
    bool use_parent_component_for_temperature_telemetry = 219;
    // component manufactured date is unsupported
    bool component_mfg_date_unsupported = 220;
    // trib protocol field under otn channel config unsupported
    bool otn_channel_trib_unsupported = 221;
    // ingress parameters under eth channel config unsupported
    bool eth_channel_ingress_parameters_unsupported = 222;
    // Cisco numbering for eth channel assignment starts from 1 instead of 0
    bool eth_channel_assignment_cisco_numbering = 223;
    // Devices needs time to update interface counters.
    bool interface_counters_update_delayed = 224;
    // device does not support a Healthz GET RPC against Chassis level component like "CHASSIS" or "Rack 0"
    bool chassis_get_rpc_unsupported = 225;
    // Leaf-ref validation for list keys which is enforced for Cisco and hence deviation
    // b/373581140
    bool power_disable_enable_leaf_ref_validation = 226;
    // Device does not support ssh server counters.
    bool ssh_server_counters_unsupported = 227;
    // True when the optical-channel operational-mode is unsupported.
    // Juniper: b/355456031
    bool operational_mode_unsupported = 228;
    // BGP session state idle is supported in passive mode instead of active
    // Cisco: b/376021545
    bool bgp_session_state_idle_in_passive_mode = 229;
    // EnableMultipathUnderAfiSafi returns true for devices that do not support multipath under /global path and instead support under global/afi/safi path
    // CISCO: b/376241033
    // CISCO: b/340859662
    bool enable_multipath_under_afi_safi = 230;
    // Device have different default value for allow own as.
    // Juniper : b/373559004
    bool bgp_allowownas_diff_default_value = 231;
    // Cisco numbering for OTN channel assignment starts from 1 instead of 0
    bool otn_channel_assignment_cisco_numbering = 232;
    // Cisco pre-fec-ber inactive value for CISCO-ACACIA vendors
    bool cisco_pre_fec_ber_inactive_value = 233;
    // Device does not support bgp afi safi wildcard.
    // Cisco: b/379863985
    bool bgp_afi_safi_wildcard_not_supported = 235;
    // Nokia; b/304493065 comment#7 SRL native admin_enable for table-connections
    bool enable_table_connections = 236;
    // Device has default zero suppression.
    // Juniper : b/378646018
    bool no_zero_suppression = 237;
    // Cisco: b/378801305
    bool isis_interface_level_passive_unsupported = 238;
    // Cisco: b/378616912
    bool isis_dis_sysid_unsupported = 239;
    // Cisco: b/378616912
    bool isis_database_overloads_unsupported = 240;
    // Juniper: b/358534837
    // Devices that do not support setting med value using union type in OC.
    bool bgp_set_med_v7_unsupported = 241;
    // Cisco: b/388980373
    // default import policy for table connection unsupported is set to true for devices that do not support default import policy.
    bool tc_default_import_policy_unsupported = 242;
    // Cisco: b/388955361
    // table connection metric propagation unsupported is set to true for devices that do not support metric propagation.
    bool tc_metric_propagation_unsupported = 243;
    // Cisco: b/388980376
    // table connection attribute propagation unsupported is set to true for devices that do not support attribute propagation.
    bool tc_attribute_propagation_unsupported = 244;
    // Cisco: b/388955364
    // table connection subscription unsupported is set to true for devices that do not support subscription for table connection leaves.
    bool tc_subscription_unsupported = 245;
    // Cisco: b/388983709
    // default bgp instance name is used to set bgp instance name value other than DEFAULT
    string default_bgp_instance_name = 246;
    // Arista does not support ETHChannel rate-class
    bool channel_assignment_rate_class_parameters_unsupported = 247;

    // Arista: b/346557012  
    // Devices that do not support qos scheduler ingress policer.
    bool qos_scheduler_ingress_policer_unsupported = 248;

    // Arista: b/354689142
    // Devices that do not support gRIBIencap headers.
    bool gribi_encap_header_unsupported = 249;

    // Device does not support P4RT Capabilities rpc.
    // Cisco: b/385298158
    bool p4rt_capabilities_unsupported = 250;

    // Device does not support gNMI GET on root.
    // Cisco: b/385298159
    bool gnmi_get_on_root_unsupported = 251;

    // Device does not support packet processing aggregate drops.
    // Cisco: b/395567844
    bool packet_processing_aggregate_drops_unsupported = 252;

    // Device does not support fragment total drops.
    // Nokia: b/395553772
    bool fragment_total_drops_unsupported = 253;

    // Juniper: b/383145521
    // Device needs route policy reference to stream prefix set info.
    bool bgp_prefixset_req_routepol_ref = 255;

    // Devices that do not support oper-status for Integrated Circuits telemetry path
    // Juniper b/395551640
    bool oper_status_for_ic_unsupported = 256;

    // Nokia: b/383075189
    // ExplicitDcoConfig returns true if explicit configurations are required in module-functional-type for the transceiver
    bool explicit_dco_config = 257;
    // verify_expected_breakout_supported_config is used to verify on Cisco devices if optic supports a given breakout mode
    // Cisco:
    bool verify_expected_breakout_supported_config = 258;

    // bgp_aspathset_unsupported is set to true for devices that do not support as-path-set for bgp-defined-sets.
    // Juniper: b/330173167
    bool bgp_aspathset_unsupported = 259;

    // Devices that do not support SR IGP configuration
    // Cisco b/390502067
    bool sr_igp_config_unsupported = 260;

    // Cisco: b/404301960
    // Devices that block one IS-IS level specific authentication config attribute for P2P links. 
    // The same leafs can be set directly under ISIS Interface authentication /network-instances/network-instance/protocols/protocol/isis/interfaces/interface/authentication.
    bool set_isis_auth_with_interface_authentication_container = 261;
    // Devices that do not support GRE/GUE tunnel interface oc.
    // Juniper b/398171114
    bool gre_gue_tunnel_interface_oc_unsupported = 262;
    
    // Devices that do not support load-interval configuration
    bool load_interval_not_supported = 263;

    // SkipOpticalChannelOutputPowerInterval for devices that do not support optical-channel/output-power/interval leaf
    // Nokia b/394622454
    bool skip_optical_channel_output_power_interval = 264;

    // SkipTransceiverDescription for devices that do not support transceiver/description leaf
    // Nokia b/394622453
    bool skip_transceiver_description = 265;

    // Devices that do not support containerz config via OpenConfig.
    bool containerz_oc_unsupported = 266;

    // Device does not support BGP OC distance
    bool bgp_distance_oc_path_unsupported = 267;

    // Reserved field numbers and identifiers.
<<<<<<< HEAD
    reserved 84, 8, 9, 28, 20, 90, 97, 55, 89, 19, 36, 35, 40, 173;
=======
    reserved 84, 9, 28, 20, 38, 43, 90, 97, 55, 89, 19, 36, 35, 40, 113, 131, 141, 173, 234, 254;
>>>>>>> fcc41158
  }

  message PlatformExceptions {
    Platform platform = 1;
    Deviations deviations = 2;
  }

  // The `platform` field for each `platform_exceptions` should be mutually
  // exclusive. Duplicate matches will result in a test failure.
  repeated PlatformExceptions platform_exceptions = 5;

  enum Tags {
    TAGS_UNSPECIFIED = 0;
    TAGS_AGGREGATION = 1;
    TAGS_DATACENTER_EDGE = 2;
    TAGS_EDGE = 3;
    TAGS_TRANSIT = 4;
  }

  // The `tags` used to identify the area(s) testcase applies to. An empty tag
  // is the default implying it applies to all areas.
  repeated Tags tags = 6;

  // Whether this test only checks paths for presence rather than semantic
  // checks.
  bool path_presence_test = 7;
}<|MERGE_RESOLUTION|>--- conflicted
+++ resolved
@@ -739,11 +739,7 @@
     bool bgp_distance_oc_path_unsupported = 267;
 
     // Reserved field numbers and identifiers.
-<<<<<<< HEAD
-    reserved 84, 8, 9, 28, 20, 90, 97, 55, 89, 19, 36, 35, 40, 173;
-=======
     reserved 84, 9, 28, 20, 38, 43, 90, 97, 55, 89, 19, 36, 35, 40, 113, 131, 141, 173, 234, 254;
->>>>>>> fcc41158
   }
 
   message PlatformExceptions {
