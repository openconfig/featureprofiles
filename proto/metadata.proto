// Copyright 2023 Google LLC
//
// Licensed under the Apache License, Version 2.0 (the "License");
// you may not use this file except in compliance with the License.
// You may obtain a copy of the License at
//
//      https://www.apache.org/licenses/LICENSE-2.0
//
// Unless required by applicable law or agreed to in writing, software
// distributed under the License is distributed on an "AS IS" BASIS,
// WITHOUT WARRANTIES OR CONDITIONS OF ANY KIND, either express or implied.
// See the License for the specific language governing permissions and
// limitations under the License.

syntax = "proto3";

package openconfig.testing;

import "github.com/openconfig/ondatra/proto/testbed.proto";

// Metadata about a Feature Profiles test.
message Metadata {
  // UUID of the test.
  string uuid = 1;
  // ID of the test in the test plan.
  string plan_id = 2;
  // One-line description of the test.
  string description = 3;

  // Types of testbeds on which the test may run.
  enum Testbed {
    TESTBED_UNSPECIFIED = 0;
    TESTBED_DUT = 1;
    TESTBED_DUT_DUT_4LINKS = 2;
    TESTBED_DUT_ATE_2LINKS = 3;
    TESTBED_DUT_ATE_4LINKS = 4;
    TESTBED_DUT_ATE_9LINKS_LAG = 5;
    TESTBED_DUT_DUT_ATE_2LINKS = 6;
  }
  // Testbed on which the test is intended to run.
  Testbed testbed = 4;

  message Platform {
    // Vendor of the device.
    ondatra.Device.Vendor vendor = 1;
    // Regex for hardware model of the device.
    // The empty string will match any hardware model.
    string hardware_model_regex = 3;
    // Regex for software version of the device.
    // The empty string will match any software version.
    string software_version_regex = 4;
    // Reserved field numbers and identifiers.
    reserved 2;
    reserved "hardware_model";
  }

  message Deviations {
    // Device does not support interface/ipv4/enabled,
    // so suppress configuring this leaf.
    bool ipv4_missing_enabled = 1;
    // Device does not support fragmentation bit for traceroute.
    bool traceroute_fragmentation = 2;
    // Device only support UDP as l4 protocol for traceroute.
    bool traceroute_l4_protocol_udp = 3;
    // Device does not support
    // bgp/neighbors/neighbor/afi-safis/afi-safi/state/prefixes/received-pre-policy.
    bool prepolicy_received_routes = 4;
    // Expected ucmp traffic tolerance. Minimum value is 0.2, anything less
    // will be coerced to 0.2.
    // Juniper: partnerissuetracker.corp.google.com/282234301
    // Cisco: partnerissuetracker.corp.google.com/279477633
    double hierarchical_weight_resolution_tolerance = 5;
    // Device skip isis multi-topology check if value is true.
    bool isis_multi_topology_unsupported = 6;
    // Disable isis level1 under interface mode on the device if value is true.
    bool isis_interface_level1_disable_required = 7;
    // Set isis af ipv6 single topology on the device if value is true.
    bool isis_single_topology_required = 8;
    // Don't set isis instance enable flag on the device if value is true.
    bool isis_instance_enabled_required = 10;
    // Set and validate isis interface address family enable on the device if
    // value is true.
    bool missing_isis_interface_afi_safi_enable = 11;
    // Don't set isis global authentication-check on the device if value is
    // true.
    bool isis_global_authentication_not_required = 12;
    // Configure CSNP, LSP and PSNP under level authentication explicitly if
    // value is true.
    bool isis_explicit_level_authentication_config = 13;
    // Device skip isis restart-suppress check if value is true.
    bool isis_restart_suppress_unsupported = 14;
    // Device does not support interface/ipv4(6)/neighbor.
    // Cisco: partnerissuetracker.corp.google.com/268243828
    bool ip_neighbor_missing = 15;
    // Device requires separate reboot to activate OS.
    bool osactivate_noreboot = 16;
    // Device requires OS installation on standby RP as well as active RP.
    bool osinstall_for_standby_rp = 17;
    // Set this flag for LLDP interface config to override the global config.
    bool lldp_interface_config_override_global = 18;
    // Skip BGP TestPassword mismatch subtest if value is true.
    // Cisco: partnerissuetracker.corp.google.com/273285907
    bool skip_bgp_test_password_mismatch = 19;
    // Device does not support interface/physicalchannel leaf.
    // Cisco: partnerissuetracker.corp.google.com/273287821
    bool missing_interface_physical_channel = 20;
    // Skip check for
    // bgp/neighbors/neighbor/state/messages/received/last-notification-error-code
    // leaf missing case.
    bool missing_bgp_last_notification_error_code = 21;
    // Device does not support interface-ref configuration when applying
    // features to interface.
    bool interface_ref_config_unsupported = 22;
    // Device does not support these state paths.
    // Juniper: partnerissuetracker.corp.google.com/279470921
    bool state_path_unsupported = 23;
    // Device requires Ipv6 to be enabled on interface for gRIBI NH programmed
    // with destination mac address.
    // Juniper: partnerissuetracker.corp.google.com/267642089
    bool ipv6_enable_for_gribi_nh_dmac = 24;
    // Device requires additional config for ECN.
    // Juniper: partnerissuetracker.corp.google.com/277657269
    bool ecn_profile_required_definition = 25;
    // Set true for device that does not support interface ipv6 discarded packet
    // statistics.
    // Juniper: partnerissuetracker.corp.google.com/277762075
    bool ipv6_discarded_pkts_unsupported = 26;
    // Device does not support drop and weight leaves under queue management
    // profile.
    // Juniper: partnerissuetracker.corp.google.com/279471405
    bool drop_weight_leaves_unsupported = 27;
    // Config pushed through origin CLI takes precedence over config pushed
    // through origin OC.
    bool cli_takes_precedence_over_oc = 29;
    // Device does not support weight above 100.
    // Juniper: partnerissuetracker.corp.google.com/277066804
    bool scheduler_input_weight_limit = 30;
    // Device does not support id leaf for SwitchChip components.
    // Juniper: partnerissuetracker.corp.google.com/277134501
    bool switch_chip_id_unsupported = 31;
    // Device does not support backplane-facing-capacity leaves for some of the
    // components.
    // Juniper: partnerissuetracker.corp.google.com/277134501
    bool backplane_facing_capacity_unsupported = 32;
    // Device only supports querying counters from the state container, not from
    // individual counter leaves.
    bool interface_counters_from_container = 33;
    // Use this deviation when the device does not support a mix of tagged and
    // untagged subinterfaces.
    bool no_mix_of_tagged_and_untagged_subinterfaces = 34;
    // Device does not report P4RT node names in the component hierarchy.
    bool explicit_p4rt_node_component = 35;
    // Configure ACLs using vendor native model specifically for RT-1.4.
    bool use_vendor_native_acl_config = 36;
    // Device does not support reporting software version according to the
    // requirements in gNMI-1.10.
    bool sw_version_unsupported = 37;
    // Device requires explicit interface ref configuration when applying
    // features to interface.
    bool explicit_interface_ref_definition = 38;
    // Device does not support telemetry path /components/component/storage.
    // Juniper: partnerissuetracker.corp.google.com/284239001
    bool storage_component_unsupported = 39;
    // Device requires gribi-protocol to be enabled under network-instance.
    bool explicit_gribi_under_network_instance = 40;
    // Device requires port-speed to be set because its default value may not be
    // usable.
    bool explicit_port_speed = 41;
    // Device requires explicit attachment of an interface or subinterface to
    // the default network instance.
    // Nokia: partnerissuetracker.corp.google.com/260928639
    bool explicit_interface_in_default_vrf = 42;
    // Skip checking QOS Dropped octets stats for interface.
    bool qos_dropped_octets = 43;
    // Device is missing subinterface packet counters for IPv4/IPv6.
    bool subinterface_packet_counters_missing = 44;
    // Connect-retry is not supported
    // /bgp/neighbors/neighbor/timers/config/connect-retry.
    bool connect_retry = 45;
    // Device does not support programming a gribi flow with a next-hop entry of
    // mac-address only.
    bool gribi_mac_override_with_static_arp = 46;
    // Set true for device that does not support route-policy under AFI/SAFI.
    bool route_policy_under_afi_unsupported = 47;
    // Device does not support using gNOI to reboot the Fabric Component.
    bool gnoi_fabric_component_reboot_unsupported = 48;
    // Device does not support the ntp nondefault vrf case.
    bool ntp_non_default_vrf_unsupported = 49;
    // Device does not support setting the L2 MTU. OpenConfig allows a device to
    // enforce that L2 MTU, which has a default value of 1514, must be set to a
    // higher value than L3 MTU.
    // Arista: partnerissuetracker.corp.google.com/243445300
    bool omit_l2_mtu = 50;
    // Skip power admin for controller card
    bool skip_controller_card_power_admin = 51;
    // Skip PLQ packets count check.
    bool skip_plq_packets_count_check = 55;
    // Device requires the banner to have a delimiter character.
    string banner_delimiter = 60;
    // Allowed tolerance for BGP traffic flow while comparing for pass or fail
    // condition.
    int32 bgp_tolerance_value = 61;
    // Device requires additional time to complete post delete link
    // qualification cleanup.
    bool link_qual_wait_after_delete_required = 62;
    // The response of gNOI reboot status is a single value (not a list), so the
    // device requires explict component path to account for a situation when
    // there is more than one active reboot requests.
    // Arista: partnerissuetracker.corp.google.com/245550570
    bool gnoi_status_empty_subcomponent = 63;
    // Device requiries explicit deletion of network-instance table.
    bool network_instance_table_deletion_required = 64;
    // Device requires a BGP session reset to utilize a new MD5 key.
    bool bgp_md5_requires_reset = 65;
    // Devices do not count dequeued and deleted packets as drops.
    // Arista: partnerissuetracker.corp.google.com/275384848
    bool dequeue_delete_not_counted_as_drops = 66;
    // Device only supports RIB ack, so tests that normally expect FIB_ACK will
    // allow just RIB_ACK.
    bool gribi_riback_only = 67;
    // Device requires that aggregate Port-Channel and its members be defined in
    // a single gNMI Update transaction at /interfaces; otherwise lag-type will
    // be dropped, and no member can be added to the aggregate.
    // Arista: partnerissuetracker.corp.google.com/201574574
    bool aggregate_atomic_update = 68;
    // Device returns no value for some OpenConfig paths if the operational
    // value equals the default.
    // Arista: partnerissuetracker.corp.google.com/258286131
    bool missing_value_for_defaults = 69;
    // The name used for the static routing protocol.  The default name in
    // OpenConfig is \"DEFAULT\" but some devices use other names.
    // Arista: partnerissuetracker.corp.google.com/269699737
    string static_protocol_name = 70;
    // Device currently uses component name instead of a full openconfig path,
    // so suppress creating a full oc compliant path for subcomponent.
    bool gnoi_subcomponent_path = 71;
    // When configuring interface, config VRF prior config IP address.
    // Arista: partnerissuetracker.corp.google.com/261958938
    bool interface_config_vrf_before_address = 72;
    // Device requires using the deprecated openconfig-vlan:vlan/config/vlan-id
    // or openconfig-vlan:vlan/state/vlan-id leaves.
    // Arista: partnerissuetracker.corp.google.com/261085885
    bool deprecated_vlan_id = 73;
    // Device requires gRIBI MAC Override using Static ARP + Static Route
    // Arista: partnerissuetracker.corp.google.com/234635355
    bool gribi_mac_override_static_arp_static_route = 74;
    // Device requires interface enabled leaf booleans to be explicitly set to
    // true.
    bool interface_enabled = 75;
    // Skip checking QOS octet stats for interface.
    // Arista: partnerissuetracker.corp.google.com/283541442
    bool qos_octets = 76;
    // Device CPU components do not map to a FRU parent component in the OC
    // tree.
    bool cpu_missing_ancestor = 77;
    // Device needs subinterface 0 to be routed for non-zero sub-interfaces.
    bool require_routed_subinterface_0 = 78;
    // Device does not report last-switchover-reason as USER_INITIATED for
    // gNOI.SwitchControlProcessor.
    bool gnoi_switchover_reason_missing_user_initiated = 79;
    // The name used for the default network instance for VRF.  The default name
    // in OpenConfig is \"DEFAULT\" but some legacy devices still use
    // \"default\".
    string default_network_instance = 80;
    // Device allows unset Election ID to be primary.
    bool p4rt_unsetelectionid_primary_allowed = 81;
    // Device sets ALREADY_EXISTS status code for all backup client responses.
    bool bkup_arbitration_resp_code = 82;
    // Device requires IPOverIP decapsulation for backup NHG without interfaces.
    bool backup_nhg_requires_vrf_with_decap = 83;
    // Devices don't support configuring ISIS /afi-safi/af/config container.
    bool isis_interface_afi_unsupported = 85;
    // Devices don't support modify table entry operation in P4 Runtime.
    bool p4rt_modify_table_entry_unsupported = 86;
    // Parent of OS component is of type SUPERVISOR or LINECARD.
    bool os_component_parent_is_supervisor_or_linecard = 87;
    // Parent of OS component is of type CHASSIS.
    bool os_component_parent_is_chassis = 88;
    // Device does not support fabric power-admin-state leaf.
    bool skip_fabric_card_power_admin = 89;
    // Devices require configuring the same ISIS Metrics for Level 1 when
    // configuring Level 2 Metrics.
    bool isis_require_same_l1_metric_with_l2_metric = 91;
    // Devices require configuring the same OSPF setMetric when BGP
    // SetMED is configured.
    bool bgp_set_med_requires_equal_ospf_set_metric = 92;
    // Devices require configuring subinterface with tagged vlan for p4rt
    // packet in.
    bool p4rt_gdp_requires_dot1q_subinterface = 93;
    // ATE port link state operations are a no-op in KNE/virtualized environments.
    bool ate_port_link_state_operations_unsupported = 94;
    // Creates a user and assigns role/rbac to said user via native model.
    bool set_native_user = 95;
    // Devices require configuring lspRefreshInterval ISIS timer when
    // lspLifetimeInterval is configured.
    // Arista: partnerissuetracker.corp.google.com/293667850
    bool isis_lsp_lifetime_interval_requires_lsp_refresh_interval = 96;
    // Devices require configuring LoopbackMode on member ports to enable
    // LoopbackMode on aggregate interface.
    // Arista: partnerissuetracker.corp.google.com/297391260
    bool aggregate_loopback_mode_requires_member_port_loopback_mode = 97;
    // Device does not support telemetry path
    // /components/component/cpu/utilization/state/avg for linecards' CPU card.
    bool linecard_cpu_utilization_unsupported = 98;
    // Device does not support consistent component names for GNOI and GNMI.
    bool consistent_component_names_unsupported = 99;
    // Device does not support telemetry path
    // /components/component/cpu/utilization/state/avg for controller cards'
    // CPU card.
    bool controller_card_cpu_utilization_unsupported = 100;
    // Device does not support counter for fabric block lost packets.
    bool fabric_drop_counter_unsupported = 101;
    // Device does not support memory utilization related leaves for linecard components.
    bool linecard_memory_utilization_unsupported = 102;
    // Device does not support telemetry path
    // /qos/interfaces/interface/input/virtual-output-queues/voq-interface/queues/queue/state/dropped-pkts.
    bool qos_voq_drop_counter_unsupported = 103;
    // ATE IPv6 flow label unsupported in KNE/virtualized environments.
    bool ate_ipv6_flow_label_unsupported = 104;
    // Devices do not support configuring isis csnp-interval timer.
    // Arista: partnerissuetracker.corp.google.com/299283216
    bool isis_timers_csnp_interval_unsupported = 105;
    // Devices do not support telemetry for isis counter:
    // manual-address-drop-from-areas.
    // Arista: partnerissuetracker.corp.google.com/299285115
    bool isis_counter_manual_address_drop_from_areas_unsupported = 106;
    // Devices do not support telemetry for isis counter: part-changes.
    // Arista: partnerissuetracker.corp.google.com/299285991
    bool isis_counter_part_changes_unsupported = 107;
    // Devices do not support threshold container under /components/component/transceiver.
    bool transceiver_thresholds_unsupported = 108;
    // Update interface loopback mode using raw gnmi API due to server version.
    bool interface_loopback_mode_raw_gnmi = 109;
    // Devices do not support showing negotiated tcp mss value in bgp tcp mss telemetry.
    // Juniper: b/300499125
    bool skip_tcp_negotiated_mss_check = 110;
    // Devices don't support ISIS-Lsp metadata paths: checksum, sequence-number,
    // remaining-lifetime.
    bool isis_lsp_metadata_leafs_unsupported = 111;
    // QOS queue requires configuration with queue-id
    bool qos_queue_requires_id = 112;
    // Devices do not support forwarding for fib failed routes.
    bool skip_fib_failed_traffic_forwarding_check = 113;
<<<<<<< HEAD
    // Skip gNMI container OP tc.
    bool skip_container_op = 114;
    // Set ethernet from state.
    bool dont_set_ethernet_from_state = 115;
    // Set subinterface to nil.
    bool set_subinterface_nil = 116;
    // Reorder calls for vendor compatibility.
    bool reorder_calls_for_vendor_compatibilty = 117;
    // Add missing base config using cli.
    bool add_missing_base_config_via_cli = 118;
    // skip_macaddress_check returns true if mac address for an interface via gNMI needs to be skipped.
    bool skip_macaddress_check = 119;
	  // skip_breakout returns true if breakout via gNMI needs to be skipped.
    bool skip_breakout = 120;
    
=======
    // QOS requires buffer-allocation-profile configuration
    bool qos_buffer_allocation_config_required = 114;

>>>>>>> def443cb
    // Reserved field numbers and identifiers.
    reserved 84, 9, 28, 90;
  }

  message PlatformExceptions {
    Platform platform = 1;
    Deviations deviations = 2;
  }

  // The `platform` field for each `platform_exceptions` should be mutually
  // exclusive. Duplicate matches will result in a test failure.
  repeated PlatformExceptions platform_exceptions = 5;

  enum Tags {
    TAGS_UNSPECIFIED = 0;
    TAGS_AGGREGATION = 1;
    TAGS_DATACENTER_EDGE = 2;
    TAGS_EDGE = 3;
    TAGS_TRANSIT = 4;
  }

  // The `tags` used to identify the area(s) testcase applies to. An empty tag
  // is the default implying it applies to all areas.
  repeated Tags tags = 6;
}<|MERGE_RESOLUTION|>--- conflicted
+++ resolved
@@ -341,27 +341,23 @@
     bool qos_queue_requires_id = 112;
     // Devices do not support forwarding for fib failed routes.
     bool skip_fib_failed_traffic_forwarding_check = 113;
-<<<<<<< HEAD
-    // Skip gNMI container OP tc.
-    bool skip_container_op = 114;
-    // Set ethernet from state.
-    bool dont_set_ethernet_from_state = 115;
-    // Set subinterface to nil.
-    bool set_subinterface_nil = 116;
-    // Reorder calls for vendor compatibility.
-    bool reorder_calls_for_vendor_compatibilty = 117;
-    // Add missing base config using cli.
-    bool add_missing_base_config_via_cli = 118;
-    // skip_macaddress_check returns true if mac address for an interface via gNMI needs to be skipped.
-    bool skip_macaddress_check = 119;
-	  // skip_breakout returns true if breakout via gNMI needs to be skipped.
-    bool skip_breakout = 120;
-    
-=======
     // QOS requires buffer-allocation-profile configuration
     bool qos_buffer_allocation_config_required = 114;
-
->>>>>>> def443cb
+    // Skip gNMI container OP tc.
+    bool skip_container_op = 115;
+    // Set ethernet from state.
+    bool dont_set_ethernet_from_state = 116;
+    // Set subinterface to nil.
+    bool set_subinterface_nil = 117;
+    // Reorder calls for vendor compatibility.
+    bool reorder_calls_for_vendor_compatibilty = 118;
+    // Add missing base config using cli.
+    bool add_missing_base_config_via_cli = 119;
+    // skip_macaddress_check returns true if mac address for an interface via gNMI needs to be skipped.
+    bool skip_macaddress_check = 120;
+	  // skip_breakout returns true if breakout via gNMI needs to be skipped.
+    bool skip_breakout = 121;
+
     // Reserved field numbers and identifiers.
     reserved 84, 9, 28, 90;
   }
