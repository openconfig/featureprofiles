--- conflicted
+++ resolved
@@ -1069,15 +1069,13 @@
     // Device doesnot support configuring ACL through oc
     bool config_acl_oc_unsupported = 357;
 
-<<<<<<< HEAD
-    // Device that requires explicit config to support BGP RIB streaming
-    bool bgp_rib_streaming_config_required = 358;
-=======
     // Device does not support interface counters in unknown protos
     // Juniper: https://issuetracker.google.com/issues/461368936
     bool interface_counters_in_unknown_protos_unsupported = 358;
 
->>>>>>> f3886a83
+    // Device that requires explicit config to support BGP RIB streaming
+    // Arista: https://partnerissuetracker.corp.google.com/issues/471971235 
+    bool bgp_rib_streaming_config_required = 359;
 
     // Reserved field numbers and identifiers.
     reserved 84, 9, 28, 20, 38, 43, 90, 97, 55, 89, 19, 36, 35, 40, 113, 131, 141, 173, 234, 254, 231, 300;
