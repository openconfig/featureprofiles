--- conflicted
+++ resolved
@@ -285,17 +285,14 @@
     // Devices require configuring the same OSPF setMetric when BGP
     // SetMED is configured.
     bool bgp_set_med_requires_equal_ospf_set_metric = 92;
-<<<<<<< HEAD
-    // Creates a user and assigns role/rbac to said user via native model.
-    bool set_native_user = 93;
-=======
     // Devices require configuring subinterface with tagged vlan for p4rt
     // packet in.
     bool p4rt_gdp_requires_dot1q_subinterface = 93;
     // ATE port link state operations are a no-op in KNE/virtualized environments.
     bool ate_port_link_state_operations_unsupported = 94;
-
->>>>>>> 0ef32a20
+    // Creates a user and assigns role/rbac to said user via native model.
+    bool set_native_user = 95;
+
     // Reserved field numbers and identifiers.
     reserved 84, 9, 28;
   }
