--- conflicted
+++ resolved
@@ -967,11 +967,7 @@
     bool match_as_path_set_unsupported = 333;
 
     // Reserved field numbers and identifiers.
-<<<<<<< HEAD
-    reserved 84, 9, 28, 20, 38, 43, 90, 97, 55, 89, 19, 36, 35, 40, 113, 131, 141, 173, 234, 254, 231, 241;
-=======
-    reserved 84, 9, 28, 20, 38, 43, 90, 97, 55, 89, 19, 36, 35, 40, 113, 131, 141, 173, 234, 254, 231, 300;
->>>>>>> afcb8c94
+    reserved 84, 9, 28, 20, 38, 43, 90, 97, 55, 89, 19, 36, 35, 40, 113, 131, 141, 173, 234, 254, 231, 300, 241;
   }
 
   message PlatformExceptions {
