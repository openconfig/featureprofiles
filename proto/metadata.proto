--- conflicted
+++ resolved
@@ -970,12 +970,6 @@
     // Arista b/434583178
     bool match_as_path_set_unsupported = 333;
 
-<<<<<<< HEAD
-    // Devices that do not support transceiver config enable leaf
-    // Nokia b/414842051
-    bool transceiver_config_enable_unsupported = 334;
-    
-=======
     // Same apply-policy under peer-group and peer-group/afi-safi unsupported
     // Arista b/413225712
     bool same_afi_safi_and_peergroup_policies_unsupported = 334;
@@ -985,7 +979,10 @@
     // Cisco: b/447513282
     bool syslog_oc_unsupported = 335;
 
->>>>>>> 30f325dd
+    // Devices that do not support transceiver config enable leaf
+    // Nokia b/414842051
+    bool transceiver_config_enable_unsupported = 336;
+
     // Reserved field numbers and identifiers.
     reserved 84, 9, 28, 20, 38, 43, 90, 97, 55, 89, 19, 36, 35, 40, 113, 131, 141, 173, 234, 254, 231, 300;
   }
