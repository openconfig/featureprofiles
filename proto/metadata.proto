// Copyright 2023 Google LLC
//
// Licensed under the Apache License, Version 2.0 (the "License");
// you may not use this file except in compliance with the License.
// You may obtain a copy of the License at
//
//      https://www.apache.org/licenses/LICENSE-2.0
//
// Unless required by applicable law or agreed to in writing, software
// distributed under the License is distributed on an "AS IS" BASIS,
// WITHOUT WARRANTIES OR CONDITIONS OF ANY KIND, either express or implied.
// See the License for the specific language governing permissions and
// limitations under the License.

syntax = "proto3";

package openconfig.testing;

import "github.com/openconfig/ondatra/proto/testbed.proto";

// Metadata about a Feature Profiles test.
message Metadata {
  // UUID of the test.
  string uuid = 1;
  // ID of the test in the test plan.
  string plan_id = 2;
  // One-line description of the test.
  string description = 3;

  // Types of testbeds on which the test may run.
  enum Testbed {
    TESTBED_UNSPECIFIED = 0;
    TESTBED_DUT = 1;
    TESTBED_DUT_DUT_4LINKS = 2;
    TESTBED_DUT_ATE_2LINKS = 3;
    TESTBED_DUT_ATE_4LINKS = 4;
    TESTBED_DUT_ATE_9LINKS_LAG = 5;
    TESTBED_DUT_DUT_ATE_2LINKS = 6;
  }
  // Testbed on which the test is intended to run.
  Testbed testbed = 4;

  message Platform {
    // Vendor of the device.
    ondatra.Device.Vendor vendor = 1;
    // Regex for hardware model of the device.
    // The empty string will match any hardware model.
    string hardware_model_regex = 3;
    // Regex for software version of the device.
    // The empty string will match any software version.
    string software_version_regex = 4;
    // Reserved field numbers and identifiers.
    reserved 2;
    reserved "hardware_model";
  }

  message Deviations {
    // Device does not support interface/ipv4/enabled,
    // so suppress configuring this leaf.
    bool ipv4_missing_enabled = 1;
    // Device does not support fragmentation bit for traceroute.
    bool traceroute_fragmentation = 2;
    // Device only support UDP as l4 protocol for traceroute.
    bool traceroute_l4_protocol_udp = 3;
    // Device does not support
    // bgp/neighbors/neighbor/afi-safis/afi-safi/state/prefixes/received-pre-policy.
    bool prepolicy_received_routes = 4;
    // Expected ucmp traffic tolerance. Minimum value is 0.2, anything less
    // will be coerced to 0.2.
    // Juniper: partnerissuetracker.corp.google.com/282234301
    // Cisco: partnerissuetracker.corp.google.com/279477633
    double hierarchical_weight_resolution_tolerance = 5;
    // Device skip isis multi-topology check if value is true.
    bool isis_multi_topology_unsupported = 6;
    // Disable isis level1 under interface mode on the device if value is true.
    bool isis_interface_level1_disable_required = 7;
    // Set isis af ipv6 single topology on the device if value is true.
    bool isis_single_topology_required = 8;
    // Don't set isis instance enable flag on the device if value is true.
    bool isis_instance_enabled_required = 10;
    // Set and validate isis interface address family enable on the device if
    // value is true.
    bool missing_isis_interface_afi_safi_enable = 11;
    // Don't set isis global authentication-check on the device if value is
    // true.
    bool isis_global_authentication_not_required = 12;
    // Configure CSNP, LSP and PSNP under level authentication explicitly if
    // value is true.
    bool isis_explicit_level_authentication_config = 13;
    // Device skip isis restart-suppress check if value is true.
    bool isis_restart_suppress_unsupported = 14;
    // Device does not support interface/ipv4(6)/neighbor.
    // Cisco: partnerissuetracker.corp.google.com/268243828
    bool ip_neighbor_missing = 15;
    // Device requires separate reboot to activate OS.
    bool osactivate_noreboot = 16;
    // Device requires OS installation on standby RP as well as active RP.
    bool osinstall_for_standby_rp = 17;
    // Set this flag for LLDP interface config to override the global config.
    bool lldp_interface_config_override_global = 18;
    // Skip check for
    // bgp/neighbors/neighbor/state/messages/received/last-notification-error-code
    // leaf missing case.
    bool missing_bgp_last_notification_error_code = 21;
    // Device does not support interface-ref configuration when applying
    // features to interface.
    bool interface_ref_config_unsupported = 22;
    // Device does not support these state paths.
    // Juniper: partnerissuetracker.corp.google.com/279470921
    bool state_path_unsupported = 23;
    // Device requires Ipv6 to be enabled on interface for gRIBI NH programmed
    // with destination mac address.
    // Juniper: partnerissuetracker.corp.google.com/267642089
    bool ipv6_enable_for_gribi_nh_dmac = 24;
    // Device requires additional config for ECN.
    // Juniper: partnerissuetracker.corp.google.com/277657269
    bool ecn_profile_required_definition = 25;
    // Set true for device that does not support interface ipv6 discarded packet
    // statistics.
    // Juniper: partnerissuetracker.corp.google.com/277762075
    bool ipv6_discarded_pkts_unsupported = 26;
    // Device does not support drop and weight leaves under queue management
    // profile.
    // Juniper: partnerissuetracker.corp.google.com/279471405
    bool drop_weight_leaves_unsupported = 27;
    // Config pushed through origin CLI takes precedence over config pushed
    // through origin OC.
    bool cli_takes_precedence_over_oc = 29;
    // Device does not support weight above 100.
    // Juniper: partnerissuetracker.corp.google.com/277066804
    bool scheduler_input_weight_limit = 30;
    // Device does not support id leaf for SwitchChip components.
    // Juniper: partnerissuetracker.corp.google.com/277134501
    bool switch_chip_id_unsupported = 31;
    // Device does not support backplane-facing-capacity leaves for some of the
    // components.
    // Juniper: partnerissuetracker.corp.google.com/277134501
    bool backplane_facing_capacity_unsupported = 32;
    // Device only supports querying counters from the state container, not from
    // individual counter leaves.
    bool interface_counters_from_container = 33;
    // Use this deviation when the device does not support a mix of tagged and
    // untagged subinterfaces.
    bool no_mix_of_tagged_and_untagged_subinterfaces = 34;
    // Device does not report P4RT node names in the component hierarchy.
    bool explicit_p4rt_node_component = 35;
    // Configure ACLs using vendor native model specifically for RT-1.4.
    bool use_vendor_native_acl_config = 36;
    // Device does not support reporting software version according to the
    // requirements in gNMI-1.10.
    bool sw_version_unsupported = 37;
    // Device requires explicit interface ref configuration when applying
    // features to interface.
    bool explicit_interface_ref_definition = 38;
    // Device does not support telemetry path /components/component/storage.
    // Juniper: partnerissuetracker.corp.google.com/284239001
    bool storage_component_unsupported = 39;
    // Device requires gribi-protocol to be enabled under network-instance.
    bool explicit_gribi_under_network_instance = 40;
    // Device requires port-speed to be set because its default value may not be
    // usable.
    bool explicit_port_speed = 41;
    // Device requires explicit attachment of an interface or subinterface to
    // the default network instance.
    // Nokia: partnerissuetracker.corp.google.com/260928639
    bool explicit_interface_in_default_vrf = 42;
    // Skip checking QOS Dropped octets stats for interface.
    bool qos_dropped_octets = 43;
    // Device is missing subinterface packet counters for IPv4/IPv6.
    bool subinterface_packet_counters_missing = 44;
    // Connect-retry is not supported
    // /bgp/neighbors/neighbor/timers/config/connect-retry.
    bool connect_retry = 45;
    // Device does not support programming a gribi flow with a next-hop entry of
    // mac-address only.
    bool gribi_mac_override_with_static_arp = 46;
    // Set true for device that does not support route-policy under AFI/SAFI.
    bool route_policy_under_afi_unsupported = 47;
    // Device does not support using gNOI to reboot the Fabric Component.
    bool gnoi_fabric_component_reboot_unsupported = 48;
    // Device does not support the ntp nondefault vrf case.
    bool ntp_non_default_vrf_unsupported = 49;
    // Device does not support setting the L2 MTU. OpenConfig allows a device to
    // enforce that L2 MTU, which has a default value of 1514, must be set to a
    // higher value than L3 MTU.
    // Arista: partnerissuetracker.corp.google.com/243445300
    bool omit_l2_mtu = 50;
    // Skip power admin for controller card
    bool skip_controller_card_power_admin = 51;
    // Device requires the banner to have a delimiter character.
    string banner_delimiter = 60;
    // Allowed tolerance for BGP traffic flow while comparing for pass or fail
    // condition.
    int32 bgp_tolerance_value = 61;
    // Device requires additional time to complete post delete link
    // qualification cleanup.
    bool link_qual_wait_after_delete_required = 62;
    // The response of gNOI reboot status is a single value (not a list), so the
    // device requires explict component path to account for a situation when
    // there is more than one active reboot requests.
    // Arista: partnerissuetracker.corp.google.com/245550570
    bool gnoi_status_empty_subcomponent = 63;
    // Device requiries explicit deletion of network-instance table.
    bool network_instance_table_deletion_required = 64;
    // Device requires a BGP session reset to utilize a new MD5 key.
    bool bgp_md5_requires_reset = 65;
    // Devices do not count dequeued and deleted packets as drops.
    // Arista: partnerissuetracker.corp.google.com/275384848
    bool dequeue_delete_not_counted_as_drops = 66;
    // Device only supports RIB ack, so tests that normally expect FIB_ACK will
    // allow just RIB_ACK.
    bool gribi_riback_only = 67;
    // Device requires that aggregate Port-Channel and its members be defined in
    // a single gNMI Update transaction at /interfaces; otherwise lag-type will
    // be dropped, and no member can be added to the aggregate.
    // Arista: partnerissuetracker.corp.google.com/201574574
    bool aggregate_atomic_update = 68;
    // Device returns no value for some OpenConfig paths if the operational
    // value equals the default.
    // Arista: partnerissuetracker.corp.google.com/258286131
    bool missing_value_for_defaults = 69;
    // The name used for the static routing protocol.  The default name in
    // OpenConfig is \"DEFAULT\" but some devices use other names.
    // Arista: partnerissuetracker.corp.google.com/269699737
    string static_protocol_name = 70;
    // Device currently uses component name instead of a full openconfig path,
    // so suppress creating a full oc compliant path for subcomponent.
    bool gnoi_subcomponent_path = 71;
    // When configuring interface, config VRF prior config IP address.
    // Arista: partnerissuetracker.corp.google.com/261958938
    bool interface_config_vrf_before_address = 72;
    // Device requires using the deprecated openconfig-vlan:vlan/config/vlan-id
    // or openconfig-vlan:vlan/state/vlan-id leaves.
    // Arista: partnerissuetracker.corp.google.com/261085885
    bool deprecated_vlan_id = 73;
    // Device requires gRIBI MAC Override using Static ARP + Static Route
    // Arista: partnerissuetracker.corp.google.com/234635355
    bool gribi_mac_override_static_arp_static_route = 74;
    // Device requires interface enabled leaf booleans to be explicitly set to
    // true.
    bool interface_enabled = 75;
    // Skip checking QOS octet stats for interface.
    // Arista: partnerissuetracker.corp.google.com/283541442
    bool qos_octets = 76;
    // Device CPU components do not map to a FRU parent component in the OC
    // tree.
    bool cpu_missing_ancestor = 77;
    // Device needs subinterface 0 to be routed for non-zero sub-interfaces.
    bool require_routed_subinterface_0 = 78;
    // Device does not report last-switchover-reason as USER_INITIATED for
    // gNOI.SwitchControlProcessor.
    bool gnoi_switchover_reason_missing_user_initiated = 79;
    // The name used for the default network instance for VRF.  The default name
    // in OpenConfig is \"DEFAULT\" but some legacy devices still use
    // \"default\".
    string default_network_instance = 80;
    // Device allows unset Election ID to be primary.
    bool p4rt_unsetelectionid_primary_allowed = 81;
    // Device sets ALREADY_EXISTS status code for all backup client responses.
    bool bkup_arbitration_resp_code = 82;
    // Device requires IPOverIP decapsulation for backup NHG without interfaces.
    bool backup_nhg_requires_vrf_with_decap = 83;
    // Devices don't support configuring ISIS /afi-safi/af/config container.
    bool isis_interface_afi_unsupported = 85;
    // Devices don't support modify table entry operation in P4 Runtime.
    bool p4rt_modify_table_entry_unsupported = 86;
    // Parent of OS component is of type SUPERVISOR or LINECARD.
    bool os_component_parent_is_supervisor_or_linecard = 87;
    // Parent of OS component is of type CHASSIS.
    bool os_component_parent_is_chassis = 88;
    // Devices require configuring the same ISIS Metrics for Level 1 when
    // configuring Level 2 Metrics.
    bool isis_require_same_l1_metric_with_l2_metric = 91;
    // Devices require configuring the same OSPF setMetric when BGP
    // SetMED is configured.
    bool bgp_set_med_requires_equal_ospf_set_metric = 92;
    // Devices require configuring subinterface with tagged vlan for p4rt
    // packet in.
    bool p4rt_gdp_requires_dot1q_subinterface = 93;
    // ATE port link state operations are a no-op in KNE/virtualized environments.
    bool ate_port_link_state_operations_unsupported = 94;
    // Creates a user and assigns role/rbac to said user via native model.
    bool set_native_user = 95;
    // Devices require configuring lspRefreshInterval ISIS timer when
    // lspLifetimeInterval is configured.
    // Arista: partnerissuetracker.corp.google.com/293667850
    bool isis_lsp_lifetime_interval_requires_lsp_refresh_interval = 96;
    // Device does not support telemetry path
    // /components/component/cpu/utilization/state/avg for linecards' CPU card.
    bool linecard_cpu_utilization_unsupported = 98;
    // Device does not support consistent component names for GNOI and GNMI.
    bool consistent_component_names_unsupported = 99;
    // Device does not support telemetry path
    // /components/component/cpu/utilization/state/avg for controller cards'
    // CPU card.
    bool controller_card_cpu_utilization_unsupported = 100;
    // Device does not support counter for fabric block lost packets.
    bool fabric_drop_counter_unsupported = 101;
    // Device does not support memory utilization related leaves for linecard components.
    bool linecard_memory_utilization_unsupported = 102;
    // Device does not support telemetry path
    // /qos/interfaces/interface/input/virtual-output-queues/voq-interface/queues/queue/state/dropped-pkts.
    bool qos_voq_drop_counter_unsupported = 103;
    // ATE IPv6 flow label unsupported in KNE/virtualized environments.
    bool ate_ipv6_flow_label_unsupported = 104;
    // Devices do not support configuring isis csnp-interval timer.
    // Arista: partnerissuetracker.corp.google.com/299283216
    bool isis_timers_csnp_interval_unsupported = 105;
    // Devices do not support telemetry for isis counter:
    // manual-address-drop-from-areas.
    // Arista: partnerissuetracker.corp.google.com/299285115
    bool isis_counter_manual_address_drop_from_areas_unsupported = 106;
    // Devices do not support telemetry for isis counter: part-changes.
    // Arista: partnerissuetracker.corp.google.com/317086576
    bool isis_counter_part_changes_unsupported = 107;
    // Devices do not support threshold container under /components/component/transceiver.
    bool transceiver_thresholds_unsupported = 108;
    // Update interface loopback mode using raw gnmi API due to server version.
    bool interface_loopback_mode_raw_gnmi = 109;
    // Devices do not support showing negotiated tcp mss value in bgp tcp mss telemetry.
    // Juniper: b/300499125
    bool skip_tcp_negotiated_mss_check = 110;
    // Devices don't support ISIS-Lsp metadata paths: checksum, sequence-number,
    // remaining-lifetime.
    bool isis_lsp_metadata_leafs_unsupported = 111;
    // QOS queue requires configuration with queue-id
    bool qos_queue_requires_id = 112;
    // Devices do not support forwarding for fib failed routes.
    bool skip_fib_failed_traffic_forwarding_check = 113;
    // QOS requires buffer-allocation-profile configuration
    bool qos_buffer_allocation_config_required = 114;
    // Devices do not support configuring ExtendedNextHopEncoding at the BGP global level.
    // Arista: https://partnerissuetracker.corp.google.com/issues/203683090
    bool bgp_global_extended_next_hop_encoding_unsupported = 115;
    // OC unsupported for BGP LLGR disable.
    // Juniper: b/303479602
    bool bgp_llgr_oc_undefined = 116;
    // Device does not support tunnel interfaces state paths
    // Juniper: partnerissuetracker.corp.google.com/300111031
    bool tunnel_state_path_unsupported = 117;
    // Device does not support tunnel interfaces source and destination address config paths
    // Juniper: partnerissuetracker.corp.google.com/300111031
    bool tunnel_config_path_unsupported = 118;
    // Cisco: Device does not support same minimun and maximum threshold value in QOS ECN config.
    bool ecn_same_min_max_threshold_unsupported = 119;
    // Cisco: QOS requires scheduler configuration.
    bool qos_scheduler_config_required = 120;
    // Cisco: Device does not support set weight config under QOS ECN configuration.
    bool qos_set_weight_config_unsupported = 121;
    // Cisco: Device does not support these get state path.
    bool qos_get_state_path_unsupported = 122;
    // Devices requires enabled leaf under isis level
    // Juniper: partnerissuetracker.corp.google.com/302661486
    bool isis_level_enabled = 123;
    // Devices which require to use interface-id format of interface name + .subinterface index with Interface-ref container
    bool interface_ref_interface_id_format = 124;
    // Devices does not support member link loopback
    // Juniper: b/307763669
    bool member_link_loopback_unsupported = 125;
    // Device does not support PLQ operational status check on interface
    // Juniper: b/308990185
    bool skip_plq_interface_oper_status_check = 126;
    // Device set received prefix limits explicitly under prefix-limit-received rather than
    // "prefix-limit"
    bool bgp_explicit_prefix_limit_received = 127;
    // Device does not configure BGP maximum routes correctly when max-prefixes
    // leaf is configured
    bool bgp_missing_oc_max_prefixes_configuration = 128;
    // Devices which needs to skip checking AFI-SAFI disable.
    // Juniper: b/310698466
    bool skip_bgp_session_check_without_afisafi = 129;
    // Devices that have separate naming conventions for hardware resource name
    // in /system/ tree and /components/ tree.
    bool mismatched_hardware_resource_name_in_component = 130;
    // Devices that don't support telemetry for hardware resources before
    // used-threshold-upper configuration.
    bool missing_hardware_resource_telemetry_before_config = 131;
    // Device does not support reboot status check on subcomponents.
    bool gnoi_subcomponent_reboot_status_unsupported = 132;
    // Devices exports routes from all protocols to BGP if the export-policy is ACCEPT
    // Juniper: b/308970803
    bool skip_non_bgp_route_export_check = 133;
<<<<<<< HEAD
    // Devices which does not support nexthop index state
    // Juniper: b/304729237
    bool skip_static_nexthop_check = 134;
=======
    // Devices do not support path
    // /network-instances/network-instance/protocols/protocol/isis/levels/level/state/metric-style
    // Arista: https://partnerissuetracker.corp.google.com/issues/317064733
    bool isis_metric_style_telemetry_unsupported = 134;
>>>>>>> 438d3fde

    // Reserved field numbers and identifiers.
    reserved 84, 9, 28, 20, 90, 97, 55, 89, 19; 
  }

  message PlatformExceptions {
    Platform platform = 1;
    Deviations deviations = 2;
  }

  // The `platform` field for each `platform_exceptions` should be mutually
  // exclusive. Duplicate matches will result in a test failure.
  repeated PlatformExceptions platform_exceptions = 5;

  enum Tags {
    TAGS_UNSPECIFIED = 0;
    TAGS_AGGREGATION = 1;
    TAGS_DATACENTER_EDGE = 2;
    TAGS_EDGE = 3;
    TAGS_TRANSIT = 4;
  }

  // The `tags` used to identify the area(s) testcase applies to. An empty tag
  // is the default implying it applies to all areas.
  repeated Tags tags = 6;
}<|MERGE_RESOLUTION|>--- conflicted
+++ resolved
@@ -380,16 +380,13 @@
     // Devices exports routes from all protocols to BGP if the export-policy is ACCEPT
     // Juniper: b/308970803
     bool skip_non_bgp_route_export_check = 133;
-<<<<<<< HEAD
     // Devices which does not support nexthop index state
     // Juniper: b/304729237
     bool skip_static_nexthop_check = 134;
-=======
     // Devices do not support path
     // /network-instances/network-instance/protocols/protocol/isis/levels/level/state/metric-style
     // Arista: https://partnerissuetracker.corp.google.com/issues/317064733
     bool isis_metric_style_telemetry_unsupported = 134;
->>>>>>> 438d3fde
 
     // Reserved field numbers and identifiers.
     reserved 84, 9, 28, 20, 90, 97, 55, 89, 19; 
