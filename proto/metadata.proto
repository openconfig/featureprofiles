--- conflicted
+++ resolved
@@ -81,14 +81,6 @@
     bool isis_explicit_level_authentication_config = 13;
     // Device skip isis restart-suppress check if value is true.
     bool isis_restart_suppress_unsupported = 14;
-<<<<<<< HEAD
-    // Set wait timer for shut platform to power up as event driven telemetry power enabled state call fails.
-    int64 platform_power_enable_wait = 15;
-    // Device does not support fabric power-admin-state leaf.
-    bool platform_power_down_up_fabric_skip = 16;
-    // Device does not support controller card power-admin-state leaf.
-    bool platform_power_down_up_controller_card_skip = 17;
-=======
     // Device does not support interface/ipv4(6)/neighbor.
     // Cisco: partnerissuetracker.corp.google.com/268243828
     bool ip_neighbor_missing = 15;
@@ -153,7 +145,12 @@
     // Device does not support reporting software version according to the
     // requirements in gNMI-1.10.
     bool sw_version_unsupported = 37;
->>>>>>> 8bcd8be3
+    // Set wait timer for shut platform to power up as event driven telemetry power enabled state call fails.
+    int64 platform_power_enable_wait = 38;
+    // Device does not support fabric power-admin-state leaf.
+    bool platform_power_down_up_fabric_skip = 39;
+    // Device does not support controller card power-admin-state leaf.
+    bool platform_power_down_up_controller_card_skip = 40;
   }
 
   message PlatformExceptions {
