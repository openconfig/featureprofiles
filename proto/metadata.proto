// Copyright 2023 Google LLC
//
// Licensed under the Apache License, Version 2.0 (the "License");
// you may not use this file except in compliance with the License.
// You may obtain a copy of the License at
//
//      https://www.apache.org/licenses/LICENSE-2.0
//
// Unless required by applicable law or agreed to in writing, software
// distributed under the License is distributed on an "AS IS" BASIS,
// WITHOUT WARRANTIES OR CONDITIONS OF ANY KIND, either express or implied.
// See the License for the specific language governing permissions and
// limitations under the License.

syntax = "proto3";

package openconfig.testing;

import "github.com/openconfig/ondatra/proto/testbed.proto";

// Metadata about a Feature Profiles test.
message Metadata {
  // UUID of the test.
  string uuid = 1;
  // ID of the test in the test plan.
  string plan_id = 2;
  // One-line description of the test.
  string description = 3;

  // Types of testbeds on which the test may run.
  enum Testbed {
    TESTBED_UNSPECIFIED = 0;
    TESTBED_DUT = 1;
    TESTBED_DUT_DUT_4LINKS = 2;
    TESTBED_DUT_ATE_2LINKS = 3;
    TESTBED_DUT_ATE_4LINKS = 4;
    TESTBED_DUT_ATE_9LINKS_LAG = 5;
  }
  // Testbed on which the test is intended to run.
  Testbed testbed = 4;

  message Platform {
    // Vendor of the device.
    ondatra.Device.Vendor vendor = 1;
    // Regex for hardware model of the device.
    // The empty string will match any hardware model.
    string hardware_model_regex = 3;
    // Regex for software version of the device.
    // The empty string will match any software version.
    string software_version_regex = 4;
    // Reserved field numbers and identifiers.
    reserved 2;
    reserved "hardware_model";
  }

  message Deviations {
    // Device does not support interface/ipv4/enabled,
    // so suppress configuring this leaf.
    bool ipv4_missing_enabled = 1;
    // Device does not support fragmentation bit for traceroute.
    bool traceroute_fragmentation = 2;
    // Device only support UDP as l4 protocol for traceroute.
    bool traceroute_l4_protocol_udp = 3;
    // Device does not support
    // bgp/neighbors/neighbor/afi-safis/afi-safi/state/prefixes/received-pre-policy.
    bool prepolicy_received_routes = 4;
    // Expected ucmp traffic tolerance. Minimum value is 0.2, anything less
    // will be coerced to 0.2.
    // Juniper: partnerissuetracker.corp.google.com/282234301
    // Cisco: partnerissuetracker.corp.google.com/279477633
    double hierarchical_weight_resolution_tolerance = 5;
    // Device skip isis multi-topology check if value is true.
    bool isis_multi_topology_unsupported = 6;
    // Disable isis level1 under interface mode on the device if value is true.
    bool isis_interface_level1_disable_required = 7;
    // Set isis af ipv6 single topology on the device if value is true.
    bool isis_single_topology_required = 8;
    // Don't set isis instance enable flag on the device if value is true.
    bool isis_instance_enabled_required = 10;
    // Set and validate isis interface address family enable on the device if
    // value is true.
    bool missing_isis_interface_afi_safi_enable = 11;
    // Don't set isis global authentication-check on the device if value is
    // true.
    bool isis_global_authentication_not_required = 12;
    // Configure CSNP, LSP and PSNP under level authentication explicitly if
    // value is true.
    bool isis_explicit_level_authentication_config = 13;
    // Device skip isis restart-suppress check if value is true.
    bool isis_restart_suppress_unsupported = 14;
    // Device does not support interface/ipv4(6)/neighbor.
    // Cisco: partnerissuetracker.corp.google.com/268243828
    bool ip_neighbor_missing = 15;
    // Device requires separate reboot to activate OS.
    bool osactivate_noreboot = 16;
    // Device requires OS installation on standby RP as well as active RP.
    bool osinstall_for_standby_rp = 17;
    // Set this flag for LLDP interface config to override the global config.
    bool lldp_interface_config_override_global = 18;
    // Skip BGP TestPassword mismatch subtest if value is true.
    // Cisco: partnerissuetracker.corp.google.com/273285907
    bool skip_bgp_test_password_mismatch = 19;
    // Device does not support interface/physicalchannel leaf.
    // Cisco: partnerissuetracker.corp.google.com/273287821
    bool missing_interface_physical_channel = 20;
    // Skip check for
    // bgp/neighbors/neighbor/state/messages/received/last-notification-error-code
    // leaf missing case.
    bool missing_bgp_last_notification_error_code = 21;
    // Device does not support interface-ref configuration when applying
    // features to interface.
    bool interface_ref_config_unsupported = 22;
    // Device does not support these state paths.
    // Juniper: partnerissuetracker.corp.google.com/279470921
    bool state_path_unsupported = 23;
    // Device requires Ipv6 to be enabled on interface for gRIBI NH programmed
    // with destination mac address.
    // Juniper: partnerissuetracker.corp.google.com/267642089
    bool ipv6_enable_for_gribi_nh_dmac = 24;
    // Device requires additional config for ECN.
    // Juniper: partnerissuetracker.corp.google.com/277657269
    bool ecn_profile_required_definition = 25;
    // Set true for device that does not support interface ipv6 discarded packet
    // statistics.
    // Juniper: partnerissuetracker.corp.google.com/277762075
    bool ipv6_discarded_pkts_unsupported = 26;
    // Device does not support drop and weight leaves under queue management
    // profile.
    // Juniper: partnerissuetracker.corp.google.com/279471405
    bool drop_weight_leaves_unsupported = 27;
    // Config pushed through origin CLI takes precedence over config pushed
    // through origin OC.
    bool cli_takes_precedence_over_oc = 29;
    // Device does not support weight above 100.
    // Juniper: partnerissuetracker.corp.google.com/277066804
    bool scheduler_input_weight_limit = 30;
    // Device does not support id leaf for SwitchChip components.
    // Juniper: partnerissuetracker.corp.google.com/277134501
    bool switch_chip_id_unsupported = 31;
    // Device does not support backplane-facing-capacity leaves for some of the
    // components.
    // Juniper: partnerissuetracker.corp.google.com/277134501
    bool backplane_facing_capacity_unsupported = 32;
    // Device only supports querying counters from the state container, not from
    // individual counter leaves.
    bool interface_counters_from_container = 33;
    // Use this deviation when the device does not support a mix of tagged and
    // untagged subinterfaces.
    bool no_mix_of_tagged_and_untagged_subinterfaces = 34;
    // Device does not report P4RT node names in the component hierarchy.
    bool explicit_p4rt_node_component = 35;
    // Configure ACLs using vendor native model specifically for RT-1.4.
    bool use_vendor_native_acl_config = 36;
    // Device does not support reporting software version according to the
    // requirements in gNMI-1.10.
    bool sw_version_unsupported = 37;
    // Device requires explicit interface ref configuration when applying
    // features to interface.
    bool explicit_interface_ref_definition = 38;
    // Device does not support telemetry path /components/component/storage.
    // Juniper: partnerissuetracker.corp.google.com/284239001
    bool storage_component_unsupported = 39;
    // Device requires gribi-protocol to be enabled under network-instance.
    bool explicit_gribi_under_network_instance = 40;
    // Device requires port-speed to be set because its default value may not be
    // usable.
    bool explicit_port_speed = 41;
    // Device requires explicit attachment of an interface or subinterface to
    // the default network instance.
    // Nokia: partnerissuetracker.corp.google.com/260928639
    bool explicit_interface_in_default_vrf = 42;
    // Skip checking QOS Dropped octets stats for interface.
    bool qos_dropped_octets = 43;
    // Device is missing subinterface packet counters for IPv4/IPv6.
    bool subinterface_packet_counters_missing = 44;
    // Connect-retry is not supported
    // /bgp/neighbors/neighbor/timers/config/connect-retry.
    bool connect_retry = 45;
    // Device does not support programming a gribi flow with a next-hop entry of
    // mac-address only.
    bool gribi_mac_override_with_static_arp = 46;
    // Set true for device that does not support route-policy under AFI/SAFI.
    bool route_policy_under_afi_unsupported = 47;
    // Device does not support using gNOI to reboot the Fabric Component.
    bool gnoi_fabric_component_reboot_unsupported = 48;
    // Device does not support the ntp nondefault vrf case.
    bool ntp_non_default_vrf_unsupported = 49;
    // Device does not support setting the L2 MTU. OpenConfig allows a device to
    // enforce that L2 MTU, which has a default value of 1514, must be set to a
    // higher value than L3 MTU.
    // Arista: partnerissuetracker.corp.google.com/243445300
    bool omit_l2_mtu = 50;
    // Skip power admin for controller card
    bool skip_controller_card_power_admin = 51;
    // Skip PLQ packets count check.
    bool skip_plq_packets_count_check = 55;
    // Device requires the banner to have a delimiter character.
    string banner_delimiter = 60;
    // Allowed tolerance for BGP traffic flow while comparing for pass or fail
    // condition.
    int32 bgp_tolerance_value = 61;
    // Device requires additional time to complete post delete link
    // qualification cleanup.
    bool link_qual_wait_after_delete_required = 62;
    // The response of gNOI reboot status is a single value (not a list), so the
    // device requires explict component path to account for a situation when
    // there is more than one active reboot requests.
    // Arista: partnerissuetracker.corp.google.com/245550570
    bool gnoi_status_empty_subcomponent = 63;
    // Device requiries explicit deletion of network-instance table.
    bool network_instance_table_deletion_required = 64;
    // Device requires a BGP session reset to utilize a new MD5 key.
    bool bgp_md5_requires_reset = 65;
    // Devices do not count dequeued and deleted packets as drops.
    // Arista: partnerissuetracker.corp.google.com/275384848
    bool dequeue_delete_not_counted_as_drops = 66;
    // Device only supports RIB ack, so tests that normally expect FIB_ACK will
    // allow just RIB_ACK.
    bool gribi_riback_only = 67;
    // Device requires that aggregate Port-Channel and its members be defined in
    // a single gNMI Update transaction at /interfaces; otherwise lag-type will
    // be dropped, and no member can be added to the aggregate.
    // Arista: partnerissuetracker.corp.google.com/201574574
    bool aggregate_atomic_update = 68;
    // Device returns no value for some OpenConfig paths if the operational
    // value equals the default.
    // Arista: partnerissuetracker.corp.google.com/258286131
    bool missing_value_for_defaults = 69;
    // The name used for the static routing protocol.  The default name in
    // OpenConfig is \"DEFAULT\" but some devices use other names.
    // Arista: partnerissuetracker.corp.google.com/269699737
    string static_protocol_name = 70;
    // Device currently uses component name instead of a full openconfig path,
    // so suppress creating a full oc compliant path for subcomponent.
    bool gnoi_subcomponent_path = 71;
    // When configuring interface, config VRF prior config IP address.
    // Arista: partnerissuetracker.corp.google.com/261958938
    bool interface_config_vrf_before_address = 72;
    // Device requires using the deprecated openconfig-vlan:vlan/config/vlan-id
    // or openconfig-vlan:vlan/state/vlan-id leaves.
    // Arista: partnerissuetracker.corp.google.com/261085885
    bool deprecated_vlan_id = 73;
    // Device requires gRIBI MAC Override using Static ARP + Static Route
    // Arista: partnerissuetracker.corp.google.com/234635355
    bool gribi_mac_override_static_arp_static_route = 74;
    // Device requires interface enabled leaf booleans to be explicitly set to
    // true.
    bool interface_enabled = 75;
    // Skip checking QOS octet stats for interface.
    // Arista: partnerissuetracker.corp.google.com/283541442
    bool qos_octets = 76;
    // Device CPU components do not map to a FRU parent component in the OC
    // tree.
    bool cpu_missing_ancestor = 77;
    // Device needs subinterface 0 to be routed for non-zero sub-interfaces.
    bool require_routed_subinterface_0 = 78;
    // Device does not report last-switchover-reason as USER_INITIATED for
    // gNOI.SwitchControlProcessor.
    bool gnoi_switchover_reason_missing_user_initiated = 79;
    // The name used for the default network instance for VRF.  The default name
    // in OpenConfig is \"DEFAULT\" but some legacy devices still use
    // \"default\".
    string default_network_instance = 80;
    // Device allows unset Election ID to be primary.
    bool p4rt_unsetelectionid_primary_allowed = 81;
    // Device sets ALREADY_EXISTS status code for all backup client responses.
    bool bkup_arbitration_resp_code = 82;
    // Device requires IPOverIP decapsulation for backup NHG without interfaces.
    bool backup_nhg_requires_vrf_with_decap = 83;
    // Devices don't support configuring ISIS /afi-safi/af/config container.
    bool isis_interface_afi_unsupported = 85;
    // Devices don't support modify table entry operation in P4 Runtime.
    bool p4rt_modify_table_entry_unsupported = 86;
    // Parent of OS component is of type SUPERVISOR or LINECARD.
    bool os_component_parent_is_supervisor_or_linecard = 87;
    // Parent of OS component is of type CHASSIS.
    bool os_component_parent_is_chassis = 88;
    // Device does not support fabric power-admin-state leaf.
    bool skip_fabric_card_power_admin = 89;
    // Device returns component state inactive during power down.
    bool component_power_down_returns_inactive_state = 90;
    // Devices require configuring the same ISIS Metrics for Level 1 when
    // configuring Level 2 Metrics.
    bool isis_require_same_l1_metric_with_l2_metric = 91;
    // Devices require configuring the same OSPF setMetric when BGP
    // SetMED is configured.
    bool bgp_set_med_requires_equal_ospf_set_metric = 92;
    // Devices require configuring subinterface with tagged vlan for p4rt
    // packet in.
    bool p4rt_gdp_requires_dot1q_subinterface = 93;
    // ATE port link state operations are a no-op in KNE/virtualized environments.
    bool ate_port_link_state_operations_unsupported = 94;
    // Creates a user and assigns role/rbac to said user via native model.
    bool set_native_user = 95;
    // Devices require configuring lspRefreshInterval ISIS timer when
    // lspLifetimeInterval is configured.
    // Arista: partnerissuetracker.corp.google.com/293667850
    bool isis_lsp_lifetime_interval_requires_lsp_refresh_interval = 96;
    // Devices require configuring LoopbackMode on member ports to enable
    // LoopbackMode on aggregate interface.
    // Arista: partnerissuetracker.corp.google.com/297391260
    bool aggregate_loopback_mode_requires_member_port_loopback_mode = 97;
    // Device does not support telemetry path
    // /components/component/cpu/utilization/state/avg for linecards' CPU card.
    bool linecard_cpu_utilization_unsupported = 98;
    // Device does not support consistent component names for GNOI and GNMI.
    bool consistent_component_names_unsupported = 99;
    // Device does not support telemetry path
    // /components/component/cpu/utilization/state/avg for controller cards'
    // CPU card.
    bool controller_card_cpu_utilization_unsupported = 100;
    // Device does not support counter for fabric block lost packets.
    bool fabric_drop_counter_unsupported = 101;
    // Device does not support memory utilization related leaves for linecard components.
    bool linecard_memory_utilization_unsupported = 102;
    // Device does not support telemetry path
    // /qos/interfaces/interface/input/virtual-output-queues/voq-interface/queues/queue/state/dropped-pkts.
    bool qos_voq_drop_counter_unsupported = 103;
<<<<<<< HEAD
    // Device does not support tunnel interfaces state paths
    bool tunnel_state_path_unsupported = 104;
    // Device does not support tunnel interfaces source and destination address config paths
    bool tunnel_config_path_unsupported = 105;
=======
>>>>>>> 19cd0758

    // Reserved field numbers and identifiers.
    reserved 84, 9, 28;
  }

  message PlatformExceptions {
    Platform platform = 1;
    Deviations deviations = 2;
  }

  // The `platform` field for each `platform_exceptions` should be mutually
  // exclusive. Duplicate matches will result in a test failure.
  repeated PlatformExceptions platform_exceptions = 5;

  enum Tags {
    TAGS_UNSPECIFIED = 0;
    TAGS_AGGREGATION = 1;
    TAGS_DATACENTER_EDGE = 2;
    TAGS_EDGE = 3;
    TAGS_TRANSIT = 4;
  }

  // The `tags` used to identify the area(s) testcase applies to. An empty tag
  // is the default implying it applies to all areas.
  repeated Tags tags = 6;
}<|MERGE_RESOLUTION|>--- conflicted
+++ resolved
@@ -316,14 +316,11 @@
     // Device does not support telemetry path
     // /qos/interfaces/interface/input/virtual-output-queues/voq-interface/queues/queue/state/dropped-pkts.
     bool qos_voq_drop_counter_unsupported = 103;
-<<<<<<< HEAD
     // Device does not support tunnel interfaces state paths
     bool tunnel_state_path_unsupported = 104;
     // Device does not support tunnel interfaces source and destination address config paths
     bool tunnel_config_path_unsupported = 105;
-=======
->>>>>>> 19cd0758
-
+    
     // Reserved field numbers and identifiers.
     reserved 84, 9, 28;
   }
