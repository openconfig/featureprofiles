// Copyright 2023 Google LLC
//
// Licensed under the Apache License, Version 2.0 (the "License");
// you may not use this file except in compliance with the License.
// You may obtain a copy of the License at
//
//      https://www.apache.org/licenses/LICENSE-2.0
//
// Unless required by applicable law or agreed to in writing, software
// distributed under the License is distributed on an "AS IS" BASIS,
// WITHOUT WARRANTIES OR CONDITIONS OF ANY KIND, either express or implied.
// See the License for the specific language governing permissions and
// limitations under the License.

syntax = "proto3";

package openconfig.testing;

import "github.com/openconfig/ondatra/proto/testbed.proto";

// Metadata about a Feature Profiles test.
message Metadata {
  // UUID of the test.
  string uuid = 1;
  // ID of the test in the test plan.
  string plan_id = 2;
  // One-line description of the test.
  string description = 3;

  // Types of testbeds on which the test may run.
  enum Testbed {
    TESTBED_UNSPECIFIED = 0;
    TESTBED_DUT = 1;
    TESTBED_DUT_DUT_4LINKS = 2;
    TESTBED_DUT_ATE_2LINKS = 3;
    TESTBED_DUT_ATE_4LINKS = 4;
    TESTBED_DUT_ATE_9LINKS_LAG = 5;
    TESTBED_DUT_DUT_ATE_2LINKS = 6;
    TESTBED_DUT_ATE_8LINKS = 7;
    TESTBED_DUT_400ZR = 8;
  }
  // Testbed on which the test is intended to run.
  Testbed testbed = 4;

  message Platform {
    // Vendor of the device.
    ondatra.Device.Vendor vendor = 1;
    // Regex for hardware model of the device.
    // The empty string will match any hardware model.
    string hardware_model_regex = 3;
    // Regex for software version of the device.
    // The empty string will match any software version.
    string software_version_regex = 4;
    // Reserved field numbers and identifiers.
    reserved 2;
    reserved "hardware_model";
  }

  message Deviations {
    // Device does not support interface/ipv4/enabled,
    // so suppress configuring this leaf.
    bool ipv4_missing_enabled = 1;
    // Device does not support fragmentation bit for traceroute.
    bool traceroute_fragmentation = 2;
    // Device only support UDP as l4 protocol for traceroute.
    bool traceroute_l4_protocol_udp = 3;
    // Device does not support
    // bgp/neighbors/neighbor/afi-safis/afi-safi/state/prefixes/received-pre-policy.
    bool prepolicy_received_routes = 4;
    // Expected ucmp traffic tolerance. Minimum value is 0.2, anything less
    // will be coerced to 0.2.
    // Juniper: partnerissuetracker.corp.google.com/282234301
    // Cisco: partnerissuetracker.corp.google.com/279477633
    double hierarchical_weight_resolution_tolerance = 5;
    // Device skip isis multi-topology check if value is true.
    bool isis_multi_topology_unsupported = 6;
    // Disable isis level1 under interface mode on the device if value is true.
    bool isis_interface_level1_disable_required = 7;
    // Set isis af ipv6 single topology on the device if value is true.
    bool isis_single_topology_required = 8;
    // Don't set isis instance enable flag on the device if value is true.
    bool isis_instance_enabled_required = 10;
    // Set and validate isis interface address family enable on the device if
    // value is true.
    bool missing_isis_interface_afi_safi_enable = 11;
    // Don't set isis global authentication-check on the device if value is
    // true.
    bool isis_global_authentication_not_required = 12;
    // Configure CSNP, LSP and PSNP under level authentication explicitly if
    // value is true.
    bool isis_explicit_level_authentication_config = 13;
    // Device skip isis restart-suppress check if value is true.
    bool isis_restart_suppress_unsupported = 14;
    // Device does not support interface/ipv4(6)/neighbor.
    // Cisco: partnerissuetracker.corp.google.com/268243828
    bool ip_neighbor_missing = 15;
    // Device requires separate reboot to activate OS.
    bool osactivate_noreboot = 16;
    // Device requires OS installation on standby RP as well as active RP.
    bool osinstall_for_standby_rp = 17;
    // Set this flag for LLDP interface config to override the global config.
    bool lldp_interface_config_override_global = 18;
    // Skip check for
    // bgp/neighbors/neighbor/state/messages/received/last-notification-error-code
    // leaf missing case.
    bool missing_bgp_last_notification_error_code = 21;
    // Device does not support interface-ref configuration when applying
    // features to interface.
    bool interface_ref_config_unsupported = 22;
    // Device does not support these state paths.
    // Juniper: partnerissuetracker.corp.google.com/279470921
    bool state_path_unsupported = 23;
    // Device requires Ipv6 to be enabled on interface for gRIBI NH programmed
    // with destination mac address.
    // Juniper: partnerissuetracker.corp.google.com/267642089
    bool ipv6_enable_for_gribi_nh_dmac = 24;
    // Device requires additional config for ECN.
    // Juniper: partnerissuetracker.corp.google.com/277657269
    bool ecn_profile_required_definition = 25;
    // Set true for device that does not support interface ipv6 discarded packet
    // statistics.
    // Juniper: partnerissuetracker.corp.google.com/277762075
    bool ipv6_discarded_pkts_unsupported = 26;
    // Device does not support drop and weight leaves under queue management
    // profile.
    // Juniper: partnerissuetracker.corp.google.com/279471405
    bool drop_weight_leaves_unsupported = 27;
    // Config pushed through origin CLI takes precedence over config pushed
    // through origin OC.
    bool cli_takes_precedence_over_oc = 29;
    // Device does not support weight above 100.
    // Juniper: partnerissuetracker.corp.google.com/277066804
    bool scheduler_input_weight_limit = 30;
    // Device does not support id leaf for SwitchChip components.
    // Juniper: partnerissuetracker.corp.google.com/277134501
    bool switch_chip_id_unsupported = 31;
    // Device does not support backplane-facing-capacity leaves for some of the
    // components.
    // Juniper: partnerissuetracker.corp.google.com/277134501
    bool backplane_facing_capacity_unsupported = 32;
    // Device only supports querying counters from the state container, not from
    // individual counter leaves.
    bool interface_counters_from_container = 33;
    // Use this deviation when the device does not support a mix of tagged and
    // untagged subinterfaces.
    bool no_mix_of_tagged_and_untagged_subinterfaces = 34;
    // Device does not report P4RT node names in the component hierarchy.
    bool explicit_p4rt_node_component = 35;
    // Configure ACLs using vendor native model specifically for RT-1.4.
    bool use_vendor_native_acl_config = 36;
    // Device does not support reporting software version according to the
    // requirements in gNMI-1.10.
    bool sw_version_unsupported = 37;
    // Device requires explicit interface ref configuration when applying
    // features to interface.
    bool explicit_interface_ref_definition = 38;
    // Device does not support telemetry path /components/component/storage.
    // Juniper: partnerissuetracker.corp.google.com/284239001
    bool storage_component_unsupported = 39;
    // Device requires gribi-protocol to be enabled under network-instance.
    bool explicit_gribi_under_network_instance = 40;
    // Device requires port-speed to be set because its default value may not be
    // usable.
    bool explicit_port_speed = 41;
    // Device requires explicit attachment of an interface or subinterface to
    // the default network instance.
    // Nokia: partnerissuetracker.corp.google.com/260928639
    bool explicit_interface_in_default_vrf = 42;
    // Skip checking QOS Dropped octets stats for interface.
    bool qos_dropped_octets = 43;
    // Device is missing subinterface packet counters for IPv4/IPv6.
    bool subinterface_packet_counters_missing = 44;
    // Connect-retry is not supported
    // /bgp/neighbors/neighbor/timers/config/connect-retry.
    bool connect_retry = 45;
    // Device does not support programming a gribi flow with a next-hop entry of
    // mac-address only.
    bool gribi_mac_override_with_static_arp = 46;
    // Set true for device that does not support route-policy under AFI/SAFI.
    bool route_policy_under_afi_unsupported = 47;
    // Device does not support using gNOI to reboot the Fabric Component.
    bool gnoi_fabric_component_reboot_unsupported = 48;
    // Device does not support the ntp nondefault vrf case.
    bool ntp_non_default_vrf_unsupported = 49;
    // Device does not support setting the L2 MTU. OpenConfig allows a device to
    // enforce that L2 MTU, which has a default value of 1514, must be set to a
    // higher value than L3 MTU.
    // Arista: partnerissuetracker.corp.google.com/243445300
    bool omit_l2_mtu = 50;
    // Skip power admin for controller card
    bool skip_controller_card_power_admin = 51;
    // Device requires the banner to have a delimiter character.
    string banner_delimiter = 60;
    // Allowed tolerance for BGP traffic flow while comparing for pass or fail
    // condition.
    int32 bgp_tolerance_value = 61;
    // Device requires additional time to complete post delete link
    // qualification cleanup.
    bool link_qual_wait_after_delete_required = 62;
    // The response of gNOI reboot status is a single value (not a list), so the
    // device requires explict component path to account for a situation when
    // there is more than one active reboot requests.
    // Arista: partnerissuetracker.corp.google.com/245550570
    bool gnoi_status_empty_subcomponent = 63;
    // Device requiries explicit deletion of network-instance table.
    bool network_instance_table_deletion_required = 64;
    // Device requires a BGP session reset to utilize a new MD5 key.
    bool bgp_md5_requires_reset = 65;
    // Devices do not count dequeued and deleted packets as drops.
    // Arista: partnerissuetracker.corp.google.com/275384848
    bool dequeue_delete_not_counted_as_drops = 66;
    // Device only supports RIB ack, so tests that normally expect FIB_ACK will
    // allow just RIB_ACK.
    bool gribi_riback_only = 67;
    // Device requires that aggregate Port-Channel and its members be defined in
    // a single gNMI Update transaction at /interfaces; otherwise lag-type will
    // be dropped, and no member can be added to the aggregate.
    // Arista: partnerissuetracker.corp.google.com/201574574
    bool aggregate_atomic_update = 68;
    // Device returns no value for some OpenConfig paths if the operational
    // value equals the default.
    // Arista: partnerissuetracker.corp.google.com/258286131
    bool missing_value_for_defaults = 69;
    // The name used for the static routing protocol.  The default name in
    // OpenConfig is \"DEFAULT\" but some devices use other names.
    // Arista: partnerissuetracker.corp.google.com/269699737
    string static_protocol_name = 70;
    // Device currently uses component name instead of a full openconfig path,
    // so suppress creating a full oc compliant path for subcomponent.
    bool gnoi_subcomponent_path = 71;
    // When configuring interface, config VRF prior config IP address.
    // Arista: partnerissuetracker.corp.google.com/261958938
    bool interface_config_vrf_before_address = 72;
    // Device requires using the deprecated openconfig-vlan:vlan/config/vlan-id
    // or openconfig-vlan:vlan/state/vlan-id leaves.
    // Arista: partnerissuetracker.corp.google.com/261085885
    bool deprecated_vlan_id = 73;
    // Device requires gRIBI MAC Override using Static ARP + Static Route
    // Arista: partnerissuetracker.corp.google.com/234635355
    bool gribi_mac_override_static_arp_static_route = 74;
    // Device requires interface enabled leaf booleans to be explicitly set to
    // true.
    bool interface_enabled = 75;
    // Skip checking QOS octet stats for interface.
    // Arista: partnerissuetracker.corp.google.com/283541442
    bool qos_octets = 76;
    // Device CPU components do not map to a FRU parent component in the OC
    // tree.
    bool cpu_missing_ancestor = 77;
    // Device needs subinterface 0 to be routed for non-zero sub-interfaces.
    bool require_routed_subinterface_0 = 78;
    // Device does not report last-switchover-reason as USER_INITIATED for
    // gNOI.SwitchControlProcessor.
    bool gnoi_switchover_reason_missing_user_initiated = 79;
    // The name used for the default network instance for VRF.  The default name
    // in OpenConfig is \"DEFAULT\" but some legacy devices still use
    // \"default\".
    string default_network_instance = 80;
    // Device allows unset Election ID to be primary.
    bool p4rt_unsetelectionid_primary_allowed = 81;
    // Device sets ALREADY_EXISTS status code for all backup client responses.
    bool bkup_arbitration_resp_code = 82;
    // Device requires IPOverIP decapsulation for backup NHG without interfaces.
    bool backup_nhg_requires_vrf_with_decap = 83;
    // Devices don't support configuring ISIS /afi-safi/af/config container.
    bool isis_interface_afi_unsupported = 85;
    // Devices don't support modify table entry operation in P4 Runtime.
    bool p4rt_modify_table_entry_unsupported = 86;
    // Parent of OS component is of type SUPERVISOR or LINECARD.
    bool os_component_parent_is_supervisor_or_linecard = 87;
    // Parent of OS component is of type CHASSIS.
    bool os_component_parent_is_chassis = 88;
    // Devices require configuring the same ISIS Metrics for Level 1 when
    // configuring Level 2 Metrics.
    bool isis_require_same_l1_metric_with_l2_metric = 91;
    // Devices require configuring the same OSPF setMetric when BGP
    // SetMED is configured.
    bool bgp_set_med_requires_equal_ospf_set_metric = 92;
    // Devices require configuring subinterface with tagged vlan for p4rt
    // packet in.
    bool p4rt_gdp_requires_dot1q_subinterface = 93;
    // ATE port link state operations are a no-op in KNE/virtualized
    // environments.
    bool ate_port_link_state_operations_unsupported = 94;
    // Creates a user and assigns role/rbac to said user via native model.
    bool set_native_user = 95;
    // Devices require configuring lspRefreshInterval ISIS timer when
    // lspLifetimeInterval is configured.
    // Arista: partnerissuetracker.corp.google.com/293667850
    bool isis_lsp_lifetime_interval_requires_lsp_refresh_interval = 96;
    // Device does not support telemetry path
    // /components/component/cpu/utilization/state/avg for linecards' CPU card.
    bool linecard_cpu_utilization_unsupported = 98;
    // Device does not support consistent component names for GNOI and GNMI.
    bool consistent_component_names_unsupported = 99;
    // Device does not support telemetry path
    // /components/component/cpu/utilization/state/avg for controller cards'
    // CPU card.
    bool controller_card_cpu_utilization_unsupported = 100;
    // Device does not support counter for fabric block lost packets.
    bool fabric_drop_counter_unsupported = 101;
    // Device does not support memory utilization related leaves for linecard
    // components.
    bool linecard_memory_utilization_unsupported = 102;
    // Device does not support telemetry path
    // /qos/interfaces/interface/input/virtual-output-queues/voq-interface/queues/queue/state/dropped-pkts.
    bool qos_voq_drop_counter_unsupported = 103;
    // ATE IPv6 flow label unsupported in KNE/virtualized environments.
    bool ate_ipv6_flow_label_unsupported = 104;
    // Devices do not support configuring isis csnp-interval timer.
    // Arista: partnerissuetracker.corp.google.com/299283216
    bool isis_timers_csnp_interval_unsupported = 105;
    // Devices do not support telemetry for isis counter:
    // manual-address-drop-from-areas.
    // Arista: partnerissuetracker.corp.google.com/299285115
    bool isis_counter_manual_address_drop_from_areas_unsupported = 106;
    // Devices do not support telemetry for isis counter: part-changes.
    // Arista: partnerissuetracker.corp.google.com/317086576
    bool isis_counter_part_changes_unsupported = 107;
    // Devices do not support threshold container under
    // /components/component/transceiver.
    bool transceiver_thresholds_unsupported = 108;
    // Update interface loopback mode using raw gnmi API due to server version.
    bool interface_loopback_mode_raw_gnmi = 109;
    // Devices do not support showing negotiated tcp mss value in bgp tcp mss
    // telemetry. Juniper: b/300499125
    bool skip_tcp_negotiated_mss_check = 110;
    // Devices don't support ISIS-Lsp metadata paths: checksum, sequence-number,
    // remaining-lifetime.
    bool isis_lsp_metadata_leafs_unsupported = 111;
    // QOS queue requires configuration with queue-id
    bool qos_queue_requires_id = 112;
    // Devices do not support forwarding for fib failed routes.
    bool skip_fib_failed_traffic_forwarding_check = 113;
    // QOS requires buffer-allocation-profile configuration
    bool qos_buffer_allocation_config_required = 114;
    // Devices do not support configuring ExtendedNextHopEncoding at the BGP
    // global level. Arista:
    // https://partnerissuetracker.corp.google.com/issues/203683090
    bool bgp_global_extended_next_hop_encoding_unsupported = 115;
    // OC unsupported for BGP LLGR disable.
    // Juniper: b/303479602
    bool bgp_llgr_oc_undefined = 116;
    // Device does not support tunnel interfaces state paths
    // Juniper: partnerissuetracker.corp.google.com/300111031
    bool tunnel_state_path_unsupported = 117;
    // Device does not support tunnel interfaces source and destination address
    // config paths Juniper: partnerissuetracker.corp.google.com/300111031
    bool tunnel_config_path_unsupported = 118;
    // Cisco: Device does not support same minimun and maximum threshold value
    // in QOS ECN config.
    bool ecn_same_min_max_threshold_unsupported = 119;
    // Cisco: QOS requires scheduler configuration.
    bool qos_scheduler_config_required = 120;
    // Cisco: Device does not support set weight config under QOS ECN
    // configuration.
    bool qos_set_weight_config_unsupported = 121;
    // Cisco: Device does not support these get state path.
    bool qos_get_state_path_unsupported = 122;
    // Devices requires enabled leaf under isis level
    // Juniper: partnerissuetracker.corp.google.com/302661486
    bool isis_level_enabled = 123;
    // Devices which require to use interface-id format of interface name +
    // .subinterface index with Interface-ref container
    bool interface_ref_interface_id_format = 124;
    // Devices does not support member link loopback
    // Juniper: b/307763669
    bool member_link_loopback_unsupported = 125;
    // Device does not support PLQ operational status check on interface
    // Juniper: b/308990185
    bool skip_plq_interface_oper_status_check = 126;
    // Device set received prefix limits explicitly under prefix-limit-received
    // rather than "prefix-limit"
    bool bgp_explicit_prefix_limit_received = 127;
    // Device does not configure BGP maximum routes correctly when max-prefixes
    // leaf is configured
    bool bgp_missing_oc_max_prefixes_configuration = 128;
    // Devices which needs to skip checking AFI-SAFI disable.
    // Juniper: b/310698466
    bool skip_bgp_session_check_without_afisafi = 129;
    // Devices that have separate naming conventions for hardware resource name
    // in /system/ tree and /components/ tree.
    bool mismatched_hardware_resource_name_in_component = 130;
    // Devices that don't support telemetry for hardware resources before
    // used-threshold-upper configuration.
    bool missing_hardware_resource_telemetry_before_config = 131;
    // Device does not support reboot status check on subcomponents.
    bool gnoi_subcomponent_reboot_status_unsupported = 132;
    // Devices exports routes from all protocols to BGP if the export-policy is
    // ACCEPT Juniper: b/308970803
    bool skip_non_bgp_route_export_check = 133;
    // Devices do not support path
    // /network-instances/network-instance/protocols/protocol/isis/levels/level/state/metric-style
    // Arista: https://partnerissuetracker.corp.google.com/issues/317064733
    bool isis_metric_style_telemetry_unsupported = 134;
    // Devices do not support configuring Interface-ref under Static-Route
    // Next-Hop
    bool static_route_next_hop_interface_ref_unsupported = 135;
    // Devices which does not support nexthop index state
    // Juniper: b/304729237
    bool skip_static_nexthop_check = 136;
    // Devices which needs to enable leaf specific flag
    // Juniper: b/319202763
    bool enable_flowctrl_flag = 137;
    // Device doesn't support router advertisement enable and mode config
    // Juniper: b/316173974
    bool ipv6_router_advertisement_config_unsupported = 138;
    // Devices does not support setting prefix limit exceeded flag.
    // Juniper : b/317181227
    bool prefix_limit_exceeded_telemetry_unsupported = 139;
    // Skip setting allow-multiple-as while configuring eBGP
    // Arista: partnerissuetracker.corp.google.com/issues/317422300
    bool skip_setting_allow_multiple_as = 140;
    // Skip tests with decap encap vrf as PBF action
    //  Nokia: partnerissuetracker.corp.google.com/issues/323251581
    bool skip_pbf_with_decap_encap_vrf = 141;
    // Devices which does not support copying TTL.
    // Juniper: b/307258544
    bool ttl_copy_unsupported = 142;
    // Devices does not support mixed prefix length in gribi.
    // Juniper: b/307824407
    bool gribi_decap_mixed_plen_unsupported = 143;
    // Skip setting isis-actions set-level while configuring routing-policy
    // statement action
    bool skip_isis_set_level = 144;
    // Skip setting isis-actions set-metric-style-type while configuring
    // routing-policy statement action
    bool skip_isis_set_metric_style_type = 145;
    // Skip setting match-prefix-set match-set-options while configuring
    // routing-policy statement condition
    bool skip_set_rp_match_set_options = 146;
    // Skip setting disable-metric-propagation while configuring
    // table-connection
    bool skip_setting_disable_metric_propagation = 147;
    // Devices do not support BGP conditions match-community-set
    bool bgp_conditions_match_community_set_unsupported = 148;
    // Device requires match condition for ethertype v4 and v6 for default rule
    // with network-instance default-vrf in policy-forwarding.
    bool pf_require_match_default_rule = 149;
    // Devices missing component tree mapping from hardware port
    // to optical channel.
    bool missing_port_to_optical_channel_component_mapping = 150;
    // Skip gNMI container OP tc.
    // Cisco: https://partnerissuetracker.corp.google.com/issues/322291556
    bool skip_container_op = 151;
    // Reorder calls for vendor compatibility.
    // Cisco: https://partnerissuetracker.corp.google.com/issues/322291556
    bool reorder_calls_for_vendor_compatibilty = 152;
    // Add missing base config using cli.
    // Cisco: https://partnerissuetracker.corp.google.com/issues/322291556
    bool add_missing_base_config_via_cli = 153;
    // skip_macaddress_check returns true if mac address for an interface via
    // gNMI needs to be skipped. Cisco:
    // https://partnerissuetracker.corp.google.com/issues/322291556
    bool skip_macaddress_check = 154;
    // Devices are having native telemetry paths for BGP RIB verification.
    // Juniper : b/306144372
    bool bgp_rib_oc_path_unsupported = 155;
    // Skip setting prefix-set mode while configuring prefix-set routing-policy
    bool skip_prefix_set_mode = 156;
    // Devices set metric as preference for static next-hop
    bool set_metric_as_preference = 157;
    // Devices don't support having an IPv6 static Route with an IPv4 address
    // as next hop and requires configuring a static ARP entry.
    // Arista: https://partnerissuetracker.corp.google.com/issues/316593298
    bool ipv6_static_route_with_ipv4_next_hop_requires_static_arp = 158;
    // Device requires policy-forwarding rules to be in sequential order in the
    // gNMI set-request.
    bool pf_require_sequential_order_pbr_rules = 159;
    // Device telemetry missing next hop metric value.
    // Arista: https://partnerissuetracker.corp.google.com/issues/321010782
    bool missing_static_route_next_hop_metric_telemetry = 160;
    // Device does not support recursive resolution of static route next hop.
    // Arista: https://partnerissuetracker.corp.google.com/issues/314449182
    bool unsupported_static_route_next_hop_recurse = 161;
    // Device missing telemetry for static route that has DROP next hop.
    // Arista: https://partnerissuetracker.corp.google.com/issues/330619816
    bool missing_static_route_drop_next_hop_telemetry = 162;
    // Device missing 400ZR optical-channel tunable parameters telemetry:
    // min/max/avg.
    // Arista: https://partnerissuetracker.corp.google.com/issues/319314781
    bool missing_zr_optical_channel_tunable_parameters_telemetry = 163;
    // Device that does not support packet link qualification reflector packet
    // sent/received stats.
    bool plq_reflector_stats_unsupported = 164;
    // Device that does not support PLQ Generator max_mtu to be atleast >= 8184.
    uint32 plq_generator_capabilities_max_mtu = 165;
    // Device that does not support PLQ Generator max_pps to be atleast >=
    // 100000000.
    uint64 plq_generator_capabilities_max_pps = 166;
    // Support for bgp extended community index
    bool bgp_extended_community_index_unsupported = 167;
    // Support for bgp community set refs
    bool bgp_community_set_refs_unsupported = 168;
    // Arista device needs CLI knob to enable WECMP feature
    bool rib_wecmp = 169;
    // Device not supporting table-connection need to set this true
    bool table_connections_unsupported = 170;
    // Configure tag-set using vendor native model
    bool use_vendor_native_tag_set_config = 171;
    // Skip setting send-community-type in bgp global config
    bool skip_bgp_send_community_type = 172;
    // Device does not have a default deny action in the absence of a route
    // policy
    bool default_import_export_policy = 173;
    // Support for bgp actions set-community method
    bool bgp_actions_set_community_method_unsupported = 174;
    // Ensure no configurations exist under BGP Peer Groups
    bool set_no_peer_group = 175;
    // Bgp community member is a string
    bool bgp_community_member_is_a_string = 176;
    // Flag to indicate whether IPv4 static routes with IPv6 next-hops are
    // unsupported.
    bool ipv4_static_route_with_ipv6_nh_unsupported = 177;
    // Flag to indicate whether IPv6 static routes with IPv4 next-hops are
    // unsupported.
    bool ipv6_static_route_with_ipv4_nh_unsupported = 178;
    // Flag to indicate support for static routes that simply drop packets
    bool static_route_with_drop_nh = 179;
    // Flag to indicate support for static routes that can be configured with an
    // explicit metric.
    bool static_route_with_explicit_metric = 180;
    // Support for bgp default import/export policy
    bool bgp_default_policy_unsupported = 181;
<<<<<<< HEAD
    // Devices does not support bgp max multipaths
    // Juniper: b/319301559
    bool bgp_max_multipath_paths_unsupported = 182;
    // Devices does not multipath config at neighbor or afisafi level
    // Juniper: b/341130490
    bool multipath_unsupported_neighbor_or_afisafi = 183;
=======
    // Flag to enable bgp explicity on default vrf
    // Arista: b/329094094#comment9
    bool explicit_enable_bgp_on_default_vrf = 182;
    // tag-set is not a real separate entity, but is embedded in the policy
    // statement. this implies that 1. routing policy tag set name needs to be
    // '<policy name> <statement name>'
    // 2. only one policy statement can make use of a tag-set, and 3. tag must
    // be refered by a policy
    bool routing_policy_tag_set_embedded = 183;
    // Devices does not support allow multiple as under AFI/SAFI.
    // CISCO: b/340859662
    bool skip_afi_safi_path_for_bgp_multiple_as = 184;
    // Device does not support regex with routing-policy community-member.
    bool community_member_regex_unsupported = 185;
    // Support for same import policy attached to all AFIs for given
    // (src-protocol, dst-protocol, network-instance) triple Arista:
    // b/339645876#comment4
    bool same_policy_attached_to_all_afis = 186;
    // Devices needs to skip setting statement for policy to be applied as
    // action pass otherwise it will be configured as action done.
    // CISCO: b/338523730
    bool skip_setting_statement_for_policy = 187;
    // Devices does not support index specific attribute fetching and hence
    // wildcards has to be used.
    // CISCO: b/338523730
    bool skip_checking_attribute_index = 188;
>>>>>>> f4aec340

    // Reserved field numbers and identifiers.
    reserved 84, 9, 28, 20, 90, 97, 55, 89, 19;
  }
    message PlatformExceptions {
    Platform platform = 1;
    Deviations deviations = 2;
  }

  // The `platform` field for each `platform_exceptions` should be mutually
  // exclusive. Duplicate matches will result in a test failure.
  repeated PlatformExceptions platform_exceptions = 5;

  enum Tags {
    TAGS_UNSPECIFIED = 0;
    TAGS_AGGREGATION = 1;
    TAGS_DATACENTER_EDGE = 2;
    TAGS_EDGE = 3;
    TAGS_TRANSIT = 4;
  }

  // The `tags` used to identify the area(s) testcase applies to. An empty tag
  // is the default implying it applies to all areas.
  repeated Tags tags = 6;

  // Whether this test only checks paths for presence rather than semantic
  // checks.
  bool path_presence_test = 7;
}
<|MERGE_RESOLUTION|>--- conflicted
+++ resolved
@@ -522,14 +522,12 @@
     bool static_route_with_explicit_metric = 180;
     // Support for bgp default import/export policy
     bool bgp_default_policy_unsupported = 181;
-<<<<<<< HEAD
     // Devices does not support bgp max multipaths
     // Juniper: b/319301559
     bool bgp_max_multipath_paths_unsupported = 182;
     // Devices does not multipath config at neighbor or afisafi level
     // Juniper: b/341130490
     bool multipath_unsupported_neighbor_or_afisafi = 183;
-=======
     // Flag to enable bgp explicity on default vrf
     // Arista: b/329094094#comment9
     bool explicit_enable_bgp_on_default_vrf = 182;
@@ -556,7 +554,6 @@
     // wildcards has to be used.
     // CISCO: b/338523730
     bool skip_checking_attribute_index = 188;
->>>>>>> f4aec340
 
     // Reserved field numbers and identifiers.
     reserved 84, 9, 28, 20, 90, 97, 55, 89, 19;
