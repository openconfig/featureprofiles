--- conflicted
+++ resolved
@@ -425,14 +425,6 @@
     bool skip_setting_disable_metric_propagation = 147;
     // Devices do not support BGP conditions match-community-set
     bool bgp_conditions_match_community_set_unsupported = 148;
-<<<<<<< HEAD
-    // Device requires match condition for ethertype v4 and v6 for default rule with network-instance default-vrf in policy-forwarding.
-    bool pf_require_match_default_rule = 149;
-    // Check is transceiver subcomponent should look for the temperature sensor
-    bool temperature_sensor_check = 150;
-    // Use transceiver name for collecting component information
-    bool use_transceiver_name = 151;
-=======
     // Device requires match condition for ethertype v4 and v6 for default rule
     // with network-instance default-vrf in policy-forwarding.
     bool pf_require_match_default_rule = 149;
@@ -644,12 +636,13 @@
     // BGP session state idle is supported in passive mode instead of active
     // Cisco: b/376021545
     bool bgp_session_state_idle_in_passive_mode = 229;
->>>>>>> 0e5657a8
-
     // EnableMultipathUnderAfiSafi returns true for devices that do not support multipath under /global path and instead support under global/afi/safi path
     // CISCO: b/376241033
     // CISCO: b/340859662
     bool enable_multipath_under_afi_safi = 230;
+    // Check is transceiver subcomponent should look for the temperature sensor
+    bool temperature_sensor_check = 231;
+
     // Reserved field numbers and identifiers.
     reserved 84, 9, 28, 20, 90, 97, 55, 89, 19, 36, 35, 40, 173;
   }
