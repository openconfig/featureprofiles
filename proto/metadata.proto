// Copyright 2023 Google LLC
//
// Licensed under the Apache License, Version 2.0 (the "License");
// you may not use this file except in compliance with the License.
// You may obtain a copy of the License at
//
//      https://www.apache.org/licenses/LICENSE-2.0
//
// Unless required by applicable law or agreed to in writing, software
// distributed under the License is distributed on an "AS IS" BASIS,
// WITHOUT WARRANTIES OR CONDITIONS OF ANY KIND, either express or implied.
// See the License for the specific language governing permissions and
// limitations under the License.

syntax = "proto3";

package openconfig.testing;

import "github.com/openconfig/ondatra/proto/testbed.proto";

// Metadata about a Feature Profiles test.
message Metadata {
  // UUID of the test.
  string uuid = 1;
  // ID of the test in the test plan.
  string plan_id = 2;
  // One-line description of the test.
  string description = 3;

  // Types of testbeds on which the test may run.
  enum Testbed {
    TESTBED_UNSPECIFIED = 0;
    TESTBED_DUT = 1;
    TESTBED_DUT_DUT_4LINKS = 2;
    TESTBED_DUT_ATE_2LINKS = 3;
    TESTBED_DUT_ATE_4LINKS = 4;
    TESTBED_DUT_ATE_9LINKS_LAG = 5;
    TESTBED_DUT_DUT_ATE_2LINKS = 6;
    TESTBED_DUT_ATE_8LINKS = 7;
    TESTBED_DUT_400ZR = 8;
    TESTBED_DUT_400ZR_PLUS = 9;
    TESTBED_DUT_400ZR_100G_4LINKS = 10;
    TESTBED_DUT_400FR_100G_4LINKS = 11;
    TESTBED_DUT_ATE_5LINKS = 12;
    TESTBED_DUT_800ZR = 13;
    TESTBED_DUT_800ZR_PLUS = 14;
    TESTBED_DUT_2LINKS = 15;
  }
  // Testbed on which the test is intended to run.
  Testbed testbed = 4;

  message Platform {
    // Vendor of the device.
    ondatra.Device.Vendor vendor = 1;
    // Regex for hardware model of the device.
    // The empty string will match any hardware model.
    string hardware_model_regex = 3;
    // Regex for software version of the device.
    // The empty string will match any software version.
    string software_version_regex = 4;
    // Reserved field numbers and identifiers.
    reserved 2;
    reserved "hardware_model";
  }

  message Deviations {
    // Device does not support interface/ipv4/enabled,
    // so suppress configuring this leaf.
    bool ipv4_missing_enabled = 1;
    // Device does not support fragmentation bit for traceroute.
    bool traceroute_fragmentation = 2;
    // Device only support UDP as l4 protocol for traceroute.
    bool traceroute_l4_protocol_udp = 3;
    // Device does not support
    // bgp/neighbors/neighbor/afi-safis/afi-safi/state/prefixes/received-pre-policy.
    bool prepolicy_received_routes = 4;
    // Expected ucmp traffic tolerance. Minimum value is 0.2, anything less
    // will be coerced to 0.2.
    // Juniper: partnerissuetracker.corp.google.com/282234301
    // Cisco: partnerissuetracker.corp.google.com/279477633
    double hierarchical_weight_resolution_tolerance = 5;
    // Device skip isis multi-topology check if value is true.
    bool isis_multi_topology_unsupported = 6;
    // Disable isis level1 under interface mode on the device if value is true.
    bool isis_interface_level1_disable_required = 7;
    // Set isis af ipv6 single topology on the device if value is true.
    bool isis_single_topology_required = 8;
    // Don't set isis instance enable flag on the device if value is true.
    bool isis_instance_enabled_required = 10;
    // Set and validate isis interface address family enable on the device if
    // value is true.
    bool missing_isis_interface_afi_safi_enable = 11;
    // Don't set isis global authentication-check on the device if value is
    // true.
    bool isis_global_authentication_not_required = 12;
    // Configure CSNP, LSP and PSNP under level authentication explicitly if
    // value is true.
    bool isis_explicit_level_authentication_config = 13;
    // Device skip isis restart-suppress check if value is true.
    bool isis_restart_suppress_unsupported = 14;
    // Device does not support interface/ipv4(6)/neighbor.
    // Cisco: partnerissuetracker.corp.google.com/268243828
    bool ip_neighbor_missing = 15;
    // Device requires separate reboot to activate OS.
    bool osactivate_noreboot = 16;
    // Device requires OS installation on standby RP as well as active RP.
    bool osinstall_for_standby_rp = 17;
    // Set this flag for LLDP interface config to override the global config.
    bool lldp_interface_config_override_global = 18;
    // Skip check for
    // bgp/neighbors/neighbor/state/messages/received/last-notification-error-code
    // leaf missing case.
    bool missing_bgp_last_notification_error_code = 21;
    // Device does not support interface-ref configuration when applying
    // features to interface.
    bool interface_ref_config_unsupported = 22;
    // Device does not support these state paths.
    // Juniper: partnerissuetracker.corp.google.com/279470921
    bool state_path_unsupported = 23;
    // Device requires Ipv6 to be enabled on interface for gRIBI NH programmed
    // with destination mac address.
    // Juniper: partnerissuetracker.corp.google.com/267642089
    bool ipv6_enable_for_gribi_nh_dmac = 24;
    // Device requires additional config for ECN.
    // Juniper: partnerissuetracker.corp.google.com/277657269
    bool ecn_profile_required_definition = 25;
    // Device does not support interface ipv6 discarded packet statistics.
    // Juniper: partnerissuetracker.corp.google.com/277762075
    bool ipv6_discarded_pkts_unsupported = 26;
    // Device does not support drop and weight leaves under queue management
    // profile.
    // Juniper: partnerissuetracker.corp.google.com/279471405
    bool drop_weight_leaves_unsupported = 27;
    // Config pushed through origin CLI takes precedence over config pushed
    // through origin OC.
    // Juniper: partnerissuetracker.corp.google.com/270474468
    bool cli_takes_precedence_over_oc = 29;
    // Device does not support weight above 100.
    // Juniper: partnerissuetracker.corp.google.com/277066804
    bool scheduler_input_weight_limit = 30;
    // Device does not support id leaf for SwitchChip components.
    // Juniper: partnerissuetracker.corp.google.com/277134501
    bool switch_chip_id_unsupported = 31;
    // Device does not support backplane-facing-capacity leaves for some of the
    // components.
    // Juniper: partnerissuetracker.corp.google.com/277134501
    bool backplane_facing_capacity_unsupported = 32;
    // Device only supports querying counters from the state container, not from
    // individual counter leaves.
    bool interface_counters_from_container = 33;
    // Use this deviation when the device does not support a mix of tagged and
    // untagged subinterfaces.
    // Juniper: partnerissuetracker.corp.google.com/267822588
    bool no_mix_of_tagged_and_untagged_subinterfaces = 34;
    // Device does not support reporting software version according to the
    // requirements in gNMI-1.10.
    // Juniper: partnerissuetracker.corp.google.com/278764547
    bool sw_version_unsupported = 37;
    // Device does not support telemetry path /components/component/storage.
    // Juniper: partnerissuetracker.corp.google.com/284239001
    bool storage_component_unsupported = 39;
    // Device requires port-speed to be set because its default value may not be
    // usable.
    bool explicit_port_speed = 41;
    // Device requires explicit attachment of an interface or subinterface to
    // the default network instance.
    // Nokia: partnerissuetracker.corp.google.com/260928639
    bool explicit_interface_in_default_vrf = 42;
    // Device is missing subinterface packet counters for IPv4/IPv6.
    bool subinterface_packet_counters_missing = 44;
    // Connect-retry is not supported
    // /bgp/neighbors/neighbor/timers/config/connect-retry.
    bool connect_retry = 45;
    // Device does not support programming a gribi flow with a next-hop entry of
    // mac-address only.
    bool gribi_mac_override_with_static_arp = 46;
    // Set true for device that does not support route-policy under AFI/SAFI.
    bool route_policy_under_afi_unsupported = 47;
    // Device does not support using gNOI to reboot the Fabric Component.
    bool gnoi_fabric_component_reboot_unsupported = 48;
    // Device does not support the ntp nondefault vrf case.
    bool ntp_non_default_vrf_unsupported = 49;
    // Device does not support setting the L2 MTU. OpenConfig allows a device to
    // enforce that L2 MTU, which has a default value of 1514, must be set to a
    // higher value than L3 MTU.
    // Arista: partnerissuetracker.corp.google.com/243445300
    bool omit_l2_mtu = 50;
    // Skip power admin for controller card
    bool skip_controller_card_power_admin = 51;
    // Device requires the banner to have a delimiter character.
    string banner_delimiter = 60;
    // Allowed tolerance for BGP traffic flow while comparing for pass or fail
    // condition.
    int32 bgp_tolerance_value = 61;
    // Device requires additional time to complete post delete link
    // qualification cleanup.
    bool link_qual_wait_after_delete_required = 62;
    // The response of gNOI reboot status is a single value (not a list), so the
    // device requires explict component path to account for a situation when
    // there is more than one active reboot requests.
    // Arista: partnerissuetracker.corp.google.com/245550570
    bool gnoi_status_empty_subcomponent = 63;
    // Device requiries explicit deletion of network-instance table.
    bool network_instance_table_deletion_required = 64;
    // Device requires a BGP session reset to utilize a new MD5 key.
    bool bgp_md5_requires_reset = 65;
    // Devices do not count dequeued and deleted packets as drops.
    // Arista: partnerissuetracker.corp.google.com/275384848
    bool dequeue_delete_not_counted_as_drops = 66;
    // Device only supports RIB ack, so tests that normally expect FIB_ACK will
    // allow just RIB_ACK.
    bool gribi_riback_only = 67;
    // Device requires that aggregate Port-Channel and its members be defined in
    // a single gNMI Update transaction at /interfaces; otherwise lag-type will
    // be dropped, and no member can be added to the aggregate.
    // Arista: partnerissuetracker.corp.google.com/201574574
    bool aggregate_atomic_update = 68;
    // Device returns no value for some OpenConfig paths if the operational
    // value equals the default.
    // Arista: partnerissuetracker.corp.google.com/258286131
    bool missing_value_for_defaults = 69;
    // The name used for the static routing protocol.  The default name in
    // OpenConfig is \"DEFAULT\" but some devices use other names.
    // Arista: partnerissuetracker.corp.google.com/269699737
    string static_protocol_name = 70;
    // Device currently uses component name instead of a full openconfig path,
    // so suppress creating a full oc compliant path for subcomponent.
    bool gnoi_subcomponent_path = 71;
    // When configuring interface, config VRF prior config IP address.
    // Arista: partnerissuetracker.corp.google.com/261958938
    bool interface_config_vrf_before_address = 72;
    // Device requires using the deprecated openconfig-vlan:vlan/config/vlan-id
    // or openconfig-vlan:vlan/state/vlan-id leaves.
    // Arista: partnerissuetracker.corp.google.com/261085885
    bool deprecated_vlan_id = 73;
    // Device requires gRIBI MAC Override using Static ARP + Static Route
    // Arista: partnerissuetracker.corp.google.com/234635355
    bool gribi_mac_override_static_arp_static_route = 74;
    // Device requires interface enabled leaf booleans to be explicitly set to
    // true.
    bool interface_enabled = 75;
    // Skip checking QOS octet stats for interface.
    // Arista: partnerissuetracker.corp.google.com/283541442
    bool qos_octets = 76;
    // Device CPU components do not map to a FRU parent component in the OC
    // tree.
    bool cpu_missing_ancestor = 77;
    // Device needs subinterface 0 to be routed for non-zero sub-interfaces.
    bool require_routed_subinterface_0 = 78;
    // Device does not report last-switchover-reason as USER_INITIATED for
    // gNOI.SwitchControlProcessor.
    bool gnoi_switchover_reason_missing_user_initiated = 79;
    // The name used for the default network instance for VRF.  The default name
    // in OpenConfig is \"DEFAULT\" but some legacy devices still use
    // \"default\".
    string default_network_instance = 80;
    // Device allows unset Election ID to be primary.
    bool p4rt_unsetelectionid_primary_allowed = 81;
    // Device sets ALREADY_EXISTS status code for all backup client responses.
    bool bkup_arbitration_resp_code = 82;
    // Device requires IPOverIP decapsulation for backup NHG without interfaces.
    bool backup_nhg_requires_vrf_with_decap = 83;
    // Devices don't support configuring ISIS /afi-safi/af/config container.
    bool isis_interface_afi_unsupported = 85;
    // Devices don't support modify table entry operation in P4 Runtime.
    bool p4rt_modify_table_entry_unsupported = 86;
    // Parent of OS component is of type SUPERVISOR or LINECARD.
    bool os_component_parent_is_supervisor_or_linecard = 87;
    // Parent of OS component is of type CHASSIS.
    bool os_component_parent_is_chassis = 88;
    // Devices require configuring the same ISIS Metrics for Level 1 when
    // configuring Level 2 Metrics.
    bool isis_require_same_l1_metric_with_l2_metric = 91;
    // Devices require configuring the same OSPF setMetric when BGP
    // SetMED is configured.
    bool bgp_set_med_requires_equal_ospf_set_metric = 92;
    // Devices require configuring subinterface with tagged vlan for p4rt
    // packet in.
    bool p4rt_gdp_requires_dot1q_subinterface = 93;
    // ATE port link state operations are a no-op in KNE/virtualized
    // environments.
    bool ate_port_link_state_operations_unsupported = 94;
    // Creates a user and assigns role/rbac to said user via native model.
    bool set_native_user = 95;
    // Device does not support telemetry path
    // /components/component/cpu/utilization/state/avg for linecards' CPU card.
    bool linecard_cpu_utilization_unsupported = 98;
    // Device does not support consistent component names for GNOI and GNMI.
    bool consistent_component_names_unsupported = 99;
    // Device does not support telemetry path
    // /components/component/cpu/utilization/state/avg for controller cards'
    // CPU card.
    bool controller_card_cpu_utilization_unsupported = 100;
    // Device does not support counter for fabric block lost packets.
    bool fabric_drop_counter_unsupported = 101;
    // Device does not support memory utilization related leaves for linecard
    // components.
    bool linecard_memory_utilization_unsupported = 102;
    // Device does not support telemetry path
    // /qos/interfaces/interface/input/virtual-output-queues/voq-interface/queues/queue/state/dropped-pkts.
    bool qos_voq_drop_counter_unsupported = 103;
    // ATE IPv6 flow label unsupported in KNE/virtualized environments.
    bool ate_ipv6_flow_label_unsupported = 104;
    // Devices do not support configuring isis csnp-interval timer.
    // Arista: partnerissuetracker.corp.google.com/299283216
    bool isis_timers_csnp_interval_unsupported = 105;
    // Devices do not support telemetry for isis counter:
    // manual-address-drop-from-areas.
    // Arista: partnerissuetracker.corp.google.com/299285115
    bool isis_counter_manual_address_drop_from_areas_unsupported = 106;
    // Devices do not support telemetry for isis counter: part-changes.
    // Arista: partnerissuetracker.corp.google.com/317086576
    bool isis_counter_part_changes_unsupported = 107;
    // Devices do not support threshold container under
    // /components/component/transceiver.
    bool transceiver_thresholds_unsupported = 108;
    // Update interface loopback mode using raw gnmi API due to server version.
    bool interface_loopback_mode_raw_gnmi = 109;
    // Devices do not support showing negotiated tcp mss value in bgp tcp mss
    // telemetry. Juniper: b/300499125
    bool skip_tcp_negotiated_mss_check = 110;
    // Devices don't support ISIS-Lsp metadata paths: checksum, sequence-number,
    // remaining-lifetime.
    bool isis_lsp_metadata_leafs_unsupported = 111;
    // QOS queue requires configuration with queue-id
    bool qos_queue_requires_id = 112;
    // QOS requires buffer-allocation-profile configuration
    bool qos_buffer_allocation_config_required = 114;
    // Devices do not support configuring ExtendedNextHopEncoding at the BGP
    // global level. Arista:
    // https://partnerissuetracker.corp.google.com/issues/203683090
    bool bgp_global_extended_next_hop_encoding_unsupported = 115;
    // OC unsupported for BGP LLGR disable.
    // Juniper: b/303479602
    bool bgp_llgr_oc_undefined = 116;
    // Device does not support tunnel interfaces state paths
    // Juniper: partnerissuetracker.corp.google.com/300111031
    bool tunnel_state_path_unsupported = 117;
    // Device does not support tunnel interfaces source and destination address
    // config paths Juniper: partnerissuetracker.corp.google.com/300111031
    bool tunnel_config_path_unsupported = 118;
    // Cisco: Device does not support same minimun and maximum threshold value
    // in QOS ECN config.
    bool ecn_same_min_max_threshold_unsupported = 119;
    // Cisco: QOS requires scheduler configuration.
    bool qos_scheduler_config_required = 120;
    // Cisco: Device does not support set weight config under QOS ECN
    // configuration.
    bool qos_set_weight_config_unsupported = 121;
    // Cisco: Device does not support these get state path.
    bool qos_get_state_path_unsupported = 122;
    // Devices requires enabled leaf under isis level
    // Juniper: partnerissuetracker.corp.google.com/302661486
    bool isis_level_enabled = 123;
    // Devices which require to use interface-id format of interface name +
    // .subinterface index with Interface-ref container
    bool interface_ref_interface_id_format = 124;
    // Devices does not support member link loopback
    // Juniper: b/307763669
    bool member_link_loopback_unsupported = 125;
    // Device does not support PLQ operational status check on interface
    // Juniper: b/308990185
    bool skip_plq_interface_oper_status_check = 126;
    // Device set received prefix limits explicitly under prefix-limit-received
    // rather than "prefix-limit"
    bool bgp_explicit_prefix_limit_received = 127;
    // Device does not configure BGP maximum routes correctly when max-prefixes
    // leaf is configured
    bool bgp_missing_oc_max_prefixes_configuration = 128;
    // Devices which needs to skip checking AFI-SAFI disable.
    // Juniper: b/310698466
    bool skip_bgp_session_check_without_afisafi = 129;
    // Devices that have separate naming conventions for hardware resource name
    // in /system/ tree and /components/ tree.
    bool mismatched_hardware_resource_name_in_component = 130;
    // Device does not support reboot status check on subcomponents.
    bool gnoi_subcomponent_reboot_status_unsupported = 132;
    // Devices exports routes from all protocols to BGP if the export-policy is
    // ACCEPT Juniper: b/308970803
    bool skip_non_bgp_route_export_check = 133;
    // Devices do not support path
    // /network-instances/network-instance/protocols/protocol/isis/levels/level/state/metric-style
    // Arista: https://partnerissuetracker.corp.google.com/issues/317064733
    bool isis_metric_style_telemetry_unsupported = 134;
    // Devices do not support configuring Interface-ref under Static-Route
    // Next-Hop
    bool static_route_next_hop_interface_ref_unsupported = 135;
    // Devices which does not support nexthop index state
    // Juniper: b/304729237
    bool skip_static_nexthop_check = 136;
    // Device doesn't support router advertisement enable and mode config
    // Juniper: b/316173974
    bool ipv6_router_advertisement_config_unsupported = 138;
    // Devices does not support setting prefix limit exceeded flag.
    // Juniper : b/317181227
    bool prefix_limit_exceeded_telemetry_unsupported = 139;
    // Skip setting allow-multiple-as while configuring eBGP
    // Arista: partnerissuetracker.corp.google.com/issues/317422300
    bool skip_setting_allow_multiple_as = 140;
    // Devices does not support mixed prefix length in gribi.
    // Juniper: b/307824407
    bool gribi_decap_mixed_plen_unsupported = 143;
    // Skip setting isis-actions set-level while configuring routing-policy
    // statement action
    bool skip_isis_set_level = 144;
    // Skip setting isis-actions set-metric-style-type while configuring
    // routing-policy statement action
    bool skip_isis_set_metric_style_type = 145;    
    // Skip setting disable-metric-propagation while configuring
    // table-connection
    bool skip_setting_disable_metric_propagation = 147;
    // Devices do not support BGP conditions match-community-set
    bool bgp_conditions_match_community_set_unsupported = 148;
    // Device requires match condition for ethertype v4 and v6 for default rule
    // with network-instance default-vrf in policy-forwarding.
    bool pf_require_match_default_rule = 149;
    // Devices missing component tree mapping from hardware port
    // to optical channel.
    bool missing_port_to_optical_channel_component_mapping = 150;
    // Skip gNMI container OP tc.
    // Cisco: https://partnerissuetracker.corp.google.com/issues/322291556
    bool skip_container_op = 151;
    // Reorder calls for vendor compatibility.
    // Cisco: https://partnerissuetracker.corp.google.com/issues/322291556
    bool reorder_calls_for_vendor_compatibilty = 152;
    // Add missing base config using cli.
    // Cisco: https://partnerissuetracker.corp.google.com/issues/322291556
    bool add_missing_base_config_via_cli = 153;
    // skip_macaddress_check returns true if mac address for an interface via
    // gNMI needs to be skipped. Cisco:
    // https://partnerissuetracker.corp.google.com/issues/322291556
    bool skip_macaddress_check = 154;
    // Devices are having native telemetry paths for BGP RIB verification.
    // Juniper : b/306144372
    bool bgp_rib_oc_path_unsupported = 155;
    // Skip setting prefix-set mode while configuring prefix-set routing-policy
    bool skip_prefix_set_mode = 156;
    // Devices set metric as preference for static next-hop
    bool set_metric_as_preference = 157;
    // Devices don't support having an IPv6 static Route with an IPv4 address
    // as next hop and requires configuring a static ARP entry.
    // Arista: https://partnerissuetracker.corp.google.com/issues/316593298
    bool ipv6_static_route_with_ipv4_next_hop_requires_static_arp = 158;
    // Device requires policy-forwarding rules to be in sequential order in the
    // gNMI set-request.
    bool pf_require_sequential_order_pbr_rules = 159;
    // Device telemetry missing next hop metric value.
    // Arista: https://partnerissuetracker.corp.google.com/issues/321010782
    bool missing_static_route_next_hop_metric_telemetry = 160;
    // Device does not support recursive resolution of static route next hop.
    // Arista: https://partnerissuetracker.corp.google.com/issues/314449182
    bool unsupported_static_route_next_hop_recurse = 161;
    // Device missing telemetry for static route that has DROP next hop.
    // Arista: https://partnerissuetracker.corp.google.com/issues/330619816
    bool missing_static_route_drop_next_hop_telemetry = 162;
    // Device missing 400ZR optical-channel tunable parameters telemetry:
    // min/max/avg.
    // Arista: https://partnerissuetracker.corp.google.com/issues/319314781
    bool missing_zr_optical_channel_tunable_parameters_telemetry = 163;
    // Device that does not support packet link qualification reflector packet
    // sent/received stats.
    bool plq_reflector_stats_unsupported = 164;
    // Device that does not support PLQ Generator max_mtu to be atleast >= 8184.
    uint32 plq_generator_capabilities_max_mtu = 165;
    // Device that does not support PLQ Generator max_pps to be atleast >=
    // 100000000.
    uint64 plq_generator_capabilities_max_pps = 166;
    // Support for bgp extended community index
    bool bgp_extended_community_index_unsupported = 167;
    // Support for bgp community set refs
    bool bgp_community_set_refs_unsupported = 168;
    // Arista device needs CLI knob to enable WECMP feature
    bool rib_wecmp = 169;
    // Device not supporting table-connection need to set this true
    bool table_connections_unsupported = 170;
    // Configure tag-set using vendor native model
    bool use_vendor_native_tag_set_config = 171;
    // Skip setting send-community-type in bgp global config
    bool skip_bgp_send_community_type = 172;
    // Support for bgp actions set-community method
    bool bgp_actions_set_community_method_unsupported = 174;
    // Ensure no configurations exist under BGP Peer Groups
    bool set_no_peer_group = 175;
    // Bgp community member is a string
    bool bgp_community_member_is_a_string = 176;
    // Flag to indicate whether IPv4 static routes with IPv6 next-hops are
    // unsupported.
    bool ipv4_static_route_with_ipv6_nh_unsupported = 177;
    // Flag to indicate whether IPv6 static routes with IPv4 next-hops are
    // unsupported.
    bool ipv6_static_route_with_ipv4_nh_unsupported = 178;
    // Flag to indicate support for static routes that simply drop packets
    bool static_route_with_drop_nh = 179;
    // Flag to indicate support for static routes that can be configured with an
    // explicit metric.
    bool static_route_with_explicit_metric = 180;
    // Support for bgp default import/export policy
    bool bgp_default_policy_unsupported = 181;
    // Flag to enable bgp explicity on default vrf
    // Arista: b/329094094#comment9
    bool explicit_enable_bgp_on_default_vrf = 182;
    // tag-set is not a real separate entity, but is embedded in the policy
    // statement. this implies that 1. routing policy tag set name needs to be
    // '<policy name> <statement name>'
    // 2. only one policy statement can make use of a tag-set, and 3. tag must
    // be refered by a policy
    bool routing_policy_tag_set_embedded = 183;
    // Devices does not support allow multiple as under AFI/SAFI.
    // CISCO: b/340859662
    bool skip_afi_safi_path_for_bgp_multiple_as = 184;
    // Device does not support regex with routing-policy community-member.
    bool community_member_regex_unsupported = 185;
    // Support for same import policy attached to all AFIs for given
    // (src-protocol, dst-protocol, network-instance) triple Arista:
    // b/339645876#comment4
    bool same_policy_attached_to_all_afis = 186;
    // Devices needs to skip setting statement for policy to be applied as
    // action pass otherwise it will be configured as action done.
    // CISCO: b/338523730
    bool skip_setting_statement_for_policy = 187;
    // Devices does not support index specific attribute fetching and hence
    // wildcards has to be used.
    // CISCO: b/338523730
    bool skip_checking_attribute_index = 188;
    // Devices does not suppport policy-chaining, so needs to flatten policies
    // with multiple statements.
    // CISCO: b/338526243
    bool flatten_policy_with_multiple_statements = 189;
    // default_route_policy_unsupported is set to true for devices that do not
    // support default route policy.
    bool default_route_policy_unsupported = 190;
    // CISCO: b/339801843
    bool slaac_prefix_length128 = 191;
    // Devices does not support bgp max multipaths
    // Juniper: b/319301559
    bool bgp_max_multipath_paths_unsupported = 192;
    // Devices does not multipath config at neighbor or afisafi level
    // Juniper: b/341130490
    bool multipath_unsupported_neighbor_or_afisafi = 193;
    // Devices that do not support /components/component/state/model-name for
    // any component types.
    // Note that for model name to be supported, the
    // /components/component/state/model-name of the chassis component must be
    // equal to the canonical hardware model name of its device.
    bool model_name_unsupported = 194;
    // community_match_with_redistribution_unsupported is set to true for devices that do not support matching community at the redistribution attach point.
    bool community_match_with_redistribution_unsupported = 195;
    // Devices that do not support components/component/state/install-component
    // and components/component/state/install-position.
    bool install_position_and_install_component_unsupported = 196;
    // Encap tunnel is shut then zero traffic will flow to backup NHG
    bool encap_tunnel_shut_backup_nhg_zero_traffic = 197;
    // Flag to indicate support for max ecmp paths for isis.
    bool max_ecmp_paths = 198;
    // wecmp_auto_unsupported is set to true for devices that do not support auto wecmp
    bool wecmp_auto_unsupported = 199;
    // policy chaining, ie. more than one policy at an attachement point is not supported
    bool routing_policy_chaining_unsupported = 200;
    // isis loopback config required
    bool isis_loopback_required = 201;
    // weighted ecmp feature verification using fixed packet
    bool weighted_ecmp_fixed_packet_verification = 202;
    // Override default NextHop scale while enabling encap/decap scale
    // CISCO:
    bool override_default_nh_scale = 203;
    // Devices that donot support setting bgp extended community set
    bool bgp_extended_community_set_unsupported = 204;
    // Devices that do not support setting bgp extended community set refs
    bool bgp_set_ext_community_set_refs_unsupported = 205;
    // Devices that do not support deleting link bandwidth
    bool bgp_delete_link_bandwidth_unsupported = 206;
    // qos_inqueue_drop_counter_Unsupported is set to true for devices that do not support qos ingress queue drop counters.
    // Juniper: b/341130490
    bool qos_inqueue_drop_counter_unsupported = 207;
    // Devices that need bgp extended community enable explicitly
    bool bgp_explicit_extended_community_enable = 208;
    // devices that do not support match tag set condition
    bool match_tag_set_condition_unsupported = 209;
    // peer_group_def_bgp_vrf_unsupported is set to true for devices that do not support peer group definition under bgp vrf configuration.
    bool peer_group_def_ebgp_vrf_unsupported = 210;
    // redis_uconnected_under_ebgp_vrf_unsupported is set to true for devices that do not support redistribution of connected routes under ebgp vrf configuration.
    bool redis_connected_under_ebgp_vrf_unsupported = 211;
    // bgp_afisafi_in_default_ni_before_other_ni is set to true for devices that require certain afi/safis to be enabled
    // in default network instance (ni) before enabling afi/safis for neighbors in default or non-default ni.
    bool bgp_afi_safi_in_default_ni_before_other_ni = 212;
    // Devices which do not support default import export policy.
    bool default_import_export_policy_unsupported = 213;
    // ipv6_router_advertisement_interval_unsupported is set to true for devices that do not support ipv6 router advertisement interval configuration.
    bool ipv6_router_advertisement_interval_unsupported = 214;
    // Decap NH with NextHopNetworkInstance is unsupported
    bool decap_nh_with_nexthop_ni_unsupported = 215;
    // Juniper: b/356898098
    bool community_invert_any_unsupported = 216;
    // SFlow source address update is unsupported
    // Arista: b/357914789
    bool sflow_source_address_update_unsupported = 217;
    // Linklocal mask length is not 64
    // Cisco: b/368271859
    bool link_local_mask_len = 218;
    // use parent component for temperature telemetry
    bool use_parent_component_for_temperature_telemetry = 219;
    // component manufactured date is unsupported
    bool component_mfg_date_unsupported = 220;
    // trib protocol field under otn channel config unsupported
    bool otn_channel_trib_unsupported = 221;
    // ingress parameters under eth channel config unsupported
    bool eth_channel_ingress_parameters_unsupported = 222;
    // Cisco numbering for eth channel assignment starts from 1 instead of 0
    bool eth_channel_assignment_cisco_numbering = 223;
    // Devices needs time to update interface counters.
    bool interface_counters_update_delayed = 224;
    // device does not support a Healthz GET RPC against Chassis level component like "CHASSIS" or "Rack 0"
    bool chassis_get_rpc_unsupported = 225;
    // Leaf-ref validation for list keys which is enforced for Cisco and hence deviation
    // b/373581140
    bool power_disable_enable_leaf_ref_validation = 226;
    // Device does not support ssh server counters.
    bool ssh_server_counters_unsupported = 227;
    // True when the optical-channel operational-mode is unsupported.
    // Juniper: b/355456031
    bool operational_mode_unsupported = 228;
    // BGP session state idle is supported in passive mode instead of active
    // Cisco: b/376021545
    bool bgp_session_state_idle_in_passive_mode = 229;
    // EnableMultipathUnderAfiSafi returns true for devices that do not support multipath under /global path and instead support under global/afi/safi path
    // CISCO: b/376241033
    // CISCO: b/340859662
    bool enable_multipath_under_afi_safi = 230;
    // Cisco numbering for OTN channel assignment starts from 1 instead of 0
    bool otn_channel_assignment_cisco_numbering = 232;
    // Cisco pre-fec-ber inactive value for CISCO-ACACIA vendors
    bool cisco_pre_fec_ber_inactive_value = 233;
    // Device does not support bgp afi safi wildcard.
    // Cisco: b/379863985
    bool bgp_afi_safi_wildcard_not_supported = 235;
    // Nokia; b/304493065 comment#7 SRL native admin_enable for table-connections
    bool enable_table_connections = 236;
    // Device has default zero suppression.
    // Juniper : b/378646018
    bool no_zero_suppression = 237;
    // Cisco: b/378801305
    bool isis_interface_level_passive_unsupported = 238;
    // Cisco: b/378616912
    bool isis_dis_sysid_unsupported = 239;
    // Cisco: b/378616912
    bool isis_database_overloads_unsupported = 240;
    // Juniper: b/358534837
    // Devices that do not support setting med value using union type in OC.
    bool bgp_set_med_v7_unsupported = 241;
    // Cisco: b/388980373
    // default import policy for table connection unsupported is set to true for devices that do not support default import policy.
    bool tc_default_import_policy_unsupported = 242;
    // Cisco: b/388955361
    // table connection metric propagation unsupported is set to true for devices that do not support metric propagation.
    bool tc_metric_propagation_unsupported = 243;
    // Cisco: b/388980376
    // table connection attribute propagation unsupported is set to true for devices that do not support attribute propagation.
    bool tc_attribute_propagation_unsupported = 244;
    // Cisco: b/388955364
    // table connection subscription unsupported is set to true for devices that do not support subscription for table connection leaves.
    bool tc_subscription_unsupported = 245;
    // Cisco: b/388983709
    // default bgp instance name is used to set bgp instance name value other than DEFAULT
    string default_bgp_instance_name = 246;
    // Arista does not support ETHChannel rate-class
    bool channel_assignment_rate_class_parameters_unsupported = 247;

    // Arista: b/346557012  
    // Devices that do not support qos scheduler ingress policer.
    bool qos_scheduler_ingress_policer_unsupported = 248;

    // Arista: b/354689142
    // Devices that do not support gRIBIencap headers.
    bool gribi_encap_header_unsupported = 249;

    // Device does not support P4RT Capabilities rpc.
    // Cisco: b/385298158
    bool p4rt_capabilities_unsupported = 250;

    // Device does not support gNMI GET on root.
    // Cisco: b/385298159
    bool gnmi_get_on_root_unsupported = 251;

    // Device does not support packet processing aggregate drops.
    // Cisco: b/395567844
    bool packet_processing_aggregate_drops_unsupported = 252;

    // Device does not support fragment total drops.
    // Nokia: b/395553772
    bool fragment_total_drops_unsupported = 253;

    // Juniper: b/383145521
    // Device needs route policy reference to stream prefix set info.
    bool bgp_prefixset_req_routepol_ref = 255;

    // Devices that do not support oper-status for Integrated Circuits telemetry path
    // Juniper b/395551640
    bool oper_status_for_ic_unsupported = 256;

    // Nokia: b/383075189
    // ExplicitDcoConfig returns true if explicit configurations are required in module-functional-type for the transceiver
    bool explicit_dco_config = 257;
    // verify_expected_breakout_supported_config is used to verify on Cisco devices if optic supports a given breakout mode
    // Cisco:
    bool verify_expected_breakout_supported_config = 258;

    // bgp_aspathset_unsupported is set to true for devices that do not support as-path-set for bgp-defined-sets.
    // Juniper: b/330173167
    bool bgp_aspathset_unsupported = 259;

    // Devices that do not support SR IGP configuration
    // Cisco b/390502067
    bool sr_igp_config_unsupported = 260;

    // Cisco: b/404301960
    // Devices that block one IS-IS level specific authentication config attribute for P2P links. 
    // The same leafs can be set directly under ISIS Interface authentication /network-instances/network-instance/protocols/protocol/isis/interfaces/interface/authentication.
    bool set_isis_auth_with_interface_authentication_container = 261;

    // Devices that do not support GRE/GUE tunnel interface oc.
    // Juniper b/398171114
    bool gre_gue_tunnel_interface_oc_unsupported = 262;
    
    // Devices that do not support load-interval configuration
    bool load_interval_not_supported = 263;

    // SkipOpticalChannelOutputPowerInterval for devices that do not support optical-channel/output-power/interval leaf
    // Nokia b/394622454
    bool skip_optical_channel_output_power_interval = 264;

    // SkipTransceiverDescription for devices that do not support transceiver/description leaf
    // Nokia b/394622453
    bool skip_transceiver_description = 265;

    // Devices that do not support containerz config via OpenConfig.
    bool containerz_oc_unsupported = 266;

    // Device does not support BGP OC distance
    bool bgp_distance_oc_path_unsupported = 267;

    // Devices that do not support ISIS MPLS
    bool isis_mpls_unsupported = 268;

    // Devices that do not support oc path for auto-negotiate
    // Nokia b/417843274
    bool auto_negotiate_unsupported = 269;

    // Devices that do not support oc path for duplex-mode
    // Nokia b/417843274
    bool duplex_mode_unsupported = 270;

    // Devices that do not support oc path for port-speed
    // Nokia b/417843274
    bool port_speed_unsupported = 271;

    // Set-Med-Action is not supported for BGP
    // Cisco b/414333771
    bool bgp_set_med_action_unsupported = 272;

    // Devices that do not support next-hop-group config
    // Arista b/390507957
    bool next_hop_group_config_unsupported = 273;

    // Arista b/390507780
    bool qos_shaper_config_unsupported = 274;

    // Arista b/390507780
    bool qos_shaper_state_unsupported = 275;

    // Arista b/393178770
    bool ethernet_over_mplsogre_unsupported = 276;

    // Arista b/390507408
    bool sflow_unsupported = 277;

    // Arista b/390507402
    bool mpls_unsupported = 278;

    // Arista b/390507399
    bool macsec_unsupported = 279;

    // Arista b/390506900
    bool gue_gre_decap_unsupported = 280;

    // Arista b/390506584
    bool mpls_label_classification_unsupported = 281;

    // Arista b/390506395
    bool local_proxy_unsupported = 282;

    // Arista b/390506513
    bool static_mpls_unsupported = 283;

    // Arista b/390504878
    bool qos_classification_unsupported = 284;

    // Arista b/390503348
    bool policy_forwarding_unsupported = 285;

    // Arista b/393177745
    bool cfm_unsupported = 286;

    // Arista b/390506903
    bool label_range_unsupported = 287;

    // Arista b/390506907
    bool static_arp_unsupported = 288;

    // Arista b/390506907
    bool interface_policy_forwarding_unsupported = 289;

    // UseOldOCPathStaticLspNh for devices that do not support the new OC path for static lsp next-hops
    // issues/404301960
    bool use_old_oc_path_static_lsp_nh = 290;

    // Create/Replace config leaf required 
    // Juniper b/419536104
    bool config_leaf_create_required = 291;

    // SkipInterfaceNameCheck is set to true for devices that do not support
    // interface name check in AFT.
    bool skip_interface_name_check = 292;

    // Arista b/426375784
    // FNT only issue, non-breakout ports have breakout config
    bool fr_breakout_fix = 293;

    // Cisco b/421356455
    // numPhysicalChannels is not supported
    bool num_physical_channels_unsupported = 294;

    // UnsupportedQoSOutputServicePolicy for devices that do not support qos output service-policy
    bool unsupported_qos_output_service_policy = 295;

    // InterfaceOutputQueueNonStandardName for devices with non-standard output queue names
    bool interface_output_queue_non_standard_name = 296;

    // MplsExpIngressClassifierUnsupported for devices that do not support ingress mpls exp field classification
    bool mpls_exp_ingress_classifier_oc_unsupported = 297;

    // Devices that do not propagate IGP metric through redistribution
    bool default_no_igp_metric_propagation = 298;

    // Skip setting send-community-type in bgp peer-group config
    bool skip_bgp_peer_group_send_community_type = 299;
    
    // Devices that need explicit swap_src_dst_mac set with loopback_mode
    // Nokia b/430183279
    bool explicit_swap_src_dst_mac_needed_for_loopback_mode = 301;

    // link_local_instead_of_nh is set to true for devices that give
    // link-local address instead of NH in AFT.
    bool link_local_instead_of_nh = 302;

    // low_scale_aft returns true if device requires low scale AFT.
    bool low_scale_aft = 303;
    
    // Devices that do not support system-description config path
    // Nokia b/431929861
    bool missing_system_description_config_path = 304;

    // Juniper  b/428613305
    // FEC uncorrectable errors accumulate over time and are not cleared unless the component is reset on target
    bool non_interval_fec_error_counter = 305;

    // Device does not support ntp source address
    bool ntp_source_address_unsupported = 306;

    // Devices does not support static mpls lsp
    bool static_mpls_lsp_oc_unsupported = 307;

    // Device doesnot support gre enacapsulation
    bool gre_decapsulation_oc_unsupported = 308;

    // SRGB and SLGB config through OC is not reflecting
    bool isis_srgb_srlb_unsupported = 309;

    // Prefix segment configuration not supported
    bool isis_sr_prefix_segment_config_unsupported = 310;

    // node segment configuration not supported
    bool isis_sr_node_segment_config_unsupported = 311;

    // Devices that do not support policy forwarding on next-hop
    bool policy_forwarding_to_next_hop_oc_unsupported = 312;
    // Cisco: b/402672689
    // Devices that support sflow ingress min sampling rate of 1/N with N<1,000,000 can use
    // this deviation to set specific value of N. Returns N=1,000,000 by default.
    uint32 sflow_ingress_min_sampling_rate = 313;

    // DUT not supporting with qos remarking
    // Arista: b/415889077
    bool qos_remark_oc_unsupported = 314;

    // Devices that do not support policy forwarding encapsulate gre action
    // Arista: b/409347274
    bool policy_forwarding_gre_encapsulation_oc_unsupported = 315;
  
    // policy rule based counters unsupported
    // Arista : https://partnerissuetracker.corp.google.com/issues/425628787
    bool policy_rule_counters_oc_unsupported = 316;

    // Devices that must have OTN to ETH assignment.
    // Arista : https://partnerissuetracker.corp.google.com/issues/434922681
    bool otn_to_eth_assignment = 317;
    
    // Devices that do not support import export policies configured in network instance
    bool network_instance_import_export_policy_oc_unsuppored = 318;

    // Device does not support 'origin' field in gNMI/gNOI RPC paths.
    // Arista: https://partnerissuetracker.corp.google.com/issues/439656904
    bool skip_origin = 319;

    // Devices that support pre-defined max ecmp paths
    // Juniper b/422688435
    bool predefined_max_ecmp_paths = 320;

    // b/425503156
    // Device does not support decapsulation group
    bool decapsulate_gue_oc_unsupported = 321;

    // Device does not support line-port configuration on optical channel
    // components for Nokia and Arista.
    bool line_port_unsupported = 322;

    // routing-policy bgp community needs to use REPLACE option
    // Arista b/443044881
    bool use_bgp_set_community_option_type_replace = 323;

    // Devices that do not support global max ecmp paths
    // Arista b/445097297
    bool global_max_ecmp_paths_unsupported = 324;

    // Devices that do not support configuring a two rate three color policer through OC
    // Arista: https://partnerissuetracker.corp.google.com/issues/442749011
    bool qos_two_rate_three_color_policer_oc_unsupported = 325;

    // Devices that do not support load balance policies 
    // Arista: https://partnerissuetracker.corp.google.com/issues/445043741
    bool load_balance_policy_oc_unsupported = 326;

    // Devices that do not support gribi records
    // Cisco: https://partnerissuetracker.corp.google.com/issues/445304668
    bool gribi_records_unsupported = 327;
  
    // Devices without breakout mode support for full rate.
    // Nokia: b/435502032
    bool breakout_mode_unsupported_for_eight_hundred_gb = 328;

    // Devices without port speed and duplex mode support for interface config.
    // Nokia: b/435502032
    bool port_speed_duplex_mode_unsupported_for_interface_config = 329;

    // Devices that need explicit breakout interface config.
    // Nokia: b/435502032
    bool explicit_breakout_interface_config = 330;
 
    // Devices do not support threshold container under
    // /components/component/transceiver. Translate from native ST with the
    // specified functional translator. See ciscoxr-laser-ft.
    // Cisco: b/429233045
    string ciscoxr_laser_ft = 331;

<<<<<<< HEAD
    // https://partnerissuetracker.corp.google.com/issues/443044887
    bool extended_route_retention_oc_unsupported = 332;

    // https://partnerissuetracker.corp.google.com/issues/439825838
    bool exrr_stale_route_time_unsupported = 333;

    // https://partnerissuetracker.corp.google.com/issues/446376446
    bool gnoi_bgp_graceful_restart_unsupported = 334;
=======
    // OC state path for the lower priority next hop not supported.
    // Arista: b/447502389
    bool telemetry_not_supported_for_low_priority_nh = 332;

    // Devices that do not support match-as-path-set
    // Arista b/434583178
    bool match_as_path_set_unsupported = 333;

    // Devices that do not support syslog OC configuration for below OC paths.
    // '/system/logging/remote-servers/remote-server/config/network-instance'
    // Cisco: b/447513282
    bool syslog_oc_unsupported = 334;

>>>>>>> 57a028f2

    // Reserved field numbers and identifiers.
    reserved 84, 9, 28, 20, 38, 43, 90, 97, 55, 89, 19, 36, 35, 40, 113, 131, 141, 173, 234, 254, 231, 300;
  }

  message PlatformExceptions {
    Platform platform = 1;
    Deviations deviations = 2;
  }

  // The `platform` field for each `platform_exceptions` should be mutually
  // exclusive. Duplicate matches will result in a test failure.
  repeated PlatformExceptions platform_exceptions = 5;

  enum Tags {
    TAGS_UNSPECIFIED = 0;
    TAGS_AGGREGATION = 1;
    TAGS_DATACENTER_EDGE = 2;
    TAGS_EDGE = 3;
    TAGS_TRANSIT = 4;
  }

  // The `tags` used to identify the area(s) testcase applies to. An empty tag
  // is the default implying it applies to all areas.
  repeated Tags tags = 6;

  // Whether this test only checks paths for presence rather than semantic
  // checks.
  bool path_presence_test = 7;
}<|MERGE_RESOLUTION|>--- conflicted
+++ resolved
@@ -961,16 +961,6 @@
     // Cisco: b/429233045
     string ciscoxr_laser_ft = 331;
 
-<<<<<<< HEAD
-    // https://partnerissuetracker.corp.google.com/issues/443044887
-    bool extended_route_retention_oc_unsupported = 332;
-
-    // https://partnerissuetracker.corp.google.com/issues/439825838
-    bool exrr_stale_route_time_unsupported = 333;
-
-    // https://partnerissuetracker.corp.google.com/issues/446376446
-    bool gnoi_bgp_graceful_restart_unsupported = 334;
-=======
     // OC state path for the lower priority next hop not supported.
     // Arista: b/447502389
     bool telemetry_not_supported_for_low_priority_nh = 332;
@@ -984,7 +974,15 @@
     // Cisco: b/447513282
     bool syslog_oc_unsupported = 334;
 
->>>>>>> 57a028f2
+    // https://partnerissuetracker.corp.google.com/issues/443044887
+    bool extended_route_retention_oc_unsupported = 335;
+
+    // https://partnerissuetracker.corp.google.com/issues/439825838
+    bool exrr_stale_route_time_unsupported = 336;
+
+    // https://partnerissuetracker.corp.google.com/issues/446376446
+    bool gnoi_bgp_graceful_restart_unsupported = 337;
+
 
     // Reserved field numbers and identifiers.
     reserved 84, 9, 28, 20, 38, 43, 90, 97, 55, 89, 19, 36, 35, 40, 113, 131, 141, 173, 234, 254, 231, 300;
