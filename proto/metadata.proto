// Copyright 2023 Google LLC
//
// Licensed under the Apache License, Version 2.0 (the "License");
// you may not use this file except in compliance with the License.
// You may obtain a copy of the License at
//
//      https://www.apache.org/licenses/LICENSE-2.0
//
// Unless required by applicable law or agreed to in writing, software
// distributed under the License is distributed on an "AS IS" BASIS,
// WITHOUT WARRANTIES OR CONDITIONS OF ANY KIND, either express or implied.
// See the License for the specific language governing permissions and
// limitations under the License.

syntax = "proto3";

package openconfig.testing;

import "github.com/openconfig/ondatra/proto/testbed.proto";

// Metadata about a Feature Profiles test.
message Metadata {
  // UUID of the test.
  string uuid = 1;
  // ID of the test in the test plan.
  string plan_id = 2;
  // One-line description of the test.
  string description = 3;

  // Types of testbeds on which the test may run.
  enum Testbed {
    TESTBED_UNSPECIFIED = 0;
    TESTBED_DUT = 1;
    TESTBED_DUT_DUT_4LINKS = 2;
    TESTBED_DUT_ATE_2LINKS = 3;
    TESTBED_DUT_ATE_4LINKS = 4;
    TESTBED_DUT_ATE_9LINKS_LAG = 5;
  }
  // Testbed on which the test is intended to run.
  Testbed testbed = 4;

  message Platform {
    // Vendor of the device.
    ondatra.Device.Vendor vendor = 1;
    // Regex for hardware model of the device.
    // The empty string will match any hardware model.
    string hardware_model_regex = 3;
    // Regex for software version of the device.
    // The empty string will match any software version.
    string software_version_regex = 4;
    // Reserved field numbers and identifiers.
    reserved 2;
    reserved "hardware_model";
  }

  message Deviations {
    // Device does not support interface/ipv4/enabled,
    // so suppress configuring this leaf.
    bool ipv4_missing_enabled = 1;
    // Device does not support fragmentation bit for traceroute.
    bool traceroute_fragmentation = 2;
    // Device only support UDP as l4 protocol for traceroute.
    bool traceroute_l4_protocol_udp = 3;
    // Device does not support
    // bgp/neighbors/neighbor/afi-safis/afi-safi/state/prefixes/received-pre-policy.
    bool prepolicy_received_routes = 4;
    // Expected ucmp traffic tolerance. Minimum value is 0.2, anything less
    // will be coerced to 0.2.
    // Juniper: partnerissuetracker.corp.google.com/282234301
    // Cisco: partnerissuetracker.corp.google.com/279477633
    double hierarchical_weight_resolution_tolerance = 5;
    // Device skip isis multi-topology check if value is true.
    bool isis_multi_topology_unsupported = 6;
    // Disable isis level1 under interface mode on the device if value is true.
    bool isis_interface_level1_disable_required = 7;
    // Set isis af ipv6 single topology on the device if value is true.
    bool isis_single_topology_required = 8;
    // Unset isis protocol enable flag on the device if value is true.
    bool isis_protocol_enabled_not_required = 9;
    // Don't set isis instance enable flag on the device if value is true.
    bool isis_instance_enabled_not_required = 10;
    // Set and validate isis interface address family enable on the device if
    // value is true.
    bool missing_isis_interface_afi_safi_enable = 11;
    // Don't set isis global authentication-check on the device if value is
    // true.
    bool isis_global_authentication_not_required = 12;
    // Configure CSNP, LSP and PSNP under level authentication explicitly if
    // value is true.
    bool isis_explicit_level_authentication_config = 13;
    // Device skip isis restart-suppress check if value is true.
    bool isis_restart_suppress_unsupported = 14;
    // Device does not support interface/ipv4(6)/neighbor.
    // Cisco: partnerissuetracker.corp.google.com/268243828
    bool ip_neighbor_missing = 15;
    // Device requires separate reboot to activate OS.
    bool osactivate_noreboot = 16;
    // Device requires OS installation on standby RP as well as active RP.
    bool osinstall_for_standby_rp = 17;
    // Set this flag for LLDP interface config to override the global config.
    bool lldp_interface_config_override_global = 18;
    // Skip BGP TestPassword mismatch subtest if value is true.
    // Cisco: partnerissuetracker.corp.google.com/273285907
    bool skip_bgp_test_password_mismatch = 19;
    // Device does not support interface/physicalchannel leaf.
    // Cisco: partnerissuetracker.corp.google.com/273287821
    bool missing_interface_physical_channel = 20;
    // Skip check for
    // bgp/neighbors/neighbor/state/messages/received/last-notification-error-code
    // leaf missing case.
    bool missing_bgp_last_notification_error_code = 21;
    // Device does not support interface-ref configuration when applying
    // features to interface.
    bool interface_ref_config_unsupported = 22;
    // Device does not support these state paths.
    // Juniper: partnerissuetracker.corp.google.com/279470921
    bool state_path_unsupported = 23;
    // Device requires Ipv6 to be enabled on interface for gRIBI NH programmed
    // with destination mac address.
    // Juniper: partnerissuetracker.corp.google.com/267642089
    bool ipv6_enable_for_gribi_nh_dmac = 24;
    // Device requires additional config for ECN.
    // Juniper: partnerissuetracker.corp.google.com/277657269
    bool ecn_profile_required_definition = 25;
    // Set true for device that does not support interface ipv6 discarded packet
    // statistics.
    // Juniper: partnerissuetracker.corp.google.com/277762075
    bool ipv6_discarded_pkts_unsupported = 26;
    // Device does not support drop and weight leaves under queue management
    // profile.
    // Juniper: partnerissuetracker.corp.google.com/279471405
    bool drop_weight_leaves_unsupported = 27;
    // Device does not support traffic forward with secondary backup path
    // failover.
    // Juniper: partnerissuetracker.corp.google.com/279727552
    bool secondary_backup_path_traffic_failover = 28;
    // Config pushed through origin CLI takes precedence over config pushed
    // through origin OC.
    bool cli_takes_precedence_over_oc = 29;
    // Device does not support weight above 100.
    // Juniper: partnerissuetracker.corp.google.com/277066804
    bool scheduler_input_weight_limit = 30;
    // Device does not support id leaf for SwitchChip components.
    // Juniper: partnerissuetracker.corp.google.com/277134501
    bool switch_chip_id_unsupported = 31;
    // Device does not support backplane-facing-capacity leaves for some of the
    // components.
    // Juniper: partnerissuetracker.corp.google.com/277134501
    bool backplane_facing_capacity_unsupported = 32;
    // Device only supports querying counters from the state container, not from
    // individual counter leaves.
    bool interface_counters_from_container = 33;
    // Use this deviation when the device does not support a mix of tagged and
    // untagged subinterfaces.
    bool no_mix_of_tagged_and_untagged_subinterfaces = 34;
    // Device does not report P4RT node names in the component hierarchy.
    bool explicit_p4rt_node_component = 35;
    // Configure ACLs using vendor native model specifically for RT-1.4.
    bool use_vendor_native_acl_config = 36;
    // Device does not support reporting software version according to the
    // requirements in gNMI-1.10.
    bool sw_version_unsupported = 37;
    // Device requires explicit interface ref configuration when applying
    // features to interface.
    bool explicit_interface_ref_definition = 38;
    // Device does not support telemetry path /components/component/storage.
    // Juniper: partnerissuetracker.corp.google.com/284239001
    bool storage_component_unsupported = 39;
    // Device requires gribi-protocol to be enabled under network-instance.
    bool explicit_gribi_under_network_instance = 40;
    // Device requires port-speed to be set because its default value may not be
    // usable.
    bool explicit_port_speed = 41;
    // Device requires explicit attachment of an interface or subinterface to
    // the default network instance.
    // Nokia: partnerissuetracker.corp.google.com/260928639
    bool explicit_interface_in_default_vrf = 42;
    // Skip checking QOS Dropped octets stats for interface.
    bool qos_dropped_octets = 43;
    // Device is missing subinterface packet counters for IPv4/IPv6.
    bool subinterface_packet_counters_missing = 44;
    // Connect-retry is not supported
    // /bgp/neighbors/neighbor/timers/config/connect-retry.
    bool connect_retry = 45;
    // Device does not support programming a gribi flow with a next-hop entry of
    // mac-address only.
    bool gribi_mac_override_with_static_arp = 46;
    // Set true for device that does not support route-policy under AFI/SAFI.
    bool route_policy_under_afi_unsupported = 47;
    // Device does not support using gNOI to reboot the Fabric Component.
    bool gnoi_fabric_component_reboot_unsupported = 48;
    // Device does not support the ntp nondefault vrf case.
    bool ntp_non_default_vrf_unsupported = 49;
    // Device does not support setting the L2 MTU. OpenConfig allows a device to
    // enforce that L2 MTU, which has a default value of 1514, must be set to a
    // higher value than L3 MTU.
    // Arista: partnerissuetracker.corp.google.com/243445300
    bool omit_l2_mtu = 50;
    // Skip power admin for controller card
    bool skip_controller_card_power_admin = 51;
    // Skip PLQ packets count check.
    bool skip_plq_packets_count_check = 55;
    // Device requires the banner to have a delimiter character.
    string banner_delimiter = 60;
    // Allowed tolerance for BGP traffic flow while comparing for pass or fail
    // condition.
    int32 bgp_tolerance_value = 61;
    // Device requires additional time to complete post delete link
    // qualification cleanup.
    bool link_qual_wait_after_delete_required = 62;
    // The response of gNOI reboot status is a single value (not a list), so the
    // device requires explict component path to account for a situation when
    // there is more than one active reboot requests.
    // Arista: partnerissuetracker.corp.google.com/245550570
    bool gnoi_status_empty_subcomponent = 63;
    // Device requiries explicit deletion of network-instance table.
    bool network_instance_table_deletion_required = 64;
    // Device requires a BGP session reset to utilize a new MD5 key.
    bool bgp_md5_requires_reset = 65;
    // Devices do not count dequeued and deleted packets as drops.
    // Arista: partnerissuetracker.corp.google.com/275384848
    bool dequeue_delete_not_counted_as_drops = 66;
    // Device only supports RIB ack, so tests that normally expect FIB_ACK will
    // allow just RIB_ACK.
    bool gribi_riback_only = 67;
    // Device requires that aggregate Port-Channel and its members be defined in
    // a single gNMI Update transaction at /interfaces; otherwise lag-type will
    // be dropped, and no member can be added to the aggregate.
    // Arista: partnerissuetracker.corp.google.com/201574574
    bool aggregate_atomic_update = 68;
    // Device returns no value for some OpenConfig paths if the operational
    // value equals the default.
    // Arista: partnerissuetracker.corp.google.com/258286131
    bool missing_value_for_defaults = 69;
    // The name used for the static routing protocol.  The default name in
    // OpenConfig is \"DEFAULT\" but some devices use other names.
    // Arista: partnerissuetracker.corp.google.com/269699737
    string static_protocol_name = 70;
    // Device currently uses component name instead of a full openconfig path,
    // so suppress creating a full oc compliant path for subcomponent.
    bool gnoi_subcomponent_path = 71;
    // When configuring interface, config VRF prior config IP address.
    // Arista: partnerissuetracker.corp.google.com/261958938
    bool interface_config_vrf_before_address = 72;
    // Device requires using the deprecated openconfig-vlan:vlan/config/vlan-id
    // or openconfig-vlan:vlan/state/vlan-id leaves.
    // Arista: partnerissuetracker.corp.google.com/261085885
    bool deprecated_vlan_id = 73;
    // Device requires gRIBI MAC Override using Static ARP + Static Route
    // Arista: partnerissuetracker.corp.google.com/234635355
    bool gribi_mac_override_static_arp_static_route = 74;
    // Device requires interface enabled leaf booleans to be explicitly set to
    // true.
    bool interface_enabled = 75;
    // Skip checking QOS octet stats for interface.
    // Arista: partnerissuetracker.corp.google.com/283541442
    bool qos_octets = 76;
    // Device CPU components do not map to a FRU parent component in the OC
    // tree.
    bool cpu_missing_ancestor = 77;
    // Device needs subinterface 0 to be routed for non-zero sub-interfaces.
    bool require_routed_subinterface_0 = 78;
    // Device does not report last-switchover-reason as USER_INITIATED for
    // gNOI.SwitchControlProcessor.
    bool gnoi_switchover_reason_missing_user_initiated = 79;
    // The name used for the default network instance for VRF.  The default name
    // in OpenConfig is \"DEFAULT\" but some legacy devices still use
    // \"default\".
    string default_network_instance = 80;
    // Device allows unset Election ID to be primary.
    bool p4rt_unsetelectionid_primary_allowed = 81;
    // Device sets ALREADY_EXISTS status code for all backup client responses.
    bool bkup_arbitration_resp_code = 82;
    // Device requires IPOverIP decapsulation for backup NHG without interfaces.
    bool backup_nhg_requires_vrf_with_decap = 83;
    // Devices don't support configuring ISIS /afi-safi/af/config container.
    bool isis_interface_afi_unsupported = 85;
    // Devices don't support modify table entry operation in P4 Runtime.
<<<<<<< HEAD
    bool p4rt_modify_table_entry_unsupported = 86;  
    // Device does not support fabric power-admin-state leaf.
    bool skip_fabric_card_power_admin = 87;
    // Device returns component state inactive during power down.
    bool component_power_down_returns_inactive_state = 88;

=======
    bool p4rt_modify_table_entry_unsupported = 86;
    // Parent of OS component is of type SUPERVISOR or LINECARD.
    bool os_component_parent_is_supervisor_or_linecard = 87;
    // Parent of OS component is of type CHASSIS.
    bool os_component_parent_is_chassis = 88;
    
>>>>>>> add9e8dd
    // Reserved field numbers and identifiers.
    reserved 84;
  }

  message PlatformExceptions {
    Platform platform = 1;
    Deviations deviations = 2;
  }

  // The `platform` field for each `platform_exceptions` should be mutually
  // exclusive. Duplicate matches will result in a test failure.
  repeated PlatformExceptions platform_exceptions = 5;
}<|MERGE_RESOLUTION|>--- conflicted
+++ resolved
@@ -276,21 +276,16 @@
     // Devices don't support configuring ISIS /afi-safi/af/config container.
     bool isis_interface_afi_unsupported = 85;
     // Devices don't support modify table entry operation in P4 Runtime.
-<<<<<<< HEAD
-    bool p4rt_modify_table_entry_unsupported = 86;  
-    // Device does not support fabric power-admin-state leaf.
-    bool skip_fabric_card_power_admin = 87;
-    // Device returns component state inactive during power down.
-    bool component_power_down_returns_inactive_state = 88;
-
-=======
     bool p4rt_modify_table_entry_unsupported = 86;
     // Parent of OS component is of type SUPERVISOR or LINECARD.
     bool os_component_parent_is_supervisor_or_linecard = 87;
     // Parent of OS component is of type CHASSIS.
     bool os_component_parent_is_chassis = 88;
+    // Device does not support fabric power-admin-state leaf.
+    bool skip_fabric_card_power_admin = 89;
+    // Device returns component state inactive during power down.
+    bool component_power_down_returns_inactive_state = 90;
     
->>>>>>> add9e8dd
     // Reserved field numbers and identifiers.
     reserved 84;
   }
