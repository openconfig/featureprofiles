// Copyright 2023 Google LLC
//
// Licensed under the Apache License, Version 2.0 (the "License");
// you may not use this file except in compliance with the License.
// You may obtain a copy of the License at
//
//      https://www.apache.org/licenses/LICENSE-2.0
//
// Unless required by applicable law or agreed to in writing, software
// distributed under the License is distributed on an "AS IS" BASIS,
// WITHOUT WARRANTIES OR CONDITIONS OF ANY KIND, either express or implied.
// See the License for the specific language governing permissions and
// limitations under the License.

syntax = "proto3";

package openconfig.testing;

import "github.com/openconfig/ondatra/proto/testbed.proto";

// Metadata about a Feature Profiles test.
message Metadata {
  // UUID of the test.
  string uuid = 1;
  // ID of the test in the test plan.
  string plan_id = 2;
  // One-line description of the test.
  string description = 3;

  // Types of testbeds on which the test may run.
  enum Testbed {
    TESTBED_UNSPECIFIED = 0;
    TESTBED_DUT = 1;
    TESTBED_DUT_DUT_4LINKS = 2;
    TESTBED_DUT_ATE_2LINKS = 3;
    TESTBED_DUT_ATE_4LINKS = 4;
    TESTBED_DUT_ATE_9LINKS_LAG = 5;
    TESTBED_DUT_DUT_ATE_2LINKS = 6;
  }
  // Testbed on which the test is intended to run.
  Testbed testbed = 4;

  message Platform {
    // Vendor of the device.
    ondatra.Device.Vendor vendor = 1;
    // Regex for hardware model of the device.
    // The empty string will match any hardware model.
    string hardware_model_regex = 3;
    // Regex for software version of the device.
    // The empty string will match any software version.
    string software_version_regex = 4;
    // Reserved field numbers and identifiers.
    reserved 2;
    reserved "hardware_model";
  }

  message Deviations {
    // Device does not support interface/ipv4/enabled,
    // so suppress configuring this leaf.
    bool ipv4_missing_enabled = 1;
    // Device does not support fragmentation bit for traceroute.
    bool traceroute_fragmentation = 2;
    // Device only support UDP as l4 protocol for traceroute.
    bool traceroute_l4_protocol_udp = 3;
    // Device does not support
    // bgp/neighbors/neighbor/afi-safis/afi-safi/state/prefixes/received-pre-policy.
    bool prepolicy_received_routes = 4;
    // Expected ucmp traffic tolerance. Minimum value is 0.2, anything less
    // will be coerced to 0.2.
    // Juniper: partnerissuetracker.corp.google.com/282234301
    // Cisco: partnerissuetracker.corp.google.com/279477633
    double hierarchical_weight_resolution_tolerance = 5;
    // Device skip isis multi-topology check if value is true.
    bool isis_multi_topology_unsupported = 6;
    // Disable isis level1 under interface mode on the device if value is true.
    bool isis_interface_level1_disable_required = 7;
    // Set isis af ipv6 single topology on the device if value is true.
    bool isis_single_topology_required = 8;
    // Don't set isis instance enable flag on the device if value is true.
    bool isis_instance_enabled_required = 10;
    // Set and validate isis interface address family enable on the device if
    // value is true.
    bool missing_isis_interface_afi_safi_enable = 11;
    // Don't set isis global authentication-check on the device if value is
    // true.
    bool isis_global_authentication_not_required = 12;
    // Configure CSNP, LSP and PSNP under level authentication explicitly if
    // value is true.
    bool isis_explicit_level_authentication_config = 13;
    // Device skip isis restart-suppress check if value is true.
    bool isis_restart_suppress_unsupported = 14;
    // Device does not support interface/ipv4(6)/neighbor.
    // Cisco: partnerissuetracker.corp.google.com/268243828
    bool ip_neighbor_missing = 15;
    // Device requires separate reboot to activate OS.
    bool osactivate_noreboot = 16;
    // Device requires OS installation on standby RP as well as active RP.
    bool osinstall_for_standby_rp = 17;
    // Set this flag for LLDP interface config to override the global config.
    bool lldp_interface_config_override_global = 18;
    // Skip BGP TestPassword mismatch subtest if value is true.
    // Cisco: partnerissuetracker.corp.google.com/273285907
    bool skip_bgp_test_password_mismatch = 19;
    // Device does not support interface/physicalchannel leaf.
    // Cisco: partnerissuetracker.corp.google.com/273287821
    bool missing_interface_physical_channel = 20;
    // Skip check for
    // bgp/neighbors/neighbor/state/messages/received/last-notification-error-code
    // leaf missing case.
    bool missing_bgp_last_notification_error_code = 21;
    // Device does not support interface-ref configuration when applying
    // features to interface.
    bool interface_ref_config_unsupported = 22;
    // Device does not support these state paths.
    // Juniper: partnerissuetracker.corp.google.com/279470921
    bool state_path_unsupported = 23;
    // Device requires Ipv6 to be enabled on interface for gRIBI NH programmed
    // with destination mac address.
    // Juniper: partnerissuetracker.corp.google.com/267642089
    bool ipv6_enable_for_gribi_nh_dmac = 24;
    // Device requires additional config for ECN.
    // Juniper: partnerissuetracker.corp.google.com/277657269
    bool ecn_profile_required_definition = 25;
    // Set true for device that does not support interface ipv6 discarded packet
    // statistics.
    // Juniper: partnerissuetracker.corp.google.com/277762075
    bool ipv6_discarded_pkts_unsupported = 26;
    // Device does not support drop and weight leaves under queue management
    // profile.
    // Juniper: partnerissuetracker.corp.google.com/279471405
    bool drop_weight_leaves_unsupported = 27;
    // Config pushed through origin CLI takes precedence over config pushed
    // through origin OC.
    bool cli_takes_precedence_over_oc = 29;
    // Device does not support weight above 100.
    // Juniper: partnerissuetracker.corp.google.com/277066804
    bool scheduler_input_weight_limit = 30;
    // Device does not support id leaf for SwitchChip components.
    // Juniper: partnerissuetracker.corp.google.com/277134501
    bool switch_chip_id_unsupported = 31;
    // Device does not support backplane-facing-capacity leaves for some of the
    // components.
    // Juniper: partnerissuetracker.corp.google.com/277134501
    bool backplane_facing_capacity_unsupported = 32;
    // Device only supports querying counters from the state container, not from
    // individual counter leaves.
    bool interface_counters_from_container = 33;
    // Use this deviation when the device does not support a mix of tagged and
    // untagged subinterfaces.
    bool no_mix_of_tagged_and_untagged_subinterfaces = 34;
    // Device does not report P4RT node names in the component hierarchy.
    bool explicit_p4rt_node_component = 35;
    // Configure ACLs using vendor native model specifically for RT-1.4.
    bool use_vendor_native_acl_config = 36;
    // Device does not support reporting software version according to the
    // requirements in gNMI-1.10.
    bool sw_version_unsupported = 37;
    // Device requires explicit interface ref configuration when applying
    // features to interface.
    bool explicit_interface_ref_definition = 38;
    // Device does not support telemetry path /components/component/storage.
    // Juniper: partnerissuetracker.corp.google.com/284239001
    bool storage_component_unsupported = 39;
    // Device requires gribi-protocol to be enabled under network-instance.
    bool explicit_gribi_under_network_instance = 40;
    // Device requires port-speed to be set because its default value may not be
    // usable.
    bool explicit_port_speed = 41;
    // Device requires explicit attachment of an interface or subinterface to
    // the default network instance.
    // Nokia: partnerissuetracker.corp.google.com/260928639
    bool explicit_interface_in_default_vrf = 42;
    // Skip checking QOS Dropped octets stats for interface.
    bool qos_dropped_octets = 43;
    // Device is missing subinterface packet counters for IPv4/IPv6.
    bool subinterface_packet_counters_missing = 44;
    // Connect-retry is not supported
    // /bgp/neighbors/neighbor/timers/config/connect-retry.
    bool connect_retry = 45;
    // Device does not support programming a gribi flow with a next-hop entry of
    // mac-address only.
    bool gribi_mac_override_with_static_arp = 46;
    // Set true for device that does not support route-policy under AFI/SAFI.
    bool route_policy_under_afi_unsupported = 47;
    // Device does not support using gNOI to reboot the Fabric Component.
    bool gnoi_fabric_component_reboot_unsupported = 48;
    // Device does not support the ntp nondefault vrf case.
    bool ntp_non_default_vrf_unsupported = 49;
    // Device does not support setting the L2 MTU. OpenConfig allows a device to
    // enforce that L2 MTU, which has a default value of 1514, must be set to a
    // higher value than L3 MTU.
    // Arista: partnerissuetracker.corp.google.com/243445300
    bool omit_l2_mtu = 50;
    // Skip power admin for controller card
    bool skip_controller_card_power_admin = 51;
    // Skip PLQ packets count check.
    bool skip_plq_packets_count_check = 55;
    // Device requires the banner to have a delimiter character.
    string banner_delimiter = 60;
    // Allowed tolerance for BGP traffic flow while comparing for pass or fail
    // condition.
    int32 bgp_tolerance_value = 61;
    // Device requires additional time to complete post delete link
    // qualification cleanup.
    bool link_qual_wait_after_delete_required = 62;
    // The response of gNOI reboot status is a single value (not a list), so the
    // device requires explict component path to account for a situation when
    // there is more than one active reboot requests.
    // Arista: partnerissuetracker.corp.google.com/245550570
    bool gnoi_status_empty_subcomponent = 63;
    // Device requiries explicit deletion of network-instance table.
    bool network_instance_table_deletion_required = 64;
    // Device requires a BGP session reset to utilize a new MD5 key.
    bool bgp_md5_requires_reset = 65;
    // Devices do not count dequeued and deleted packets as drops.
    // Arista: partnerissuetracker.corp.google.com/275384848
    bool dequeue_delete_not_counted_as_drops = 66;
    // Device only supports RIB ack, so tests that normally expect FIB_ACK will
    // allow just RIB_ACK.
    bool gribi_riback_only = 67;
    // Device requires that aggregate Port-Channel and its members be defined in
    // a single gNMI Update transaction at /interfaces; otherwise lag-type will
    // be dropped, and no member can be added to the aggregate.
    // Arista: partnerissuetracker.corp.google.com/201574574
    bool aggregate_atomic_update = 68;
    // Device returns no value for some OpenConfig paths if the operational
    // value equals the default.
    // Arista: partnerissuetracker.corp.google.com/258286131
    bool missing_value_for_defaults = 69;
    // The name used for the static routing protocol.  The default name in
    // OpenConfig is \"DEFAULT\" but some devices use other names.
    // Arista: partnerissuetracker.corp.google.com/269699737
    string static_protocol_name = 70;
    // Device currently uses component name instead of a full openconfig path,
    // so suppress creating a full oc compliant path for subcomponent.
    bool gnoi_subcomponent_path = 71;
    // When configuring interface, config VRF prior config IP address.
    // Arista: partnerissuetracker.corp.google.com/261958938
    bool interface_config_vrf_before_address = 72;
    // Device requires using the deprecated openconfig-vlan:vlan/config/vlan-id
    // or openconfig-vlan:vlan/state/vlan-id leaves.
    // Arista: partnerissuetracker.corp.google.com/261085885
    bool deprecated_vlan_id = 73;
    // Device requires gRIBI MAC Override using Static ARP + Static Route
    // Arista: partnerissuetracker.corp.google.com/234635355
    bool gribi_mac_override_static_arp_static_route = 74;
    // Device requires interface enabled leaf booleans to be explicitly set to
    // true.
    bool interface_enabled = 75;
    // Skip checking QOS octet stats for interface.
    // Arista: partnerissuetracker.corp.google.com/283541442
    bool qos_octets = 76;
    // Device CPU components do not map to a FRU parent component in the OC
    // tree.
    bool cpu_missing_ancestor = 77;
    // Device needs subinterface 0 to be routed for non-zero sub-interfaces.
    bool require_routed_subinterface_0 = 78;
    // Device does not report last-switchover-reason as USER_INITIATED for
    // gNOI.SwitchControlProcessor.
    bool gnoi_switchover_reason_missing_user_initiated = 79;
    // The name used for the default network instance for VRF.  The default name
    // in OpenConfig is \"DEFAULT\" but some legacy devices still use
    // \"default\".
    string default_network_instance = 80;
    // Device allows unset Election ID to be primary.
    bool p4rt_unsetelectionid_primary_allowed = 81;
    // Device sets ALREADY_EXISTS status code for all backup client responses.
    bool bkup_arbitration_resp_code = 82;
    // Device requires IPOverIP decapsulation for backup NHG without interfaces.
    bool backup_nhg_requires_vrf_with_decap = 83;
    // Devices don't support configuring ISIS /afi-safi/af/config container.
    bool isis_interface_afi_unsupported = 85;
    // Devices don't support modify table entry operation in P4 Runtime.
    bool p4rt_modify_table_entry_unsupported = 86;
    // Parent of OS component is of type SUPERVISOR or LINECARD.
    bool os_component_parent_is_supervisor_or_linecard = 87;
    // Parent of OS component is of type CHASSIS.
    bool os_component_parent_is_chassis = 88;
    // Device does not support fabric power-admin-state leaf.
    bool skip_fabric_card_power_admin = 89;
    // Devices require configuring the same ISIS Metrics for Level 1 when
    // configuring Level 2 Metrics.
    bool isis_require_same_l1_metric_with_l2_metric = 91;
    // Devices require configuring the same OSPF setMetric when BGP
    // SetMED is configured.
    bool bgp_set_med_requires_equal_ospf_set_metric = 92;
    // Devices require configuring subinterface with tagged vlan for p4rt
    // packet in.
    bool p4rt_gdp_requires_dot1q_subinterface = 93;
    // ATE port link state operations are a no-op in KNE/virtualized environments.
    bool ate_port_link_state_operations_unsupported = 94;
    // Creates a user and assigns role/rbac to said user via native model.
    bool set_native_user = 95;
    // Devices require configuring lspRefreshInterval ISIS timer when
    // lspLifetimeInterval is configured.
    // Arista: partnerissuetracker.corp.google.com/293667850
    bool isis_lsp_lifetime_interval_requires_lsp_refresh_interval = 96;
    // Devices require configuring LoopbackMode on member ports to enable
    // LoopbackMode on aggregate interface.
    // Arista: partnerissuetracker.corp.google.com/297391260
    bool aggregate_loopback_mode_requires_member_port_loopback_mode = 97;
    // Device does not support telemetry path
    // /components/component/cpu/utilization/state/avg for linecards' CPU card.
    bool linecard_cpu_utilization_unsupported = 98;
    // Device does not support consistent component names for GNOI and GNMI.
    bool consistent_component_names_unsupported = 99;
    // Device does not support telemetry path
    // /components/component/cpu/utilization/state/avg for controller cards'
    // CPU card.
    bool controller_card_cpu_utilization_unsupported = 100;
    // Device does not support counter for fabric block lost packets.
    bool fabric_drop_counter_unsupported = 101;
    // Device does not support memory utilization related leaves for linecard components.
    bool linecard_memory_utilization_unsupported = 102;
    // Device does not support telemetry path
    // /qos/interfaces/interface/input/virtual-output-queues/voq-interface/queues/queue/state/dropped-pkts.
    bool qos_voq_drop_counter_unsupported = 103;
    // ATE IPv6 flow label unsupported in KNE/virtualized environments.
    bool ate_ipv6_flow_label_unsupported = 104;
    // Devices do not support configuring isis csnp-interval timer.
    // Arista: partnerissuetracker.corp.google.com/299283216
    bool isis_timers_csnp_interval_unsupported = 105;
    // Devices do not support telemetry for isis counter:
    // manual-address-drop-from-areas.
    // Arista: partnerissuetracker.corp.google.com/299285115
    bool isis_counter_manual_address_drop_from_areas_unsupported = 106;
    // Devices do not support telemetry for isis counter: part-changes.
    // Arista: partnerissuetracker.corp.google.com/299285991
    bool isis_counter_part_changes_unsupported = 107;
<<<<<<< HEAD
    // QOS queue requires configuration with queue-id
    bool qos_queue_requires_id = 108;
=======
    // Devices do not support threshold container under /components/component/transceiver.
    bool transceiver_thresholds_unsupported = 108;
>>>>>>> a937f790

    // Reserved field numbers and identifiers.
    reserved 84, 9, 28, 90;
  }

  message PlatformExceptions {
    Platform platform = 1;
    Deviations deviations = 2;
  }

  // The `platform` field for each `platform_exceptions` should be mutually
  // exclusive. Duplicate matches will result in a test failure.
  repeated PlatformExceptions platform_exceptions = 5;

  enum Tags {
    TAGS_UNSPECIFIED = 0;
    TAGS_AGGREGATION = 1;
    TAGS_DATACENTER_EDGE = 2;
    TAGS_EDGE = 3;
    TAGS_TRANSIT = 4;
  }

  // The `tags` used to identify the area(s) testcase applies to. An empty tag
  // is the default implying it applies to all areas.
  repeated Tags tags = 6;
}<|MERGE_RESOLUTION|>--- conflicted
+++ resolved
@@ -327,13 +327,10 @@
     // Devices do not support telemetry for isis counter: part-changes.
     // Arista: partnerissuetracker.corp.google.com/299285991
     bool isis_counter_part_changes_unsupported = 107;
-<<<<<<< HEAD
-    // QOS queue requires configuration with queue-id
-    bool qos_queue_requires_id = 108;
-=======
     // Devices do not support threshold container under /components/component/transceiver.
     bool transceiver_thresholds_unsupported = 108;
->>>>>>> a937f790
+    // QOS queue requires configuration with queue-id
+    bool qos_queue_requires_id = 109;
 
     // Reserved field numbers and identifiers.
     reserved 84, 9, 28, 90;
