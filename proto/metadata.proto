// Copyright 2023 Google LLC
//
// Licensed under the Apache License, Version 2.0 (the "License");
// you may not use this file except in compliance with the License.
// You may obtain a copy of the License at
//
//      https://www.apache.org/licenses/LICENSE-2.0
//
// Unless required by applicable law or agreed to in writing, software
// distributed under the License is distributed on an "AS IS" BASIS,
// WITHOUT WARRANTIES OR CONDITIONS OF ANY KIND, either express or implied.
// See the License for the specific language governing permissions and
// limitations under the License.

syntax = "proto3";

package openconfig.testing;

import "github.com/openconfig/ondatra/proto/testbed.proto";

// Metadata about a Feature Profiles test.
message Metadata {
  // UUID of the test.
  string uuid = 1;
  // ID of the test in the test plan.
  string plan_id = 2;
  // One-line description of the test.
  string description = 3;

  // Types of testbeds on which the test may run.
  enum Testbed {
    TESTBED_UNSPECIFIED = 0;
    TESTBED_DUT = 1;
    TESTBED_DUT_DUT_4LINKS = 2;
    TESTBED_DUT_ATE_2LINKS = 3;
    TESTBED_DUT_ATE_4LINKS = 4;
    TESTBED_DUT_ATE_9LINKS_LAG = 5;
  }
  // Testbed on which the test is intended to run.
  Testbed testbed = 4;

  message Platform {
    // Vendor of the device.
    ondatra.Device.Vendor vendor = 1;
    // Hardware models of the device.
    repeated string hardware_model = 2;
    // Regex for hardware model of the device.
    // The empty string will match any hardware model.
    string hardware_model_regex = 3;
    // Regex for software version of the device.
    // The empty string will match any software version.
    string software_version_regex = 4;
  }

  message Deviations {
    // Device does not support interface/ipv4/enabled,
    // so suppress configuring this leaf.
    bool ipv4_missing_enabled = 1;
    // Device does not support fragmentation bit for traceroute.
    bool traceroute_fragmentation = 2;
    // Device only support UDP as l4 protocol for traceroute.
    bool traceroute_l4_protocol_udp = 3;
    // Device does not support
    // bgp/neighbors/neighbor/afi-safis/afi-safi/state/prefixes/received-pre-policy.
    bool prepolicy_received_routes = 4;
    // Expected ucmp traffic tolerance. Minimum value is 0.2, anything less
    // will be coerced to 0.2.
    // Juniper: partnerissuetracker.corp.google.com/282234301
    // Cisco: partnerissuetracker.corp.google.com/279477633
    double hierarchical_weight_resolution_tolerance = 5;
    // Device skip isis multi-topology check if value is true.
    bool isis_multi_topology_unsupported = 6;
    // Disable isis level1 under interface mode on the device if value is true.
    bool isis_interface_level1_disable_required = 7;
    // Set isis af ipv6 single topology on the device if value is true.
    bool isis_single_topology_required = 8;
    // Unset isis protocol enable flag on the device if value is true.
    bool isis_protocol_enabled_not_required = 9;
    // Don't set isis instance enable flag on the device if value is true.
    bool isis_instance_enabled_not_required = 10;
    // Set and validate isis interface address family enable on the device if
    // value is true.
    bool missing_isis_interface_afi_safi_enable = 11;
    // Don't set isis global authentication-check on the device if value is
    // true.
    bool isis_global_authentication_not_required = 12;
    // Configure CSNP, LSP and PSNP under level authentication explicitly if
    // value is true.
    bool isis_explicit_level_authentication_config = 13;
    // Device skip isis restart-suppress check if value is true.
    bool isis_restart_suppress_unsupported = 14;
    // Device does not support interface/ipv4(6)/neighbor.
    // Cisco: partnerissuetracker.corp.google.com/268243828
    bool ip_neighbor_missing = 15;
    // Device requires separate reboot to activate OS.
    bool osactivate_noreboot = 16;
    // Device requires OS installation on standby RP as well as active RP.
    bool osinstall_for_standby_rp = 17;
    // Set this flag for LLDP interface config to override the global config.
    bool lldp_interface_config_override_global = 18;
    // Skip BGP TestPassword mismatch subtest if value is true.
    // Cisco: partnerissuetracker.corp.google.com/273285907
    bool skip_bgp_test_password_mismatch = 19;
    // Device does not support interface/physicalchannel leaf.
    // Cisco: partnerissuetracker.corp.google.com/273287821
    bool missing_interface_physical_channel = 20;
    // Set to true to skip check for
    // bgp/neighbors/neighbor/state/messages/received/last-notification-error-code
    // leaf missing case.
    bool missing_bgp_last_notification_error_code = 21;
    // Device does not support interface-ref configuration when applying
    // features to interface.
    bool interface_ref_config_unsupported = 22;
    // Device does not support these state paths.
    // Juniper: partnerissuetracker.corp.google.com/279470921
    bool state_path_unsupported = 23;
    // Device requires Ipv6 to be enabled on interface for gRIBI NH programmed
    // with destination mac address.
    // Juniper: partnerissuetracker.corp.google.com/267642089
    bool ipv6_enable_for_gribi_nh_dmac = 24;
    // Device requires additional config for ECN.
    // Juniper: partnerissuetracker.corp.google.com/277657269
    bool ecn_profile_required_definition = 25;
    // Set true for device that does not support interface ipv6 discarded packet
    // statistics.
    // Juniper: partnerissuetracker.corp.google.com/277762075
    bool ipv6_discarded_pkts_unsupported = 26;
    // Device does not support drop and weight leaves under queue management
    // profile.
    // Juniper: partnerissuetracker.corp.google.com/279471405
    bool drop_weight_leaves_unsupported = 27;
    // Device does not support traffic forward with secondary backup path
    // failover.
    // Juniper: partnerissuetracker.corp.google.com/279727552
    bool secondary_backup_path_traffic_failover = 28;
    // Set to true for device in which config pushed through origin CLI takes
    // precedence over config pushed through origin OC.
    bool cli_takes_precedence_over_oc = 29;
    // Device does not support weight above 100.
    // Juniper: partnerissuetracker.corp.google.com/277066804
    bool scheduler_input_weight_limit = 30;
    // Device does not support id leaf for SwitchChip components.
    // Juniper: partnerissuetracker.corp.google.com/277134501
    bool switch_chip_id_unsupported = 31;
    // Device does not support backplane-facing-capacity leaves for some of the
    // components.
    // Juniper: partnerissuetracker.corp.google.com/277134501
    bool backplane_facing_capacity_unsupported = 32;
    // Device only supports querying counters from the state container, not from
    // individual counter leaves.
    bool interface_counters_from_container = 33;
    // Use this deviation when the device does not support a mix of tagged and
    // untagged subinterfaces.
    bool no_mix_of_tagged_and_untagged_subinterfaces = 34;
    // Device does not report P4RT node names in the component hierarchy.
    bool explicit_p4rt_node_component = 35;
    // Configure ACLs using vendor native model specifically for RT-1.4.
    bool use_vendor_native_acl_config = 36;
    // Device does not support reporting software version according to the
    // requirements in gNMI-1.10.
    bool sw_version_unsupported = 37;
    // Device requires explicit interface ref configuration when applying
    // features to interface.
    bool explicit_interface_ref_definition = 38;
    // Set to true for device that does not support telemetry path
    // /components/component/storage.
    // Juniper: partnerissuetracker.corp.google.com/284239001
    bool storage_component_unsupported = 39;
    // Device requires gribi-protocol to be enabled under network-instance.
    bool explicit_gribi_under_network_instance = 40;
    // Device requires port-speed to be set because its default value may not be
    // usable.
    bool explicit_port_speed = 41;
    // Device requires explicit attachment of an interface or subinterface to
    // the default network instance.
    // Nokia: partnerissuetracker.corp.google.com/260928639
    bool explicit_interface_in_default_vrf = 42;
    // Set to true to skip checking QOS Dropped octets stats for interface.
    bool qos_dropped_octets = 43;
<<<<<<< HEAD
    // Set wait timer for shut platform to power up as event driven telemetry power enabled state call fails.
    int64 platform_power_enable_wait = 44;
    // Device does not support fabric power-admin-state leaf.
    bool platform_power_down_up_fabric_skip = 45;
    // Device does not support controller card power-admin-state leaf.
    bool platform_power_down_up_controller_card_skip = 46;
=======
    // Device is missing subinterface packet counters for IPv4/IPv6.
    bool subinterface_packet_counters_missing = 44;
    // Connect-retry is not supported
    // /bgp/neighbors/neighbor/timers/config/connect-retry.
    bool connect_retry = 45;
    // Set to true for device not supporting programming a gribi flow with a
    // next-hop entry of mac-address only.
    bool gribi_mac_override_with_static_arp = 46;
    // Set true for device that does not support route-policy under AFI/SAFI.
    bool route_policy_under_afi_unsupported = 47;
    // Set to true for device that does not support use using gNOI to reboot the
    // Fabric Component.
    bool gnoi_fabric_component_reboot_unsupported = 48;
    // Device does not support the ntp nondefault vrf case.
    bool ntp_non_default_vrf_unsupported = 49;
    // Device does not support setting the L2 MTU. OpenConfig allows a device to
    // enforce that L2 MTU, which has a default value of 1514, must be set to a
    // higher value than L3 MTU.
    // Arista: partnerissuetracker.corp.google.com/243445300
    bool omit_l2_mtu = 50;
    // Device requires the banner to have a delimiter character.
    string banner_delimiter = 60;
    // Allowed tolerance for BGP traffic flow while comparing for pass or fail
    // condition.
    int32 bgp_tolerance_value = 61;
    // Device requires additional time to complete post delete link
    // qualification cleanup.
    bool link_qual_wait_after_delete_required = 62;
    // The response of gNOI reboot status is a single value (not a list), so the
    // device requires explict component path to account for a situation when
    // there is more than one active reboot requests.
    // Arista: partnerissuetracker.corp.google.com/245550570
    bool gnoi_status_empty_subcomponent = 63;
    // Set to true for device requiring explicit deletion of network-instance
    // table.
    bool network_instance_table_deletion_required = 64;
    // Device requires a BGP session reset to utilize a new MD5 key.
    bool bgp_md5_requires_reset = 65;
    // Devices do not count dequeued and deleted packets as drops.
    // Arista: partnerissuetracker.corp.google.com/275384848
    bool dequeue_delete_not_counted_as_drops = 66;
    // Device only supports RIB ack, so tests that normally expect FIB_ACK will
    // allow just RIB_ACK.
    bool gribi_riback_only = 67;
>>>>>>> 73b7b60a
  }

  message PlatformExceptions {
    Platform platform = 1;
    Deviations deviations = 2;
  }

  // The `platform` field for each `platform_exceptions` should be mutually
  // exclusive. Duplicate matches will result in a test failure.
  repeated PlatformExceptions platform_exceptions = 5;
}<|MERGE_RESOLUTION|>--- conflicted
+++ resolved
@@ -177,14 +177,6 @@
     bool explicit_interface_in_default_vrf = 42;
     // Set to true to skip checking QOS Dropped octets stats for interface.
     bool qos_dropped_octets = 43;
-<<<<<<< HEAD
-    // Set wait timer for shut platform to power up as event driven telemetry power enabled state call fails.
-    int64 platform_power_enable_wait = 44;
-    // Device does not support fabric power-admin-state leaf.
-    bool platform_power_down_up_fabric_skip = 45;
-    // Device does not support controller card power-admin-state leaf.
-    bool platform_power_down_up_controller_card_skip = 46;
-=======
     // Device is missing subinterface packet counters for IPv4/IPv6.
     bool subinterface_packet_counters_missing = 44;
     // Connect-retry is not supported
@@ -229,7 +221,12 @@
     // Device only supports RIB ack, so tests that normally expect FIB_ACK will
     // allow just RIB_ACK.
     bool gribi_riback_only = 67;
->>>>>>> 73b7b60a
+    // Set wait timer for shut platform to power up as event driven telemetry power enabled state call fails.
+    int64 platform_power_enable_wait = 68;
+    // Device does not support fabric power-admin-state leaf.
+    bool platform_power_down_up_fabric_skip = 69;
+    // Device does not support controller card power-admin-state leaf.
+    bool platform_power_down_up_controller_card_skip = 70;
   }
 
   message PlatformExceptions {
