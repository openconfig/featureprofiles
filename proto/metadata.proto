--- conflicted
+++ resolved
@@ -276,17 +276,14 @@
     // Devices don't support configuring ISIS /afi-safi/af/config container.
     bool isis_interface_afi_unsupported = 85;
     // Devices don't support modify table entry operation in P4 Runtime.
-    bool p4rt_modify_table_entry_unsupported = 86;
-<<<<<<< HEAD
+    bool p4rt_modify_table_entry_unsupported = 86;  
     // Device does not support fabric power-admin-state leaf.
     bool skip_fabric_card_power_admin = 87;
     // Device returns component state inactive during power down.
     bool component_power_down_returns_inactive_state = 88;
-=======
-    
+
     // Reserved field numbers and identifiers.
     reserved 84;
->>>>>>> 60298081
   }
 
   message PlatformExceptions {
