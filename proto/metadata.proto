--- conflicted
+++ resolved
@@ -643,11 +643,6 @@
     // Device have different default value for allow own as.
     // Juniper : b/373559004
     bool bgp_allowownas_diff_default_value = 231;
-<<<<<<< HEAD
-    // Check is transceiver subcomponent should look for the temperature sensor
-    bool temperature_sensor_check = 232;
-
-=======
     // Cisco numbering for OTN channel assignment starts from 1 instead of 0
     bool otn_channel_assignment_cisco_numbering = 232;
     // Cisco pre-fec-ber inactive value for CISCO-ACACIA vendors
@@ -663,7 +658,8 @@
     // Device has default zero suppression.
     // Juniper : b/378646018
     bool no_zero_suppression = 237;
->>>>>>> 74fd9b8f
+    // Check is transceiver subcomponent should look for the temperature sensor
+    bool temperature_sensor_check = 238;
     // Reserved field numbers and identifiers.
     reserved 84, 9, 28, 20, 90, 97, 55, 89, 19, 36, 35, 40, 173;
   }
