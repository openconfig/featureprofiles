--- conflicted
+++ resolved
@@ -561,13 +561,6 @@
     // Devices does not multipath config at neighbor or afisafi level
     // Juniper: b/341130490
     bool multipath_unsupported_neighbor_or_afisafi = 193;
-<<<<<<< HEAD
-    // Override default NextHop scale while enabling encap/decap scale
-    // CISCO: 
-    bool override_default_nh_scale = 194;
-
-    
-=======
     // Devices that do not support /components/component/state/model-name for
     // any component types.
     // Note that for model name to be supported, the
@@ -587,8 +580,10 @@
     bool wecmp_auto_unsupported = 199;
     // policy chaining, ie. more than one policy at an attachement point is not supported
     bool routing_policy_chaining_unsupported = 200;
-
->>>>>>> af43279c
+    // Override default NextHop scale while enabling encap/decap scale
+    // CISCO: 
+    bool override_default_nh_scale = 201;
+
     // Reserved field numbers and identifiers.
     reserved 84, 9, 28, 20, 90, 97, 55, 89, 19, 36;
   }
