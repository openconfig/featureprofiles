// Copyright 2023 Google LLC
//
// Licensed under the Apache License, Version 2.0 (the "License");
// you may not use this file except in compliance with the License.
// You may obtain a copy of the License at
//
//      https://www.apache.org/licenses/LICENSE-2.0
//
// Unless required by applicable law or agreed to in writing, software
// distributed under the License is distributed on an "AS IS" BASIS,
// WITHOUT WARRANTIES OR CONDITIONS OF ANY KIND, either express or implied.
// See the License for the specific language governing permissions and
// limitations under the License.

syntax = "proto3";

package openconfig.testing;

import "github.com/openconfig/ondatra/proto/testbed.proto";

// Metadata about a Feature Profiles test.
message Metadata {
  // UUID of the test.
  string uuid = 1;
  // ID of the test in the test plan.
  string plan_id = 2;
  // One-line description of the test.
  string description = 3;

  // Types of testbeds on which the test may run.
  enum Testbed {
    TESTBED_UNSPECIFIED = 0;
    TESTBED_DUT = 1;
    TESTBED_DUT_DUT_4LINKS = 2;
    TESTBED_DUT_ATE_2LINKS = 3;
    TESTBED_DUT_ATE_4LINKS = 4;
    TESTBED_DUT_ATE_9LINKS_LAG = 5;
    TESTBED_DUT_DUT_ATE_2LINKS = 6;
  }
  // Testbed on which the test is intended to run.
  Testbed testbed = 4;

  message Platform {
    // Vendor of the device.
    ondatra.Device.Vendor vendor = 1;
    // Regex for hardware model of the device.
    // The empty string will match any hardware model.
    string hardware_model_regex = 3;
    // Regex for software version of the device.
    // The empty string will match any software version.
    string software_version_regex = 4;
    // Reserved field numbers and identifiers.
    reserved 2;
    reserved "hardware_model";
  }

  message Deviations {
    // Device does not support interface/ipv4/enabled,
    // so suppress configuring this leaf.
    bool ipv4_missing_enabled = 1;
    // Device does not support fragmentation bit for traceroute.
    bool traceroute_fragmentation = 2;
    // Device only support UDP as l4 protocol for traceroute.
    bool traceroute_l4_protocol_udp = 3;
    // Device does not support
    // bgp/neighbors/neighbor/afi-safis/afi-safi/state/prefixes/received-pre-policy.
    bool prepolicy_received_routes = 4;
    // Expected ucmp traffic tolerance. Minimum value is 0.2, anything less
    // will be coerced to 0.2.
    // Juniper: partnerissuetracker.corp.google.com/282234301
    // Cisco: partnerissuetracker.corp.google.com/279477633
    double hierarchical_weight_resolution_tolerance = 5;
    // Device skip isis multi-topology check if value is true.
    bool isis_multi_topology_unsupported = 6;
    // Disable isis level1 under interface mode on the device if value is true.
    bool isis_interface_level1_disable_required = 7;
    // Set isis af ipv6 single topology on the device if value is true.
    bool isis_single_topology_required = 8;
    // Don't set isis instance enable flag on the device if value is true.
    bool isis_instance_enabled_required = 10;
    // Set and validate isis interface address family enable on the device if
    // value is true.
    bool missing_isis_interface_afi_safi_enable = 11;
    // Don't set isis global authentication-check on the device if value is
    // true.
    bool isis_global_authentication_not_required = 12;
    // Configure CSNP, LSP and PSNP under level authentication explicitly if
    // value is true.
    bool isis_explicit_level_authentication_config = 13;
    // Device skip isis restart-suppress check if value is true.
    bool isis_restart_suppress_unsupported = 14;
    // Device does not support interface/ipv4(6)/neighbor.
    // Cisco: partnerissuetracker.corp.google.com/268243828
    bool ip_neighbor_missing = 15;
    // Device requires separate reboot to activate OS.
    bool osactivate_noreboot = 16;
    // Device requires OS installation on standby RP as well as active RP.
    bool osinstall_for_standby_rp = 17;
    // Set this flag for LLDP interface config to override the global config.
    bool lldp_interface_config_override_global = 18;
    // Skip BGP TestPassword mismatch subtest if value is true.
    // Cisco: partnerissuetracker.corp.google.com/273285907
    bool skip_bgp_test_password_mismatch = 19;
    // Device does not support interface/physicalchannel leaf.
    // Cisco: partnerissuetracker.corp.google.com/273287821
    bool missing_interface_physical_channel = 20;
    // Skip check for
    // bgp/neighbors/neighbor/state/messages/received/last-notification-error-code
    // leaf missing case.
    bool missing_bgp_last_notification_error_code = 21;
    // Device does not support interface-ref configuration when applying
    // features to interface.
    bool interface_ref_config_unsupported = 22;
    // Device does not support these state paths.
    // Juniper: partnerissuetracker.corp.google.com/279470921
    bool state_path_unsupported = 23;
    // Device requires Ipv6 to be enabled on interface for gRIBI NH programmed
    // with destination mac address.
    // Juniper: partnerissuetracker.corp.google.com/267642089
    bool ipv6_enable_for_gribi_nh_dmac = 24;
    // Device requires additional config for ECN.
    // Juniper: partnerissuetracker.corp.google.com/277657269
    bool ecn_profile_required_definition = 25;
    // Set true for device that does not support interface ipv6 discarded packet
    // statistics.
    // Juniper: partnerissuetracker.corp.google.com/277762075
    bool ipv6_discarded_pkts_unsupported = 26;
    // Device does not support drop and weight leaves under queue management
    // profile.
    // Juniper: partnerissuetracker.corp.google.com/279471405
    bool drop_weight_leaves_unsupported = 27;
    // Config pushed through origin CLI takes precedence over config pushed
    // through origin OC.
    bool cli_takes_precedence_over_oc = 29;
    // Device does not support weight above 100.
    // Juniper: partnerissuetracker.corp.google.com/277066804
    bool scheduler_input_weight_limit = 30;
    // Device does not support id leaf for SwitchChip components.
    // Juniper: partnerissuetracker.corp.google.com/277134501
    bool switch_chip_id_unsupported = 31;
    // Device does not support backplane-facing-capacity leaves for some of the
    // components.
    // Juniper: partnerissuetracker.corp.google.com/277134501
    bool backplane_facing_capacity_unsupported = 32;
    // Device only supports querying counters from the state container, not from
    // individual counter leaves.
    bool interface_counters_from_container = 33;
    // Use this deviation when the device does not support a mix of tagged and
    // untagged subinterfaces.
    bool no_mix_of_tagged_and_untagged_subinterfaces = 34;
    // Device does not report P4RT node names in the component hierarchy.
    bool explicit_p4rt_node_component = 35;
    // Configure ACLs using vendor native model specifically for RT-1.4.
    bool use_vendor_native_acl_config = 36;
    // Device does not support reporting software version according to the
    // requirements in gNMI-1.10.
    bool sw_version_unsupported = 37;
    // Device requires explicit interface ref configuration when applying
    // features to interface.
    bool explicit_interface_ref_definition = 38;
    // Device does not support telemetry path /components/component/storage.
    // Juniper: partnerissuetracker.corp.google.com/284239001
    bool storage_component_unsupported = 39;
    // Device requires gribi-protocol to be enabled under network-instance.
    bool explicit_gribi_under_network_instance = 40;
    // Device requires port-speed to be set because its default value may not be
    // usable.
    bool explicit_port_speed = 41;
    // Device requires explicit attachment of an interface or subinterface to
    // the default network instance.
    // Nokia: partnerissuetracker.corp.google.com/260928639
    bool explicit_interface_in_default_vrf = 42;
    // Skip checking QOS Dropped octets stats for interface.
    bool qos_dropped_octets = 43;
    // Device is missing subinterface packet counters for IPv4/IPv6.
    bool subinterface_packet_counters_missing = 44;
    // Connect-retry is not supported
    // /bgp/neighbors/neighbor/timers/config/connect-retry.
    bool connect_retry = 45;
    // Device does not support programming a gribi flow with a next-hop entry of
    // mac-address only.
    bool gribi_mac_override_with_static_arp = 46;
    // Set true for device that does not support route-policy under AFI/SAFI.
    bool route_policy_under_afi_unsupported = 47;
    // Device does not support using gNOI to reboot the Fabric Component.
    bool gnoi_fabric_component_reboot_unsupported = 48;
    // Device does not support the ntp nondefault vrf case.
    bool ntp_non_default_vrf_unsupported = 49;
    // Device does not support setting the L2 MTU. OpenConfig allows a device to
    // enforce that L2 MTU, which has a default value of 1514, must be set to a
    // higher value than L3 MTU.
    // Arista: partnerissuetracker.corp.google.com/243445300
    bool omit_l2_mtu = 50;
    // Skip power admin for controller card
    bool skip_controller_card_power_admin = 51;
    // Skip PLQ packets count check.
    bool skip_plq_packets_count_check = 55;
    // Device requires the banner to have a delimiter character.
    string banner_delimiter = 60;
    // Allowed tolerance for BGP traffic flow while comparing for pass or fail
    // condition.
    int32 bgp_tolerance_value = 61;
    // Device requires additional time to complete post delete link
    // qualification cleanup.
    bool link_qual_wait_after_delete_required = 62;
    // The response of gNOI reboot status is a single value (not a list), so the
    // device requires explict component path to account for a situation when
    // there is more than one active reboot requests.
    // Arista: partnerissuetracker.corp.google.com/245550570
    bool gnoi_status_empty_subcomponent = 63;
    // Device requiries explicit deletion of network-instance table.
    bool network_instance_table_deletion_required = 64;
    // Device requires a BGP session reset to utilize a new MD5 key.
    bool bgp_md5_requires_reset = 65;
    // Devices do not count dequeued and deleted packets as drops.
    // Arista: partnerissuetracker.corp.google.com/275384848
    bool dequeue_delete_not_counted_as_drops = 66;
    // Device only supports RIB ack, so tests that normally expect FIB_ACK will
    // allow just RIB_ACK.
    bool gribi_riback_only = 67;
    // Device requires that aggregate Port-Channel and its members be defined in
    // a single gNMI Update transaction at /interfaces; otherwise lag-type will
    // be dropped, and no member can be added to the aggregate.
    // Arista: partnerissuetracker.corp.google.com/201574574
    bool aggregate_atomic_update = 68;
    // Device returns no value for some OpenConfig paths if the operational
    // value equals the default.
    // Arista: partnerissuetracker.corp.google.com/258286131
    bool missing_value_for_defaults = 69;
    // The name used for the static routing protocol.  The default name in
    // OpenConfig is \"DEFAULT\" but some devices use other names.
    // Arista: partnerissuetracker.corp.google.com/269699737
    string static_protocol_name = 70;
    // Device currently uses component name instead of a full openconfig path,
    // so suppress creating a full oc compliant path for subcomponent.
    bool gnoi_subcomponent_path = 71;
    // When configuring interface, config VRF prior config IP address.
    // Arista: partnerissuetracker.corp.google.com/261958938
    bool interface_config_vrf_before_address = 72;
    // Device requires using the deprecated openconfig-vlan:vlan/config/vlan-id
    // or openconfig-vlan:vlan/state/vlan-id leaves.
    // Arista: partnerissuetracker.corp.google.com/261085885
    bool deprecated_vlan_id = 73;
    // Device requires gRIBI MAC Override using Static ARP + Static Route
    // Arista: partnerissuetracker.corp.google.com/234635355
    bool gribi_mac_override_static_arp_static_route = 74;
    // Device requires interface enabled leaf booleans to be explicitly set to
    // true.
    bool interface_enabled = 75;
    // Skip checking QOS octet stats for interface.
    // Arista: partnerissuetracker.corp.google.com/283541442
    bool qos_octets = 76;
    // Device CPU components do not map to a FRU parent component in the OC
    // tree.
    bool cpu_missing_ancestor = 77;
    // Device needs subinterface 0 to be routed for non-zero sub-interfaces.
    bool require_routed_subinterface_0 = 78;
    // Device does not report last-switchover-reason as USER_INITIATED for
    // gNOI.SwitchControlProcessor.
    bool gnoi_switchover_reason_missing_user_initiated = 79;
    // The name used for the default network instance for VRF.  The default name
    // in OpenConfig is \"DEFAULT\" but some legacy devices still use
    // \"default\".
    string default_network_instance = 80;
    // Device allows unset Election ID to be primary.
    bool p4rt_unsetelectionid_primary_allowed = 81;
    // Device sets ALREADY_EXISTS status code for all backup client responses.
    bool bkup_arbitration_resp_code = 82;
    // Device requires IPOverIP decapsulation for backup NHG without interfaces.
    bool backup_nhg_requires_vrf_with_decap = 83;
    // Devices don't support configuring ISIS /afi-safi/af/config container.
    bool isis_interface_afi_unsupported = 85;
    // Devices don't support modify table entry operation in P4 Runtime.
    bool p4rt_modify_table_entry_unsupported = 86;
    // Parent of OS component is of type SUPERVISOR or LINECARD.
    bool os_component_parent_is_supervisor_or_linecard = 87;
    // Parent of OS component is of type CHASSIS.
    bool os_component_parent_is_chassis = 88;
    // Device does not support fabric power-admin-state leaf.
    bool skip_fabric_card_power_admin = 89;
    // Devices require configuring the same ISIS Metrics for Level 1 when
    // configuring Level 2 Metrics.
    bool isis_require_same_l1_metric_with_l2_metric = 91;
    // Devices require configuring the same OSPF setMetric when BGP
    // SetMED is configured.
    bool bgp_set_med_requires_equal_ospf_set_metric = 92;
    // Devices require configuring subinterface with tagged vlan for p4rt
    // packet in.
    bool p4rt_gdp_requires_dot1q_subinterface = 93;
    // ATE port link state operations are a no-op in KNE/virtualized environments.
    bool ate_port_link_state_operations_unsupported = 94;
    // Creates a user and assigns role/rbac to said user via native model.
    bool set_native_user = 95;
    // Devices require configuring lspRefreshInterval ISIS timer when
    // lspLifetimeInterval is configured.
    // Arista: partnerissuetracker.corp.google.com/293667850
    bool isis_lsp_lifetime_interval_requires_lsp_refresh_interval = 96;
    // Devices require configuring LoopbackMode on member ports to enable
    // LoopbackMode on aggregate interface.
    // Arista: partnerissuetracker.corp.google.com/297391260
    bool aggregate_loopback_mode_requires_member_port_loopback_mode = 97;
    // Device does not support telemetry path
    // /components/component/cpu/utilization/state/avg for linecards' CPU card.
    bool linecard_cpu_utilization_unsupported = 98;
    // Device does not support consistent component names for GNOI and GNMI.
    bool consistent_component_names_unsupported = 99;
    // Device does not support telemetry path
    // /components/component/cpu/utilization/state/avg for controller cards'
    // CPU card.
    bool controller_card_cpu_utilization_unsupported = 100;
    // Device does not support counter for fabric block lost packets.
    bool fabric_drop_counter_unsupported = 101;
    // Device does not support memory utilization related leaves for linecard components.
    bool linecard_memory_utilization_unsupported = 102;
    // Device does not support telemetry path
    // /qos/interfaces/interface/input/virtual-output-queues/voq-interface/queues/queue/state/dropped-pkts.
    bool qos_voq_drop_counter_unsupported = 103;
    // ATE IPv6 flow label unsupported in KNE/virtualized environments.
    bool ate_ipv6_flow_label_unsupported = 104;
    // Devices do not support configuring isis csnp-interval timer.
    // Arista: partnerissuetracker.corp.google.com/299283216
    bool isis_timers_csnp_interval_unsupported = 105;
    // Devices do not support telemetry for isis counter:
    // manual-address-drop-from-areas.
    // Arista: partnerissuetracker.corp.google.com/299285115
    bool isis_counter_manual_address_drop_from_areas_unsupported = 106;
    // Devices do not support telemetry for isis counter: part-changes.
    // Arista: partnerissuetracker.corp.google.com/299285991
    bool isis_counter_part_changes_unsupported = 107;
    // Devices do not support threshold container under /components/component/transceiver.
    bool transceiver_thresholds_unsupported = 108;
    // Update interface loopback mode using raw gnmi API due to server version.
    bool interface_loopback_mode_raw_gnmi = 109;
<<<<<<< HEAD
    // Devices do not support configuring match as-path policy for BGP using OC.
    bool bgp_match_as_path_set_policy_unsupported = 110;
=======
    // Devices do not support showing negotiated tcp mss value in bgp tcp mss telemetry.
    // Juniper: b/300499125
    bool skip_tcp_negotiated_mss_check = 110;
    // Devices don't support ISIS-Lsp metadata paths: checksum, sequence-number,
    // remaining-lifetime.
    bool isis_lsp_metadata_leafs_unsupported = 111;
    // QOS queue requires configuration with queue-id
    bool qos_queue_requires_id = 112;
>>>>>>> 2d873fb3

    // Reserved field numbers and identifiers.
    reserved 84, 9, 28, 90;
  }

  message PlatformExceptions {
    Platform platform = 1;
    Deviations deviations = 2;
  }

  // The `platform` field for each `platform_exceptions` should be mutually
  // exclusive. Duplicate matches will result in a test failure.
  repeated PlatformExceptions platform_exceptions = 5;

  enum Tags {
    TAGS_UNSPECIFIED = 0;
    TAGS_AGGREGATION = 1;
    TAGS_DATACENTER_EDGE = 2;
    TAGS_EDGE = 3;
    TAGS_TRANSIT = 4;
  }

  // The `tags` used to identify the area(s) testcase applies to. An empty tag
  // is the default implying it applies to all areas.
  repeated Tags tags = 6;
}<|MERGE_RESOLUTION|>--- conflicted
+++ resolved
@@ -331,10 +331,6 @@
     bool transceiver_thresholds_unsupported = 108;
     // Update interface loopback mode using raw gnmi API due to server version.
     bool interface_loopback_mode_raw_gnmi = 109;
-<<<<<<< HEAD
-    // Devices do not support configuring match as-path policy for BGP using OC.
-    bool bgp_match_as_path_set_policy_unsupported = 110;
-=======
     // Devices do not support showing negotiated tcp mss value in bgp tcp mss telemetry.
     // Juniper: b/300499125
     bool skip_tcp_negotiated_mss_check = 110;
@@ -343,7 +339,8 @@
     bool isis_lsp_metadata_leafs_unsupported = 111;
     // QOS queue requires configuration with queue-id
     bool qos_queue_requires_id = 112;
->>>>>>> 2d873fb3
+    // Devices do not support configuring match as-path policy for BGP using OC.
+    bool bgp_match_as_path_set_policy_unsupported = 113;
 
     // Reserved field numbers and identifiers.
     reserved 84, 9, 28, 90;
