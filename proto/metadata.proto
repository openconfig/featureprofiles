// Copyright 2023 Google LLC
//
// Licensed under the Apache License, Version 2.0 (the "License");
// you may not use this file except in compliance with the License.
// You may obtain a copy of the License at
//
//      https://www.apache.org/licenses/LICENSE-2.0
//
// Unless required by applicable law or agreed to in writing, software
// distributed under the License is distributed on an "AS IS" BASIS,
// WITHOUT WARRANTIES OR CONDITIONS OF ANY KIND, either express or implied.
// See the License for the specific language governing permissions and
// limitations under the License.

syntax = "proto3";

package openconfig.testing;

import "github.com/openconfig/ondatra/proto/testbed.proto";

// Metadata about a Feature Profiles test.
message Metadata {
  // UUID of the test.
  string uuid = 1;
  // ID of the test in the test plan.
  string plan_id = 2;
  // One-line description of the test.
  string description = 3;

  // Types of testbeds on which the test may run.
  enum Testbed {
    TESTBED_UNSPECIFIED = 0;
    TESTBED_DUT = 1;
    TESTBED_DUT_DUT_4LINKS = 2;
    TESTBED_DUT_ATE_2LINKS = 3;
    TESTBED_DUT_ATE_4LINKS = 4;
    TESTBED_DUT_ATE_9LINKS_LAG = 5;
    TESTBED_DUT_DUT_ATE_2LINKS = 6;
  }
  // Testbed on which the test is intended to run.
  Testbed testbed = 4;

  message Platform {
    // Vendor of the device.
    ondatra.Device.Vendor vendor = 1;
    // Regex for hardware model of the device.
    // The empty string will match any hardware model.
    string hardware_model_regex = 3;
    // Regex for software version of the device.
    // The empty string will match any software version.
    string software_version_regex = 4;
    // Reserved field numbers and identifiers.
    reserved 2;
    reserved "hardware_model";
  }

  message Deviations {
    // Device does not support interface/ipv4/enabled,
    // so suppress configuring this leaf.
    bool ipv4_missing_enabled = 1;
    // Device does not support fragmentation bit for traceroute.
    bool traceroute_fragmentation = 2;
    // Device only support UDP as l4 protocol for traceroute.
    bool traceroute_l4_protocol_udp = 3;
    // Device does not support
    // bgp/neighbors/neighbor/afi-safis/afi-safi/state/prefixes/received-pre-policy.
    bool prepolicy_received_routes = 4;
    // Expected ucmp traffic tolerance. Minimum value is 0.2, anything less
    // will be coerced to 0.2.
    // Juniper: partnerissuetracker.corp.google.com/282234301
    // Cisco: partnerissuetracker.corp.google.com/279477633
    double hierarchical_weight_resolution_tolerance = 5;
    // Device skip isis multi-topology check if value is true.
    bool isis_multi_topology_unsupported = 6;
    // Disable isis level1 under interface mode on the device if value is true.
    bool isis_interface_level1_disable_required = 7;
    // Set isis af ipv6 single topology on the device if value is true.
    bool isis_single_topology_required = 8;
    // Don't set isis instance enable flag on the device if value is true.
    bool isis_instance_enabled_required = 10;
    // Set and validate isis interface address family enable on the device if
    // value is true.
    bool missing_isis_interface_afi_safi_enable = 11;
    // Don't set isis global authentication-check on the device if value is
    // true.
    bool isis_global_authentication_not_required = 12;
    // Configure CSNP, LSP and PSNP under level authentication explicitly if
    // value is true.
    bool isis_explicit_level_authentication_config = 13;
    // Device skip isis restart-suppress check if value is true.
    bool isis_restart_suppress_unsupported = 14;
    // Device does not support interface/ipv4(6)/neighbor.
    // Cisco: partnerissuetracker.corp.google.com/268243828
    bool ip_neighbor_missing = 15;
    // Device requires separate reboot to activate OS.
    bool osactivate_noreboot = 16;
    // Device requires OS installation on standby RP as well as active RP.
    bool osinstall_for_standby_rp = 17;
    // Set this flag for LLDP interface config to override the global config.
    bool lldp_interface_config_override_global = 18;
    // Skip BGP TestPassword mismatch subtest if value is true.
    // Cisco: partnerissuetracker.corp.google.com/273285907
    bool skip_bgp_test_password_mismatch = 19;
    // Skip check for
    // bgp/neighbors/neighbor/state/messages/received/last-notification-error-code
    // leaf missing case.
    bool missing_bgp_last_notification_error_code = 21;
    // Device does not support interface-ref configuration when applying
    // features to interface.
    bool interface_ref_config_unsupported = 22;
    // Device does not support these state paths.
    // Juniper: partnerissuetracker.corp.google.com/279470921
    bool state_path_unsupported = 23;
    // Device requires Ipv6 to be enabled on interface for gRIBI NH programmed
    // with destination mac address.
    // Juniper: partnerissuetracker.corp.google.com/267642089
    bool ipv6_enable_for_gribi_nh_dmac = 24;
    // Device requires additional config for ECN.
    // Juniper: partnerissuetracker.corp.google.com/277657269
    bool ecn_profile_required_definition = 25;
    // Set true for device that does not support interface ipv6 discarded packet
    // statistics.
    // Juniper: partnerissuetracker.corp.google.com/277762075
    bool ipv6_discarded_pkts_unsupported = 26;
    // Device does not support drop and weight leaves under queue management
    // profile.
    // Juniper: partnerissuetracker.corp.google.com/279471405
    bool drop_weight_leaves_unsupported = 27;
    // Config pushed through origin CLI takes precedence over config pushed
    // through origin OC.
    bool cli_takes_precedence_over_oc = 29;
    // Device does not support weight above 100.
    // Juniper: partnerissuetracker.corp.google.com/277066804
    bool scheduler_input_weight_limit = 30;
    // Device does not support id leaf for SwitchChip components.
    // Juniper: partnerissuetracker.corp.google.com/277134501
    bool switch_chip_id_unsupported = 31;
    // Device does not support backplane-facing-capacity leaves for some of the
    // components.
    // Juniper: partnerissuetracker.corp.google.com/277134501
    bool backplane_facing_capacity_unsupported = 32;
    // Device only supports querying counters from the state container, not from
    // individual counter leaves.
    bool interface_counters_from_container = 33;
    // Use this deviation when the device does not support a mix of tagged and
    // untagged subinterfaces.
    bool no_mix_of_tagged_and_untagged_subinterfaces = 34;
    // Device does not report P4RT node names in the component hierarchy.
    bool explicit_p4rt_node_component = 35;
    // Configure ACLs using vendor native model specifically for RT-1.4.
    bool use_vendor_native_acl_config = 36;
    // Device does not support reporting software version according to the
    // requirements in gNMI-1.10.
    bool sw_version_unsupported = 37;
    // Device requires explicit interface ref configuration when applying
    // features to interface.
    bool explicit_interface_ref_definition = 38;
    // Device does not support telemetry path /components/component/storage.
    // Juniper: partnerissuetracker.corp.google.com/284239001
    bool storage_component_unsupported = 39;
    // Device requires gribi-protocol to be enabled under network-instance.
    bool explicit_gribi_under_network_instance = 40;
    // Device requires port-speed to be set because its default value may not be
    // usable.
    bool explicit_port_speed = 41;
    // Device requires explicit attachment of an interface or subinterface to
    // the default network instance.
    // Nokia: partnerissuetracker.corp.google.com/260928639
    bool explicit_interface_in_default_vrf = 42;
    // Skip checking QOS Dropped octets stats for interface.
    bool qos_dropped_octets = 43;
    // Device is missing subinterface packet counters for IPv4/IPv6.
    bool subinterface_packet_counters_missing = 44;
    // Connect-retry is not supported
    // /bgp/neighbors/neighbor/timers/config/connect-retry.
    bool connect_retry = 45;
    // Device does not support programming a gribi flow with a next-hop entry of
    // mac-address only.
    bool gribi_mac_override_with_static_arp = 46;
    // Set true for device that does not support route-policy under AFI/SAFI.
    bool route_policy_under_afi_unsupported = 47;
    // Device does not support using gNOI to reboot the Fabric Component.
    bool gnoi_fabric_component_reboot_unsupported = 48;
    // Device does not support the ntp nondefault vrf case.
    bool ntp_non_default_vrf_unsupported = 49;
    // Device does not support setting the L2 MTU. OpenConfig allows a device to
    // enforce that L2 MTU, which has a default value of 1514, must be set to a
    // higher value than L3 MTU.
    // Arista: partnerissuetracker.corp.google.com/243445300
    bool omit_l2_mtu = 50;
    // Skip power admin for controller card
    bool skip_controller_card_power_admin = 51;
    // Device requires the banner to have a delimiter character.
    string banner_delimiter = 60;
    // Allowed tolerance for BGP traffic flow while comparing for pass or fail
    // condition.
    int32 bgp_tolerance_value = 61;
    // Device requires additional time to complete post delete link
    // qualification cleanup.
    bool link_qual_wait_after_delete_required = 62;
    // The response of gNOI reboot status is a single value (not a list), so the
    // device requires explict component path to account for a situation when
    // there is more than one active reboot requests.
    // Arista: partnerissuetracker.corp.google.com/245550570
    bool gnoi_status_empty_subcomponent = 63;
    // Device requiries explicit deletion of network-instance table.
    bool network_instance_table_deletion_required = 64;
    // Device requires a BGP session reset to utilize a new MD5 key.
    bool bgp_md5_requires_reset = 65;
    // Devices do not count dequeued and deleted packets as drops.
    // Arista: partnerissuetracker.corp.google.com/275384848
    bool dequeue_delete_not_counted_as_drops = 66;
    // Device only supports RIB ack, so tests that normally expect FIB_ACK will
    // allow just RIB_ACK.
    bool gribi_riback_only = 67;
    // Device requires that aggregate Port-Channel and its members be defined in
    // a single gNMI Update transaction at /interfaces; otherwise lag-type will
    // be dropped, and no member can be added to the aggregate.
    // Arista: partnerissuetracker.corp.google.com/201574574
    bool aggregate_atomic_update = 68;
    // Device returns no value for some OpenConfig paths if the operational
    // value equals the default.
    // Arista: partnerissuetracker.corp.google.com/258286131
    bool missing_value_for_defaults = 69;
    // The name used for the static routing protocol.  The default name in
    // OpenConfig is \"DEFAULT\" but some devices use other names.
    // Arista: partnerissuetracker.corp.google.com/269699737
    string static_protocol_name = 70;
    // Device currently uses component name instead of a full openconfig path,
    // so suppress creating a full oc compliant path for subcomponent.
    bool gnoi_subcomponent_path = 71;
    // When configuring interface, config VRF prior config IP address.
    // Arista: partnerissuetracker.corp.google.com/261958938
    bool interface_config_vrf_before_address = 72;
    // Device requires using the deprecated openconfig-vlan:vlan/config/vlan-id
    // or openconfig-vlan:vlan/state/vlan-id leaves.
    // Arista: partnerissuetracker.corp.google.com/261085885
    bool deprecated_vlan_id = 73;
    // Device requires gRIBI MAC Override using Static ARP + Static Route
    // Arista: partnerissuetracker.corp.google.com/234635355
    bool gribi_mac_override_static_arp_static_route = 74;
    // Device requires interface enabled leaf booleans to be explicitly set to
    // true.
    bool interface_enabled = 75;
    // Skip checking QOS octet stats for interface.
    // Arista: partnerissuetracker.corp.google.com/283541442
    bool qos_octets = 76;
    // Device CPU components do not map to a FRU parent component in the OC
    // tree.
    bool cpu_missing_ancestor = 77;
    // Device needs subinterface 0 to be routed for non-zero sub-interfaces.
    bool require_routed_subinterface_0 = 78;
    // Device does not report last-switchover-reason as USER_INITIATED for
    // gNOI.SwitchControlProcessor.
    bool gnoi_switchover_reason_missing_user_initiated = 79;
    // The name used for the default network instance for VRF.  The default name
    // in OpenConfig is \"DEFAULT\" but some legacy devices still use
    // \"default\".
    string default_network_instance = 80;
    // Device allows unset Election ID to be primary.
    bool p4rt_unsetelectionid_primary_allowed = 81;
    // Device sets ALREADY_EXISTS status code for all backup client responses.
    bool bkup_arbitration_resp_code = 82;
    // Device requires IPOverIP decapsulation for backup NHG without interfaces.
    bool backup_nhg_requires_vrf_with_decap = 83;
    // Devices don't support configuring ISIS /afi-safi/af/config container.
    bool isis_interface_afi_unsupported = 85;
    // Devices don't support modify table entry operation in P4 Runtime.
    bool p4rt_modify_table_entry_unsupported = 86;
    // Parent of OS component is of type SUPERVISOR or LINECARD.
    bool os_component_parent_is_supervisor_or_linecard = 87;
    // Parent of OS component is of type CHASSIS.
    bool os_component_parent_is_chassis = 88;
    // Devices require configuring the same ISIS Metrics for Level 1 when
    // configuring Level 2 Metrics.
    bool isis_require_same_l1_metric_with_l2_metric = 91;
    // Devices require configuring the same OSPF setMetric when BGP
    // SetMED is configured.
    bool bgp_set_med_requires_equal_ospf_set_metric = 92;
    // Devices require configuring subinterface with tagged vlan for p4rt
    // packet in.
    bool p4rt_gdp_requires_dot1q_subinterface = 93;
    // ATE port link state operations are a no-op in KNE/virtualized environments.
    bool ate_port_link_state_operations_unsupported = 94;
    // Creates a user and assigns role/rbac to said user via native model.
    bool set_native_user = 95;
    // Devices require configuring lspRefreshInterval ISIS timer when
    // lspLifetimeInterval is configured.
    // Arista: partnerissuetracker.corp.google.com/293667850
    bool isis_lsp_lifetime_interval_requires_lsp_refresh_interval = 96;
    // Device does not support telemetry path
    // /components/component/cpu/utilization/state/avg for linecards' CPU card.
    bool linecard_cpu_utilization_unsupported = 98;
    // Device does not support consistent component names for GNOI and GNMI.
    bool consistent_component_names_unsupported = 99;
    // Device does not support telemetry path
    // /components/component/cpu/utilization/state/avg for controller cards'
    // CPU card.
    bool controller_card_cpu_utilization_unsupported = 100;
    // Device does not support counter for fabric block lost packets.
    bool fabric_drop_counter_unsupported = 101;
    // Device does not support memory utilization related leaves for linecard components.
    bool linecard_memory_utilization_unsupported = 102;
    // Device does not support telemetry path
    // /qos/interfaces/interface/input/virtual-output-queues/voq-interface/queues/queue/state/dropped-pkts.
    bool qos_voq_drop_counter_unsupported = 103;
    // ATE IPv6 flow label unsupported in KNE/virtualized environments.
    bool ate_ipv6_flow_label_unsupported = 104;
    // Devices do not support configuring isis csnp-interval timer.
    // Arista: partnerissuetracker.corp.google.com/299283216
    bool isis_timers_csnp_interval_unsupported = 105;
    // Devices do not support telemetry for isis counter:
    // manual-address-drop-from-areas.
    // Arista: partnerissuetracker.corp.google.com/299285115
    bool isis_counter_manual_address_drop_from_areas_unsupported = 106;
    // Devices do not support telemetry for isis counter: part-changes.
    // Arista: partnerissuetracker.corp.google.com/299285991
    bool isis_counter_part_changes_unsupported = 107;
    // Devices do not support threshold container under /components/component/transceiver.
    bool transceiver_thresholds_unsupported = 108;
    // Update interface loopback mode using raw gnmi API due to server version.
    bool interface_loopback_mode_raw_gnmi = 109;
    // Devices do not support showing negotiated tcp mss value in bgp tcp mss telemetry.
    // Juniper: b/300499125
    bool skip_tcp_negotiated_mss_check = 110;
    // Devices don't support ISIS-Lsp metadata paths: checksum, sequence-number,
    // remaining-lifetime.
    bool isis_lsp_metadata_leafs_unsupported = 111;
    // QOS queue requires configuration with queue-id
    bool qos_queue_requires_id = 112;
    // Devices do not support forwarding for fib failed routes.
    bool skip_fib_failed_traffic_forwarding_check = 113;
    // QOS requires buffer-allocation-profile configuration
    bool qos_buffer_allocation_config_required = 114;
    // Devices do not support configuring ExtendedNextHopEncoding at the BGP global level.
    // Arista: https://partnerissuetracker.corp.google.com/issues/203683090
    bool bgp_global_extended_next_hop_encoding_unsupported = 115;
    // OC unsupported for BGP LLGR disable.
    // Juniper: b/303479602
    bool bgp_llgr_oc_undefined = 116;
    // Device does not support tunnel interfaces state paths
    // Juniper: partnerissuetracker.corp.google.com/300111031
    bool tunnel_state_path_unsupported = 117;
    // Device does not support tunnel interfaces source and destination address config paths
    // Juniper: partnerissuetracker.corp.google.com/300111031
    bool tunnel_config_path_unsupported = 118;
    // Cisco: Device does not support same minimun and maximum threshold value in QOS ECN config.
    bool ecn_same_min_max_threshold_unsupported = 119;
    // Cisco: QOS requires scheduler configuration.
    bool qos_scheduler_config_required = 120;
    // Cisco: Device does not support set weight config under QOS ECN configuration.
    bool qos_set_weight_config_unsupported = 121;
    // Cisco: Device does not support these get state path.
    bool qos_get_state_path_unsupported = 122;
    // Devices requires enabled leaf under isis level
    // Juniper: partnerissuetracker.corp.google.com/302661486
    bool isis_level_enabled = 123;
    // Devices which require to use interface-id format of interface name + .subinterface index with Interface-ref container
    bool interface_ref_interface_id_format = 124;
    // Devices does not support member link loopback
    // Juniper: b/307763669
    bool member_link_loopback_unsupported = 125;
    // Device does not support PLQ operational status check on interface
    // Juniper: b/308990185
    bool skip_plq_interface_oper_status_check = 126;

    // Reserved field numbers and identifiers.
<<<<<<< HEAD
    reserved 84, 9, 28, 20, 90, 97, 89;
=======
    reserved 84, 9, 28, 20, 90, 97, 55;
>>>>>>> 6b4b2725
  }

  message PlatformExceptions {
    Platform platform = 1;
    Deviations deviations = 2;
  }

  // The `platform` field for each `platform_exceptions` should be mutually
  // exclusive. Duplicate matches will result in a test failure.
  repeated PlatformExceptions platform_exceptions = 5;

  enum Tags {
    TAGS_UNSPECIFIED = 0;
    TAGS_AGGREGATION = 1;
    TAGS_DATACENTER_EDGE = 2;
    TAGS_EDGE = 3;
    TAGS_TRANSIT = 4;
  }

  // The `tags` used to identify the area(s) testcase applies to. An empty tag
  // is the default implying it applies to all areas.
  repeated Tags tags = 6;
}<|MERGE_RESOLUTION|>--- conflicted
+++ resolved
@@ -365,11 +365,7 @@
     bool skip_plq_interface_oper_status_check = 126;
 
     // Reserved field numbers and identifiers.
-<<<<<<< HEAD
-    reserved 84, 9, 28, 20, 90, 97, 89;
-=======
-    reserved 84, 9, 28, 20, 90, 97, 55;
->>>>>>> 6b4b2725
+    reserved 84, 9, 28, 20, 90, 97, 55, 89;
   }
 
   message PlatformExceptions {
