--- conflicted
+++ resolved
@@ -696,10 +696,6 @@
     // Cisco: b/385298159
     bool gnmi_get_on_root_unsupported = 251;
 
-<<<<<<< HEAD
-    // Devices that do not support config for UsedThresholdUpper and UsedThresholdUpperClear
-    bool upper_and_clear_thresholds_config_unsupported = 252;
-=======
     // Device does not support packet processing aggregate drops.
     // Cisco: b/395567844
     bool packet_processing_aggregate_drops_unsupported = 252;
@@ -736,10 +732,12 @@
     bool sr_igp_config_unsupported = 260;
 
     // Cisco: b/404301960
-    // Devices that block one IS-IS level specific authentication config attribute for P2P links. 
+    // Devices that block one IS-IS level specific authentication config attribute for P2P links.
     // The same leafs can be set directly under ISIS Interface authentication /network-instances/network-instance/protocols/protocol/isis/interfaces/interface/authentication.
     bool set_isis_auth_with_interface_authentication_container = 261;
->>>>>>> 27b6dc48
+
+    // Devices that do not support config for UsedThresholdUpper and UsedThresholdUpperClear
+    bool upper_and_clear_thresholds_config_unsupported = 262;
 
     // Reserved field numbers and identifiers.
     reserved 84, 9, 28, 20, 90, 97, 55, 89, 19, 36, 35, 40, 173, 141, 113;
