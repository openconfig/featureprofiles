--- conflicted
+++ resolved
@@ -887,24 +887,21 @@
 
     // Devices that do not support policy forwarding on next-hop
     bool policy_forwarding_to_next_hop_oc_unsupported = 312;
-<<<<<<< HEAD
-
-     // DUT not supporting with qos remarking
-    bool qos_remark_oc_unsupported = 313;
-
-    // DUT not returning value for classifier matched packets
-    bool skip_verify_classifier_matchedpackets = 314;
-
-    // Devices that do not support policy forwarding encapsulate gre action
-    bool policy_forwarding_gre_encapsulation_oc_unsupported = 315;
     
-=======
     // Cisco: b/402672689
     // Devices that support sflow ingress min sampling rate of 1/N with N<1,000,000 can use
     // this deviation to set specific value of N. Returns N=1,000,000 by default.
     uint32 sflow_ingress_min_sampling_rate = 313;
 
->>>>>>> 6b6d553b
+     // DUT not supporting with qos remarking
+    bool qos_remark_oc_unsupported = 314;
+
+    // DUT not returning value for classifier matched packets
+    bool skip_verify_classifier_matchedpackets = 315;
+
+    // Devices that do not support policy forwarding encapsulate gre action
+    bool policy_forwarding_gre_encapsulation_oc_unsupported = 316;
+
     // Reserved field numbers and identifiers.
     reserved 84, 9, 28, 20, 38, 43, 90, 97, 55, 89, 19, 36, 35, 40, 113, 131, 141, 173, 234, 254, 231;
   }
