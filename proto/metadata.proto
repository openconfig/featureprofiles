// Copyright 2023 Google LLC
//
// Licensed under the Apache License, Version 2.0 (the "License");
// you may not use this file except in compliance with the License.
// You may obtain a copy of the License at
//
//      https://www.apache.org/licenses/LICENSE-2.0
//
// Unless required by applicable law or agreed to in writing, software
// distributed under the License is distributed on an "AS IS" BASIS,
// WITHOUT WARRANTIES OR CONDITIONS OF ANY KIND, either express or implied.
// See the License for the specific language governing permissions and
// limitations under the License.

syntax = "proto3";

package openconfig.testing;

import "github.com/openconfig/ondatra/proto/testbed.proto";

// Metadata about a Feature Profiles test.
message Metadata {
  // UUID of the test.
  string uuid = 1;
  // ID of the test in the test plan.
  string plan_id = 2;
  // One-line description of the test.
  string description = 3;

  // Types of testbeds on which the test may run.
  enum Testbed {
    TESTBED_UNSPECIFIED = 0;
    TESTBED_DUT = 1;
    TESTBED_DUT_DUT_4LINKS = 2;
    TESTBED_DUT_ATE_2LINKS = 3;
    TESTBED_DUT_ATE_4LINKS = 4;
    TESTBED_DUT_ATE_9LINKS_LAG = 5;
  }
  // Testbed on which the test is intended to run.
  Testbed testbed = 4;

  message Platform {
    // Vendor of the device.
    ondatra.Device.Vendor vendor = 1;
    // Hardware models of the device.
    repeated string hardware_model = 2;
    // Regex for hardware model of the device.
    // The empty string will match any hardware model.
    string hardware_model_regex = 3;
    // Regex for software version of the device.
    // The empty string will match any software version.
    string software_version_regex = 4;
  }

  message Deviations {
    // Device does not support interface/ipv4/enabled,
    // so suppress configuring this leaf.
    bool ipv4_missing_enabled = 1;
    // Device does not support fragmentation bit for traceroute.
    bool traceroute_fragmentation = 2;
    // Device only support UDP as l4 protocol for traceroute.
    bool traceroute_l4_protocol_udp = 3;
    // Device does not support
    // bgp/neighbors/neighbor/afi-safis/afi-safi/state/prefixes/received-pre-policy.
    bool prepolicy_received_routes = 4;
    // Expected ucmp traffic tolerance. Minimum value is 0.2, anything less
    // will be coerced to 0.2.
    // Juniper: partnerissuetracker.corp.google.com/282234301
    // Cisco: partnerissuetracker.corp.google.com/279477633
    double hierarchical_weight_resolution_tolerance = 5;
    // Device skip isis multi-topology check if value is true.
    bool isis_multi_topology_unsupported = 6;
    // Disable isis level1 under interface mode on the device if value is true.
    bool isis_interface_level1_disable_required = 7;
    // Set isis af ipv6 single topology on the device if value is true.
    bool isis_single_topology_required = 8;
    // Unset isis protocol enable flag on the device if value is true.
    bool isis_protocol_enabled_not_required = 9;
    // Don't set isis instance enable flag on the device if value is true.
    bool isis_instance_enabled_not_required = 10;
    // Set and validate isis interface address family enable on the device if
    // value is true.
    bool missing_isis_interface_afi_safi_enable = 11;
    // Don't set isis global authentication-check on the device if value is
    // true.
    bool isis_global_authentication_not_required = 12;
    // Configure CSNP, LSP and PSNP under level authentication explicitly if
    // value is true.
    bool isis_explicit_level_authentication_config = 13;
    // Device skip isis restart-suppress check if value is true.
    bool isis_restart_suppress_unsupported = 14;
    // Device does not support interface/ipv4(6)/neighbor.
    // Cisco: partnerissuetracker.corp.google.com/268243828
    bool ip_neighbor_missing = 15;
    // Device requires separate reboot to activate OS.
    bool osactivate_noreboot = 16;
    // Device requires OS installation on standby RP as well as active RP.
    bool osinstall_for_standby_rp = 17;
    // Set this flag for LLDP interface config to override the global config.
    bool lldp_interface_config_override_global = 18;
    // Skip BGP TestPassword mismatch subtest if value is true.
    // Cisco: partnerissuetracker.corp.google.com/273285907
    bool skip_bgp_test_password_mismatch = 19;
    // Device does not support interface/physicalchannel leaf.
    // Cisco: partnerissuetracker.corp.google.com/273287821
    bool missing_interface_physical_channel = 20;
    // Set to true to skip check for
    // bgp/neighbors/neighbor/state/messages/received/last-notification-error-code
    // leaf missing case.
    bool missing_bgp_last_notification_error_code = 21;
    // Device does not support interface-ref configuration when applying
    // features to interface.
    bool interface_ref_config_unsupported = 22;
    // Device does not support these state paths.
    // Juniper: partnerissuetracker.corp.google.com/279470921
    bool state_path_unsupported = 23;
    // Device requires Ipv6 to be enabled on interface for gRIBI NH programmed
    // with destination mac address.
    // Juniper: partnerissuetracker.corp.google.com/267642089
    bool ipv6_enable_for_gribi_nh_dmac = 24;
    // Device requires additional config for ECN.
    // Juniper: partnerissuetracker.corp.google.com/277657269
    bool ecn_profile_required_definition = 25;
    // Set true for device that does not support interface ipv6 discarded packet
    // statistics.
    // Juniper: partnerissuetracker.corp.google.com/277762075
    bool ipv6_discarded_pkts_unsupported = 26;
    // Device does not support drop and weight leaves under queue management
    // profile.
    // Juniper: partnerissuetracker.corp.google.com/279471405
    bool drop_weight_leaves_unsupported = 27;
    // Device does not support traffic forward with secondary backup path
    // failover.
    // Juniper: partnerissuetracker.corp.google.com/279727552
    bool secondary_backup_path_traffic_failover = 28;
    // Set to true for device in which config pushed through origin CLI takes
    // precedence over config pushed through origin OC.
    bool cli_takes_precedence_over_oc = 29;
    // Device does not support weight above 100.
    // Juniper: partnerissuetracker.corp.google.com/277066804
    bool scheduler_input_weight_limit = 30;
    // Device does not support id leaf for SwitchChip components.
    // Juniper: partnerissuetracker.corp.google.com/277134501
    bool switch_chip_id_unsupported = 31;
    // Device does not support backplane-facing-capacity leaves for some of the
    // components.
    // Juniper: partnerissuetracker.corp.google.com/277134501
    bool backplane_facing_capacity_unsupported = 32;
    // Device only supports querying counters from the state container, not from
    // individual counter leaves.
    bool interface_counters_from_container = 33;
    // Use this deviation when the device does not support a mix of tagged and
    // untagged subinterfaces.
    bool no_mix_of_tagged_and_untagged_subinterfaces = 34;
    // Device does not report P4RT node names in the component hierarchy.
    bool explicit_p4rt_node_component = 35;
    // Configure ACLs using vendor native model specifically for RT-1.4.
    bool use_vendor_native_acl_config = 36;
    // Device does not support reporting software version according to the
    // requirements in gNMI-1.10.
    bool sw_version_unsupported = 37;
    // Device requires explicit interface ref configuration when applying
    // features to interface.
    bool explicit_interface_ref_definition = 38;
    // Set to true for device that does not support telemetry path
    // /components/component/storage.
    // Juniper: partnerissuetracker.corp.google.com/284239001
    bool storage_component_unsupported = 39;
    // Device requires gribi-protocol to be enabled under network-instance.
    bool explicit_gribi_under_network_instance = 40;
    // Device requires port-speed to be set because its default value may not be
    // usable.
    bool explicit_port_speed = 41;
    // Device requires explicit attachment of an interface or subinterface to
    // the default network instance.
    // Nokia: partnerissuetracker.corp.google.com/260928639
    bool explicit_interface_in_default_vrf = 42;
    // Set to true to skip checking QOS Dropped octets stats for interface.
    bool qos_dropped_octets = 43;
    // Device is missing subinterface packet counters for IPv4/IPv6.
    bool subinterface_packet_counters_missing = 44;
    // Connect-retry is not supported
    // /bgp/neighbors/neighbor/timers/config/connect-retry.
    bool connect_retry = 45;
    // Set to true for device not supporting programming a gribi flow with a
    // next-hop entry of mac-address only.
    bool gribi_mac_override_with_static_arp = 46;
    // Set true for device that does not support route-policy under AFI/SAFI.
    bool route_policy_under_afi_unsupported = 47;
    // Set to true for device that does not support use using gNOI to reboot the
    // Fabric Component.
    bool gnoi_fabric_component_reboot_unsupported = 48;
    // Device does not support the ntp nondefault vrf case.
    bool ntp_non_default_vrf_unsupported = 49;
    // Device does not support setting the L2 MTU. OpenConfig allows a device to
    // enforce that L2 MTU, which has a default value of 1514, must be set to a
    // higher value than L3 MTU.
    // Arista: partnerissuetracker.corp.google.com/243445300
    bool omit_l2_mtu = 50;
    // Skip power admin for controller card
    bool skip_controller_card_power_admin = 51;
    // Skip PLQ packets count check.
    bool skip_plq_packets_count_check = 55;
    // Device requires the banner to have a delimiter character.
    string banner_delimiter = 60;
    // Allowed tolerance for BGP traffic flow while comparing for pass or fail
    // condition.
    int32 bgp_tolerance_value = 61;
    // Device requires additional time to complete post delete link
    // qualification cleanup.
    bool link_qual_wait_after_delete_required = 62;
    // The response of gNOI reboot status is a single value (not a list), so the
    // device requires explict component path to account for a situation when
    // there is more than one active reboot requests.
    // Arista: partnerissuetracker.corp.google.com/245550570
    bool gnoi_status_empty_subcomponent = 63;
    // Set to true for device requiring explicit deletion of network-instance
    // table.
    bool network_instance_table_deletion_required = 64;
    // Device requires a BGP session reset to utilize a new MD5 key.
    bool bgp_md5_requires_reset = 65;
    // Devices do not count dequeued and deleted packets as drops.
    // Arista: partnerissuetracker.corp.google.com/275384848
    bool dequeue_delete_not_counted_as_drops = 66;
    // Device only supports RIB ack, so tests that normally expect FIB_ACK will
    // allow just RIB_ACK.
    bool gribi_riback_only = 67;
    // Device requires that aggregate Port-Channel and its members be defined in
    // a single gNMI Update transaction at /interfaces; otherwise lag-type will
    // be dropped, and no member can be added to the aggregate.
    // Arista: partnerissuetracker.corp.google.com/201574574
    bool aggregate_atomic_update = 68;
    // Device returns no value for some OpenConfig paths if the operational
    // value equals the default.
    // Arista: partnerissuetracker.corp.google.com/258286131
    bool missing_value_for_defaults = 69;
    // The name used for the static routing protocol.  The default name in
    // OpenConfig is \"DEFAULT\" but some devices use other names.
    // Arista: partnerissuetracker.corp.google.com/269699737
    string static_protocol_name = 70;
    // Device currently uses component name instead of a full openconfig path,
    // so suppress creating a full oc compliant path for subcomponent.
    bool gnoi_subcomponent_path = 71;
    // When configuring interface, config VRF prior config IP address.
    // Arista: partnerissuetracker.corp.google.com/261958938
    bool interface_config_vrf_before_address = 72;
    // Device requires using the deprecated openconfig-vlan:vlan/config/vlan-id
    // or openconfig-vlan:vlan/state/vlan-id leaves.
    // Arista: partnerissuetracker.corp.google.com/261085885
    bool deprecated_vlan_id = 73;
    // Set to true for device that requires gRIBI MAC Override using Static ARP
    // + Static Route
    // Arista: partnerissuetracker.corp.google.com/234635355
    bool gribi_mac_override_static_arp_static_route = 74;
    // Device requires interface enabled leaf booleans to be explicitly set to
    // true.
    bool interface_enabled = 75;
<<<<<<< HEAD
    // Device does not support telemetry path
    // /components/component/cpu/utilization/state/avg for linecards' CPU card
    bool linecard_cpu_utilization_unsupported = 76;
    // Device does not support consistent component names for GNOI and GNMI.
    bool consistent_component_names_unsupported = 77;
=======
>>>>>>> 7e7156fe
  }

  message PlatformExceptions {
    Platform platform = 1;
    Deviations deviations = 2;
  }

  // The `platform` field for each `platform_exceptions` should be mutually
  // exclusive. Duplicate matches will result in a test failure.
  repeated PlatformExceptions platform_exceptions = 5;
}<|MERGE_RESOLUTION|>--- conflicted
+++ resolved
@@ -255,14 +255,11 @@
     // Device requires interface enabled leaf booleans to be explicitly set to
     // true.
     bool interface_enabled = 75;
-<<<<<<< HEAD
     // Device does not support telemetry path
     // /components/component/cpu/utilization/state/avg for linecards' CPU card
     bool linecard_cpu_utilization_unsupported = 76;
     // Device does not support consistent component names for GNOI and GNMI.
     bool consistent_component_names_unsupported = 77;
-=======
->>>>>>> 7e7156fe
   }
 
   message PlatformExceptions {
