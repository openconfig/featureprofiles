// Copyright 2023 Google LLC
//
// Licensed under the Apache License, Version 2.0 (the "License");
// you may not use this file except in compliance with the License.
// You may obtain a copy of the License at
//
//      https://www.apache.org/licenses/LICENSE-2.0
//
// Unless required by applicable law or agreed to in writing, software
// distributed under the License is distributed on an "AS IS" BASIS,
// WITHOUT WARRANTIES OR CONDITIONS OF ANY KIND, either express or implied.
// See the License for the specific language governing permissions and
// limitations under the License.

syntax = "proto3";

package openconfig.testing;

import "github.com/openconfig/ondatra/proto/testbed.proto";

// Metadata about a Feature Profiles test.
message Metadata {
  // UUID of the test.
  string uuid = 1;
  // ID of the test in the test plan.
  string plan_id = 2;
  // One-line description of the test.
  string description = 3;

  // Types of testbeds on which the test may run.
  enum Testbed {
    TESTBED_UNSPECIFIED = 0;
    TESTBED_DUT = 1;
    TESTBED_DUT_DUT_4LINKS = 2;
    TESTBED_DUT_ATE_2LINKS = 3;
    TESTBED_DUT_ATE_4LINKS = 4;
    TESTBED_DUT_ATE_9LINKS_LAG = 5;
    TESTBED_DUT_DUT_ATE_2LINKS = 6;
    TESTBED_DUT_ATE_8LINKS = 7;
    TESTBED_DUT_400ZR = 8;
    TESTBED_DUT_400ZR_PLUS = 9;
    TESTBED_DUT_400ZR_100G_4LINKS = 10;
    TESTBED_DUT_400FR_100G_4LINKS = 11;
    TESTBED_DUT_ATE_5LINKS = 12;
    TESTBED_DUT_800ZR = 13;
    TESTBED_DUT_800ZR_PLUS = 14;
    TESTBED_DUT_2LINKS = 15;
  }
  // Testbed on which the test is intended to run.
  Testbed testbed = 4;

  message Platform {
    // Vendor of the device.
    ondatra.Device.Vendor vendor = 1;
    // Regex for hardware model of the device.
    // The empty string will match any hardware model.
    string hardware_model_regex = 3;
    // Regex for software version of the device.
    // The empty string will match any software version.
    string software_version_regex = 4;
    // Reserved field numbers and identifiers.
    reserved 2;
    reserved "hardware_model";
  }

  message Deviations {
    // Device does not support interface/ipv4/enabled,
    // so suppress configuring this leaf.
    bool ipv4_missing_enabled = 1;
    // Device does not support fragmentation bit for traceroute.
    bool traceroute_fragmentation = 2;
    // Device only support UDP as l4 protocol for traceroute.
    bool traceroute_l4_protocol_udp = 3;
    // Device does not support
    // bgp/neighbors/neighbor/afi-safis/afi-safi/state/prefixes/received-pre-policy.
    bool prepolicy_received_routes = 4;
    // Expected ucmp traffic tolerance. Minimum value is 0.2, anything less
    // will be coerced to 0.2.
    // Juniper: partnerissuetracker.corp.google.com/282234301
    // Cisco: partnerissuetracker.corp.google.com/279477633
    double hierarchical_weight_resolution_tolerance = 5;
    // Device skip isis multi-topology check if value is true.
    bool isis_multi_topology_unsupported = 6;
    // Disable isis level1 under interface mode on the device if value is true.
    bool isis_interface_level1_disable_required = 7;
    // Set isis af ipv6 single topology on the device if value is true.
    bool isis_single_topology_required = 8;
    // Don't set isis instance enable flag on the device if value is true.
    bool isis_instance_enabled_required = 10;
    // Set and validate isis interface address family enable on the device if
    // value is true.
    bool missing_isis_interface_afi_safi_enable = 11;
    // Don't set isis global authentication-check on the device if value is
    // true.
    bool isis_global_authentication_not_required = 12;
    // Configure CSNP, LSP and PSNP under level authentication explicitly if
    // value is true.
    bool isis_explicit_level_authentication_config = 13;
    // Device skip isis restart-suppress check if value is true.
    bool isis_restart_suppress_unsupported = 14;
    // Device does not support interface/ipv4(6)/neighbor.
    // Cisco: partnerissuetracker.corp.google.com/268243828
    bool ip_neighbor_missing = 15;
    // Device requires separate reboot to activate OS.
    bool osactivate_noreboot = 16;
    // Device requires OS installation on standby RP as well as active RP.
    bool osinstall_for_standby_rp = 17;
    // Set this flag for LLDP interface config to override the global config.
    bool lldp_interface_config_override_global = 18;
    // Skip check for
    // bgp/neighbors/neighbor/state/messages/received/last-notification-error-code
    // leaf missing case.
    bool missing_bgp_last_notification_error_code = 21;
    // Device does not support interface-ref configuration when applying
    // features to interface.
    bool interface_ref_config_unsupported = 22;
    // Device does not support these state paths.
    // Juniper: partnerissuetracker.corp.google.com/279470921
    bool state_path_unsupported = 23;
    // Device requires Ipv6 to be enabled on interface for gRIBI NH programmed
    // with destination mac address.
    // Juniper: partnerissuetracker.corp.google.com/267642089
    bool ipv6_enable_for_gribi_nh_dmac = 24;
    // Device requires additional config for ECN.
    // Juniper: partnerissuetracker.corp.google.com/277657269
    bool ecn_profile_required_definition = 25;
    // Device does not support interface ipv6 discarded packet statistics.
    // Juniper: partnerissuetracker.corp.google.com/277762075
    bool ipv6_discarded_pkts_unsupported = 26;
    // Device does not support drop and weight leaves under queue management
    // profile.
    // Juniper: partnerissuetracker.corp.google.com/279471405
    bool drop_weight_leaves_unsupported = 27;
    // Config pushed through origin CLI takes precedence over config pushed
    // through origin OC.
    // Juniper: partnerissuetracker.corp.google.com/270474468
    bool cli_takes_precedence_over_oc = 29;
    // Device does not support weight above 100.
    // Juniper: partnerissuetracker.corp.google.com/277066804
    bool scheduler_input_weight_limit = 30;
    // Device does not support id leaf for SwitchChip components.
    // Juniper: partnerissuetracker.corp.google.com/277134501
    bool switch_chip_id_unsupported = 31;
    // Device does not support backplane-facing-capacity leaves for some of the
    // components.
    // Juniper: partnerissuetracker.corp.google.com/277134501
    bool backplane_facing_capacity_unsupported = 32;
    // Device only supports querying counters from the state container, not from
    // individual counter leaves.
    bool interface_counters_from_container = 33;
    // Use this deviation when the device does not support a mix of tagged and
    // untagged subinterfaces.
    // Juniper: partnerissuetracker.corp.google.com/267822588
    bool no_mix_of_tagged_and_untagged_subinterfaces = 34;
    // Device does not support reporting software version according to the
    // requirements in gNMI-1.10.
    // Juniper: partnerissuetracker.corp.google.com/278764547
    bool sw_version_unsupported = 37;
    // Device does not support telemetry path /components/component/storage.
    // Juniper: partnerissuetracker.corp.google.com/284239001
    bool storage_component_unsupported = 39;
    // Device requires port-speed to be set because its default value may not be
    // usable.
    bool explicit_port_speed = 41;
    // Device requires explicit attachment of an interface or subinterface to
    // the default network instance.
    // Nokia: partnerissuetracker.corp.google.com/260928639
    bool explicit_interface_in_default_vrf = 42;
    // Device is missing subinterface packet counters for IPv4/IPv6.
    bool subinterface_packet_counters_missing = 44;
    // Connect-retry is not supported
    // /bgp/neighbors/neighbor/timers/config/connect-retry.
    bool connect_retry = 45;
    // Device does not support programming a gribi flow with a next-hop entry of
    // mac-address only.
    bool gribi_mac_override_with_static_arp = 46;
    // Set true for device that does not support route-policy under AFI/SAFI.
    bool route_policy_under_afi_unsupported = 47;
    // Device does not support using gNOI to reboot the Fabric Component.
    bool gnoi_fabric_component_reboot_unsupported = 48;
    // Device does not support the ntp nondefault vrf case.
    bool ntp_non_default_vrf_unsupported = 49;
    // Device does not support setting the L2 MTU. OpenConfig allows a device to
    // enforce that L2 MTU, which has a default value of 1514, must be set to a
    // higher value than L3 MTU.
    // Arista: partnerissuetracker.corp.google.com/243445300
    bool omit_l2_mtu = 50;
    // Skip power admin for controller card
    bool skip_controller_card_power_admin = 51;
    // Device requires the banner to have a delimiter character.
    string banner_delimiter = 60;
    // Allowed tolerance for BGP traffic flow while comparing for pass or fail
    // condition.
    int32 bgp_tolerance_value = 61;
    // Device requires additional time to complete post delete link
    // qualification cleanup.
    bool link_qual_wait_after_delete_required = 62;
    // The response of gNOI reboot status is a single value (not a list), so the
    // device requires explict component path to account for a situation when
    // there is more than one active reboot requests.
    // Arista: partnerissuetracker.corp.google.com/245550570
    bool gnoi_status_empty_subcomponent = 63;
    // Device requiries explicit deletion of network-instance table.
    bool network_instance_table_deletion_required = 64;
    // Device requires a BGP session reset to utilize a new MD5 key.
    bool bgp_md5_requires_reset = 65;
    // Devices do not count dequeued and deleted packets as drops.
    // Arista: partnerissuetracker.corp.google.com/275384848
    bool dequeue_delete_not_counted_as_drops = 66;
    // Device only supports RIB ack, so tests that normally expect FIB_ACK will
    // allow just RIB_ACK.
    bool gribi_riback_only = 67;
    // Device requires that aggregate Port-Channel and its members be defined in
    // a single gNMI Update transaction at /interfaces; otherwise lag-type will
    // be dropped, and no member can be added to the aggregate.
    // Arista: partnerissuetracker.corp.google.com/201574574
    bool aggregate_atomic_update = 68;
    // Device returns no value for some OpenConfig paths if the operational
    // value equals the default.
    // Arista: partnerissuetracker.corp.google.com/258286131
    bool missing_value_for_defaults = 69;
    // The name used for the static routing protocol.  The default name in
    // OpenConfig is \"DEFAULT\" but some devices use other names.
    // Arista: partnerissuetracker.corp.google.com/269699737
    string static_protocol_name = 70;
    // Device currently uses component name instead of a full openconfig path,
    // so suppress creating a full oc compliant path for subcomponent.
    bool gnoi_subcomponent_path = 71;
    // When configuring interface, config VRF prior config IP address.
    // Arista: partnerissuetracker.corp.google.com/261958938
    bool interface_config_vrf_before_address = 72;
    // Device requires using the deprecated openconfig-vlan:vlan/config/vlan-id
    // or openconfig-vlan:vlan/state/vlan-id leaves.
    // Arista: partnerissuetracker.corp.google.com/261085885
    bool deprecated_vlan_id = 73;
    // Device requires gRIBI MAC Override using Static ARP + Static Route
    // Arista: partnerissuetracker.corp.google.com/234635355
    bool gribi_mac_override_static_arp_static_route = 74;
    // Device requires interface enabled leaf booleans to be explicitly set to
    // true.
    bool interface_enabled = 75;
    // Skip checking QOS octet stats for interface.
    // Arista: partnerissuetracker.corp.google.com/283541442
    bool qos_octets = 76;
    // Device CPU components do not map to a FRU parent component in the OC
    // tree.
    bool cpu_missing_ancestor = 77;
    // Device needs subinterface 0 to be routed for non-zero sub-interfaces.
    bool require_routed_subinterface_0 = 78;
    // Device does not report last-switchover-reason as USER_INITIATED for
    // gNOI.SwitchControlProcessor.
    bool gnoi_switchover_reason_missing_user_initiated = 79;
    // The name used for the default network instance for VRF.  The default name
    // in OpenConfig is \"DEFAULT\" but some legacy devices still use
    // \"default\".
    string default_network_instance = 80;
    // Device allows unset Election ID to be primary.
    bool p4rt_unsetelectionid_primary_allowed = 81;
    // Device sets ALREADY_EXISTS status code for all backup client responses.
    bool bkup_arbitration_resp_code = 82;
    // Device requires IPOverIP decapsulation for backup NHG without interfaces.
    bool backup_nhg_requires_vrf_with_decap = 83;
    // Devices don't support configuring ISIS /afi-safi/af/config container.
    bool isis_interface_afi_unsupported = 85;
    // Devices don't support modify table entry operation in P4 Runtime.
    bool p4rt_modify_table_entry_unsupported = 86;
    // Parent of OS component is of type SUPERVISOR or LINECARD.
    bool os_component_parent_is_supervisor_or_linecard = 87;
    // Parent of OS component is of type CHASSIS.
    bool os_component_parent_is_chassis = 88;
    // Devices require configuring the same ISIS Metrics for Level 1 when
    // configuring Level 2 Metrics.
    bool isis_require_same_l1_metric_with_l2_metric = 91;
    // Devices require configuring the same OSPF setMetric when BGP
    // SetMED is configured.
    bool bgp_set_med_requires_equal_ospf_set_metric = 92;
    // Devices require configuring subinterface with tagged vlan for p4rt
    // packet in.
    bool p4rt_gdp_requires_dot1q_subinterface = 93;
    // ATE port link state operations are a no-op in KNE/virtualized
    // environments.
    bool ate_port_link_state_operations_unsupported = 94;
    // Creates a user and assigns role/rbac to said user via native model.
    bool set_native_user = 95;
    // Device does not support telemetry path
    // /components/component/cpu/utilization/state/avg for linecards' CPU card.
    bool linecard_cpu_utilization_unsupported = 98;
    // Device does not support consistent component names for GNOI and GNMI.
    bool consistent_component_names_unsupported = 99;
    // Device does not support telemetry path
    // /components/component/cpu/utilization/state/avg for controller cards'
    // CPU card.
    bool controller_card_cpu_utilization_unsupported = 100;
    // Device does not support counter for fabric block lost packets.
    bool fabric_drop_counter_unsupported = 101;
    // Device does not support memory utilization related leaves for linecard
    // components.
    bool linecard_memory_utilization_unsupported = 102;
    // Device does not support telemetry path
    // /qos/interfaces/interface/input/virtual-output-queues/voq-interface/queues/queue/state/dropped-pkts.
    bool qos_voq_drop_counter_unsupported = 103;
    // ATE IPv6 flow label unsupported in KNE/virtualized environments.
    bool ate_ipv6_flow_label_unsupported = 104;
    // Devices do not support configuring isis csnp-interval timer.
    // Arista: partnerissuetracker.corp.google.com/299283216
    bool isis_timers_csnp_interval_unsupported = 105;
    // Devices do not support telemetry for isis counter:
    // manual-address-drop-from-areas.
    // Arista: partnerissuetracker.corp.google.com/299285115
    bool isis_counter_manual_address_drop_from_areas_unsupported = 106;
    // Devices do not support telemetry for isis counter: part-changes.
    // Arista: partnerissuetracker.corp.google.com/317086576
    bool isis_counter_part_changes_unsupported = 107;
    // Devices do not support threshold container under
    // /components/component/transceiver.
    bool transceiver_thresholds_unsupported = 108;
    // Update interface loopback mode using raw gnmi API due to server version.
    bool interface_loopback_mode_raw_gnmi = 109;
    // Devices do not support showing negotiated tcp mss value in bgp tcp mss
    // telemetry. Juniper: b/300499125
    bool skip_tcp_negotiated_mss_check = 110;
    // Devices don't support ISIS-Lsp metadata paths: checksum, sequence-number,
    // remaining-lifetime.
    bool isis_lsp_metadata_leafs_unsupported = 111;
    // QOS queue requires configuration with queue-id
    bool qos_queue_requires_id = 112;
    // QOS requires buffer-allocation-profile configuration
    bool qos_buffer_allocation_config_required = 114;
    // Devices do not support configuring ExtendedNextHopEncoding at the BGP
    // global level. Arista:
    // https://partnerissuetracker.corp.google.com/issues/203683090
    bool bgp_global_extended_next_hop_encoding_unsupported = 115;
    // OC unsupported for BGP LLGR disable.
    // Juniper: b/303479602
    bool bgp_llgr_oc_undefined = 116;
    // Device does not support tunnel interfaces state paths
    // Juniper: partnerissuetracker.corp.google.com/300111031
    bool tunnel_state_path_unsupported = 117;
    // Device does not support tunnel interfaces source and destination address
    // config paths Juniper: partnerissuetracker.corp.google.com/300111031
    bool tunnel_config_path_unsupported = 118;
    // Cisco: Device does not support same minimun and maximum threshold value
    // in QOS ECN config.
    bool ecn_same_min_max_threshold_unsupported = 119;
    // Cisco: QOS requires scheduler configuration.
    bool qos_scheduler_config_required = 120;
    // Cisco: Device does not support set weight config under QOS ECN
    // configuration.
    bool qos_set_weight_config_unsupported = 121;
    // Cisco: Device does not support these get state path.
    bool qos_get_state_path_unsupported = 122;
    // Devices requires enabled leaf under isis level
    // Juniper: partnerissuetracker.corp.google.com/302661486
    bool isis_level_enabled = 123;
    // Devices which require to use interface-id format of interface name +
    // .subinterface index with Interface-ref container
    bool interface_ref_interface_id_format = 124;
    // Devices does not support member link loopback
    // Juniper: b/307763669
    bool member_link_loopback_unsupported = 125;
    // Device does not support PLQ operational status check on interface
    // Juniper: b/308990185
    bool skip_plq_interface_oper_status_check = 126;
    // Device set received prefix limits explicitly under prefix-limit-received
    // rather than "prefix-limit"
    bool bgp_explicit_prefix_limit_received = 127;
    // Device does not configure BGP maximum routes correctly when max-prefixes
    // leaf is configured
    bool bgp_missing_oc_max_prefixes_configuration = 128;
    // Devices which needs to skip checking AFI-SAFI disable.
    // Juniper: b/310698466
    bool skip_bgp_session_check_without_afisafi = 129;
    // Devices that have separate naming conventions for hardware resource name
    // in /system/ tree and /components/ tree.
    bool mismatched_hardware_resource_name_in_component = 130;
    // Device does not support reboot status check on subcomponents.
    bool gnoi_subcomponent_reboot_status_unsupported = 132;
    // Devices exports routes from all protocols to BGP if the export-policy is
    // ACCEPT Juniper: b/308970803
    bool skip_non_bgp_route_export_check = 133;
    // Devices do not support path
    // /network-instances/network-instance/protocols/protocol/isis/levels/level/state/metric-style
    // Arista: https://partnerissuetracker.corp.google.com/issues/317064733
    bool isis_metric_style_telemetry_unsupported = 134;
    // Devices do not support configuring Interface-ref under Static-Route
    // Next-Hop
    bool static_route_next_hop_interface_ref_unsupported = 135;
    // Devices which does not support nexthop index state
    // Juniper: b/304729237
    bool skip_static_nexthop_check = 136;
    // Device doesn't support router advertisement enable and mode config
    // Juniper: b/316173974
    bool ipv6_router_advertisement_config_unsupported = 138;
    // Devices does not support setting prefix limit exceeded flag.
    // Juniper : b/317181227
    bool prefix_limit_exceeded_telemetry_unsupported = 139;
    // Skip setting allow-multiple-as while configuring eBGP
    // Arista: partnerissuetracker.corp.google.com/issues/317422300
    bool skip_setting_allow_multiple_as = 140;
    // Devices does not support mixed prefix length in gribi.
    // Juniper: b/307824407
    bool gribi_decap_mixed_plen_unsupported = 143;
    // Skip setting isis-actions set-level while configuring routing-policy
    // statement action
    bool skip_isis_set_level = 144;
    // Skip setting isis-actions set-metric-style-type while configuring
    // routing-policy statement action
    // Cisco b/456075095
    bool skip_isis_set_metric_style_type = 145;    
    // Skip setting disable-metric-propagation while configuring
    // table-connection
    bool skip_setting_disable_metric_propagation = 147;
    // Devices do not support BGP conditions match-community-set
    bool bgp_conditions_match_community_set_unsupported = 148;
    // Device requires match condition for ethertype v4 and v6 for default rule
    // with network-instance default-vrf in policy-forwarding.
    bool pf_require_match_default_rule = 149;
    // Devices missing component tree mapping from hardware port
    // to optical channel.
    bool missing_port_to_optical_channel_component_mapping = 150;
    // Skip gNMI container OP tc.
    // Cisco: https://partnerissuetracker.corp.google.com/issues/322291556
    bool skip_container_op = 151;
    // Reorder calls for vendor compatibility.
    // Cisco: https://partnerissuetracker.corp.google.com/issues/322291556
    bool reorder_calls_for_vendor_compatibilty = 152;
    // Add missing base config using cli.
    // Cisco: https://partnerissuetracker.corp.google.com/issues/322291556
    bool add_missing_base_config_via_cli = 153;
    // skip_macaddress_check returns true if mac address for an interface via
    // gNMI needs to be skipped. Cisco:
    // https://partnerissuetracker.corp.google.com/issues/322291556
    bool skip_macaddress_check = 154;
    // Devices are having native telemetry paths for BGP RIB verification.
    // Juniper : b/306144372
    bool bgp_rib_oc_path_unsupported = 155;
    // Skip setting prefix-set mode while configuring prefix-set routing-policy
    bool skip_prefix_set_mode = 156;
    // Devices set metric as preference for static next-hop
    bool set_metric_as_preference = 157;
    // Devices don't support having an IPv6 static Route with an IPv4 address
    // as next hop and requires configuring a static ARP entry.
    // Arista: https://partnerissuetracker.corp.google.com/issues/316593298
    bool ipv6_static_route_with_ipv4_next_hop_requires_static_arp = 158;
    // Device requires policy-forwarding rules to be in sequential order in the
    // gNMI set-request.
    bool pf_require_sequential_order_pbr_rules = 159;
    // Device telemetry missing next hop metric value.
    // Arista: https://partnerissuetracker.corp.google.com/issues/321010782
    bool missing_static_route_next_hop_metric_telemetry = 160;
    // Device does not support recursive resolution of static route next hop.
    // Arista: https://partnerissuetracker.corp.google.com/issues/314449182
    bool unsupported_static_route_next_hop_recurse = 161;
    // Device missing telemetry for static route that has DROP next hop.
    // Arista: https://partnerissuetracker.corp.google.com/issues/330619816
    bool missing_static_route_drop_next_hop_telemetry = 162;
    // Device missing 400ZR optical-channel tunable parameters telemetry:
    // min/max/avg.
    // Arista: https://partnerissuetracker.corp.google.com/issues/319314781
    bool missing_zr_optical_channel_tunable_parameters_telemetry = 163;
    // Device that does not support packet link qualification reflector packet
    // sent/received stats.
    bool plq_reflector_stats_unsupported = 164;
    // Device that does not support PLQ Generator max_mtu to be atleast >= 8184.
    uint32 plq_generator_capabilities_max_mtu = 165;
    // Device that does not support PLQ Generator max_pps to be atleast >=
    // 100000000.
    uint64 plq_generator_capabilities_max_pps = 166;
    // Support for bgp extended community index
    bool bgp_extended_community_index_unsupported = 167;
    // Support for bgp community set refs
    bool bgp_community_set_refs_unsupported = 168;
    // Arista device needs CLI knob to enable WECMP feature
    bool rib_wecmp = 169;
    // Device not supporting table-connection need to set this true
    bool table_connections_unsupported = 170;
    // Configure tag-set using vendor native model
    bool use_vendor_native_tag_set_config = 171;
    // Skip setting send-community-type in bgp global config
    bool skip_bgp_send_community_type = 172;
    // Support for bgp actions set-community method
    bool bgp_actions_set_community_method_unsupported = 174;
    // Ensure no configurations exist under BGP Peer Groups
    bool set_no_peer_group = 175;
    // Bgp community member is a string
    bool bgp_community_member_is_a_string = 176;
    // Flag to indicate whether IPv4 static routes with IPv6 next-hops are
    // unsupported.
    bool ipv4_static_route_with_ipv6_nh_unsupported = 177;
    // Flag to indicate whether IPv6 static routes with IPv4 next-hops are
    // unsupported.
    bool ipv6_static_route_with_ipv4_nh_unsupported = 178;
    // Flag to indicate support for static routes that simply drop packets
    bool static_route_with_drop_nh = 179;
    // Flag to indicate support for static routes that can be configured with an
    // explicit metric.
    bool static_route_with_explicit_metric = 180;
    // Support for bgp default import/export policy
    bool bgp_default_policy_unsupported = 181;
    // Flag to enable bgp explicity on default vrf
    // Arista: b/329094094#comment9
    bool explicit_enable_bgp_on_default_vrf = 182;
    // tag-set is not a real separate entity, but is embedded in the policy
    // statement. this implies that 1. routing policy tag set name needs to be
    // '<policy name> <statement name>'
    // 2. only one policy statement can make use of a tag-set, and 3. tag must
    // be refered by a policy
    bool routing_policy_tag_set_embedded = 183;
    // Devices does not support allow multiple as under AFI/SAFI.
    // CISCO: b/340859662
    bool skip_afi_safi_path_for_bgp_multiple_as = 184;
    // Device does not support regex with routing-policy community-member.
    bool community_member_regex_unsupported = 185;
    // Support for same import policy attached to all AFIs for given
    // (src-protocol, dst-protocol, network-instance) triple Arista:
    // b/339645876#comment4
    bool same_policy_attached_to_all_afis = 186;
    // Devices needs to skip setting statement for policy to be applied as
    // action pass otherwise it will be configured as action done.
    // CISCO: b/338523730
    bool skip_setting_statement_for_policy = 187;
    // Devices does not support index specific attribute fetching and hence
    // wildcards has to be used.
    // CISCO: b/338523730
    bool skip_checking_attribute_index = 188;
    // Devices does not suppport policy-chaining, so needs to flatten policies
    // with multiple statements.
    // CISCO: b/338526243
    bool flatten_policy_with_multiple_statements = 189;
    // default_route_policy_unsupported is set to true for devices that do not
    // support default route policy.
    bool default_route_policy_unsupported = 190;
    // CISCO: b/339801843
    bool slaac_prefix_length128 = 191;
    // Devices does not support bgp max multipaths
    // Juniper: b/319301559
    bool bgp_max_multipath_paths_unsupported = 192;
    // Devices does not multipath config at neighbor or afisafi level
    // Juniper: b/341130490
    bool multipath_unsupported_neighbor_or_afisafi = 193;
    // Devices that do not support /components/component/state/model-name for
    // any component types.
    // Note that for model name to be supported, the
    // /components/component/state/model-name of the chassis component must be
    // equal to the canonical hardware model name of its device.
    bool model_name_unsupported = 194;
    // community_match_with_redistribution_unsupported is set to true for devices that do not support matching community at the redistribution attach point.
    bool community_match_with_redistribution_unsupported = 195;
    // Devices that do not support components/component/state/install-component
    // and components/component/state/install-position.
    bool install_position_and_install_component_unsupported = 196;
    // Encap tunnel is shut then zero traffic will flow to backup NHG
    bool encap_tunnel_shut_backup_nhg_zero_traffic = 197;
    // Flag to indicate support for max ecmp paths for isis.
    bool max_ecmp_paths = 198;
    // wecmp_auto_unsupported is set to true for devices that do not support auto wecmp
    bool wecmp_auto_unsupported = 199;
    // policy chaining, ie. more than one policy at an attachement point is not supported
    bool routing_policy_chaining_unsupported = 200;
    // isis loopback config required
    bool isis_loopback_required = 201;
    // weighted ecmp feature verification using fixed packet
    bool weighted_ecmp_fixed_packet_verification = 202;
    // Override default NextHop scale while enabling encap/decap scale
    // CISCO:
    bool override_default_nh_scale = 203;
    // Devices that donot support setting bgp extended community set
    bool bgp_extended_community_set_unsupported = 204;
    // Devices that do not support setting bgp extended community set refs
    bool bgp_set_ext_community_set_refs_unsupported = 205;
    // Devices that do not support deleting link bandwidth
    bool bgp_delete_link_bandwidth_unsupported = 206;
    // qos_inqueue_drop_counter_Unsupported is set to true for devices that do not support qos ingress queue drop counters.
    // Juniper: b/341130490
    bool qos_inqueue_drop_counter_unsupported = 207;
    // Devices that need bgp extended community enable explicitly
    bool bgp_explicit_extended_community_enable = 208;
    // devices that do not support match tag set condition
    bool match_tag_set_condition_unsupported = 209;
    // peer_group_def_bgp_vrf_unsupported is set to true for devices that do not support peer group definition under bgp vrf configuration.
    bool peer_group_def_ebgp_vrf_unsupported = 210;
    // redis_uconnected_under_ebgp_vrf_unsupported is set to true for devices that do not support redistribution of connected routes under ebgp vrf configuration.
    bool redis_connected_under_ebgp_vrf_unsupported = 211;
    // bgp_afisafi_in_default_ni_before_other_ni is set to true for devices that require certain afi/safis to be enabled
    // in default network instance (ni) before enabling afi/safis for neighbors in default or non-default ni.
    bool bgp_afi_safi_in_default_ni_before_other_ni = 212;
    // Devices which do not support default import export policy.
    bool default_import_export_policy_unsupported = 213;
    // ipv6_router_advertisement_interval_unsupported is set to true for devices that do not support ipv6 router advertisement interval configuration.
    bool ipv6_router_advertisement_interval_unsupported = 214;
    // Decap NH with NextHopNetworkInstance is unsupported
    bool decap_nh_with_nexthop_ni_unsupported = 215;
    // Juniper: b/356898098
    bool community_invert_any_unsupported = 216;
    // SFlow source address update is unsupported
    // Arista: b/357914789
    bool sflow_source_address_update_unsupported = 217;
    // Linklocal mask length is not 64
    // Cisco: b/368271859
    bool link_local_mask_len = 218;
    // use parent component for temperature telemetry
    bool use_parent_component_for_temperature_telemetry = 219;
    // component manufactured date is unsupported
    bool component_mfg_date_unsupported = 220;
    // trib protocol field under otn channel config unsupported
    bool otn_channel_trib_unsupported = 221;
    // ingress parameters under eth channel config unsupported
    bool eth_channel_ingress_parameters_unsupported = 222;
    // Cisco numbering for eth channel assignment starts from 1 instead of 0
    bool eth_channel_assignment_cisco_numbering = 223;
    // Devices needs time to update interface counters.
    bool interface_counters_update_delayed = 224;
    // device does not support a Healthz GET RPC against Chassis level component like "CHASSIS" or "Rack 0"
    bool chassis_get_rpc_unsupported = 225;
    // Leaf-ref validation for list keys which is enforced for Cisco and hence deviation
    // b/373581140
    bool power_disable_enable_leaf_ref_validation = 226;
    // Device does not support ssh server counters.
    bool ssh_server_counters_unsupported = 227;
    // True when the optical-channel operational-mode is unsupported.
    // Juniper: b/355456031
    bool operational_mode_unsupported = 228;
    // BGP session state idle is supported in passive mode instead of active
    // Cisco: b/376021545
    bool bgp_session_state_idle_in_passive_mode = 229;
    // EnableMultipathUnderAfiSafi returns true for devices that do not support multipath under /global path and instead support under global/afi/safi path
    // CISCO: b/376241033
    // CISCO: b/340859662
    bool enable_multipath_under_afi_safi = 230;
    // Cisco numbering for OTN channel assignment starts from 1 instead of 0
    bool otn_channel_assignment_cisco_numbering = 232;
    // Cisco pre-fec-ber inactive value for CISCO-ACACIA vendors
    bool cisco_pre_fec_ber_inactive_value = 233;
    // Device does not support bgp afi safi wildcard.
    // Cisco: b/379863985
    bool bgp_afi_safi_wildcard_not_supported = 235;
    // Nokia; b/304493065 comment#7 SRL native admin_enable for table-connections
    bool enable_table_connections = 236;
    // Device has default zero suppression.
    // Juniper : b/378646018
    bool no_zero_suppression = 237;
    // Cisco: b/378801305
    bool isis_interface_level_passive_unsupported = 238;
    // Cisco: b/378616912
    bool isis_dis_sysid_unsupported = 239;
    // Cisco: b/378616912
    bool isis_database_overloads_unsupported = 240;
    // Juniper: b/358534837
    // Devices that do not support setting med value using union type in OC.
    bool bgp_set_med_v7_unsupported = 241;
    // Cisco: b/388980373
    // default import policy for table connection unsupported is set to true for devices that do not support default import policy.
    bool tc_default_import_policy_unsupported = 242;
    // Cisco: b/388955361
    // table connection metric propagation unsupported is set to true for devices that do not support metric propagation.
    bool tc_metric_propagation_unsupported = 243;
    // Cisco: b/388980376
    // table connection attribute propagation unsupported is set to true for devices that do not support attribute propagation.
    bool tc_attribute_propagation_unsupported = 244;
    // Cisco: b/388955364
    // table connection subscription unsupported is set to true for devices that do not support subscription for table connection leaves.
    bool tc_subscription_unsupported = 245;
    // Cisco: b/388983709
    // default bgp instance name is used to set bgp instance name value other than DEFAULT
    string default_bgp_instance_name = 246;
    // Arista does not support ETHChannel rate-class
    bool channel_assignment_rate_class_parameters_unsupported = 247;

    // Arista: b/346557012  
    // Devices that do not support qos scheduler ingress policer.
    bool qos_scheduler_ingress_policer_unsupported = 248;

    // Arista: b/354689142
    // Devices that do not support gRIBIencap headers.
    bool gribi_encap_header_unsupported = 249;

    // Device does not support P4RT Capabilities rpc.
    // Cisco: b/385298158
    bool p4rt_capabilities_unsupported = 250;

    // Device does not support gNMI GET on root.
    // Cisco: b/385298159
    bool gnmi_get_on_root_unsupported = 251;

    // Device does not support packet processing aggregate drops.
    // Cisco: b/395567844
    bool packet_processing_aggregate_drops_unsupported = 252;

    // Device does not support fragment total drops.
    // Nokia: b/395553772
    bool fragment_total_drops_unsupported = 253;

    // Juniper: b/383145521
    // Device needs route policy reference to stream prefix set info.
    bool bgp_prefixset_req_routepol_ref = 255;

    // Devices that do not support oper-status for Integrated Circuits telemetry path
    // Juniper b/395551640
    bool oper_status_for_ic_unsupported = 256;

    // Nokia: b/383075189
    // ExplicitDcoConfig returns true if explicit configurations are required in module-functional-type for the transceiver
    bool explicit_dco_config = 257;
    // verify_expected_breakout_supported_config is used to verify on Cisco devices if optic supports a given breakout mode
    // Cisco:
    bool verify_expected_breakout_supported_config = 258;

    // bgp_aspathset_unsupported is set to true for devices that do not support as-path-set for bgp-defined-sets.
    // Juniper: b/330173167
    bool bgp_aspathset_unsupported = 259;

    // Devices that do not support SR IGP configuration
    // Cisco b/390502067
    bool sr_igp_config_unsupported = 260;

    // Cisco: b/404301960
    // Devices that block one IS-IS level specific authentication config attribute for P2P links. 
    // The same leafs can be set directly under ISIS Interface authentication /network-instances/network-instance/protocols/protocol/isis/interfaces/interface/authentication.
    bool set_isis_auth_with_interface_authentication_container = 261;

    // Devices that do not support GRE/GUE tunnel interface oc.
    // Juniper b/398171114
    bool gre_gue_tunnel_interface_oc_unsupported = 262;
    
    // Devices that do not support load-interval configuration
    bool load_interval_not_supported = 263;

    // SkipOpticalChannelOutputPowerInterval for devices that do not support optical-channel/output-power/interval leaf
    // Nokia b/394622454
    bool skip_optical_channel_output_power_interval = 264;

    // SkipTransceiverDescription for devices that do not support transceiver/description leaf
    // Nokia b/394622453
    bool skip_transceiver_description = 265;

    // Devices that do not support containerz config via OpenConfig.
    bool containerz_oc_unsupported = 266;

    // Device does not support BGP OC distance
    bool bgp_distance_oc_path_unsupported = 267;

    // Devices that do not support ISIS MPLS
    bool isis_mpls_unsupported = 268;

    // Devices that do not support oc path for auto-negotiate
    // Nokia b/417843274
    bool auto_negotiate_unsupported = 269;

    // Devices that do not support oc path for duplex-mode
    // Nokia b/417843274
    bool duplex_mode_unsupported = 270;

    // Devices that do not support oc path for port-speed
    // Nokia b/417843274
    bool port_speed_unsupported = 271;

    // Set-Med-Action is not supported for BGP
    // Cisco b/414333771
    bool bgp_set_med_action_unsupported = 272;

    // Devices that do not support next-hop-group config
    // Arista b/390507957
    bool next_hop_group_config_unsupported = 273;

    // Arista b/390507780
    bool qos_shaper_config_unsupported = 274;

    // Arista b/390507780
    bool qos_shaper_state_unsupported = 275;

    // Arista b/393178770
    bool ethernet_over_mplsogre_unsupported = 276;

    // Arista b/390507408
    bool sflow_unsupported = 277;

    // Arista b/390507402
    bool mpls_unsupported = 278;

    // Arista b/390507399
    bool macsec_unsupported = 279;

    // Arista b/390506900
    bool gue_gre_decap_unsupported = 280;

    // Arista b/390506584
    bool mpls_label_classification_unsupported = 281;

    // Arista b/390506395
    bool local_proxy_unsupported = 282;

    // Arista b/390506513
    bool static_mpls_unsupported = 283;

    // Arista b/390504878
    bool qos_classification_unsupported = 284;

    // Arista b/390503348
    bool policy_forwarding_unsupported = 285;

    // Arista b/393177745
    bool cfm_unsupported = 286;

    // Arista b/390506903
    bool label_range_unsupported = 287;

    // Arista b/390506907
    bool static_arp_unsupported = 288;

    // Arista b/390506907
    bool interface_policy_forwarding_unsupported = 289;

    // UseOldOCPathStaticLspNh for devices that do not support the new OC path for static lsp next-hops
    // issues/404301960
    bool use_old_oc_path_static_lsp_nh = 290;

    // Create/Replace config leaf required 
    // Juniper b/419536104
    bool config_leaf_create_required = 291;

    // SkipInterfaceNameCheck is set to true for devices that do not support
    // interface name check in AFT.
    bool skip_interface_name_check = 292;

    // Arista b/426375784
    // FNT only issue, non-breakout ports have breakout config
    bool fr_breakout_fix = 293;

    // Cisco b/421356455
    // numPhysicalChannels is not supported
    bool num_physical_channels_unsupported = 294;

    // UnsupportedQoSOutputServicePolicy for devices that do not support qos output service-policy
    bool unsupported_qos_output_service_policy = 295;

    // InterfaceOutputQueueNonStandardName for devices with non-standard output queue names
    bool interface_output_queue_non_standard_name = 296;

    // MplsExpIngressClassifierUnsupported for devices that do not support ingress mpls exp field classification
    bool mpls_exp_ingress_classifier_oc_unsupported = 297;

    // Devices that do not propagate IGP metric through redistribution
    bool default_no_igp_metric_propagation = 298;

    // Skip setting send-community-type in bgp peer-group config
    bool skip_bgp_peer_group_send_community_type = 299;
    
    // Devices that need explicit swap_src_dst_mac set with loopback_mode
    // Nokia b/430183279
    bool explicit_swap_src_dst_mac_needed_for_loopback_mode = 301;

    // link_local_instead_of_nh is set to true for devices that give
    // link-local address instead of NH in AFT.
    bool link_local_instead_of_nh = 302;

    // low_scale_aft returns true if device requires low scale AFT.
    bool low_scale_aft = 303;
    
    // Devices that do not support system-description config path
    // Nokia b/431929861
    bool missing_system_description_config_path = 304;

    // Juniper  b/428613305
    // FEC uncorrectable errors accumulate over time and are not cleared unless the component is reset on target
    bool non_interval_fec_error_counter = 305;

    // Device does not support ntp source address
    bool ntp_source_address_unsupported = 306;

    // Devices does not support static mpls lsp
    bool static_mpls_lsp_oc_unsupported = 307;

    // Device doesnot support gre enacapsulation
    bool gre_decapsulation_oc_unsupported = 308;

    // SRGB and SLGB config through OC is not reflecting
    bool isis_srgb_srlb_unsupported = 309;

    // Prefix segment configuration not supported
    bool isis_sr_prefix_segment_config_unsupported = 310;

    // node segment configuration not supported
    bool isis_sr_node_segment_config_unsupported = 311;

    // Devices that do not support policy forwarding on next-hop
    bool policy_forwarding_to_next_hop_oc_unsupported = 312;
    // Cisco: b/402672689
    // Devices that support sflow ingress min sampling rate of 1/N with N<1,000,000 can use
    // this deviation to set specific value of N. Returns N=1,000,000 by default.
    uint32 sflow_ingress_min_sampling_rate = 313;

    // DUT not supporting with qos remarking
    // Arista: b/415889077
    bool qos_remark_oc_unsupported = 314;

    // Devices that do not support policy forwarding encapsulate gre action
    // Arista: b/409347274
    bool policy_forwarding_gre_encapsulation_oc_unsupported = 315;
  
    // policy rule based counters unsupported
    // Arista : https://partnerissuetracker.corp.google.com/issues/425628787
    bool policy_rule_counters_oc_unsupported = 316;

    // Devices that must have OTN to ETH assignment.
    // Arista : https://partnerissuetracker.corp.google.com/issues/434922681
    bool otn_to_eth_assignment = 317;
    
    // Devices that do not support import export policies configured in network instance
    bool network_instance_import_export_policy_oc_unsuppored = 318;

    // Device does not support 'origin' field in gNMI/gNOI RPC paths.
    // Arista: https://partnerissuetracker.corp.google.com/issues/439656904
    bool skip_origin = 319;

    // Devices that support pre-defined max ecmp paths
    // Juniper b/422688435
    bool predefined_max_ecmp_paths = 320;

    // b/425503156
    // Device does not support decapsulation group
    bool decapsulate_gue_oc_unsupported = 321;

    // Device does not support line-port configuration on optical channel
    // components for Nokia and Arista.
    bool line_port_unsupported = 322;

    // routing-policy bgp community needs to use REPLACE option
    // Arista b/443044881
    bool use_bgp_set_community_option_type_replace = 323;

    // Devices that do not support global max ecmp paths
    // Arista b/445097297
    bool global_max_ecmp_paths_unsupported = 324;

    // Devices that do not support configuring a two rate three color policer through OC
    // Arista: https://partnerissuetracker.corp.google.com/issues/442749011
    bool qos_two_rate_three_color_policer_oc_unsupported = 325;

    // Devices that do not support load balance policies 
    // Arista: https://partnerissuetracker.corp.google.com/issues/445043741
    bool load_balance_policy_oc_unsupported = 326;

    // Devices that do not support gribi records
    // Cisco: https://partnerissuetracker.corp.google.com/issues/445304668
    bool gribi_records_unsupported = 327;
  
    // Devices without breakout mode support for full rate.
    // Nokia: b/435502032
    bool breakout_mode_unsupported_for_eight_hundred_gb = 328;

    // Devices without port speed and duplex mode support for interface config.
    // Nokia: b/435502032
    bool port_speed_duplex_mode_unsupported_for_interface_config = 329;

    // Devices that need explicit breakout interface config.
    // Nokia: b/435502032
    bool explicit_breakout_interface_config = 330;

    // Devices do not support threshold container under
    // /components/component/transceiver. Translate from native ST with the
    // specified functional translator. See ciscoxr-laser-ft.
    // Cisco: b/429233045
    string ciscoxr_laser_ft = 331;

    // OC state path for the lower priority next hop not supported.
    // Arista: b/447502389
    bool telemetry_not_supported_for_low_priority_nh = 332;

    // Devices that do not support match-as-path-set
    // Arista b/434583178
    bool match_as_path_set_unsupported = 333;

    // Same apply-policy under peer-group and peer-group/afi-safi unsupported
    // Arista b/413225712
    bool same_afi_safi_and_peergroup_policies_unsupported = 334;

    // Devices that do not support syslog OC configuration for below OC paths.
    // '/system/logging/remote-servers/remote-server/config/network-instance'
    // Cisco: b/447513282
    bool syslog_oc_unsupported = 335;

    // Devices that do not support transceiver config enable leaf
    // Nokia b/414842051
    bool transceiver_config_enable_unsupported = 336;
    
    // Devices that do not support aft summary oc path
    // Cisco: https://issuetracker.google.com/450898206
    bool aft_summary_oc_unsupported = 337;

    // Devices that do not support isis lsp tlvs
    // Arista: https://issuetracker.google.com/450898200
    bool isis_lsp_tlvs_oc_unsupported = 338;

    // Devices that do not support isis adjancy with STREAM telemetry
    // Nokia: https://issuetracker.google.com/452295044
    bool isis_adjacency_stream_unsupported = 339;

    // Device does not support sid_per_interface_counter_unsupported
    // Cisco b/447350490
    bool sid_per_interface_counter_unsupported = 340;

    //  Juniper does not support localhost yet
    //  b/448173472
    bool localhost_for_containerz = 341;
    
    // Juniper: b/434633267
    // Devices that do not support oc path for aggregate bandwidth policy
    // action.
    bool aggregate_bandwidth_policy_action_unsupported = 342;

    // Juniper: b/434633267
    // Devices that do not support oc path for auto link bandwidth.
    bool auto_link_bandwidth_unsupported = 343;

    // Juniper: b/434633267
    // Devices that do not support oc path for advertised cumulative link
    // bandwidth.
    bool advertised_cumulative_lbw_oc_unsupported = 344;

    // disable hardware nexthop proxying
    // Arista : https://partnerissuetracker.corp.google.com/issues/422275961
    bool disable_hardware_nexthop_proxy = 345;

    // Devices does not support uRPF configuration.
    // Arista https://partnerissuetracker.corp.google.com/issues/444942109
    bool urpf_config_oc_unsupported = 346;

    // Devices does not support NextNetworkInstance configuration.
    // Arista https://partnerissuetracker.corp.google.com/issues/457884385
    bool static_route_next_network_instance_oc_unsupported = 347;

    // Devices that do not support configuring gnpsi through OpenConfig
    // Arista: https://partnerissuetracker.corp.google.com/issues/433989578
    // GNPSI support PR: https://github.com/openconfig/public/pull/1385
    bool gnpsi_oc_unsupported = 348;

    // Device does not support to disable bgp GR-HELPER.
    // Nokia: b/455781430
    bool bgp_gr_helper_disable_unsupported = 349;

    // Device does not support bgp GR-RESTART under AFI/SAFI.
    // Cisco: b/455784294
    bool bgp_graceful_restart_under_afi_safi_unsupported = 350;

    // Device does not support adding remote-syslog config under non-default VRF
    // Cisco: https://partnerissuetracker.corp.google.com/u/0/issues/459659437
    bool syslog_non_default_vrf_unsupported = 351;

    // Device does not support sampling QoS counters
    // Cisco bug: https://partnerissuetracker.corp.google.com/u/0/issues/463279843
    // Cisco Feature Request: https://partnerissuetracker.corp.google.com/u/0/issues/463295774
    bool skip_sampling_qos_counters = 352;
   
    // Devices do not support default network instance gNMI server name.
    // Cisco https://partnerissuetracker.corp.google.com/issues/462745721
    string default_ni_gnmi_server_name = 353;

    // Devices that do not support BGP local aggregate configuration from OC
    // https://partnerissuetracker.corp.google.com/issues/458604959
    bool bgp_local_aggregate_unsupported = 354;
<<<<<<< HEAD
    
    //Indirect next-hop using a direct interface IP is not supported.
    // Nokia b/428883444
    bool indirect_nh_with_ip_address_unsupported = 355;
=======

    // Device doesnot support configuring prefix list inside ACL
    bool config_acl_with_prefixlist_unsupported = 355;

    // Arista b/434815087
    // Device doesnot support configuring source/destination address as ANY inside ACL
    bool config_acl_value_any_oc_unsupported = 356;

    // Device doesnot support configuring ACL through oc
    bool config_acl_oc_unsupported = 357;
>>>>>>> c12f18f9

    // Reserved field numbers and identifiers.
    reserved 84, 9, 28, 20, 38, 43, 90, 97, 55, 89, 19, 36, 35, 40, 113, 131, 141, 173, 234, 254, 231, 300;
  }

  message PlatformExceptions {
    Platform platform = 1;
    Deviations deviations = 2;
  }

  // The `platform` field for each `platform_exceptions` should be mutually
  // exclusive. Duplicate matches will result in a test failure.
  repeated PlatformExceptions platform_exceptions = 5;

  enum Tags {
    TAGS_UNSPECIFIED = 0;
    TAGS_AGGREGATION = 1;
    TAGS_DATACENTER_EDGE = 2;
    TAGS_EDGE = 3;
    TAGS_TRANSIT = 4;
  }

  // The `tags` used to identify the area(s) testcase applies to. An empty tag
  // is the default implying it applies to all areas.
  repeated Tags tags = 6;

  // Whether this test only checks paths for presence rather than semantic
  // checks.
  bool path_presence_test = 7;
}<|MERGE_RESOLUTION|>--- conflicted
+++ resolved
@@ -1058,12 +1058,6 @@
     // Devices that do not support BGP local aggregate configuration from OC
     // https://partnerissuetracker.corp.google.com/issues/458604959
     bool bgp_local_aggregate_unsupported = 354;
-<<<<<<< HEAD
-    
-    //Indirect next-hop using a direct interface IP is not supported.
-    // Nokia b/428883444
-    bool indirect_nh_with_ip_address_unsupported = 355;
-=======
 
     // Device doesnot support configuring prefix list inside ACL
     bool config_acl_with_prefixlist_unsupported = 355;
@@ -1074,8 +1068,11 @@
 
     // Device doesnot support configuring ACL through oc
     bool config_acl_oc_unsupported = 357;
->>>>>>> c12f18f9
-
+
+    //Indirect next-hop using a direct interface IP is not supported.
+    // Nokia b/428883444
+    bool indirect_nh_with_ip_address_unsupported = 358;
+    
     // Reserved field numbers and identifiers.
     reserved 84, 9, 28, 20, 38, 43, 90, 97, 55, 89, 19, 36, 35, 40, 113, 131, 141, 173, 234, 254, 231, 300;
   }
