--- conflicted
+++ resolved
@@ -734,13 +734,11 @@
     // Nokia b/394622453
     bool skip_transceiver_description = 265;
 
-<<<<<<< HEAD
-    // Device does not support BGP OC distance
-    bool bgp_distance_oc_path_unsupported = 266;
-=======
     // Devices that do not support containerz config via OpenConfig.
     bool containerz_oc_unsupported = 266;
->>>>>>> f5f344dd
+
+    // Device does not support BGP OC distance
+    bool bgp_distance_oc_path_unsupported = 267;
 
     // Reserved field numbers and identifiers.
     reserved 84, 9, 28, 20, 38, 43, 90, 97, 55, 89, 19, 36, 35, 40, 113, 131, 141, 173, 234, 254;
