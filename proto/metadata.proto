--- conflicted
+++ resolved
@@ -442,11 +442,6 @@
     // Devices are having native telemetry paths for BGP RIB verification.
     // Juniper : b/306144372
     bool bgp_rib_oc_path_unsupported = 155;
-<<<<<<< HEAD
-    // Device requires policy-forwarding rules to be in sequential order in the gNMI set-request.
-    bool pf_require_sequential_order_pbr_rules = 156;
-    
-=======
     // Skip setting prefix-set mode while configuring prefix-set routing-policy
     bool skip_prefix_set_mode = 156;
     // Devices set metric as preference for static next-hop
@@ -457,7 +452,6 @@
     bool ipv6_static_route_with_ipv4_next_hop_requires_static_arp = 158;
 
     // Reserved field numbers and identifiers.
->>>>>>> 78a50c2e
     reserved 84, 9, 28, 20, 90, 97, 55, 89, 19;
   }
 
