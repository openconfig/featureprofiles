// Copyright 2023 Google LLC
//
// Licensed under the Apache License, Version 2.0 (the "License");
// you may not use this file except in compliance with the License.
// You may obtain a copy of the License at
//
//      https://www.apache.org/licenses/LICENSE-2.0
//
// Unless required by applicable law or agreed to in writing, software
// distributed under the License is distributed on an "AS IS" BASIS,
// WITHOUT WARRANTIES OR CONDITIONS OF ANY KIND, either express or implied.
// See the License for the specific language governing permissions and
// limitations under the License.

syntax = "proto3";

package openconfig.testing;

import "github.com/openconfig/ondatra/proto/testbed.proto";

// Metadata about a Feature Profiles test.
message Metadata {
  // UUID of the test.
  string uuid = 1;
  // ID of the test in the test plan.
  string plan_id = 2;
  // One-line description of the test.
  string description = 3;

  // Types of testbeds on which the test may run.
  enum Testbed {
    TESTBED_UNSPECIFIED = 0;
    TESTBED_DUT = 1;
    TESTBED_DUT_DUT_4LINKS = 2;
    TESTBED_DUT_ATE_2LINKS = 3;
    TESTBED_DUT_ATE_4LINKS = 4;
    TESTBED_DUT_ATE_9LINKS_LAG = 5;
    TESTBED_DUT_DUT_ATE_2LINKS = 6;
    TESTBED_DUT_ATE_8LINKS = 7;
    TESTBED_DUT_400ZR = 8;
  }
  // Testbed on which the test is intended to run.
  Testbed testbed = 4;

  message Platform {
    // Vendor of the device.
    ondatra.Device.Vendor vendor = 1;
    // Regex for hardware model of the device.
    // The empty string will match any hardware model.
    string hardware_model_regex = 3;
    // Regex for software version of the device.
    // The empty string will match any software version.
    string software_version_regex = 4;
    // Reserved field numbers and identifiers.
    reserved 2;
    reserved "hardware_model";
  }

  message Deviations {
    // Device does not support interface/ipv4/enabled,
    // so suppress configuring this leaf.
    bool ipv4_missing_enabled = 1;
    // Device does not support fragmentation bit for traceroute.
    bool traceroute_fragmentation = 2;
    // Device only support UDP as l4 protocol for traceroute.
    bool traceroute_l4_protocol_udp = 3;
    // Device does not support
    // bgp/neighbors/neighbor/afi-safis/afi-safi/state/prefixes/received-pre-policy.
    bool prepolicy_received_routes = 4;
    // Expected ucmp traffic tolerance. Minimum value is 0.2, anything less
    // will be coerced to 0.2.
    // Juniper: partnerissuetracker.corp.google.com/282234301
    // Cisco: partnerissuetracker.corp.google.com/279477633
    double hierarchical_weight_resolution_tolerance = 5;
    // Device skip isis multi-topology check if value is true.
    bool isis_multi_topology_unsupported = 6;
    // Disable isis level1 under interface mode on the device if value is true.
    bool isis_interface_level1_disable_required = 7;
    // Set isis af ipv6 single topology on the device if value is true.
    bool isis_single_topology_required = 8;
    // Don't set isis instance enable flag on the device if value is true.
    bool isis_instance_enabled_required = 10;
    // Set and validate isis interface address family enable on the device if
    // value is true.
    bool missing_isis_interface_afi_safi_enable = 11;
    // Don't set isis global authentication-check on the device if value is
    // true.
    bool isis_global_authentication_not_required = 12;
    // Configure CSNP, LSP and PSNP under level authentication explicitly if
    // value is true.
    bool isis_explicit_level_authentication_config = 13;
    // Device skip isis restart-suppress check if value is true.
    bool isis_restart_suppress_unsupported = 14;
    // Device does not support interface/ipv4(6)/neighbor.
    // Cisco: partnerissuetracker.corp.google.com/268243828
    bool ip_neighbor_missing = 15;
    // Device requires separate reboot to activate OS.
    bool osactivate_noreboot = 16;
    // Device requires OS installation on standby RP as well as active RP.
    bool osinstall_for_standby_rp = 17;
    // Set this flag for LLDP interface config to override the global config.
    bool lldp_interface_config_override_global = 18;
    // Skip check for
    // bgp/neighbors/neighbor/state/messages/received/last-notification-error-code
    // leaf missing case.
    bool missing_bgp_last_notification_error_code = 21;
    // Device does not support interface-ref configuration when applying
    // features to interface.
    bool interface_ref_config_unsupported = 22;
    // Device does not support these state paths.
    // Juniper: partnerissuetracker.corp.google.com/279470921
    bool state_path_unsupported = 23;
    // Device requires Ipv6 to be enabled on interface for gRIBI NH programmed
    // with destination mac address.
    // Juniper: partnerissuetracker.corp.google.com/267642089
    bool ipv6_enable_for_gribi_nh_dmac = 24;
    // Device requires additional config for ECN.
    // Juniper: partnerissuetracker.corp.google.com/277657269
    bool ecn_profile_required_definition = 25;
    // Set true for device that does not support interface ipv6 discarded packet
    // statistics.
    // Juniper: partnerissuetracker.corp.google.com/277762075
    bool ipv6_discarded_pkts_unsupported = 26;
    // Device does not support drop and weight leaves under queue management
    // profile.
    // Juniper: partnerissuetracker.corp.google.com/279471405
    bool drop_weight_leaves_unsupported = 27;
    // Config pushed through origin CLI takes precedence over config pushed
    // through origin OC.
    bool cli_takes_precedence_over_oc = 29;
    // Device does not support weight above 100.
    // Juniper: partnerissuetracker.corp.google.com/277066804
    bool scheduler_input_weight_limit = 30;
    // Device does not support id leaf for SwitchChip components.
    // Juniper: partnerissuetracker.corp.google.com/277134501
    bool switch_chip_id_unsupported = 31;
    // Device does not support backplane-facing-capacity leaves for some of the
    // components.
    // Juniper: partnerissuetracker.corp.google.com/277134501
    bool backplane_facing_capacity_unsupported = 32;
    // Device only supports querying counters from the state container, not from
    // individual counter leaves.
    bool interface_counters_from_container = 33;
    // Use this deviation when the device does not support a mix of tagged and
    // untagged subinterfaces.
    bool no_mix_of_tagged_and_untagged_subinterfaces = 34;
    // Device does not report P4RT node names in the component hierarchy.
    bool explicit_p4rt_node_component = 35;
    // Configure ACLs using vendor native model specifically for RT-1.4.
    bool use_vendor_native_acl_config = 36;
    // Device does not support reporting software version according to the
    // requirements in gNMI-1.10.
    bool sw_version_unsupported = 37;
    // Device requires explicit interface ref configuration when applying
    // features to interface.
    bool explicit_interface_ref_definition = 38;
    // Device does not support telemetry path /components/component/storage.
    // Juniper: partnerissuetracker.corp.google.com/284239001
    bool storage_component_unsupported = 39;
    // Device requires gribi-protocol to be enabled under network-instance.
    bool explicit_gribi_under_network_instance = 40;
    // Device requires port-speed to be set because its default value may not be
    // usable.
    bool explicit_port_speed = 41;
    // Device requires explicit attachment of an interface or subinterface to
    // the default network instance.
    // Nokia: partnerissuetracker.corp.google.com/260928639
    bool explicit_interface_in_default_vrf = 42;
    // Skip checking QOS Dropped octets stats for interface.
    bool qos_dropped_octets = 43;
    // Device is missing subinterface packet counters for IPv4/IPv6.
    bool subinterface_packet_counters_missing = 44;
    // Connect-retry is not supported
    // /bgp/neighbors/neighbor/timers/config/connect-retry.
    bool connect_retry = 45;
    // Device does not support programming a gribi flow with a next-hop entry of
    // mac-address only.
    bool gribi_mac_override_with_static_arp = 46;
    // Set true for device that does not support route-policy under AFI/SAFI.
    bool route_policy_under_afi_unsupported = 47;
    // Device does not support using gNOI to reboot the Fabric Component.
    bool gnoi_fabric_component_reboot_unsupported = 48;
    // Device does not support the ntp nondefault vrf case.
    bool ntp_non_default_vrf_unsupported = 49;
    // Device does not support setting the L2 MTU. OpenConfig allows a device to
    // enforce that L2 MTU, which has a default value of 1514, must be set to a
    // higher value than L3 MTU.
    // Arista: partnerissuetracker.corp.google.com/243445300
    bool omit_l2_mtu = 50;
    // Skip power admin for controller card
    bool skip_controller_card_power_admin = 51;
    // Device requires the banner to have a delimiter character.
    string banner_delimiter = 60;
    // Allowed tolerance for BGP traffic flow while comparing for pass or fail
    // condition.
    int32 bgp_tolerance_value = 61;
    // Device requires additional time to complete post delete link
    // qualification cleanup.
    bool link_qual_wait_after_delete_required = 62;
    // The response of gNOI reboot status is a single value (not a list), so the
    // device requires explict component path to account for a situation when
    // there is more than one active reboot requests.
    // Arista: partnerissuetracker.corp.google.com/245550570
    bool gnoi_status_empty_subcomponent = 63;
    // Device requiries explicit deletion of network-instance table.
    bool network_instance_table_deletion_required = 64;
    // Device requires a BGP session reset to utilize a new MD5 key.
    bool bgp_md5_requires_reset = 65;
    // Devices do not count dequeued and deleted packets as drops.
    // Arista: partnerissuetracker.corp.google.com/275384848
    bool dequeue_delete_not_counted_as_drops = 66;
    // Device only supports RIB ack, so tests that normally expect FIB_ACK will
    // allow just RIB_ACK.
    bool gribi_riback_only = 67;
    // Device requires that aggregate Port-Channel and its members be defined in
    // a single gNMI Update transaction at /interfaces; otherwise lag-type will
    // be dropped, and no member can be added to the aggregate.
    // Arista: partnerissuetracker.corp.google.com/201574574
    bool aggregate_atomic_update = 68;
    // Device returns no value for some OpenConfig paths if the operational
    // value equals the default.
    // Arista: partnerissuetracker.corp.google.com/258286131
    bool missing_value_for_defaults = 69;
    // The name used for the static routing protocol.  The default name in
    // OpenConfig is \"DEFAULT\" but some devices use other names.
    // Arista: partnerissuetracker.corp.google.com/269699737
    string static_protocol_name = 70;
    // Device currently uses component name instead of a full openconfig path,
    // so suppress creating a full oc compliant path for subcomponent.
    bool gnoi_subcomponent_path = 71;
    // When configuring interface, config VRF prior config IP address.
    // Arista: partnerissuetracker.corp.google.com/261958938
    bool interface_config_vrf_before_address = 72;
    // Device requires using the deprecated openconfig-vlan:vlan/config/vlan-id
    // or openconfig-vlan:vlan/state/vlan-id leaves.
    // Arista: partnerissuetracker.corp.google.com/261085885
    bool deprecated_vlan_id = 73;
    // Device requires gRIBI MAC Override using Static ARP + Static Route
    // Arista: partnerissuetracker.corp.google.com/234635355
    bool gribi_mac_override_static_arp_static_route = 74;
    // Device requires interface enabled leaf booleans to be explicitly set to
    // true.
    bool interface_enabled = 75;
    // Skip checking QOS octet stats for interface.
    // Arista: partnerissuetracker.corp.google.com/283541442
    bool qos_octets = 76;
    // Device CPU components do not map to a FRU parent component in the OC
    // tree.
    bool cpu_missing_ancestor = 77;
    // Device needs subinterface 0 to be routed for non-zero sub-interfaces.
    bool require_routed_subinterface_0 = 78;
    // Device does not report last-switchover-reason as USER_INITIATED for
    // gNOI.SwitchControlProcessor.
    bool gnoi_switchover_reason_missing_user_initiated = 79;
    // The name used for the default network instance for VRF.  The default name
    // in OpenConfig is \"DEFAULT\" but some legacy devices still use
    // \"default\".
    string default_network_instance = 80;
    // Device allows unset Election ID to be primary.
    bool p4rt_unsetelectionid_primary_allowed = 81;
    // Device sets ALREADY_EXISTS status code for all backup client responses.
    bool bkup_arbitration_resp_code = 82;
    // Device requires IPOverIP decapsulation for backup NHG without interfaces.
    bool backup_nhg_requires_vrf_with_decap = 83;
    // Devices don't support configuring ISIS /afi-safi/af/config container.
    bool isis_interface_afi_unsupported = 85;
    // Devices don't support modify table entry operation in P4 Runtime.
    bool p4rt_modify_table_entry_unsupported = 86;
    // Parent of OS component is of type SUPERVISOR or LINECARD.
    bool os_component_parent_is_supervisor_or_linecard = 87;
    // Parent of OS component is of type CHASSIS.
    bool os_component_parent_is_chassis = 88;
    // Devices require configuring the same ISIS Metrics for Level 1 when
    // configuring Level 2 Metrics.
    bool isis_require_same_l1_metric_with_l2_metric = 91;
    // Devices require configuring the same OSPF setMetric when BGP
    // SetMED is configured.
    bool bgp_set_med_requires_equal_ospf_set_metric = 92;
    // Devices require configuring subinterface with tagged vlan for p4rt
    // packet in.
    bool p4rt_gdp_requires_dot1q_subinterface = 93;
    // ATE port link state operations are a no-op in KNE/virtualized environments.
    bool ate_port_link_state_operations_unsupported = 94;
    // Creates a user and assigns role/rbac to said user via native model.
    bool set_native_user = 95;
    // Devices require configuring lspRefreshInterval ISIS timer when
    // lspLifetimeInterval is configured.
    // Arista: partnerissuetracker.corp.google.com/293667850
    bool isis_lsp_lifetime_interval_requires_lsp_refresh_interval = 96;
    // Device does not support telemetry path
    // /components/component/cpu/utilization/state/avg for linecards' CPU card.
    bool linecard_cpu_utilization_unsupported = 98;
    // Device does not support consistent component names for GNOI and GNMI.
    bool consistent_component_names_unsupported = 99;
    // Device does not support telemetry path
    // /components/component/cpu/utilization/state/avg for controller cards'
    // CPU card.
    bool controller_card_cpu_utilization_unsupported = 100;
    // Device does not support counter for fabric block lost packets.
    bool fabric_drop_counter_unsupported = 101;
    // Device does not support memory utilization related leaves for linecard components.
    bool linecard_memory_utilization_unsupported = 102;
    // Device does not support telemetry path
    // /qos/interfaces/interface/input/virtual-output-queues/voq-interface/queues/queue/state/dropped-pkts.
    bool qos_voq_drop_counter_unsupported = 103;
    // ATE IPv6 flow label unsupported in KNE/virtualized environments.
    bool ate_ipv6_flow_label_unsupported = 104;
    // Devices do not support configuring isis csnp-interval timer.
    // Arista: partnerissuetracker.corp.google.com/299283216
    bool isis_timers_csnp_interval_unsupported = 105;
    // Devices do not support telemetry for isis counter:
    // manual-address-drop-from-areas.
    // Arista: partnerissuetracker.corp.google.com/299285115
    bool isis_counter_manual_address_drop_from_areas_unsupported = 106;
    // Devices do not support telemetry for isis counter: part-changes.
    // Arista: partnerissuetracker.corp.google.com/317086576
    bool isis_counter_part_changes_unsupported = 107;
    // Devices do not support threshold container under /components/component/transceiver.
    bool transceiver_thresholds_unsupported = 108;
    // Update interface loopback mode using raw gnmi API due to server version.
    bool interface_loopback_mode_raw_gnmi = 109;
    // Devices do not support showing negotiated tcp mss value in bgp tcp mss telemetry.
    // Juniper: b/300499125
    bool skip_tcp_negotiated_mss_check = 110;
    // Devices don't support ISIS-Lsp metadata paths: checksum, sequence-number,
    // remaining-lifetime.
    bool isis_lsp_metadata_leafs_unsupported = 111;
    // QOS queue requires configuration with queue-id
    bool qos_queue_requires_id = 112;
    // Devices do not support forwarding for fib failed routes.
    bool skip_fib_failed_traffic_forwarding_check = 113;
    // QOS requires buffer-allocation-profile configuration
    bool qos_buffer_allocation_config_required = 114;
    // Devices do not support configuring ExtendedNextHopEncoding at the BGP global level.
    // Arista: https://partnerissuetracker.corp.google.com/issues/203683090
    bool bgp_global_extended_next_hop_encoding_unsupported = 115;
    // OC unsupported for BGP LLGR disable.
    // Juniper: b/303479602
    bool bgp_llgr_oc_undefined = 116;
    // Device does not support tunnel interfaces state paths
    // Juniper: partnerissuetracker.corp.google.com/300111031
    bool tunnel_state_path_unsupported = 117;
    // Device does not support tunnel interfaces source and destination address config paths
    // Juniper: partnerissuetracker.corp.google.com/300111031
    bool tunnel_config_path_unsupported = 118;
    // Cisco: Device does not support same minimun and maximum threshold value in QOS ECN config.
    bool ecn_same_min_max_threshold_unsupported = 119;
    // Cisco: QOS requires scheduler configuration.
    bool qos_scheduler_config_required = 120;
    // Cisco: Device does not support set weight config under QOS ECN configuration.
    bool qos_set_weight_config_unsupported = 121;
    // Cisco: Device does not support these get state path.
    bool qos_get_state_path_unsupported = 122;
    // Devices requires enabled leaf under isis level
    // Juniper: partnerissuetracker.corp.google.com/302661486
    bool isis_level_enabled = 123;
    // Devices which require to use interface-id format of interface name + .subinterface index with Interface-ref container
    bool interface_ref_interface_id_format = 124;
    // Devices does not support member link loopback
    // Juniper: b/307763669
    bool member_link_loopback_unsupported = 125;
    // Device does not support PLQ operational status check on interface
    // Juniper: b/308990185
    bool skip_plq_interface_oper_status_check = 126;
    // Device set received prefix limits explicitly under prefix-limit-received rather than
    // "prefix-limit"
    bool bgp_explicit_prefix_limit_received = 127;
    // Device does not configure BGP maximum routes correctly when max-prefixes
    // leaf is configured
    bool bgp_missing_oc_max_prefixes_configuration = 128;
    // Devices which needs to skip checking AFI-SAFI disable.
    // Juniper: b/310698466
    bool skip_bgp_session_check_without_afisafi = 129;
    // Devices that have separate naming conventions for hardware resource name
    // in /system/ tree and /components/ tree.
    bool mismatched_hardware_resource_name_in_component = 130;
    // Devices that don't support telemetry for hardware resources before
    // used-threshold-upper configuration.
    bool missing_hardware_resource_telemetry_before_config = 131;
    // Device does not support reboot status check on subcomponents.
    bool gnoi_subcomponent_reboot_status_unsupported = 132;
    // Devices exports routes from all protocols to BGP if the export-policy is ACCEPT
    // Juniper: b/308970803
    bool skip_non_bgp_route_export_check = 133;
    // Devices do not support path
    // /network-instances/network-instance/protocols/protocol/isis/levels/level/state/metric-style
    // Arista: https://partnerissuetracker.corp.google.com/issues/317064733
    bool isis_metric_style_telemetry_unsupported = 134;
    // Devices do not support configuring Interface-ref under Static-Route Next-Hop
    bool static_route_next_hop_interface_ref_unsupported = 135;
    // Devices which does not support nexthop index state
    // Juniper: b/304729237
    bool skip_static_nexthop_check = 136;
    // Devices which needs to enable leaf specific flag
    // Juniper: b/319202763
    bool enable_flowctrl_flag = 137;
    // Device doesn't support router advertisement enable and mode config
    // Juniper: b/316173974 
    bool ipv6_router_advertisement_config_unsupported = 138;
    // Devices does not support setting prefix limit exceeded flag.
    // Juniper : b/317181227
    bool prefix_limit_exceeded_telemetry_unsupported = 139;
    // Skip setting allow-multiple-as while configuring eBGP
    // Arista: partnerissuetracker.corp.google.com/issues/317422300
    bool skip_setting_allow_multiple_as = 140;
    //Skip tests with decap encap vrf as PBF action
    // Nokia: partnerissuetracker.corp.google.com/issues/323251581
     bool skip_pbf_with_decap_encap_vrf = 141;
    // Devices which does not support copying TTL.
    // Juniper: b/307258544
    bool ttl_copy_unsupported = 142;
    // Devices does not support mixed prefix length in gribi.
    // Juniper: b/307824407
    bool gribi_decap_mixed_plen_unsupported = 143;
    // Skip setting isis-actions set-level while configuring routing-policy statement action
    bool skip_isis_set_level = 144;
    // Skip setting isis-actions set-metric-style-type while configuring routing-policy statement action
    bool skip_isis_set_metric_style_type = 145;
    // Skip setting match-prefix-set match-set-options while configuring routing-policy statement condition
    bool skip_set_rp_match_set_options = 146;
    // Skip setting disable-metric-propagation while configuring table-connection
    bool skip_setting_disable_metric_propagation = 147;
    // Devices do not support BGP conditions match-community-set
    bool bgp_conditions_match_community_set_unsupported = 148;
    // Device requires match condition for ethertype v4 and v6 for default rule with network-instance default-vrf in policy-forwarding.
    bool pf_require_match_default_rule = 149;       
    // Devices missing component tree mapping from hardware port
    // to optical channel.
    bool missing_port_to_optical_channel_component_mapping = 150;
<<<<<<< HEAD
    // Skip gNMI container OP tc.
    // Cisco: https://partnerissuetracker.corp.google.com/issues/322291556
    bool skip_container_op = 151;
    // Reorder calls for vendor compatibility.
    // Cisco: https://partnerissuetracker.corp.google.com/issues/322291556
    bool reorder_calls_for_vendor_compatibilty = 152;
    // Add missing base config using cli.
    // Cisco: https://partnerissuetracker.corp.google.com/issues/322291556
    bool add_missing_base_config_via_cli = 153;
    // skip_macaddress_check returns true if mac address for an interface via gNMI needs to be skipped.
    // Cisco: https://partnerissuetracker.corp.google.com/issues/322291556
    bool skip_macaddress_check = 154;
    // Devices are having native telemetry paths for BGP RIB verification.
    // Juniper : b/306144372
    bool bgp_rib_oc_path_unsupported = 155;
    // Skip setting prefix-set mode while configuring prefix-set routing-policy
    bool skip_prefix_set_mode = 156;
    // Devices set metric as preference for static next-hop
    bool set_metric_as_preference = 157;
    // Devices don't support having an IPv6 static Route with an IPv4 address
    // as next hop and requires configuring a static ARP entry.
    // Arista: https://partnerissuetracker.corp.google.com/issues/316593298
    bool ipv6_static_route_with_ipv4_next_hop_requires_static_arp = 158;
    // Device requires policy-forwarding rules to be in sequential order in the gNMI set-request.
    bool pf_require_sequential_order_pbr_rules = 159;
    // Device telemetry missing next hop metric value.
    // Arista: https://partnerissuetracker.corp.google.com/issues/321010782
    bool missing_static_route_next_hop_metric_telemetry = 160;
    // Device does not support recursive resolution of static route next hop.
    // Arista: https://partnerissuetracker.corp.google.com/issues/314449182
    bool unsupported_static_route_next_hop_recurse = 161;
    // Device missing telemetry for static route that has DROP next hop.
    // Arista: https://partnerissuetracker.corp.google.com/issues/330619816
    bool missing_static_route_drop_next_hop_telemetry = 162;
    // Device missing 400ZR optical-channel tunable parameters telemetry:
    // min/max/avg.
    // Arista: https://partnerissuetracker.corp.google.com/issues/319314781
    bool missing_zr_optical_channel_tunable_parameters_telemetry = 163;
    // Devices missing component tree mapping from hardware port
    // to optical channel.
    int32 breakout_schema_value = 164;

=======
    breakout_otg_cisco
    int32 breakout_schema_value = 151;
    main
>>>>>>> a1816f5a
    // Reserved field numbers and identifiers.
    reserved 84, 9, 28, 20, 90, 97, 55, 89, 19;
  }

  message PlatformExceptions {
    Platform platform = 1;
    Deviations deviations = 2;
  }

  // The `platform` field for each `platform_exceptions` should be mutually
  // exclusive. Duplicate matches will result in a test failure.
  repeated PlatformExceptions platform_exceptions = 5;

  enum Tags {
    TAGS_UNSPECIFIED = 0;
    TAGS_AGGREGATION = 1;
    TAGS_DATACENTER_EDGE = 2;
    TAGS_EDGE = 3;
    TAGS_TRANSIT = 4;
  }

  // The `tags` used to identify the area(s) testcase applies to. An empty tag
  // is the default implying it applies to all areas.
  repeated Tags tags = 6;
}
<|MERGE_RESOLUTION|>--- conflicted
+++ resolved
@@ -427,7 +427,6 @@
     // Devices missing component tree mapping from hardware port
     // to optical channel.
     bool missing_port_to_optical_channel_component_mapping = 150;
-<<<<<<< HEAD
     // Skip gNMI container OP tc.
     // Cisco: https://partnerissuetracker.corp.google.com/issues/322291556
     bool skip_container_op = 151;
@@ -467,14 +466,9 @@
     // Arista: https://partnerissuetracker.corp.google.com/issues/319314781
     bool missing_zr_optical_channel_tunable_parameters_telemetry = 163;
     // Devices missing component tree mapping from hardware port
-    // to optical channel.
+    // to optical channel .
     int32 breakout_schema_value = 164;
 
-=======
-    breakout_otg_cisco
-    int32 breakout_schema_value = 151;
-    main
->>>>>>> a1816f5a
     // Reserved field numbers and identifiers.
     reserved 84, 9, 28, 20, 90, 97, 55, 89, 19;
   }
