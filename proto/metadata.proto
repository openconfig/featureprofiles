--- conflicted
+++ resolved
@@ -348,11 +348,6 @@
     // Device does not support tunnel interfaces source and destination address config paths
     // Juniper: partnerissuetracker.corp.google.com/300111031
     bool tunnel_config_path_unsupported = 118;
-<<<<<<< HEAD
-    // Devices do not support configuring Interface-ref under Static-Route Next-Hop
-    bool static_route_next_hop_interface_ref_unsupported = 119;
-
-=======
     // Cisco: Device does not support same minimun and maximum threshold value in QOS ECN config.
     bool ecn_same_min_max_threshold_unsupported = 119;
     // Cisco: QOS requires scheduler configuration.
@@ -361,8 +356,9 @@
     bool qos_set_weight_config_unsupported = 121;
     // Cisco: Device does not support these get state path.
     bool qos_get_state_path_unsupported = 122;
+    // Devices do not support configuring Interface-ref under Static-Route Next-Hop
+    bool static_route_next_hop_interface_ref_unsupported = 123;
     
->>>>>>> 0f883a4d
     // Reserved field numbers and identifiers.
     reserved 84, 9, 28, 20, 90, 97;
   }
