--- conflicted
+++ resolved
@@ -475,10 +475,6 @@
     bool bgp_extended_community_index_unsupported = 167;
     // Support for bgp community set refs
     bool bgp_community_set_refs_unsupported = 168;
-<<<<<<< HEAD
-    // Support for Table Creation unsupported
-    bool table_connections_unsupported = 169;
-=======
     // Arista device needs CLI knob to enable WECMP feature
     bool rib_wecmp = 169;
     // Device not supporting table-connection need to set this true
@@ -491,7 +487,8 @@
     bool default_import_export_policy = 173;
     // Support for bgp actions set-community method
     bool bgp_actions_set_community_method_unsupported = 174;
->>>>>>> 87f3397b
+    // Ensure no configurations exist under BGP Peer Groups
+    bool set_no_peer_group = 175;
     // Reserved field numbers and identifiers.
     reserved 84, 9, 28, 20, 90, 97, 55, 89, 19;
   }
