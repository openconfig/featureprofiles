--- conflicted
+++ resolved
@@ -223,14 +223,6 @@
     // Device only supports RIB ack, so tests that normally expect FIB_ACK will
     // allow just RIB_ACK.
     bool gribi_riback_only = 67;
-<<<<<<< HEAD
-    // Set wait timer for shut platform to power up as event driven telemetry power enabled state call fails.
-    int64 platform_power_enable_wait = 68;
-    // Device does not support fabric power-admin-state leaf.
-    bool platform_power_down_up_fabric_skip = 69;
-    // Device does not support controller card power-admin-state leaf.
-    bool platform_power_down_up_controller_card_skip = 70;
-=======
     // Device requires that aggregate Port-Channel and its members be defined in
     // a single gNMI Update transaction at /interfaces; otherwise lag-type will
     // be dropped, and no member can be added to the aggregate.
@@ -287,7 +279,12 @@
     bool isis_interface_afi_unsupported = 85;
     // Devices don't support modify table entry operation in P4 Runtime.
     bool p4rt_modify_table_entry_unsupported = 86;
->>>>>>> 2a1d4773
+    // Set wait timer for shut platform to power up as event driven telemetry power enabled state call fails.
+    int64 platform_power_enable_wait = 87;
+    // Device does not support fabric power-admin-state leaf.
+    bool platform_power_down_up_fabric_skip = 88;
+    // Device does not support controller card power-admin-state leaf.
+    bool platform_power_down_up_controller_card_skip = 89;
   }
 
   message PlatformExceptions {
