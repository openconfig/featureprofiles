--- conflicted
+++ resolved
@@ -694,13 +694,10 @@
     // Arista: b/346557012  
     // Devices that do not support qos scheduler ingress policer.
     bool qos_scheduler_ingress_policer_unsupported = 248;
-<<<<<<< HEAD
 
     // Devices that do no support static lsp config
     // Juniper b/356635233
     bool static_lsp_unsupported = 249;
-=======
->>>>>>> 4c88b7dc
 
     // Reserved field numbers and identifiers.
     reserved 84, 9, 28, 20, 90, 97, 55, 89, 19, 36, 35, 40, 173;
