// Copyright 2023 Google LLC
//
// Licensed under the Apache License, Version 2.0 (the "License");
// you may not use this file except in compliance with the License.
// You may obtain a copy of the License at
//
//      https://www.apache.org/licenses/LICENSE-2.0
//
// Unless required by applicable law or agreed to in writing, software
// distributed under the License is distributed on an "AS IS" BASIS,
// WITHOUT WARRANTIES OR CONDITIONS OF ANY KIND, either express or implied.
// See the License for the specific language governing permissions and
// limitations under the License.

syntax = "proto3";

package openconfig.testing;

import "github.com/openconfig/ondatra/proto/testbed.proto";

// Metadata about a Feature Profiles test.
message Metadata {
  // UUID of the test.
  string uuid = 1;
  // ID of the test in the test plan.
  string plan_id = 2;
  // One-line description of the test.
  string description = 3;

  // Types of testbeds on which the test may run.
  enum Testbed {
    TESTBED_UNSPECIFIED = 0;
    TESTBED_DUT = 1;
    TESTBED_DUT_DUT_4LINKS = 2;
    TESTBED_DUT_ATE_2LINKS = 3;
    TESTBED_DUT_ATE_4LINKS = 4;
    TESTBED_DUT_ATE_9LINKS_LAG = 5;
    TESTBED_DUT_DUT_ATE_2LINKS = 6;
  }
  // Testbed on which the test is intended to run.
  Testbed testbed = 4;

  message Platform {
    // Vendor of the device.
    ondatra.Device.Vendor vendor = 1;
    // Regex for hardware model of the device.
    // The empty string will match any hardware model.
    string hardware_model_regex = 3;
    // Regex for software version of the device.
    // The empty string will match any software version.
    string software_version_regex = 4;
    // Reserved field numbers and identifiers.
    reserved 2;
    reserved "hardware_model";
  }

  message Deviations {
    // Device does not support interface/ipv4/enabled,
    // so suppress configuring this leaf.
    bool ipv4_missing_enabled = 1;
    // Device does not support fragmentation bit for traceroute.
    bool traceroute_fragmentation = 2;
    // Device only support UDP as l4 protocol for traceroute.
    bool traceroute_l4_protocol_udp = 3;
    // Device does not support
    // bgp/neighbors/neighbor/afi-safis/afi-safi/state/prefixes/received-pre-policy.
    bool prepolicy_received_routes = 4;
    // Expected ucmp traffic tolerance. Minimum value is 0.2, anything less
    // will be coerced to 0.2.
    // Juniper: partnerissuetracker.corp.google.com/282234301
    // Cisco: partnerissuetracker.corp.google.com/279477633
    double hierarchical_weight_resolution_tolerance = 5;
    // Device skip isis multi-topology check if value is true.
    bool isis_multi_topology_unsupported = 6;
    // Disable isis level1 under interface mode on the device if value is true.
    bool isis_interface_level1_disable_required = 7;
    // Set isis af ipv6 single topology on the device if value is true.
    bool isis_single_topology_required = 8;
    // Don't set isis instance enable flag on the device if value is true.
    bool isis_instance_enabled_required = 10;
    // Set and validate isis interface address family enable on the device if
    // value is true.
    bool missing_isis_interface_afi_safi_enable = 11;
    // Don't set isis global authentication-check on the device if value is
    // true.
    bool isis_global_authentication_not_required = 12;
    // Configure CSNP, LSP and PSNP under level authentication explicitly if
    // value is true.
    bool isis_explicit_level_authentication_config = 13;
    // Device skip isis restart-suppress check if value is true.
    bool isis_restart_suppress_unsupported = 14;
    // Device does not support interface/ipv4(6)/neighbor.
    // Cisco: partnerissuetracker.corp.google.com/268243828
    bool ip_neighbor_missing = 15;
    // Device requires separate reboot to activate OS.
    bool osactivate_noreboot = 16;
    // Device requires OS installation on standby RP as well as active RP.
    bool osinstall_for_standby_rp = 17;
    // Set this flag for LLDP interface config to override the global config.
    bool lldp_interface_config_override_global = 18;
    // Skip BGP TestPassword mismatch subtest if value is true.
    // Cisco: partnerissuetracker.corp.google.com/273285907
    bool skip_bgp_test_password_mismatch = 19;
    // Device does not support interface/physicalchannel leaf.
    // Cisco: partnerissuetracker.corp.google.com/273287821
    bool missing_interface_physical_channel = 20;
    // Skip check for
    // bgp/neighbors/neighbor/state/messages/received/last-notification-error-code
    // leaf missing case.
    bool missing_bgp_last_notification_error_code = 21;
    // Device does not support interface-ref configuration when applying
    // features to interface.
    bool interface_ref_config_unsupported = 22;
    // Device does not support these state paths.
    // Juniper: partnerissuetracker.corp.google.com/279470921
    bool state_path_unsupported = 23;
    // Device requires Ipv6 to be enabled on interface for gRIBI NH programmed
    // with destination mac address.
    // Juniper: partnerissuetracker.corp.google.com/267642089
    bool ipv6_enable_for_gribi_nh_dmac = 24;
    // Device requires additional config for ECN.
    // Juniper: partnerissuetracker.corp.google.com/277657269
    bool ecn_profile_required_definition = 25;
    // Set true for device that does not support interface ipv6 discarded packet
    // statistics.
    // Juniper: partnerissuetracker.corp.google.com/277762075
    bool ipv6_discarded_pkts_unsupported = 26;
    // Device does not support drop and weight leaves under queue management
    // profile.
    // Juniper: partnerissuetracker.corp.google.com/279471405
    bool drop_weight_leaves_unsupported = 27;
    // Config pushed through origin CLI takes precedence over config pushed
    // through origin OC.
    bool cli_takes_precedence_over_oc = 29;
    // Device does not support weight above 100.
    // Juniper: partnerissuetracker.corp.google.com/277066804
    bool scheduler_input_weight_limit = 30;
    // Device does not support id leaf for SwitchChip components.
    // Juniper: partnerissuetracker.corp.google.com/277134501
    bool switch_chip_id_unsupported = 31;
    // Device does not support backplane-facing-capacity leaves for some of the
    // components.
    // Juniper: partnerissuetracker.corp.google.com/277134501
    bool backplane_facing_capacity_unsupported = 32;
    // Device only supports querying counters from the state container, not from
    // individual counter leaves.
    bool interface_counters_from_container = 33;
    // Use this deviation when the device does not support a mix of tagged and
    // untagged subinterfaces.
    bool no_mix_of_tagged_and_untagged_subinterfaces = 34;
    // Device does not report P4RT node names in the component hierarchy.
    bool explicit_p4rt_node_component = 35;
    // Configure ACLs using vendor native model specifically for RT-1.4.
    bool use_vendor_native_acl_config = 36;
    // Device does not support reporting software version according to the
    // requirements in gNMI-1.10.
    bool sw_version_unsupported = 37;
    // Device requires explicit interface ref configuration when applying
    // features to interface.
    bool explicit_interface_ref_definition = 38;
    // Device does not support telemetry path /components/component/storage.
    // Juniper: partnerissuetracker.corp.google.com/284239001
    bool storage_component_unsupported = 39;
    // Device requires gribi-protocol to be enabled under network-instance.
    bool explicit_gribi_under_network_instance = 40;
    // Device requires port-speed to be set because its default value may not be
    // usable.
    bool explicit_port_speed = 41;
    // Device requires explicit attachment of an interface or subinterface to
    // the default network instance.
    // Nokia: partnerissuetracker.corp.google.com/260928639
    bool explicit_interface_in_default_vrf = 42;
    // Skip checking QOS Dropped octets stats for interface.
    bool qos_dropped_octets = 43;
    // Device is missing subinterface packet counters for IPv4/IPv6.
    bool subinterface_packet_counters_missing = 44;
    // Connect-retry is not supported
    // /bgp/neighbors/neighbor/timers/config/connect-retry.
    bool connect_retry = 45;
    // Device does not support programming a gribi flow with a next-hop entry of
    // mac-address only.
    bool gribi_mac_override_with_static_arp = 46;
    // Set true for device that does not support route-policy under AFI/SAFI.
    bool route_policy_under_afi_unsupported = 47;
    // Device does not support using gNOI to reboot the Fabric Component.
    bool gnoi_fabric_component_reboot_unsupported = 48;
    // Device does not support the ntp nondefault vrf case.
    bool ntp_non_default_vrf_unsupported = 49;
    // Device does not support setting the L2 MTU. OpenConfig allows a device to
    // enforce that L2 MTU, which has a default value of 1514, must be set to a
    // higher value than L3 MTU.
    // Arista: partnerissuetracker.corp.google.com/243445300
    bool omit_l2_mtu = 50;
    // Skip power admin for controller card
    bool skip_controller_card_power_admin = 51;
    // Skip PLQ packets count check.
    bool skip_plq_packets_count_check = 55;
    // Device requires the banner to have a delimiter character.
    string banner_delimiter = 60;
    // Allowed tolerance for BGP traffic flow while comparing for pass or fail
    // condition.
    int32 bgp_tolerance_value = 61;
    // Device requires additional time to complete post delete link
    // qualification cleanup.
    bool link_qual_wait_after_delete_required = 62;
    // The response of gNOI reboot status is a single value (not a list), so the
    // device requires explict component path to account for a situation when
    // there is more than one active reboot requests.
    // Arista: partnerissuetracker.corp.google.com/245550570
    bool gnoi_status_empty_subcomponent = 63;
    // Device requiries explicit deletion of network-instance table.
    bool network_instance_table_deletion_required = 64;
    // Device requires a BGP session reset to utilize a new MD5 key.
    bool bgp_md5_requires_reset = 65;
    // Devices do not count dequeued and deleted packets as drops.
    // Arista: partnerissuetracker.corp.google.com/275384848
    bool dequeue_delete_not_counted_as_drops = 66;
    // Device only supports RIB ack, so tests that normally expect FIB_ACK will
    // allow just RIB_ACK.
    bool gribi_riback_only = 67;
    // Device requires that aggregate Port-Channel and its members be defined in
    // a single gNMI Update transaction at /interfaces; otherwise lag-type will
    // be dropped, and no member can be added to the aggregate.
    // Arista: partnerissuetracker.corp.google.com/201574574
    bool aggregate_atomic_update = 68;
    // Device returns no value for some OpenConfig paths if the operational
    // value equals the default.
    // Arista: partnerissuetracker.corp.google.com/258286131
    bool missing_value_for_defaults = 69;
    // The name used for the static routing protocol.  The default name in
    // OpenConfig is \"DEFAULT\" but some devices use other names.
    // Arista: partnerissuetracker.corp.google.com/269699737
    string static_protocol_name = 70;
    // Device currently uses component name instead of a full openconfig path,
    // so suppress creating a full oc compliant path for subcomponent.
    bool gnoi_subcomponent_path = 71;
    // When configuring interface, config VRF prior config IP address.
    // Arista: partnerissuetracker.corp.google.com/261958938
    bool interface_config_vrf_before_address = 72;
    // Device requires using the deprecated openconfig-vlan:vlan/config/vlan-id
    // or openconfig-vlan:vlan/state/vlan-id leaves.
    // Arista: partnerissuetracker.corp.google.com/261085885
    bool deprecated_vlan_id = 73;
    // Device requires gRIBI MAC Override using Static ARP + Static Route
    // Arista: partnerissuetracker.corp.google.com/234635355
    bool gribi_mac_override_static_arp_static_route = 74;
    // Device requires interface enabled leaf booleans to be explicitly set to
    // true.
    bool interface_enabled = 75;
    // Skip checking QOS octet stats for interface.
    // Arista: partnerissuetracker.corp.google.com/283541442
    bool qos_octets = 76;
    // Device CPU components do not map to a FRU parent component in the OC
    // tree.
    bool cpu_missing_ancestor = 77;
    // Device needs subinterface 0 to be routed for non-zero sub-interfaces.
    bool require_routed_subinterface_0 = 78;
    // Device does not report last-switchover-reason as USER_INITIATED for
    // gNOI.SwitchControlProcessor.
    bool gnoi_switchover_reason_missing_user_initiated = 79;
    // The name used for the default network instance for VRF.  The default name
    // in OpenConfig is \"DEFAULT\" but some legacy devices still use
    // \"default\".
    string default_network_instance = 80;
    // Device allows unset Election ID to be primary.
    bool p4rt_unsetelectionid_primary_allowed = 81;
    // Device sets ALREADY_EXISTS status code for all backup client responses.
    bool bkup_arbitration_resp_code = 82;
    // Device requires IPOverIP decapsulation for backup NHG without interfaces.
    bool backup_nhg_requires_vrf_with_decap = 83;
    // Devices don't support configuring ISIS /afi-safi/af/config container.
    bool isis_interface_afi_unsupported = 85;
    // Devices don't support modify table entry operation in P4 Runtime.
    bool p4rt_modify_table_entry_unsupported = 86;
    // Parent of OS component is of type SUPERVISOR or LINECARD.
    bool os_component_parent_is_supervisor_or_linecard = 87;
    // Parent of OS component is of type CHASSIS.
    bool os_component_parent_is_chassis = 88;
    // Device does not support fabric power-admin-state leaf.
    bool skip_fabric_card_power_admin = 89;
    // Devices require configuring the same ISIS Metrics for Level 1 when
    // configuring Level 2 Metrics.
    bool isis_require_same_l1_metric_with_l2_metric = 91;
    // Devices require configuring the same OSPF setMetric when BGP
    // SetMED is configured.
    bool bgp_set_med_requires_equal_ospf_set_metric = 92;
    // Devices require configuring subinterface with tagged vlan for p4rt
    // packet in.
    bool p4rt_gdp_requires_dot1q_subinterface = 93;
    // ATE port link state operations are a no-op in KNE/virtualized environments.
    bool ate_port_link_state_operations_unsupported = 94;
    // Creates a user and assigns role/rbac to said user via native model.
    bool set_native_user = 95;
    // Devices require configuring lspRefreshInterval ISIS timer when
    // lspLifetimeInterval is configured.
    // Arista: partnerissuetracker.corp.google.com/293667850
    bool isis_lsp_lifetime_interval_requires_lsp_refresh_interval = 96;
    // Devices require configuring LoopbackMode on member ports to enable
    // LoopbackMode on aggregate interface.
    // Arista: partnerissuetracker.corp.google.com/297391260
    bool aggregate_loopback_mode_requires_member_port_loopback_mode = 97;
    // Device does not support telemetry path
    // /components/component/cpu/utilization/state/avg for linecards' CPU card.
    bool linecard_cpu_utilization_unsupported = 98;
    // Device does not support consistent component names for GNOI and GNMI.
    bool consistent_component_names_unsupported = 99;
    // Device does not support telemetry path
    // /components/component/cpu/utilization/state/avg for controller cards'
    // CPU card.
    bool controller_card_cpu_utilization_unsupported = 100;
    // Device does not support counter for fabric block lost packets.
    bool fabric_drop_counter_unsupported = 101;
    // Device does not support memory utilization related leaves for linecard components.
    bool linecard_memory_utilization_unsupported = 102;
    // Device does not support telemetry path
    // /qos/interfaces/interface/input/virtual-output-queues/voq-interface/queues/queue/state/dropped-pkts.
    bool qos_voq_drop_counter_unsupported = 103;
    // ATE IPv6 flow label unsupported in KNE/virtualized environments.
    bool ate_ipv6_flow_label_unsupported = 104;
    // Devices do not support configuring isis csnp-interval timer.
    // Arista: partnerissuetracker.corp.google.com/299283216
    bool isis_timers_csnp_interval_unsupported = 105;
    // Devices do not support telemetry for isis counter:
    // manual-address-drop-from-areas.
    // Arista: partnerissuetracker.corp.google.com/299285115
    bool isis_counter_manual_address_drop_from_areas_unsupported = 106;
    // Devices do not support telemetry for isis counter: part-changes.
    // Arista: partnerissuetracker.corp.google.com/299285991
    bool isis_counter_part_changes_unsupported = 107;
    // Devices do not support threshold container under /components/component/transceiver.
    bool transceiver_thresholds_unsupported = 108;
    // Update interface loopback mode using raw gnmi API due to server version.
    bool interface_loopback_mode_raw_gnmi = 109;
    // Devices do not support showing negotiated tcp mss value in bgp tcp mss telemetry.
    // Juniper: b/300499125
    bool skip_tcp_negotiated_mss_check = 110;
    // Devices don't support ISIS-Lsp metadata paths: checksum, sequence-number,
    // remaining-lifetime.
    bool isis_lsp_metadata_leafs_unsupported = 111;
    // QOS queue requires configuration with queue-id
    bool qos_queue_requires_id = 112;
    // Devices do not support forwarding for fib failed routes.
    bool skip_fib_failed_traffic_forwarding_check = 113;
    // QOS requires buffer-allocation-profile configuration
    bool qos_buffer_allocation_config_required = 114;
<<<<<<< HEAD
    // Devices do not support interface passive state.
    // Juniper: b/303631436
    bool isis_interface_passive_state_unsupported = 115;
=======
    // Devices do not support configuring ExtendedNextHopEncoding at the BGP global level.
    // Arista: https://partnerissuetracker.corp.google.com/issues/203683090
    bool bgp_global_extended_next_hop_encoding_unsupported = 115;
>>>>>>> 52715e08

    // Reserved field numbers and identifiers.
    reserved 84, 9, 28, 90;
  }

  message PlatformExceptions {
    Platform platform = 1;
    Deviations deviations = 2;
  }

  // The `platform` field for each `platform_exceptions` should be mutually
  // exclusive. Duplicate matches will result in a test failure.
  repeated PlatformExceptions platform_exceptions = 5;

  enum Tags {
    TAGS_UNSPECIFIED = 0;
    TAGS_AGGREGATION = 1;
    TAGS_DATACENTER_EDGE = 2;
    TAGS_EDGE = 3;
    TAGS_TRANSIT = 4;
  }

  // The `tags` used to identify the area(s) testcase applies to. An empty tag
  // is the default implying it applies to all areas.
  repeated Tags tags = 6;
}<|MERGE_RESOLUTION|>--- conflicted
+++ resolved
@@ -343,15 +343,12 @@
     bool skip_fib_failed_traffic_forwarding_check = 113;
     // QOS requires buffer-allocation-profile configuration
     bool qos_buffer_allocation_config_required = 114;
-<<<<<<< HEAD
     // Devices do not support interface passive state.
     // Juniper: b/303631436
-    bool isis_interface_passive_state_unsupported = 115;
-=======
+    bool isis_interface_passive_state_unsupported = 116;
     // Devices do not support configuring ExtendedNextHopEncoding at the BGP global level.
     // Arista: https://partnerissuetracker.corp.google.com/issues/203683090
     bool bgp_global_extended_next_hop_encoding_unsupported = 115;
->>>>>>> 52715e08
 
     // Reserved field numbers and identifiers.
     reserved 84, 9, 28, 90;
