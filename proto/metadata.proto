--- conflicted
+++ resolved
@@ -255,12 +255,6 @@
     // Device requires interface enabled leaf booleans to be explicitly set to
     // true.
     bool interface_enabled = 75;
-<<<<<<< HEAD
-    // Parent of OS component is of type LINECARD
-    bool os_component_parent_is_linecard = 76;
-    // Parent of OS component is of type CHASSIS
-    bool os_component_parent_is_chassis = 77;
-=======
     // Set to true to skip checking QOS octet stats for interface.
     // Arista: partnerissuetracker.corp.google.com/283541442
     bool qos_octets = 76;
@@ -288,7 +282,10 @@
     bool isis_timers_lsp_refresh_interval_unsupported = 84;
     // Devices don't support configuring ISIS /afi-safi/af/config container.
     bool isis_interface_afi_unsupported = 85;
->>>>>>> fa716131
+    // Parent of OS component is of type LINECARD
+    bool os_component_parent_is_linecard = 86;
+    // Parent of OS component is of type CHASSIS
+    bool os_component_parent_is_chassis = 87;
   }
 
   message PlatformExceptions {
