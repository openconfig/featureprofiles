--- conflicted
+++ resolved
@@ -852,14 +852,6 @@
     // Nokia b/430183279
     bool explicit_swap_src_dst_mac_needed_for_loopback_mode = 301;
 
-<<<<<<< HEAD
-    // GUE decapsulation unsupoprted
-    bool decapsulate_gue_oc_unsupported = 302;
-
-    // policy rule based counters unsupported
-    bool policy_rule_counters_oc_unsupported = 303;
-
-=======
     // link_local_instead_of_nh is set to true for devices that give
     // link-local address instead of NH in AFT.
     bool link_local_instead_of_nh = 302;
@@ -895,8 +887,13 @@
 
     // Devices that do not support policy forwarding on next-hop
     bool policy_forwarding_to_next_hop_oc_unsupported = 312;
+
+    // GUE decapsulation unsupoprted
+    bool decapsulate_gue_oc_unsupported = 313;
+
+    // policy rule based counters unsupported
+    bool policy_rule_counters_oc_unsupported = 314;
     
->>>>>>> 7fb42c8a
     // Reserved field numbers and identifiers.
     reserved 84, 9, 28, 20, 38, 43, 90, 97, 55, 89, 19, 36, 35, 40, 113, 131, 141, 173, 234, 254, 231;
   }
