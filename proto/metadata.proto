// Copyright 2023 Google LLC
//
// Licensed under the Apache License, Version 2.0 (the "License");
// you may not use this file except in compliance with the License.
// You may obtain a copy of the License at
//
//      https://www.apache.org/licenses/LICENSE-2.0
//
// Unless required by applicable law or agreed to in writing, software
// distributed under the License is distributed on an "AS IS" BASIS,
// WITHOUT WARRANTIES OR CONDITIONS OF ANY KIND, either express or implied.
// See the License for the specific language governing permissions and
// limitations under the License.

syntax = "proto3";

package openconfig.testing;

import "github.com/openconfig/ondatra/proto/testbed.proto";

// Metadata about a Feature Profiles test.
message Metadata {
  // UUID of the test.
  string uuid = 1;
  // ID of the test in the test plan.
  string plan_id = 2;
  // One-line description of the test.
  string description = 3;

  // Types of testbeds on which the test may run.
  enum Testbed {
    TESTBED_UNSPECIFIED = 0;
    TESTBED_DUT = 1;
    TESTBED_DUT_DUT_4LINKS = 2;
    TESTBED_DUT_ATE_2LINKS = 3;
    TESTBED_DUT_ATE_4LINKS = 4;
    TESTBED_DUT_ATE_9LINKS_LAG = 5;
    TESTBED_DUT_DUT_ATE_2LINKS = 6;
    TESTBED_DUT_ATE_8LINKS = 7;
    TESTBED_DUT_400ZR = 8;
  }
  // Testbed on which the test is intended to run.
  Testbed testbed = 4;

  message Platform {
    // Vendor of the device.
    ondatra.Device.Vendor vendor = 1;
    // Regex for hardware model of the device.
    // The empty string will match any hardware model.
    string hardware_model_regex = 3;
    // Regex for software version of the device.
    // The empty string will match any software version.
    string software_version_regex = 4;
    // Reserved field numbers and identifiers.
    reserved 2;
    reserved "hardware_model";
  }

  message Deviations {
    // Device does not support interface/ipv4/enabled,
    // so suppress configuring this leaf.
    bool ipv4_missing_enabled = 1;
    // Device does not support fragmentation bit for traceroute.
    bool traceroute_fragmentation = 2;
    // Device only support UDP as l4 protocol for traceroute.
    bool traceroute_l4_protocol_udp = 3;
    // Device does not support
    // bgp/neighbors/neighbor/afi-safis/afi-safi/state/prefixes/received-pre-policy.
    bool prepolicy_received_routes = 4;
    // Expected ucmp traffic tolerance. Minimum value is 0.2, anything less
    // will be coerced to 0.2.
    // Juniper: partnerissuetracker.corp.google.com/282234301
    // Cisco: partnerissuetracker.corp.google.com/279477633
    double hierarchical_weight_resolution_tolerance = 5;
    // Device skip isis multi-topology check if value is true.
    bool isis_multi_topology_unsupported = 6;
    // Disable isis level1 under interface mode on the device if value is true.
    bool isis_interface_level1_disable_required = 7;
    // Set isis af ipv6 single topology on the device if value is true.
    bool isis_single_topology_required = 8;
    // Don't set isis instance enable flag on the device if value is true.
    bool isis_instance_enabled_required = 10;
    // Set and validate isis interface address family enable on the device if
    // value is true.
    bool missing_isis_interface_afi_safi_enable = 11;
    // Don't set isis global authentication-check on the device if value is
    // true.
    bool isis_global_authentication_not_required = 12;
    // Configure CSNP, LSP and PSNP under level authentication explicitly if
    // value is true.
    bool isis_explicit_level_authentication_config = 13;
    // Device skip isis restart-suppress check if value is true.
    bool isis_restart_suppress_unsupported = 14;
    // Device does not support interface/ipv4(6)/neighbor.
    // Cisco: partnerissuetracker.corp.google.com/268243828
    bool ip_neighbor_missing = 15;
    // Device requires separate reboot to activate OS.
    bool osactivate_noreboot = 16;
    // Device requires OS installation on standby RP as well as active RP.
    bool osinstall_for_standby_rp = 17;
    // Set this flag for LLDP interface config to override the global config.
    bool lldp_interface_config_override_global = 18;
    // Skip check for
    // bgp/neighbors/neighbor/state/messages/received/last-notification-error-code
    // leaf missing case.
    bool missing_bgp_last_notification_error_code = 21;
    // Device does not support interface-ref configuration when applying
    // features to interface.
    bool interface_ref_config_unsupported = 22;
    // Device does not support these state paths.
    // Juniper: partnerissuetracker.corp.google.com/279470921
    bool state_path_unsupported = 23;
    // Device requires Ipv6 to be enabled on interface for gRIBI NH programmed
    // with destination mac address.
    // Juniper: partnerissuetracker.corp.google.com/267642089
    bool ipv6_enable_for_gribi_nh_dmac = 24;
    // Device requires additional config for ECN.
    // Juniper: partnerissuetracker.corp.google.com/277657269
    bool ecn_profile_required_definition = 25;
    // Set true for device that does not support interface ipv6 discarded packet
    // statistics.
    // Juniper: partnerissuetracker.corp.google.com/277762075
    bool ipv6_discarded_pkts_unsupported = 26;
    // Device does not support drop and weight leaves under queue management
    // profile.
    // Juniper: partnerissuetracker.corp.google.com/279471405
    bool drop_weight_leaves_unsupported = 27;
    // Config pushed through origin CLI takes precedence over config pushed
    // through origin OC.
    bool cli_takes_precedence_over_oc = 29;
    // Device does not support weight above 100.
    // Juniper: partnerissuetracker.corp.google.com/277066804
    bool scheduler_input_weight_limit = 30;
    // Device does not support id leaf for SwitchChip components.
    // Juniper: partnerissuetracker.corp.google.com/277134501
    bool switch_chip_id_unsupported = 31;
    // Device does not support backplane-facing-capacity leaves for some of the
    // components.
    // Juniper: partnerissuetracker.corp.google.com/277134501
    bool backplane_facing_capacity_unsupported = 32;
    // Device only supports querying counters from the state container, not from
    // individual counter leaves.
    bool interface_counters_from_container = 33;
    // Use this deviation when the device does not support a mix of tagged and
    // untagged subinterfaces.
    bool no_mix_of_tagged_and_untagged_subinterfaces = 34;
    // Device does not support reporting software version according to the
    // requirements in gNMI-1.10.
    bool sw_version_unsupported = 37;
    // Device requires explicit interface ref configuration when applying
    // features to interface.
    bool explicit_interface_ref_definition = 38;
    // Device does not support telemetry path /components/component/storage.
    // Juniper: partnerissuetracker.corp.google.com/284239001
    bool storage_component_unsupported = 39;
    // Device requires port-speed to be set because its default value may not be
    // usable.
    bool explicit_port_speed = 41;
    // Device requires explicit attachment of an interface or subinterface to
    // the default network instance.
    // Nokia: partnerissuetracker.corp.google.com/260928639
    bool explicit_interface_in_default_vrf = 42;
    // Skip checking QOS Dropped octets stats for interface.
    bool qos_dropped_octets = 43;
    // Device is missing subinterface packet counters for IPv4/IPv6.
    bool subinterface_packet_counters_missing = 44;
    // Connect-retry is not supported
    // /bgp/neighbors/neighbor/timers/config/connect-retry.
    bool connect_retry = 45;
    // Device does not support programming a gribi flow with a next-hop entry of
    // mac-address only.
    bool gribi_mac_override_with_static_arp = 46;
    // Set true for device that does not support route-policy under AFI/SAFI.
    bool route_policy_under_afi_unsupported = 47;
    // Device does not support using gNOI to reboot the Fabric Component.
    bool gnoi_fabric_component_reboot_unsupported = 48;
    // Device does not support the ntp nondefault vrf case.
    bool ntp_non_default_vrf_unsupported = 49;
    // Device does not support setting the L2 MTU. OpenConfig allows a device to
    // enforce that L2 MTU, which has a default value of 1514, must be set to a
    // higher value than L3 MTU.
    // Arista: partnerissuetracker.corp.google.com/243445300
    bool omit_l2_mtu = 50;
    // Skip power admin for controller card
    bool skip_controller_card_power_admin = 51;
    // Device requires the banner to have a delimiter character.
    string banner_delimiter = 60;
    // Allowed tolerance for BGP traffic flow while comparing for pass or fail
    // condition.
    int32 bgp_tolerance_value = 61;
    // Device requires additional time to complete post delete link
    // qualification cleanup.
    bool link_qual_wait_after_delete_required = 62;
    // The response of gNOI reboot status is a single value (not a list), so the
    // device requires explict component path to account for a situation when
    // there is more than one active reboot requests.
    // Arista: partnerissuetracker.corp.google.com/245550570
    bool gnoi_status_empty_subcomponent = 63;
    // Device requiries explicit deletion of network-instance table.
    bool network_instance_table_deletion_required = 64;
    // Device requires a BGP session reset to utilize a new MD5 key.
    bool bgp_md5_requires_reset = 65;
    // Devices do not count dequeued and deleted packets as drops.
    // Arista: partnerissuetracker.corp.google.com/275384848
    bool dequeue_delete_not_counted_as_drops = 66;
    // Device only supports RIB ack, so tests that normally expect FIB_ACK will
    // allow just RIB_ACK.
    bool gribi_riback_only = 67;
    // Device requires that aggregate Port-Channel and its members be defined in
    // a single gNMI Update transaction at /interfaces; otherwise lag-type will
    // be dropped, and no member can be added to the aggregate.
    // Arista: partnerissuetracker.corp.google.com/201574574
    bool aggregate_atomic_update = 68;
    // Device returns no value for some OpenConfig paths if the operational
    // value equals the default.
    // Arista: partnerissuetracker.corp.google.com/258286131
    bool missing_value_for_defaults = 69;
    // The name used for the static routing protocol.  The default name in
    // OpenConfig is \"DEFAULT\" but some devices use other names.
    // Arista: partnerissuetracker.corp.google.com/269699737
    string static_protocol_name = 70;
    // Device currently uses component name instead of a full openconfig path,
    // so suppress creating a full oc compliant path for subcomponent.
    bool gnoi_subcomponent_path = 71;
    // When configuring interface, config VRF prior config IP address.
    // Arista: partnerissuetracker.corp.google.com/261958938
    bool interface_config_vrf_before_address = 72;
    // Device requires using the deprecated openconfig-vlan:vlan/config/vlan-id
    // or openconfig-vlan:vlan/state/vlan-id leaves.
    // Arista: partnerissuetracker.corp.google.com/261085885
    bool deprecated_vlan_id = 73;
    // Device requires gRIBI MAC Override using Static ARP + Static Route
    // Arista: partnerissuetracker.corp.google.com/234635355
    bool gribi_mac_override_static_arp_static_route = 74;
    // Device requires interface enabled leaf booleans to be explicitly set to
    // true.
    bool interface_enabled = 75;
    // Skip checking QOS octet stats for interface.
    // Arista: partnerissuetracker.corp.google.com/283541442
    bool qos_octets = 76;
    // Device CPU components do not map to a FRU parent component in the OC
    // tree.
    bool cpu_missing_ancestor = 77;
    // Device needs subinterface 0 to be routed for non-zero sub-interfaces.
    bool require_routed_subinterface_0 = 78;
    // Device does not report last-switchover-reason as USER_INITIATED for
    // gNOI.SwitchControlProcessor.
    bool gnoi_switchover_reason_missing_user_initiated = 79;
    // The name used for the default network instance for VRF.  The default name
    // in OpenConfig is \"DEFAULT\" but some legacy devices still use
    // \"default\".
    string default_network_instance = 80;
    // Device allows unset Election ID to be primary.
    bool p4rt_unsetelectionid_primary_allowed = 81;
    // Device sets ALREADY_EXISTS status code for all backup client responses.
    bool bkup_arbitration_resp_code = 82;
    // Device requires IPOverIP decapsulation for backup NHG without interfaces.
    bool backup_nhg_requires_vrf_with_decap = 83;
    // Devices don't support configuring ISIS /afi-safi/af/config container.
    bool isis_interface_afi_unsupported = 85;
    // Devices don't support modify table entry operation in P4 Runtime.
    bool p4rt_modify_table_entry_unsupported = 86;
    // Parent of OS component is of type SUPERVISOR or LINECARD.
    bool os_component_parent_is_supervisor_or_linecard = 87;
    // Parent of OS component is of type CHASSIS.
    bool os_component_parent_is_chassis = 88;
    // Devices require configuring the same ISIS Metrics for Level 1 when
    // configuring Level 2 Metrics.
    bool isis_require_same_l1_metric_with_l2_metric = 91;
    // Devices require configuring the same OSPF setMetric when BGP
    // SetMED is configured.
    bool bgp_set_med_requires_equal_ospf_set_metric = 92;
    // Devices require configuring subinterface with tagged vlan for p4rt
    // packet in.
    bool p4rt_gdp_requires_dot1q_subinterface = 93;
    // ATE port link state operations are a no-op in KNE/virtualized
    // environments.
    bool ate_port_link_state_operations_unsupported = 94;
    // Creates a user and assigns role/rbac to said user via native model.
    bool set_native_user = 95;
    // Devices require configuring lspRefreshInterval ISIS timer when
    // lspLifetimeInterval is configured.
    // Arista: partnerissuetracker.corp.google.com/293667850
    bool isis_lsp_lifetime_interval_requires_lsp_refresh_interval = 96;
    // Device does not support telemetry path
    // /components/component/cpu/utilization/state/avg for linecards' CPU card.
    bool linecard_cpu_utilization_unsupported = 98;
    // Device does not support consistent component names for GNOI and GNMI.
    bool consistent_component_names_unsupported = 99;
    // Device does not support telemetry path
    // /components/component/cpu/utilization/state/avg for controller cards'
    // CPU card.
    bool controller_card_cpu_utilization_unsupported = 100;
    // Device does not support counter for fabric block lost packets.
    bool fabric_drop_counter_unsupported = 101;
    // Device does not support memory utilization related leaves for linecard
    // components.
    bool linecard_memory_utilization_unsupported = 102;
    // Device does not support telemetry path
    // /qos/interfaces/interface/input/virtual-output-queues/voq-interface/queues/queue/state/dropped-pkts.
    bool qos_voq_drop_counter_unsupported = 103;
    // ATE IPv6 flow label unsupported in KNE/virtualized environments.
    bool ate_ipv6_flow_label_unsupported = 104;
    // Devices do not support configuring isis csnp-interval timer.
    // Arista: partnerissuetracker.corp.google.com/299283216
    bool isis_timers_csnp_interval_unsupported = 105;
    // Devices do not support telemetry for isis counter:
    // manual-address-drop-from-areas.
    // Arista: partnerissuetracker.corp.google.com/299285115
    bool isis_counter_manual_address_drop_from_areas_unsupported = 106;
    // Devices do not support telemetry for isis counter: part-changes.
    // Arista: partnerissuetracker.corp.google.com/317086576
    bool isis_counter_part_changes_unsupported = 107;
    // Devices do not support threshold container under
    // /components/component/transceiver.
    bool transceiver_thresholds_unsupported = 108;
    // Update interface loopback mode using raw gnmi API due to server version.
    bool interface_loopback_mode_raw_gnmi = 109;
    // Devices do not support showing negotiated tcp mss value in bgp tcp mss
    // telemetry. Juniper: b/300499125
    bool skip_tcp_negotiated_mss_check = 110;
    // Devices don't support ISIS-Lsp metadata paths: checksum, sequence-number,
    // remaining-lifetime.
    bool isis_lsp_metadata_leafs_unsupported = 111;
    // QOS queue requires configuration with queue-id
    bool qos_queue_requires_id = 112;
    // Devices do not support forwarding for fib failed routes.
    bool skip_fib_failed_traffic_forwarding_check = 113;
    // QOS requires buffer-allocation-profile configuration
    bool qos_buffer_allocation_config_required = 114;
    // Devices do not support configuring ExtendedNextHopEncoding at the BGP
    // global level. Arista:
    // https://partnerissuetracker.corp.google.com/issues/203683090
    bool bgp_global_extended_next_hop_encoding_unsupported = 115;
    // OC unsupported for BGP LLGR disable.
    // Juniper: b/303479602
    bool bgp_llgr_oc_undefined = 116;
    // Device does not support tunnel interfaces state paths
    // Juniper: partnerissuetracker.corp.google.com/300111031
    bool tunnel_state_path_unsupported = 117;
    // Device does not support tunnel interfaces source and destination address
    // config paths Juniper: partnerissuetracker.corp.google.com/300111031
    bool tunnel_config_path_unsupported = 118;
    // Cisco: Device does not support same minimun and maximum threshold value
    // in QOS ECN config.
    bool ecn_same_min_max_threshold_unsupported = 119;
    // Cisco: QOS requires scheduler configuration.
    bool qos_scheduler_config_required = 120;
    // Cisco: Device does not support set weight config under QOS ECN
    // configuration.
    bool qos_set_weight_config_unsupported = 121;
    // Cisco: Device does not support these get state path.
    bool qos_get_state_path_unsupported = 122;
    // Devices requires enabled leaf under isis level
    // Juniper: partnerissuetracker.corp.google.com/302661486
    bool isis_level_enabled = 123;
    // Devices which require to use interface-id format of interface name +
    // .subinterface index with Interface-ref container
    bool interface_ref_interface_id_format = 124;
    // Devices does not support member link loopback
    // Juniper: b/307763669
    bool member_link_loopback_unsupported = 125;
    // Device does not support PLQ operational status check on interface
    // Juniper: b/308990185
    bool skip_plq_interface_oper_status_check = 126;
    // Device set received prefix limits explicitly under prefix-limit-received
    // rather than "prefix-limit"
    bool bgp_explicit_prefix_limit_received = 127;
    // Device does not configure BGP maximum routes correctly when max-prefixes
    // leaf is configured
    bool bgp_missing_oc_max_prefixes_configuration = 128;
    // Devices which needs to skip checking AFI-SAFI disable.
    // Juniper: b/310698466
    bool skip_bgp_session_check_without_afisafi = 129;
    // Devices that have separate naming conventions for hardware resource name
    // in /system/ tree and /components/ tree.
    bool mismatched_hardware_resource_name_in_component = 130;
    // Devices that don't support telemetry for hardware resources before
    // used-threshold-upper configuration.
    bool missing_hardware_resource_telemetry_before_config = 131;
    // Device does not support reboot status check on subcomponents.
    bool gnoi_subcomponent_reboot_status_unsupported = 132;
    // Devices exports routes from all protocols to BGP if the export-policy is
    // ACCEPT Juniper: b/308970803
    bool skip_non_bgp_route_export_check = 133;
    // Devices do not support path
    // /network-instances/network-instance/protocols/protocol/isis/levels/level/state/metric-style
    // Arista: https://partnerissuetracker.corp.google.com/issues/317064733
    bool isis_metric_style_telemetry_unsupported = 134;
    // Devices do not support configuring Interface-ref under Static-Route
    // Next-Hop
    bool static_route_next_hop_interface_ref_unsupported = 135;
    // Devices which does not support nexthop index state
    // Juniper: b/304729237
    bool skip_static_nexthop_check = 136;
    // Device doesn't support router advertisement enable and mode config
    // Juniper: b/316173974
    bool ipv6_router_advertisement_config_unsupported = 138;
    // Devices does not support setting prefix limit exceeded flag.
    // Juniper : b/317181227
    bool prefix_limit_exceeded_telemetry_unsupported = 139;
    // Skip setting allow-multiple-as while configuring eBGP
    // Arista: partnerissuetracker.corp.google.com/issues/317422300
    bool skip_setting_allow_multiple_as = 140;
    // Skip tests with decap encap vrf as PBF action
    //  Nokia: partnerissuetracker.corp.google.com/issues/323251581
    bool skip_pbf_with_decap_encap_vrf = 141;
    // Devices which does not support copying TTL.
    // Juniper: b/307258544
    bool ttl_copy_unsupported = 142;
    // Devices does not support mixed prefix length in gribi.
    // Juniper: b/307824407
    bool gribi_decap_mixed_plen_unsupported = 143;
    // Skip setting isis-actions set-level while configuring routing-policy
    // statement action
    bool skip_isis_set_level = 144;
    // Skip setting isis-actions set-metric-style-type while configuring
    // routing-policy statement action
    bool skip_isis_set_metric_style_type = 145;
    // Skip setting match-prefix-set match-set-options while configuring
    // routing-policy statement condition
    bool skip_set_rp_match_set_options = 146;
    // Skip setting disable-metric-propagation while configuring
    // table-connection
    bool skip_setting_disable_metric_propagation = 147;
    // Devices do not support BGP conditions match-community-set
    bool bgp_conditions_match_community_set_unsupported = 148;
    // Device requires match condition for ethertype v4 and v6 for default rule
    // with network-instance default-vrf in policy-forwarding.
    bool pf_require_match_default_rule = 149;
    // Devices missing component tree mapping from hardware port
    // to optical channel.
    bool missing_port_to_optical_channel_component_mapping = 150;
    // Skip gNMI container OP tc.
    // Cisco: https://partnerissuetracker.corp.google.com/issues/322291556
    bool skip_container_op = 151;
    // Reorder calls for vendor compatibility.
    // Cisco: https://partnerissuetracker.corp.google.com/issues/322291556
    bool reorder_calls_for_vendor_compatibilty = 152;
    // Add missing base config using cli.
    // Cisco: https://partnerissuetracker.corp.google.com/issues/322291556
    bool add_missing_base_config_via_cli = 153;
    // skip_macaddress_check returns true if mac address for an interface via
    // gNMI needs to be skipped. Cisco:
    // https://partnerissuetracker.corp.google.com/issues/322291556
    bool skip_macaddress_check = 154;
    // Devices are having native telemetry paths for BGP RIB verification.
    // Juniper : b/306144372
    bool bgp_rib_oc_path_unsupported = 155;
    // Skip setting prefix-set mode while configuring prefix-set routing-policy
    bool skip_prefix_set_mode = 156;
    // Devices set metric as preference for static next-hop
    bool set_metric_as_preference = 157;
    // Devices don't support having an IPv6 static Route with an IPv4 address
    // as next hop and requires configuring a static ARP entry.
    // Arista: https://partnerissuetracker.corp.google.com/issues/316593298
    bool ipv6_static_route_with_ipv4_next_hop_requires_static_arp = 158;
    // Device requires policy-forwarding rules to be in sequential order in the
    // gNMI set-request.
    bool pf_require_sequential_order_pbr_rules = 159;
    // Device telemetry missing next hop metric value.
    // Arista: https://partnerissuetracker.corp.google.com/issues/321010782
    bool missing_static_route_next_hop_metric_telemetry = 160;
    // Device does not support recursive resolution of static route next hop.
    // Arista: https://partnerissuetracker.corp.google.com/issues/314449182
    bool unsupported_static_route_next_hop_recurse = 161;
    // Device missing telemetry for static route that has DROP next hop.
    // Arista: https://partnerissuetracker.corp.google.com/issues/330619816
    bool missing_static_route_drop_next_hop_telemetry = 162;
    // Device missing 400ZR optical-channel tunable parameters telemetry:
    // min/max/avg.
    // Arista: https://partnerissuetracker.corp.google.com/issues/319314781
    bool missing_zr_optical_channel_tunable_parameters_telemetry = 163;
    // Device that does not support packet link qualification reflector packet
    // sent/received stats.
    bool plq_reflector_stats_unsupported = 164;
    // Device that does not support PLQ Generator max_mtu to be atleast >= 8184.
    uint32 plq_generator_capabilities_max_mtu = 165;
    // Device that does not support PLQ Generator max_pps to be atleast >=
    // 100000000.
    uint64 plq_generator_capabilities_max_pps = 166;
    // Support for bgp extended community index
    bool bgp_extended_community_index_unsupported = 167;
    // Support for bgp community set refs
    bool bgp_community_set_refs_unsupported = 168;
    // Arista device needs CLI knob to enable WECMP feature
    bool rib_wecmp = 169;
    // Device not supporting table-connection need to set this true
    bool table_connections_unsupported = 170;
    // Configure tag-set using vendor native model
    bool use_vendor_native_tag_set_config = 171;
    // Skip setting send-community-type in bgp global config
    bool skip_bgp_send_community_type = 172;
    // Support for bgp actions set-community method
    bool bgp_actions_set_community_method_unsupported = 174;
    // Ensure no configurations exist under BGP Peer Groups
    bool set_no_peer_group = 175;
    // Bgp community member is a string
    bool bgp_community_member_is_a_string = 176;
    // Flag to indicate whether IPv4 static routes with IPv6 next-hops are
    // unsupported.
    bool ipv4_static_route_with_ipv6_nh_unsupported = 177;
    // Flag to indicate whether IPv6 static routes with IPv4 next-hops are
    // unsupported.
    bool ipv6_static_route_with_ipv4_nh_unsupported = 178;
    // Flag to indicate support for static routes that simply drop packets
    bool static_route_with_drop_nh = 179;
    // Flag to indicate support for static routes that can be configured with an
    // explicit metric.
    bool static_route_with_explicit_metric = 180;
    // Support for bgp default import/export policy
    bool bgp_default_policy_unsupported = 181;
    // Flag to enable bgp explicity on default vrf
    // Arista: b/329094094#comment9
    bool explicit_enable_bgp_on_default_vrf = 182;
    // tag-set is not a real separate entity, but is embedded in the policy
    // statement. this implies that 1. routing policy tag set name needs to be
    // '<policy name> <statement name>'
    // 2. only one policy statement can make use of a tag-set, and 3. tag must
    // be refered by a policy
    bool routing_policy_tag_set_embedded = 183;
    // Devices does not support allow multiple as under AFI/SAFI.
    // CISCO: b/340859662
    bool skip_afi_safi_path_for_bgp_multiple_as = 184;
    // Device does not support regex with routing-policy community-member.
    bool community_member_regex_unsupported = 185;
    // Support for same import policy attached to all AFIs for given
    // (src-protocol, dst-protocol, network-instance) triple Arista:
    // b/339645876#comment4
    bool same_policy_attached_to_all_afis = 186;
    // Devices needs to skip setting statement for policy to be applied as
    // action pass otherwise it will be configured as action done.
    // CISCO: b/338523730
    bool skip_setting_statement_for_policy = 187;
    // Devices does not support index specific attribute fetching and hence
    // wildcards has to be used.
    // CISCO: b/338523730
    bool skip_checking_attribute_index = 188;
    // Devices does not suppport policy-chaining, so needs to flatten policies
    // with multiple statements.
    // CISCO: b/338526243
    bool flatten_policy_with_multiple_statements = 189;
    // default_route_policy_unsupported is set to true for devices that do not
    // support default route policy.
    bool default_route_policy_unsupported = 190;
    // CISCO: b/339801843
    bool slaac_prefix_length128 = 191;
    // Devices does not support bgp max multipaths
    // Juniper: b/319301559
    bool bgp_max_multipath_paths_unsupported = 192;
    // Devices does not multipath config at neighbor or afisafi level
    // Juniper: b/341130490
    bool multipath_unsupported_neighbor_or_afisafi = 193;
    // Devices that do not support /components/component/state/model-name for
    // any component types.
    // Note that for model name to be supported, the
    // /components/component/state/model-name of the chassis component must be
    // equal to the canonical hardware model name of its device.
    bool model_name_unsupported = 194;
    // community_match_with_redistribution_unsupported is set to true for devices that do not support matching community at the redistribution attach point.
    bool community_match_with_redistribution_unsupported = 195;
    // Devices that do not support components/component/state/install-component
    // and components/component/state/install-position.
    bool install_position_and_install_component_unsupported = 196;
    // Encap tunnel is shut then zero traffic will flow to backup NHG
    bool encap_tunnel_shut_backup_nhg_zero_traffic = 197;
    // Flag to indicate support for max ecmp paths for isis.
    bool max_ecmp_paths = 198;
    // wecmp_auto_unsupported is set to true for devices that do not support auto wecmp
    bool wecmp_auto_unsupported = 199;
    // policy chaining, ie. more than one policy at an attachement point is not supported
    bool routing_policy_chaining_unsupported = 200;
    // isis loopback config required
    bool isis_loopback_required = 201;
    // weighted ecmp feature verification using fixed packet
    bool weighted_ecmp_fixed_packet_verification = 202;
    // Override default NextHop scale while enabling encap/decap scale
    // CISCO:
    bool override_default_nh_scale = 203;
    // Devices that donot support setting bgp extended community set
    bool bgp_extended_community_set_unsupported = 204;
    // Devices that do not support setting bgp extended community set refs
    bool bgp_set_ext_community_set_refs_unsupported = 205;
    // Devices that do not support deleting link bandwidth
    bool bgp_delete_link_bandwidth_unsupported = 206;
    // qos_inqueue_drop_counter_Unsupported is set to true for devices that do not support qos ingress queue drop counters.
    // Juniper: b/341130490
    bool qos_inqueue_drop_counter_unsupported = 207;
    // Devices that need bgp extended community enable explicitly
    bool bgp_explicit_extended_community_enable = 208;
    // devices that do not support match tag set condition
    bool match_tag_set_condition_unsupported = 209;
    // peer_group_def_bgp_vrf_unsupported is set to true for devices that do not support peer group definition under bgp vrf configuration.
    bool peer_group_def_ebgp_vrf_unsupported = 210;
    // redis_uconnected_under_ebgp_vrf_unsupported is set to true for devices that do not support redistribution of connected routes under ebgp vrf configuration.
    bool redis_connected_under_ebgp_vrf_unsupported = 211;
    // bgp_afisafi_in_default_ni_before_other_ni is set to true for devices that require certain afi/safis to be enabled
    // in default network instance (ni) before enabling afi/safis for neighbors in default or non-default ni.
    bool bgp_afi_safi_in_default_ni_before_other_ni = 212;
    // Devices which do not support default import export policy.
    bool default_import_export_policy_unsupported = 213;
    // ipv6_router_advertisement_interval_unsupported is set to true for devices that do not support ipv6 router advertisement interval configuration.
    bool ipv6_router_advertisement_interval_unsupported = 214;
    // Decap NH with NextHopNetworkInstance is unsupported
    bool decap_nh_with_nexthop_ni_unsupported = 215;
    // Juniper: b/356898098
    bool community_invert_any_unsupported = 216;
    // SFlow source address update is unsupported
    // Arista: b/357914789
    bool sflow_source_address_update_unsupported = 217;
    // Linklocal mask length is not 64
    // Cisco: b/368271859
    bool link_local_mask_len = 218;
    // use parent component for temperature telemetry
    bool use_parent_component_for_temperature_telemetry = 219;
    // component manufactured date is unsupported
    bool component_mfg_date_unsupported = 220;
    // trib protocol field under otn channel config unsupported
    bool otn_channel_trib_unsupported = 221;
    // ingress parameters under eth channel config unsupported
    bool eth_channel_ingress_parameters_unsupported = 222;
    // Cisco numbering for eth channel assignment starts from 1 instead of 0
    bool eth_channel_assignment_cisco_numbering = 223;
    // Devices needs time to update interface counters.
    bool interface_counters_update_delayed = 224;
<<<<<<< HEAD
    // Juniper: b/358534837
    // Devices that do not support setting med value using union type in OC.
    bool bgp_setmed_union_type_unsupported = 225;
    
=======
    // device does not support a Healthz GET RPC against Chassis level component like "CHASSIS" or "Rack 0"
    bool chassis_get_rpc_unsupported = 225;
    // Leaf-ref validation for list keys which is enforced for Cisco and hence deviation
    // b/373581140
    bool power_disable_enable_leaf_ref_validation = 226;
>>>>>>> 9dbadd54
    // Reserved field numbers and identifiers.
    reserved 84, 9, 28, 20, 90, 97, 55, 89, 19, 36, 35, 40, 173;
  }

  message PlatformExceptions {
    Platform platform = 1;
    Deviations deviations = 2;
  }

  // The `platform` field for each `platform_exceptions` should be mutually
  // exclusive. Duplicate matches will result in a test failure.
  repeated PlatformExceptions platform_exceptions = 5;

  enum Tags {
    TAGS_UNSPECIFIED = 0;
    TAGS_AGGREGATION = 1;
    TAGS_DATACENTER_EDGE = 2;
    TAGS_EDGE = 3;
    TAGS_TRANSIT = 4;
  }

  // The `tags` used to identify the area(s) testcase applies to. An empty tag
  // is the default implying it applies to all areas.
  repeated Tags tags = 6;

  // Whether this test only checks paths for presence rather than semantic
  // checks.
  bool path_presence_test = 7;
}
<|MERGE_RESOLUTION|>--- conflicted
+++ resolved
@@ -623,18 +623,15 @@
     bool eth_channel_assignment_cisco_numbering = 223;
     // Devices needs time to update interface counters.
     bool interface_counters_update_delayed = 224;
-<<<<<<< HEAD
-    // Juniper: b/358534837
-    // Devices that do not support setting med value using union type in OC.
-    bool bgp_setmed_union_type_unsupported = 225;
-    
-=======
     // device does not support a Healthz GET RPC against Chassis level component like "CHASSIS" or "Rack 0"
     bool chassis_get_rpc_unsupported = 225;
     // Leaf-ref validation for list keys which is enforced for Cisco and hence deviation
     // b/373581140
     bool power_disable_enable_leaf_ref_validation = 226;
->>>>>>> 9dbadd54
+    // Juniper: b/358534837
+    // Devices that do not support setting med value using union type in OC.
+    bool bgp_setmed_union_type_unsupported = 227;
+
     // Reserved field numbers and identifiers.
     reserved 84, 9, 28, 20, 90, 97, 55, 89, 19, 36, 35, 40, 173;
   }
