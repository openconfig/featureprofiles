// Copyright 2023 Google LLC
//
// Licensed under the Apache License, Version 2.0 (the "License");
// you may not use this file except in compliance with the License.
// You may obtain a copy of the License at
//
//      https://www.apache.org/licenses/LICENSE-2.0
//
// Unless required by applicable law or agreed to in writing, software
// distributed under the License is distributed on an "AS IS" BASIS,
// WITHOUT WARRANTIES OR CONDITIONS OF ANY KIND, either express or implied.
// See the License for the specific language governing permissions and
// limitations under the License.

syntax = "proto3";

package openconfig.testing;

import "github.com/openconfig/ondatra/proto/testbed.proto";

// Metadata about a Feature Profiles test.
message Metadata {
  // UUID of the test.
  string uuid = 1;
  // ID of the test in the test plan.
  string plan_id = 2;
  // One-line description of the test.
  string description = 3;

  // Types of testbeds on which the test may run.
  enum Testbed {
    TESTBED_UNSPECIFIED = 0;
    TESTBED_DUT = 1;
    TESTBED_DUT_DUT_4LINKS = 2;
    TESTBED_DUT_ATE_2LINKS = 3;
    TESTBED_DUT_ATE_4LINKS = 4;
    TESTBED_DUT_ATE_9LINKS_LAG = 5;
    TESTBED_DUT_DUT_ATE_2LINKS = 6;
  }
  // Testbed on which the test is intended to run.
  Testbed testbed = 4;

  message Platform {
    // Vendor of the device.
    ondatra.Device.Vendor vendor = 1;
    // Regex for hardware model of the device.
    // The empty string will match any hardware model.
    string hardware_model_regex = 3;
    // Regex for software version of the device.
    // The empty string will match any software version.
    string software_version_regex = 4;
    // Reserved field numbers and identifiers.
    reserved 2;
    reserved "hardware_model";
  }

  message Deviations {
    // Device does not support interface/ipv4/enabled,
    // so suppress configuring this leaf.
    bool ipv4_missing_enabled = 1;
    // Device does not support fragmentation bit for traceroute.
    bool traceroute_fragmentation = 2;
    // Device only support UDP as l4 protocol for traceroute.
    bool traceroute_l4_protocol_udp = 3;
    // Device does not support
    // bgp/neighbors/neighbor/afi-safis/afi-safi/state/prefixes/received-pre-policy.
    bool prepolicy_received_routes = 4;
    // Expected ucmp traffic tolerance. Minimum value is 0.2, anything less
    // will be coerced to 0.2.
    // Juniper: partnerissuetracker.corp.google.com/282234301
    // Cisco: partnerissuetracker.corp.google.com/279477633
    double hierarchical_weight_resolution_tolerance = 5;
    // Device skip isis multi-topology check if value is true.
    bool isis_multi_topology_unsupported = 6;
    // Disable isis level1 under interface mode on the device if value is true.
    bool isis_interface_level1_disable_required = 7;
    // Set isis af ipv6 single topology on the device if value is true.
    bool isis_single_topology_required = 8;
    // Don't set isis instance enable flag on the device if value is true.
    bool isis_instance_enabled_required = 10;
    // Set and validate isis interface address family enable on the device if
    // value is true.
    bool missing_isis_interface_afi_safi_enable = 11;
    // Don't set isis global authentication-check on the device if value is
    // true.
    bool isis_global_authentication_not_required = 12;
    // Configure CSNP, LSP and PSNP under level authentication explicitly if
    // value is true.
    bool isis_explicit_level_authentication_config = 13;
    // Device skip isis restart-suppress check if value is true.
    bool isis_restart_suppress_unsupported = 14;
    // Device does not support interface/ipv4(6)/neighbor.
    // Cisco: partnerissuetracker.corp.google.com/268243828
    bool ip_neighbor_missing = 15;
    // Device requires separate reboot to activate OS.
    bool osactivate_noreboot = 16;
    // Device requires OS installation on standby RP as well as active RP.
    bool osinstall_for_standby_rp = 17;
    // Set this flag for LLDP interface config to override the global config.
    bool lldp_interface_config_override_global = 18;
    // Skip BGP TestPassword mismatch subtest if value is true.
    // Cisco: partnerissuetracker.corp.google.com/273285907
    bool skip_bgp_test_password_mismatch = 19;
    // Skip check for
    // bgp/neighbors/neighbor/state/messages/received/last-notification-error-code
    // leaf missing case.
    bool missing_bgp_last_notification_error_code = 21;
    // Device does not support interface-ref configuration when applying
    // features to interface.
    bool interface_ref_config_unsupported = 22;
    // Device does not support these state paths.
    // Juniper: partnerissuetracker.corp.google.com/279470921
    bool state_path_unsupported = 23;
    // Device requires Ipv6 to be enabled on interface for gRIBI NH programmed
    // with destination mac address.
    // Juniper: partnerissuetracker.corp.google.com/267642089
    bool ipv6_enable_for_gribi_nh_dmac = 24;
    // Device requires additional config for ECN.
    // Juniper: partnerissuetracker.corp.google.com/277657269
    bool ecn_profile_required_definition = 25;
    // Set true for device that does not support interface ipv6 discarded packet
    // statistics.
    // Juniper: partnerissuetracker.corp.google.com/277762075
    bool ipv6_discarded_pkts_unsupported = 26;
    // Device does not support drop and weight leaves under queue management
    // profile.
    // Juniper: partnerissuetracker.corp.google.com/279471405
    bool drop_weight_leaves_unsupported = 27;
    // Config pushed through origin CLI takes precedence over config pushed
    // through origin OC.
    bool cli_takes_precedence_over_oc = 29;
    // Device does not support weight above 100.
    // Juniper: partnerissuetracker.corp.google.com/277066804
    bool scheduler_input_weight_limit = 30;
    // Device does not support id leaf for SwitchChip components.
    // Juniper: partnerissuetracker.corp.google.com/277134501
    bool switch_chip_id_unsupported = 31;
    // Device does not support backplane-facing-capacity leaves for some of the
    // components.
    // Juniper: partnerissuetracker.corp.google.com/277134501
    bool backplane_facing_capacity_unsupported = 32;
    // Device only supports querying counters from the state container, not from
    // individual counter leaves.
    bool interface_counters_from_container = 33;
    // Use this deviation when the device does not support a mix of tagged and
    // untagged subinterfaces.
    bool no_mix_of_tagged_and_untagged_subinterfaces = 34;
    // Device does not report P4RT node names in the component hierarchy.
    bool explicit_p4rt_node_component = 35;
    // Configure ACLs using vendor native model specifically for RT-1.4.
    bool use_vendor_native_acl_config = 36;
    // Device does not support reporting software version according to the
    // requirements in gNMI-1.10.
    bool sw_version_unsupported = 37;
    // Device requires explicit interface ref configuration when applying
    // features to interface.
    bool explicit_interface_ref_definition = 38;
    // Device does not support telemetry path /components/component/storage.
    // Juniper: partnerissuetracker.corp.google.com/284239001
    bool storage_component_unsupported = 39;
    // Device requires gribi-protocol to be enabled under network-instance.
    bool explicit_gribi_under_network_instance = 40;
    // Device requires port-speed to be set because its default value may not be
    // usable.
    bool explicit_port_speed = 41;
    // Device requires explicit attachment of an interface or subinterface to
    // the default network instance.
    // Nokia: partnerissuetracker.corp.google.com/260928639
    bool explicit_interface_in_default_vrf = 42;
    // Skip checking QOS Dropped octets stats for interface.
    bool qos_dropped_octets = 43;
    // Device is missing subinterface packet counters for IPv4/IPv6.
    bool subinterface_packet_counters_missing = 44;
    // Connect-retry is not supported
    // /bgp/neighbors/neighbor/timers/config/connect-retry.
    bool connect_retry = 45;
    // Device does not support programming a gribi flow with a next-hop entry of
    // mac-address only.
    bool gribi_mac_override_with_static_arp = 46;
    // Set true for device that does not support route-policy under AFI/SAFI.
    bool route_policy_under_afi_unsupported = 47;
    // Device does not support using gNOI to reboot the Fabric Component.
    bool gnoi_fabric_component_reboot_unsupported = 48;
    // Device does not support the ntp nondefault vrf case.
    bool ntp_non_default_vrf_unsupported = 49;
    // Device does not support setting the L2 MTU. OpenConfig allows a device to
    // enforce that L2 MTU, which has a default value of 1514, must be set to a
    // higher value than L3 MTU.
    // Arista: partnerissuetracker.corp.google.com/243445300
    bool omit_l2_mtu = 50;
    // Skip power admin for controller card
    bool skip_controller_card_power_admin = 51;
    // Skip PLQ packets count check.
    bool skip_plq_packets_count_check = 55;
    // Device requires the banner to have a delimiter character.
    string banner_delimiter = 60;
    // Allowed tolerance for BGP traffic flow while comparing for pass or fail
    // condition.
    int32 bgp_tolerance_value = 61;
    // Device requires additional time to complete post delete link
    // qualification cleanup.
    bool link_qual_wait_after_delete_required = 62;
    // The response of gNOI reboot status is a single value (not a list), so the
    // device requires explict component path to account for a situation when
    // there is more than one active reboot requests.
    // Arista: partnerissuetracker.corp.google.com/245550570
    bool gnoi_status_empty_subcomponent = 63;
    // Device requiries explicit deletion of network-instance table.
    bool network_instance_table_deletion_required = 64;
    // Device requires a BGP session reset to utilize a new MD5 key.
    bool bgp_md5_requires_reset = 65;
    // Devices do not count dequeued and deleted packets as drops.
    // Arista: partnerissuetracker.corp.google.com/275384848
    bool dequeue_delete_not_counted_as_drops = 66;
    // Device only supports RIB ack, so tests that normally expect FIB_ACK will
    // allow just RIB_ACK.
    bool gribi_riback_only = 67;
    // Device requires that aggregate Port-Channel and its members be defined in
    // a single gNMI Update transaction at /interfaces; otherwise lag-type will
    // be dropped, and no member can be added to the aggregate.
    // Arista: partnerissuetracker.corp.google.com/201574574
    bool aggregate_atomic_update = 68;
    // Device returns no value for some OpenConfig paths if the operational
    // value equals the default.
    // Arista: partnerissuetracker.corp.google.com/258286131
    bool missing_value_for_defaults = 69;
    // The name used for the static routing protocol.  The default name in
    // OpenConfig is \"DEFAULT\" but some devices use other names.
    // Arista: partnerissuetracker.corp.google.com/269699737
    string static_protocol_name = 70;
    // Device currently uses component name instead of a full openconfig path,
    // so suppress creating a full oc compliant path for subcomponent.
    bool gnoi_subcomponent_path = 71;
    // When configuring interface, config VRF prior config IP address.
    // Arista: partnerissuetracker.corp.google.com/261958938
    bool interface_config_vrf_before_address = 72;
    // Device requires using the deprecated openconfig-vlan:vlan/config/vlan-id
    // or openconfig-vlan:vlan/state/vlan-id leaves.
    // Arista: partnerissuetracker.corp.google.com/261085885
    bool deprecated_vlan_id = 73;
    // Device requires gRIBI MAC Override using Static ARP + Static Route
    // Arista: partnerissuetracker.corp.google.com/234635355
    bool gribi_mac_override_static_arp_static_route = 74;
    // Device requires interface enabled leaf booleans to be explicitly set to
    // true.
    bool interface_enabled = 75;
    // Skip checking QOS octet stats for interface.
    // Arista: partnerissuetracker.corp.google.com/283541442
    bool qos_octets = 76;
    // Device CPU components do not map to a FRU parent component in the OC
    // tree.
    bool cpu_missing_ancestor = 77;
    // Device needs subinterface 0 to be routed for non-zero sub-interfaces.
    bool require_routed_subinterface_0 = 78;
    // Device does not report last-switchover-reason as USER_INITIATED for
    // gNOI.SwitchControlProcessor.
    bool gnoi_switchover_reason_missing_user_initiated = 79;
    // The name used for the default network instance for VRF.  The default name
    // in OpenConfig is \"DEFAULT\" but some legacy devices still use
    // \"default\".
    string default_network_instance = 80;
    // Device allows unset Election ID to be primary.
    bool p4rt_unsetelectionid_primary_allowed = 81;
    // Device sets ALREADY_EXISTS status code for all backup client responses.
    bool bkup_arbitration_resp_code = 82;
    // Device requires IPOverIP decapsulation for backup NHG without interfaces.
    bool backup_nhg_requires_vrf_with_decap = 83;
    // Devices don't support configuring ISIS /afi-safi/af/config container.
    bool isis_interface_afi_unsupported = 85;
    // Devices don't support modify table entry operation in P4 Runtime.
    bool p4rt_modify_table_entry_unsupported = 86;
    // Parent of OS component is of type SUPERVISOR or LINECARD.
    bool os_component_parent_is_supervisor_or_linecard = 87;
    // Parent of OS component is of type CHASSIS.
    bool os_component_parent_is_chassis = 88;
    // Device does not support fabric power-admin-state leaf.
    bool skip_fabric_card_power_admin = 89;
    // Devices require configuring the same ISIS Metrics for Level 1 when
    // configuring Level 2 Metrics.
    bool isis_require_same_l1_metric_with_l2_metric = 91;
    // Devices require configuring the same OSPF setMetric when BGP
    // SetMED is configured.
    bool bgp_set_med_requires_equal_ospf_set_metric = 92;
    // Devices require configuring subinterface with tagged vlan for p4rt
    // packet in.
    bool p4rt_gdp_requires_dot1q_subinterface = 93;
    // ATE port link state operations are a no-op in KNE/virtualized environments.
    bool ate_port_link_state_operations_unsupported = 94;
    // Creates a user and assigns role/rbac to said user via native model.
    bool set_native_user = 95;
    // Devices require configuring lspRefreshInterval ISIS timer when
    // lspLifetimeInterval is configured.
    // Arista: partnerissuetracker.corp.google.com/293667850
    bool isis_lsp_lifetime_interval_requires_lsp_refresh_interval = 96;
    // Device does not support telemetry path
    // /components/component/cpu/utilization/state/avg for linecards' CPU card.
    bool linecard_cpu_utilization_unsupported = 98;
    // Device does not support consistent component names for GNOI and GNMI.
    bool consistent_component_names_unsupported = 99;
    // Device does not support telemetry path
    // /components/component/cpu/utilization/state/avg for controller cards'
    // CPU card.
    bool controller_card_cpu_utilization_unsupported = 100;
    // Device does not support counter for fabric block lost packets.
    bool fabric_drop_counter_unsupported = 101;
    // Device does not support memory utilization related leaves for linecard components.
    bool linecard_memory_utilization_unsupported = 102;
    // Device does not support telemetry path
    // /qos/interfaces/interface/input/virtual-output-queues/voq-interface/queues/queue/state/dropped-pkts.
    bool qos_voq_drop_counter_unsupported = 103;
    // ATE IPv6 flow label unsupported in KNE/virtualized environments.
    bool ate_ipv6_flow_label_unsupported = 104;
    // Devices do not support configuring isis csnp-interval timer.
    // Arista: partnerissuetracker.corp.google.com/299283216
    bool isis_timers_csnp_interval_unsupported = 105;
    // Devices do not support telemetry for isis counter:
    // manual-address-drop-from-areas.
    // Arista: partnerissuetracker.corp.google.com/299285115
    bool isis_counter_manual_address_drop_from_areas_unsupported = 106;
    // Devices do not support telemetry for isis counter: part-changes.
    // Arista: partnerissuetracker.corp.google.com/299285991
    bool isis_counter_part_changes_unsupported = 107;
    // Devices do not support threshold container under /components/component/transceiver.
    bool transceiver_thresholds_unsupported = 108;
    // Update interface loopback mode using raw gnmi API due to server version.
    bool interface_loopback_mode_raw_gnmi = 109;
    // Devices do not support showing negotiated tcp mss value in bgp tcp mss telemetry.
    // Juniper: b/300499125
    bool skip_tcp_negotiated_mss_check = 110;
    // Devices don't support ISIS-Lsp metadata paths: checksum, sequence-number,
    // remaining-lifetime.
    bool isis_lsp_metadata_leafs_unsupported = 111;
    // QOS queue requires configuration with queue-id
    bool qos_queue_requires_id = 112;
    // Devices do not support forwarding for fib failed routes.
    bool skip_fib_failed_traffic_forwarding_check = 113;
    // QOS requires buffer-allocation-profile configuration
    bool qos_buffer_allocation_config_required = 114;
    // Devices do not support configuring ExtendedNextHopEncoding at the BGP global level.
    // Arista: https://partnerissuetracker.corp.google.com/issues/203683090
    bool bgp_global_extended_next_hop_encoding_unsupported = 115;
    // OC unsupported for BGP LLGR disable.
    // Juniper: b/303479602
    bool bgp_llgr_oc_undefined = 116;
    // Device does not support tunnel interfaces state paths
    // Juniper: partnerissuetracker.corp.google.com/300111031
    bool tunnel_state_path_unsupported = 117;
    // Device does not support tunnel interfaces source and destination address config paths
    // Juniper: partnerissuetracker.corp.google.com/300111031
    bool tunnel_config_path_unsupported = 118;
    // Cisco: Device does not support same minimun and maximum threshold value in QOS ECN config.
    bool ecn_same_min_max_threshold_unsupported = 119;
    // Cisco: QOS requires scheduler configuration.
    bool qos_scheduler_config_required = 120;
    // Cisco: Device does not support set weight config under QOS ECN configuration.
    bool qos_set_weight_config_unsupported = 121;
    // Cisco: Device does not support these get state path.
    bool qos_get_state_path_unsupported = 122; 
    // Devices requires enabled leaf under isis level
    // Juniper: partnerissuetracker.corp.google.com/302661486
    bool isis_level_enabled = 123;
<<<<<<< HEAD
    // Skip gNMI container OP tc.
    bool skip_container_op = 124;
    // Set ethernet from state.
    bool dont_set_ethernet_from_state = 125;
    // Set subinterface to nil.
    bool set_subinterface_nil = 126;
    // Reorder calls for vendor compatibility.
    bool reorder_calls_for_vendor_compatibilty = 127;
    // Add missing base config using cli.
    bool add_missing_base_config_via_cli = 128;
    // skip_macaddress_check returns true if mac address for an interface via gNMI needs to be skipped.
    bool skip_macaddress_check = 129;
	  // skip_breakout returns true if breakout via gNMI needs to be skipped.
    bool skip_breakout = 130;
    
=======
    // Devices which require to use interface-id format of interface name + .subinterface index with Interface-ref container
    bool interface_ref_interface_id_format = 124;   
>>>>>>> 30a9fc77
    // Reserved field numbers and identifiers.
    reserved 84, 9, 28, 20, 90, 97;
  }

  message PlatformExceptions {
    Platform platform = 1;
    Deviations deviations = 2;
  }

  // The `platform` field for each `platform_exceptions` should be mutually
  // exclusive. Duplicate matches will result in a test failure.
  repeated PlatformExceptions platform_exceptions = 5;

  enum Tags {
    TAGS_UNSPECIFIED = 0;
    TAGS_AGGREGATION = 1;
    TAGS_DATACENTER_EDGE = 2;
    TAGS_EDGE = 3;
    TAGS_TRANSIT = 4;
  }

  // The `tags` used to identify the area(s) testcase applies to. An empty tag
  // is the default implying it applies to all areas.
  repeated Tags tags = 6;
}<|MERGE_RESOLUTION|>--- conflicted
+++ resolved
@@ -359,26 +359,23 @@
     // Devices requires enabled leaf under isis level
     // Juniper: partnerissuetracker.corp.google.com/302661486
     bool isis_level_enabled = 123;
-<<<<<<< HEAD
+    // Devices which require to use interface-id format of interface name + .subinterface index with Interface-ref container
+    bool interface_ref_interface_id_format = 124;
     // Skip gNMI container OP tc.
-    bool skip_container_op = 124;
+    bool skip_container_op = 125;
     // Set ethernet from state.
-    bool dont_set_ethernet_from_state = 125;
+    bool dont_set_ethernet_from_state = 126;
     // Set subinterface to nil.
-    bool set_subinterface_nil = 126;
+    bool set_subinterface_nil = 127;
     // Reorder calls for vendor compatibility.
-    bool reorder_calls_for_vendor_compatibilty = 127;
+    bool reorder_calls_for_vendor_compatibilty = 128;
     // Add missing base config using cli.
-    bool add_missing_base_config_via_cli = 128;
+    bool add_missing_base_config_via_cli = 129;
     // skip_macaddress_check returns true if mac address for an interface via gNMI needs to be skipped.
-    bool skip_macaddress_check = 129;
+    bool skip_macaddress_check = 130;
 	  // skip_breakout returns true if breakout via gNMI needs to be skipped.
-    bool skip_breakout = 130;
-    
-=======
-    // Devices which require to use interface-id format of interface name + .subinterface index with Interface-ref container
-    bool interface_ref_interface_id_format = 124;   
->>>>>>> 30a9fc77
+    bool skip_breakout = 131;
+
     // Reserved field numbers and identifiers.
     reserved 84, 9, 28, 20, 90, 97;
   }
