--- conflicted
+++ resolved
@@ -400,14 +400,6 @@
     // Devices does not support setting prefix limit exceeded flag.
     // Juniper : b/317181227
     bool prefix_limit_exceeded_telemetry_unsupported = 139;
-<<<<<<< HEAD
-    // Device that does not support packet link qualification reflector packet sent/received stats.
-    bool plq_reflector_stats_unsupported = 140;
-    // Device that does not support PLQ Generator max_mtu to be atleast >= 8184.
-    uint32 plq_generator_capabilities_max_mtu = 141;    
-    // Device that does not support PLQ Generator max_pps to be atleast >= 100000000.
-    uint64 plq_generator_capabilities_max_pps = 142;   
-=======
     // Skip setting allow-multiple-as while configuring eBGP
     // Arista: partnerissuetracker.corp.google.com/issues/317422300
     bool skip_setting_allow_multiple_as = 140;
@@ -450,7 +442,6 @@
     // Devices are having native telemetry paths for BGP RIB verification.
     // Juniper : b/306144372
     bool bgp_rib_oc_path_unsupported = 155;
->>>>>>> 1bd54e2b
 
     // Reserved field numbers and identifiers.
     reserved 84, 9, 28, 20, 90, 97, 55, 89, 19;
