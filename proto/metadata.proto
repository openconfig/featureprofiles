// Copyright 2023 Google LLC
//
// Licensed under the Apache License, Version 2.0 (the "License");
// you may not use this file except in compliance with the License.
// You may obtain a copy of the License at
//
//      https://www.apache.org/licenses/LICENSE-2.0
//
// Unless required by applicable law or agreed to in writing, software
// distributed under the License is distributed on an "AS IS" BASIS,
// WITHOUT WARRANTIES OR CONDITIONS OF ANY KIND, either express or implied.
// See the License for the specific language governing permissions and
// limitations under the License.

syntax = "proto3";

package openconfig.testing;

import "github.com/openconfig/ondatra/proto/testbed.proto";

// Metadata about a Feature Profiles test.
message Metadata {
  // UUID of the test.
  string uuid = 1;
  // ID of the test in the test plan.
  string plan_id = 2;
  // One-line description of the test.
  string description = 3;

  // Types of testbeds on which the test may run.
  enum Testbed {
    TESTBED_UNSPECIFIED = 0;
    TESTBED_DUT = 1;
    TESTBED_DUT_DUT_4LINKS = 2;
    TESTBED_DUT_ATE_2LINKS = 3;
    TESTBED_DUT_ATE_4LINKS = 4;
    TESTBED_DUT_ATE_9LINKS_LAG = 5;
    TESTBED_DUT_DUT_ATE_2LINKS = 6;
    TESTBED_DUT_ATE_8LINKS = 7;
    TESTBED_DUT_400ZR = 8;
    TESTBED_DUT_400ZR_PLUS = 9;
    TESTBED_DUT_400ZR_100G_4LINKS = 10;
    TESTBED_DUT_400FR_100G_4LINKS = 11;
    TESTBED_DUT_ATE_5LINKS = 12;
  }
  // Testbed on which the test is intended to run.
  Testbed testbed = 4;

  message Platform {
    // Vendor of the device.
    ondatra.Device.Vendor vendor = 1;
    // Regex for hardware model of the device.
    // The empty string will match any hardware model.
    string hardware_model_regex = 3;
    // Regex for software version of the device.
    // The empty string will match any software version.
    string software_version_regex = 4;
    // Reserved field numbers and identifiers.
    reserved 2;
    reserved "hardware_model";
  }

  message Deviations {
    // Device does not support interface/ipv4/enabled,
    // so suppress configuring this leaf.
    bool ipv4_missing_enabled = 1;
    // Device does not support fragmentation bit for traceroute.
    bool traceroute_fragmentation = 2;
    // Device only support UDP as l4 protocol for traceroute.
    bool traceroute_l4_protocol_udp = 3;
    // Device does not support
    // bgp/neighbors/neighbor/afi-safis/afi-safi/state/prefixes/received-pre-policy.
    bool prepolicy_received_routes = 4;
    // Expected ucmp traffic tolerance. Minimum value is 0.2, anything less
    // will be coerced to 0.2.
    // Juniper: partnerissuetracker.corp.google.com/282234301
    // Cisco: partnerissuetracker.corp.google.com/279477633
    double hierarchical_weight_resolution_tolerance = 5;
    // Device skip isis multi-topology check if value is true.
    bool isis_multi_topology_unsupported = 6;
    // Disable isis level1 under interface mode on the device if value is true.
    bool isis_interface_level1_disable_required = 7;
    // Set isis af ipv6 single topology on the device if value is true.
    bool isis_single_topology_required = 8;
    // Don't set isis instance enable flag on the device if value is true.
    bool isis_instance_enabled_required = 10;
    // Set and validate isis interface address family enable on the device if
    // value is true.
    bool missing_isis_interface_afi_safi_enable = 11;
    // Don't set isis global authentication-check on the device if value is
    // true.
    bool isis_global_authentication_not_required = 12;
    // Configure CSNP, LSP and PSNP under level authentication explicitly if
    // value is true.
    bool isis_explicit_level_authentication_config = 13;
    // Device skip isis restart-suppress check if value is true.
    bool isis_restart_suppress_unsupported = 14;
    // Device does not support interface/ipv4(6)/neighbor.
    // Cisco: partnerissuetracker.corp.google.com/268243828
    bool ip_neighbor_missing = 15;
    // Device requires separate reboot to activate OS.
    bool osactivate_noreboot = 16;
    // Device requires OS installation on standby RP as well as active RP.
    bool osinstall_for_standby_rp = 17;
    // Set this flag for LLDP interface config to override the global config.
    bool lldp_interface_config_override_global = 18;
    // Skip check for
    // bgp/neighbors/neighbor/state/messages/received/last-notification-error-code
    // leaf missing case.
    bool missing_bgp_last_notification_error_code = 21;
    // Device does not support interface-ref configuration when applying
    // features to interface.
    bool interface_ref_config_unsupported = 22;
    // Device does not support these state paths.
    // Juniper: partnerissuetracker.corp.google.com/279470921
    bool state_path_unsupported = 23;
    // Device requires Ipv6 to be enabled on interface for gRIBI NH programmed
    // with destination mac address.
    // Juniper: partnerissuetracker.corp.google.com/267642089
    bool ipv6_enable_for_gribi_nh_dmac = 24;
    // Device requires additional config for ECN.
    // Juniper: partnerissuetracker.corp.google.com/277657269
    bool ecn_profile_required_definition = 25;
    // Device does not support interface ipv6 discarded packet statistics.
    // Juniper: partnerissuetracker.corp.google.com/277762075
    bool ipv6_discarded_pkts_unsupported = 26;
    // Device does not support drop and weight leaves under queue management
    // profile.
    // Juniper: partnerissuetracker.corp.google.com/279471405
    bool drop_weight_leaves_unsupported = 27;
    // Config pushed through origin CLI takes precedence over config pushed
    // through origin OC.
    // Juniper: partnerissuetracker.corp.google.com/270474468
    bool cli_takes_precedence_over_oc = 29;
    // Device does not support weight above 100.
    // Juniper: partnerissuetracker.corp.google.com/277066804
    bool scheduler_input_weight_limit = 30;
    // Device does not support id leaf for SwitchChip components.
    // Juniper: partnerissuetracker.corp.google.com/277134501
    bool switch_chip_id_unsupported = 31;
    // Device does not support backplane-facing-capacity leaves for some of the
    // components.
    // Juniper: partnerissuetracker.corp.google.com/277134501
    bool backplane_facing_capacity_unsupported = 32;
    // Device only supports querying counters from the state container, not from
    // individual counter leaves.
    bool interface_counters_from_container = 33;
    // Use this deviation when the device does not support a mix of tagged and
    // untagged subinterfaces.
    // Juniper: partnerissuetracker.corp.google.com/267822588
    bool no_mix_of_tagged_and_untagged_subinterfaces = 34;
    // Device does not support reporting software version according to the
    // requirements in gNMI-1.10.
    // Juniper: partnerissuetracker.corp.google.com/278764547
    bool sw_version_unsupported = 37;
    // Device does not support telemetry path /components/component/storage.
    // Juniper: partnerissuetracker.corp.google.com/284239001
    bool storage_component_unsupported = 39;
    // Device requires port-speed to be set because its default value may not be
    // usable.
    bool explicit_port_speed = 41;
    // Device requires explicit attachment of an interface or subinterface to
    // the default network instance.
    // Nokia: partnerissuetracker.corp.google.com/260928639
    bool explicit_interface_in_default_vrf = 42;
    // Device is missing subinterface packet counters for IPv4/IPv6.
    bool subinterface_packet_counters_missing = 44;
    // Connect-retry is not supported
    // /bgp/neighbors/neighbor/timers/config/connect-retry.
    bool connect_retry = 45;
    // Device does not support programming a gribi flow with a next-hop entry of
    // mac-address only.
    bool gribi_mac_override_with_static_arp = 46;
    // Set true for device that does not support route-policy under AFI/SAFI.
    bool route_policy_under_afi_unsupported = 47;
    // Device does not support using gNOI to reboot the Fabric Component.
    bool gnoi_fabric_component_reboot_unsupported = 48;
    // Device does not support the ntp nondefault vrf case.
    bool ntp_non_default_vrf_unsupported = 49;
    // Device does not support setting the L2 MTU. OpenConfig allows a device to
    // enforce that L2 MTU, which has a default value of 1514, must be set to a
    // higher value than L3 MTU.
    // Arista: partnerissuetracker.corp.google.com/243445300
    bool omit_l2_mtu = 50;
    // Skip power admin for controller card
    bool skip_controller_card_power_admin = 51;
    // Device requires the banner to have a delimiter character.
    string banner_delimiter = 60;
    // Allowed tolerance for BGP traffic flow while comparing for pass or fail
    // condition.
    int32 bgp_tolerance_value = 61;
    // Device requires additional time to complete post delete link
    // qualification cleanup.
    bool link_qual_wait_after_delete_required = 62;
    // The response of gNOI reboot status is a single value (not a list), so the
    // device requires explict component path to account for a situation when
    // there is more than one active reboot requests.
    // Arista: partnerissuetracker.corp.google.com/245550570
    bool gnoi_status_empty_subcomponent = 63;
    // Device requiries explicit deletion of network-instance table.
    bool network_instance_table_deletion_required = 64;
    // Device requires a BGP session reset to utilize a new MD5 key.
    bool bgp_md5_requires_reset = 65;
    // Devices do not count dequeued and deleted packets as drops.
    // Arista: partnerissuetracker.corp.google.com/275384848
    bool dequeue_delete_not_counted_as_drops = 66;
    // Device only supports RIB ack, so tests that normally expect FIB_ACK will
    // allow just RIB_ACK.
    bool gribi_riback_only = 67;
    // Device requires that aggregate Port-Channel and its members be defined in
    // a single gNMI Update transaction at /interfaces; otherwise lag-type will
    // be dropped, and no member can be added to the aggregate.
    // Arista: partnerissuetracker.corp.google.com/201574574
    bool aggregate_atomic_update = 68;
    // Device returns no value for some OpenConfig paths if the operational
    // value equals the default.
    // Arista: partnerissuetracker.corp.google.com/258286131
    bool missing_value_for_defaults = 69;
    // The name used for the static routing protocol.  The default name in
    // OpenConfig is \"DEFAULT\" but some devices use other names.
    // Arista: partnerissuetracker.corp.google.com/269699737
    string static_protocol_name = 70;
    // Device currently uses component name instead of a full openconfig path,
    // so suppress creating a full oc compliant path for subcomponent.
    bool gnoi_subcomponent_path = 71;
    // When configuring interface, config VRF prior config IP address.
    // Arista: partnerissuetracker.corp.google.com/261958938
    bool interface_config_vrf_before_address = 72;
    // Device requires using the deprecated openconfig-vlan:vlan/config/vlan-id
    // or openconfig-vlan:vlan/state/vlan-id leaves.
    // Arista: partnerissuetracker.corp.google.com/261085885
    bool deprecated_vlan_id = 73;
    // Device requires gRIBI MAC Override using Static ARP + Static Route
    // Arista: partnerissuetracker.corp.google.com/234635355
    bool gribi_mac_override_static_arp_static_route = 74;
    // Device requires interface enabled leaf booleans to be explicitly set to
    // true.
    bool interface_enabled = 75;
    // Skip checking QOS octet stats for interface.
    // Arista: partnerissuetracker.corp.google.com/283541442
    bool qos_octets = 76;
    // Device CPU components do not map to a FRU parent component in the OC
    // tree.
    bool cpu_missing_ancestor = 77;
    // Device needs subinterface 0 to be routed for non-zero sub-interfaces.
    bool require_routed_subinterface_0 = 78;
    // Device does not report last-switchover-reason as USER_INITIATED for
    // gNOI.SwitchControlProcessor.
    bool gnoi_switchover_reason_missing_user_initiated = 79;
    // The name used for the default network instance for VRF.  The default name
    // in OpenConfig is \"DEFAULT\" but some legacy devices still use
    // \"default\".
    string default_network_instance = 80;
    // Device allows unset Election ID to be primary.
    bool p4rt_unsetelectionid_primary_allowed = 81;
    // Device sets ALREADY_EXISTS status code for all backup client responses.
    bool bkup_arbitration_resp_code = 82;
    // Device requires IPOverIP decapsulation for backup NHG without interfaces.
    bool backup_nhg_requires_vrf_with_decap = 83;
    // Devices don't support configuring ISIS /afi-safi/af/config container.
    bool isis_interface_afi_unsupported = 85;
    // Devices don't support modify table entry operation in P4 Runtime.
    bool p4rt_modify_table_entry_unsupported = 86;
    // Parent of OS component is of type SUPERVISOR or LINECARD.
    bool os_component_parent_is_supervisor_or_linecard = 87;
    // Parent of OS component is of type CHASSIS.
    bool os_component_parent_is_chassis = 88;
    // Devices require configuring the same ISIS Metrics for Level 1 when
    // configuring Level 2 Metrics.
    bool isis_require_same_l1_metric_with_l2_metric = 91;
    // Devices require configuring the same OSPF setMetric when BGP
    // SetMED is configured.
    bool bgp_set_med_requires_equal_ospf_set_metric = 92;
    // Devices require configuring subinterface with tagged vlan for p4rt
    // packet in.
    bool p4rt_gdp_requires_dot1q_subinterface = 93;
    // ATE port link state operations are a no-op in KNE/virtualized
    // environments.
    bool ate_port_link_state_operations_unsupported = 94;
    // Creates a user and assigns role/rbac to said user via native model.
    bool set_native_user = 95;
    // Device does not support telemetry path
    // /components/component/cpu/utilization/state/avg for linecards' CPU card.
    bool linecard_cpu_utilization_unsupported = 98;
    // Device does not support consistent component names for GNOI and GNMI.
    bool consistent_component_names_unsupported = 99;
    // Device does not support telemetry path
    // /components/component/cpu/utilization/state/avg for controller cards'
    // CPU card.
    bool controller_card_cpu_utilization_unsupported = 100;
    // Device does not support counter for fabric block lost packets.
    bool fabric_drop_counter_unsupported = 101;
    // Device does not support memory utilization related leaves for linecard
    // components.
    bool linecard_memory_utilization_unsupported = 102;
    // Device does not support telemetry path
    // /qos/interfaces/interface/input/virtual-output-queues/voq-interface/queues/queue/state/dropped-pkts.
    bool qos_voq_drop_counter_unsupported = 103;
    // ATE IPv6 flow label unsupported in KNE/virtualized environments.
    bool ate_ipv6_flow_label_unsupported = 104;
    // Devices do not support configuring isis csnp-interval timer.
    // Arista: partnerissuetracker.corp.google.com/299283216
    bool isis_timers_csnp_interval_unsupported = 105;
    // Devices do not support telemetry for isis counter:
    // manual-address-drop-from-areas.
    // Arista: partnerissuetracker.corp.google.com/299285115
    bool isis_counter_manual_address_drop_from_areas_unsupported = 106;
    // Devices do not support telemetry for isis counter: part-changes.
    // Arista: partnerissuetracker.corp.google.com/317086576
    bool isis_counter_part_changes_unsupported = 107;
    // Devices do not support threshold container under
    // /components/component/transceiver.
    bool transceiver_thresholds_unsupported = 108;
    // Update interface loopback mode using raw gnmi API due to server version.
    bool interface_loopback_mode_raw_gnmi = 109;
    // Devices do not support showing negotiated tcp mss value in bgp tcp mss
    // telemetry. Juniper: b/300499125
    bool skip_tcp_negotiated_mss_check = 110;
    // Devices don't support ISIS-Lsp metadata paths: checksum, sequence-number,
    // remaining-lifetime.
    bool isis_lsp_metadata_leafs_unsupported = 111;
    // QOS queue requires configuration with queue-id
    bool qos_queue_requires_id = 112;
    // QOS requires buffer-allocation-profile configuration
    bool qos_buffer_allocation_config_required = 114;
    // Devices do not support configuring ExtendedNextHopEncoding at the BGP
    // global level. Arista:
    // https://partnerissuetracker.corp.google.com/issues/203683090
    bool bgp_global_extended_next_hop_encoding_unsupported = 115;
    // OC unsupported for BGP LLGR disable.
    // Juniper: b/303479602
    bool bgp_llgr_oc_undefined = 116;
    // Device does not support tunnel interfaces state paths
    // Juniper: partnerissuetracker.corp.google.com/300111031
    bool tunnel_state_path_unsupported = 117;
    // Device does not support tunnel interfaces source and destination address
    // config paths Juniper: partnerissuetracker.corp.google.com/300111031
    bool tunnel_config_path_unsupported = 118;
    // Cisco: Device does not support same minimun and maximum threshold value
    // in QOS ECN config.
    bool ecn_same_min_max_threshold_unsupported = 119;
    // Cisco: QOS requires scheduler configuration.
    bool qos_scheduler_config_required = 120;
    // Cisco: Device does not support set weight config under QOS ECN
    // configuration.
    bool qos_set_weight_config_unsupported = 121;
    // Cisco: Device does not support these get state path.
    bool qos_get_state_path_unsupported = 122;
    // Devices requires enabled leaf under isis level
    // Juniper: partnerissuetracker.corp.google.com/302661486
    bool isis_level_enabled = 123;
    // Devices which require to use interface-id format of interface name +
    // .subinterface index with Interface-ref container
    bool interface_ref_interface_id_format = 124;
    // Devices does not support member link loopback
    // Juniper: b/307763669
    bool member_link_loopback_unsupported = 125;
    // Device does not support PLQ operational status check on interface
    // Juniper: b/308990185
    bool skip_plq_interface_oper_status_check = 126;
    // Device set received prefix limits explicitly under prefix-limit-received
    // rather than "prefix-limit"
    bool bgp_explicit_prefix_limit_received = 127;
    // Device does not configure BGP maximum routes correctly when max-prefixes
    // leaf is configured
    bool bgp_missing_oc_max_prefixes_configuration = 128;
    // Devices which needs to skip checking AFI-SAFI disable.
    // Juniper: b/310698466
    bool skip_bgp_session_check_without_afisafi = 129;
    // Devices that have separate naming conventions for hardware resource name
    // in /system/ tree and /components/ tree.
    bool mismatched_hardware_resource_name_in_component = 130;
    // Device does not support reboot status check on subcomponents.
    bool gnoi_subcomponent_reboot_status_unsupported = 132;
    // Devices exports routes from all protocols to BGP if the export-policy is
    // ACCEPT Juniper: b/308970803
    bool skip_non_bgp_route_export_check = 133;
    // Devices do not support path
    // /network-instances/network-instance/protocols/protocol/isis/levels/level/state/metric-style
    // Arista: https://partnerissuetracker.corp.google.com/issues/317064733
    bool isis_metric_style_telemetry_unsupported = 134;
    // Devices do not support configuring Interface-ref under Static-Route
    // Next-Hop
    bool static_route_next_hop_interface_ref_unsupported = 135;
    // Devices which does not support nexthop index state
    // Juniper: b/304729237
    bool skip_static_nexthop_check = 136;
    // Device doesn't support router advertisement enable and mode config
    // Juniper: b/316173974
    bool ipv6_router_advertisement_config_unsupported = 138;
    // Devices does not support setting prefix limit exceeded flag.
    // Juniper : b/317181227
    bool prefix_limit_exceeded_telemetry_unsupported = 139;
    // Skip setting allow-multiple-as while configuring eBGP
    // Arista: partnerissuetracker.corp.google.com/issues/317422300
    bool skip_setting_allow_multiple_as = 140;
    // Devices does not support mixed prefix length in gribi.
    // Juniper: b/307824407
    bool gribi_decap_mixed_plen_unsupported = 143;
    // Skip setting isis-actions set-level while configuring routing-policy
    // statement action
    bool skip_isis_set_level = 144;
    // Skip setting isis-actions set-metric-style-type while configuring
    // routing-policy statement action
    bool skip_isis_set_metric_style_type = 145;
    // Skip setting match-prefix-set match-set-options while configuring
    // routing-policy statement condition
    bool skip_set_rp_match_set_options = 146;
    // Skip setting disable-metric-propagation while configuring
    // table-connection
    bool skip_setting_disable_metric_propagation = 147;
    // Devices do not support BGP conditions match-community-set
    bool bgp_conditions_match_community_set_unsupported = 148;
    // Device requires match condition for ethertype v4 and v6 for default rule
    // with network-instance default-vrf in policy-forwarding.
    bool pf_require_match_default_rule = 149;
    // Devices missing component tree mapping from hardware port
    // to optical channel.
    bool missing_port_to_optical_channel_component_mapping = 150;
    // Skip gNMI container OP tc.
    // Cisco: https://partnerissuetracker.corp.google.com/issues/322291556
    bool skip_container_op = 151;
    // Reorder calls for vendor compatibility.
    // Cisco: https://partnerissuetracker.corp.google.com/issues/322291556
    bool reorder_calls_for_vendor_compatibilty = 152;
    // Add missing base config using cli.
    // Cisco: https://partnerissuetracker.corp.google.com/issues/322291556
    bool add_missing_base_config_via_cli = 153;
    // skip_macaddress_check returns true if mac address for an interface via
    // gNMI needs to be skipped. Cisco:
    // https://partnerissuetracker.corp.google.com/issues/322291556
    bool skip_macaddress_check = 154;
    // Devices are having native telemetry paths for BGP RIB verification.
    // Juniper : b/306144372
    bool bgp_rib_oc_path_unsupported = 155;
    // Skip setting prefix-set mode while configuring prefix-set routing-policy
    bool skip_prefix_set_mode = 156;
    // Devices set metric as preference for static next-hop
    bool set_metric_as_preference = 157;
    // Devices don't support having an IPv6 static Route with an IPv4 address
    // as next hop and requires configuring a static ARP entry.
    // Arista: https://partnerissuetracker.corp.google.com/issues/316593298
    bool ipv6_static_route_with_ipv4_next_hop_requires_static_arp = 158;
    // Device requires policy-forwarding rules to be in sequential order in the
    // gNMI set-request.
    bool pf_require_sequential_order_pbr_rules = 159;
    // Device telemetry missing next hop metric value.
    // Arista: https://partnerissuetracker.corp.google.com/issues/321010782
    bool missing_static_route_next_hop_metric_telemetry = 160;
    // Device does not support recursive resolution of static route next hop.
    // Arista: https://partnerissuetracker.corp.google.com/issues/314449182
    bool unsupported_static_route_next_hop_recurse = 161;
    // Device missing telemetry for static route that has DROP next hop.
    // Arista: https://partnerissuetracker.corp.google.com/issues/330619816
    bool missing_static_route_drop_next_hop_telemetry = 162;
    // Device missing 400ZR optical-channel tunable parameters telemetry:
    // min/max/avg.
    // Arista: https://partnerissuetracker.corp.google.com/issues/319314781
    bool missing_zr_optical_channel_tunable_parameters_telemetry = 163;
    // Device that does not support packet link qualification reflector packet
    // sent/received stats.
    bool plq_reflector_stats_unsupported = 164;
    // Device that does not support PLQ Generator max_mtu to be atleast >= 8184.
    uint32 plq_generator_capabilities_max_mtu = 165;
    // Device that does not support PLQ Generator max_pps to be atleast >=
    // 100000000.
    uint64 plq_generator_capabilities_max_pps = 166;
    // Support for bgp extended community index
    bool bgp_extended_community_index_unsupported = 167;
    // Support for bgp community set refs
    bool bgp_community_set_refs_unsupported = 168;
    // Arista device needs CLI knob to enable WECMP feature
    bool rib_wecmp = 169;
    // Device not supporting table-connection need to set this true
    bool table_connections_unsupported = 170;
    // Configure tag-set using vendor native model
    bool use_vendor_native_tag_set_config = 171;
    // Skip setting send-community-type in bgp global config
    bool skip_bgp_send_community_type = 172;
    // Support for bgp actions set-community method
    bool bgp_actions_set_community_method_unsupported = 174;
    // Ensure no configurations exist under BGP Peer Groups
    bool set_no_peer_group = 175;
    // Bgp community member is a string
    bool bgp_community_member_is_a_string = 176;
    // Flag to indicate whether IPv4 static routes with IPv6 next-hops are
    // unsupported.
    bool ipv4_static_route_with_ipv6_nh_unsupported = 177;
    // Flag to indicate whether IPv6 static routes with IPv4 next-hops are
    // unsupported.
    bool ipv6_static_route_with_ipv4_nh_unsupported = 178;
    // Flag to indicate support for static routes that simply drop packets
    bool static_route_with_drop_nh = 179;
    // Flag to indicate support for static routes that can be configured with an
    // explicit metric.
    bool static_route_with_explicit_metric = 180;
    // Support for bgp default import/export policy
    bool bgp_default_policy_unsupported = 181;
    // Flag to enable bgp explicity on default vrf
    // Arista: b/329094094#comment9
    bool explicit_enable_bgp_on_default_vrf = 182;
    // tag-set is not a real separate entity, but is embedded in the policy
    // statement. this implies that 1. routing policy tag set name needs to be
    // '<policy name> <statement name>'
    // 2. only one policy statement can make use of a tag-set, and 3. tag must
    // be refered by a policy
    bool routing_policy_tag_set_embedded = 183;
    // Devices does not support allow multiple as under AFI/SAFI.
    // CISCO: b/340859662
    bool skip_afi_safi_path_for_bgp_multiple_as = 184;
    // Device does not support regex with routing-policy community-member.
    bool community_member_regex_unsupported = 185;
    // Support for same import policy attached to all AFIs for given
    // (src-protocol, dst-protocol, network-instance) triple Arista:
    // b/339645876#comment4
    bool same_policy_attached_to_all_afis = 186;
    // Devices needs to skip setting statement for policy to be applied as
    // action pass otherwise it will be configured as action done.
    // CISCO: b/338523730
    bool skip_setting_statement_for_policy = 187;
    // Devices does not support index specific attribute fetching and hence
    // wildcards has to be used.
    // CISCO: b/338523730
    bool skip_checking_attribute_index = 188;
    // Devices does not suppport policy-chaining, so needs to flatten policies
    // with multiple statements.
    // CISCO: b/338526243
    bool flatten_policy_with_multiple_statements = 189;
    // default_route_policy_unsupported is set to true for devices that do not
    // support default route policy.
    bool default_route_policy_unsupported = 190;
    // CISCO: b/339801843
    bool slaac_prefix_length128 = 191;
    // Devices does not support bgp max multipaths
    // Juniper: b/319301559
    bool bgp_max_multipath_paths_unsupported = 192;
    // Devices does not multipath config at neighbor or afisafi level
    // Juniper: b/341130490
    bool multipath_unsupported_neighbor_or_afisafi = 193;
    // Devices that do not support /components/component/state/model-name for
    // any component types.
    // Note that for model name to be supported, the
    // /components/component/state/model-name of the chassis component must be
    // equal to the canonical hardware model name of its device.
    bool model_name_unsupported = 194;
    // community_match_with_redistribution_unsupported is set to true for devices that do not support matching community at the redistribution attach point.
    bool community_match_with_redistribution_unsupported = 195;
    // Devices that do not support components/component/state/install-component
    // and components/component/state/install-position.
    bool install_position_and_install_component_unsupported = 196;
    // Encap tunnel is shut then zero traffic will flow to backup NHG
    bool encap_tunnel_shut_backup_nhg_zero_traffic = 197;
    // Flag to indicate support for max ecmp paths for isis.
    bool max_ecmp_paths = 198;
    // wecmp_auto_unsupported is set to true for devices that do not support auto wecmp
    bool wecmp_auto_unsupported = 199;
    // policy chaining, ie. more than one policy at an attachement point is not supported
    bool routing_policy_chaining_unsupported = 200;
    // isis loopback config required
    bool isis_loopback_required = 201;
    // weighted ecmp feature verification using fixed packet
    bool weighted_ecmp_fixed_packet_verification = 202;
    // Override default NextHop scale while enabling encap/decap scale
    // CISCO:
    bool override_default_nh_scale = 203;
    // Devices that donot support setting bgp extended community set
    bool bgp_extended_community_set_unsupported = 204;
    // Devices that do not support setting bgp extended community set refs
    bool bgp_set_ext_community_set_refs_unsupported = 205;
    // Devices that do not support deleting link bandwidth
    bool bgp_delete_link_bandwidth_unsupported = 206;
    // qos_inqueue_drop_counter_Unsupported is set to true for devices that do not support qos ingress queue drop counters.
    // Juniper: b/341130490
    bool qos_inqueue_drop_counter_unsupported = 207;
    // Devices that need bgp extended community enable explicitly
    bool bgp_explicit_extended_community_enable = 208;
    // devices that do not support match tag set condition
    bool match_tag_set_condition_unsupported = 209;
    // peer_group_def_bgp_vrf_unsupported is set to true for devices that do not support peer group definition under bgp vrf configuration.
    bool peer_group_def_ebgp_vrf_unsupported = 210;
    // redis_uconnected_under_ebgp_vrf_unsupported is set to true for devices that do not support redistribution of connected routes under ebgp vrf configuration.
    bool redis_connected_under_ebgp_vrf_unsupported = 211;
    // bgp_afisafi_in_default_ni_before_other_ni is set to true for devices that require certain afi/safis to be enabled
    // in default network instance (ni) before enabling afi/safis for neighbors in default or non-default ni.
    bool bgp_afi_safi_in_default_ni_before_other_ni = 212;
    // Devices which do not support default import export policy.
    bool default_import_export_policy_unsupported = 213;
    // ipv6_router_advertisement_interval_unsupported is set to true for devices that do not support ipv6 router advertisement interval configuration.
    bool ipv6_router_advertisement_interval_unsupported = 214;
    // Decap NH with NextHopNetworkInstance is unsupported
    bool decap_nh_with_nexthop_ni_unsupported = 215;
    // Juniper: b/356898098
    bool community_invert_any_unsupported = 216;
    // SFlow source address update is unsupported
    // Arista: b/357914789
    bool sflow_source_address_update_unsupported = 217;
    // Linklocal mask length is not 64
    // Cisco: b/368271859
    bool link_local_mask_len = 218;
    // use parent component for temperature telemetry
    bool use_parent_component_for_temperature_telemetry = 219;
    // component manufactured date is unsupported
    bool component_mfg_date_unsupported = 220;
    // trib protocol field under otn channel config unsupported
    bool otn_channel_trib_unsupported = 221;
    // ingress parameters under eth channel config unsupported
    bool eth_channel_ingress_parameters_unsupported = 222;
    // Cisco numbering for eth channel assignment starts from 1 instead of 0
    bool eth_channel_assignment_cisco_numbering = 223;
    // Devices needs time to update interface counters.
    bool interface_counters_update_delayed = 224;
    // device does not support a Healthz GET RPC against Chassis level component like "CHASSIS" or "Rack 0"
    bool chassis_get_rpc_unsupported = 225;
    // Leaf-ref validation for list keys which is enforced for Cisco and hence deviation
    // b/373581140
    bool power_disable_enable_leaf_ref_validation = 226;
    // Device does not support ssh server counters.
    bool ssh_server_counters_unsupported = 227;
    // True when the optical-channel operational-mode is unsupported.
    // Juniper: b/355456031
    bool operational_mode_unsupported = 228;
    // BGP session state idle is supported in passive mode instead of active
    // Cisco: b/376021545
    bool bgp_session_state_idle_in_passive_mode = 229;
    // EnableMultipathUnderAfiSafi returns true for devices that do not support multipath under /global path and instead support under global/afi/safi path
    // CISCO: b/376241033
    // CISCO: b/340859662
    bool enable_multipath_under_afi_safi = 230;
    // Device have different default value for allow own as.
    // Juniper : b/373559004
    bool bgp_allowownas_diff_default_value = 231;
    // Cisco numbering for OTN channel assignment starts from 1 instead of 0
    bool otn_channel_assignment_cisco_numbering = 232;
    // Cisco pre-fec-ber inactive value for CISCO-ACACIA vendors
    bool cisco_pre_fec_ber_inactive_value = 233;
    // Device does not support bgp afi safi wildcard.
    // Cisco: b/379863985
    bool bgp_afi_safi_wildcard_not_supported = 235;
    // Nokia; b/304493065 comment#7 SRL native admin_enable for table-connections
    bool enable_table_connections = 236;
    // Device has default zero suppression.
    // Juniper : b/378646018
    bool no_zero_suppression = 237;
    // Cisco: b/378801305
    bool isis_interface_level_passive_unsupported = 238;
    // Cisco: b/378616912
    bool isis_dis_sysid_unsupported = 239;
    // Cisco: b/378616912
    bool isis_database_overloads_unsupported = 240;
    // Juniper: b/358534837
    // Devices that do not support setting med value using union type in OC.
    bool bgp_set_med_v7_unsupported = 241;
    // Cisco: b/388980373
    // default import policy for table connection unsupported is set to true for devices that do not support default import policy.
    bool tc_default_import_policy_unsupported = 242;
    // Cisco: b/388955361
    // table connection metric propagation unsupported is set to true for devices that do not support metric propagation.
    bool tc_metric_propagation_unsupported = 243;
    // Cisco: b/388980376
    // table connection attribute propagation unsupported is set to true for devices that do not support attribute propagation.
    bool tc_attribute_propagation_unsupported = 244;
    // Cisco: b/388955364
    // table connection subscription unsupported is set to true for devices that do not support subscription for table connection leaves.
    bool tc_subscription_unsupported = 245;
    // Cisco: b/388983709
    // default bgp instance name is used to set bgp instance name value other than DEFAULT
    string default_bgp_instance_name = 246;
    // Arista does not support ETHChannel rate-class
    bool channel_assignment_rate_class_parameters_unsupported = 247;

    // Arista: b/346557012  
    // Devices that do not support qos scheduler ingress policer.
    bool qos_scheduler_ingress_policer_unsupported = 248;

    // Arista: b/354689142
    // Devices that do not support gRIBIencap headers.
    bool gribi_encap_header_unsupported = 249;

    // Device does not support P4RT Capabilities rpc.
    // Cisco: b/385298158
    bool p4rt_capabilities_unsupported = 250;

    // Device does not support gNMI GET on root.
    // Cisco: b/385298159
    bool gnmi_get_on_root_unsupported = 251;

    // Device does not support packet processing aggregate drops.
    // Cisco: b/395567844
    bool packet_processing_aggregate_drops_unsupported = 252;

    // Device does not support fragment total drops.
    // Nokia: b/395553772
    bool fragment_total_drops_unsupported = 253;

    // Juniper: b/383145521
    // Device needs route policy reference to stream prefix set info.
    bool bgp_prefixset_req_routepol_ref = 255;

    // Devices that do not support oper-status for Integrated Circuits telemetry path
    // Juniper b/395551640
    bool oper_status_for_ic_unsupported = 256;

    // Nokia: b/383075189
    // ExplicitDcoConfig returns true if explicit configurations are required in module-functional-type for the transceiver
    bool explicit_dco_config = 257;
    // verify_expected_breakout_supported_config is used to verify on Cisco devices if optic supports a given breakout mode
    // Cisco:
    bool verify_expected_breakout_supported_config = 258;

    // bgp_aspathset_unsupported is set to true for devices that do not support as-path-set for bgp-defined-sets.
    // Juniper: b/330173167
    bool bgp_aspathset_unsupported = 259;

    // Devices that do not support SR IGP configuration
    // Cisco b/390502067
    bool sr_igp_config_unsupported = 260;

    // Cisco: b/404301960
    // Devices that block one IS-IS level specific authentication config attribute for P2P links. 
    // The same leafs can be set directly under ISIS Interface authentication /network-instances/network-instance/protocols/protocol/isis/interfaces/interface/authentication.
    bool set_isis_auth_with_interface_authentication_container = 261;
    // Devices that do not support GRE/GUE tunnel interface oc.
    // Juniper b/398171114
    bool gre_gue_tunnel_interface_oc_unsupported = 262;
    
    // Devices that do not support load-interval configuration
    bool load_interval_not_supported = 263;

    // SkipOpticalChannelOutputPowerInterval for devices that do not support optical-channel/output-power/interval leaf
    // Nokia b/394622454
    bool skip_optical_channel_output_power_interval = 264;

    // SkipTransceiverDescription for devices that do not support transceiver/description leaf
    // Nokia b/394622453
    bool skip_transceiver_description = 265;

    // Devices that do not support containerz config via OpenConfig.
    bool containerz_oc_unsupported = 266;

    // Device does not support BGP OC distance
    bool bgp_distance_oc_path_unsupported = 267;

    // Devices that do not support ISIS MPLS
    bool isis_mpls_unsupported = 268;

    // Devices that do not support oc path for auto-negotiate
    // Nokia b/417843274
    bool auto_negotiate_unsupported = 269;

    // Devices that do not support oc path for duplex-mode
    // Nokia b/417843274
    bool duplex_mode_unsupported = 270;

    // Devices that do not support oc path for port-speed
    // Nokia b/417843274
    bool port_speed_unsupported = 271;

<<<<<<< HEAD
    // Devices that do not support policy forwarding on next-hop
    bool policy_forwarding_to_next_hop_oc_unsupported = 272;
=======
    // Set-Med-Action is not supported for BGP
    // Cisco b/414333771
    bool bgp_set_med_action_unsupported = 272;
>>>>>>> 6cf7578f

    // Reserved field numbers and identifiers.
    reserved 84, 9, 28, 20, 38, 43, 90, 97, 55, 89, 19, 36, 35, 40, 113, 131, 141, 173, 234, 254;
  }

  message PlatformExceptions {
    Platform platform = 1;
    Deviations deviations = 2;
  }

  // The `platform` field for each `platform_exceptions` should be mutually
  // exclusive. Duplicate matches will result in a test failure.
  repeated PlatformExceptions platform_exceptions = 5;

  enum Tags {
    TAGS_UNSPECIFIED = 0;
    TAGS_AGGREGATION = 1;
    TAGS_DATACENTER_EDGE = 2;
    TAGS_EDGE = 3;
    TAGS_TRANSIT = 4;
  }

  // The `tags` used to identify the area(s) testcase applies to. An empty tag
  // is the default implying it applies to all areas.
  repeated Tags tags = 6;

  // Whether this test only checks paths for presence rather than semantic
  // checks.
  bool path_presence_test = 7;
}<|MERGE_RESOLUTION|>--- conflicted
+++ resolved
@@ -755,14 +755,12 @@
     // Nokia b/417843274
     bool port_speed_unsupported = 271;
 
-<<<<<<< HEAD
-    // Devices that do not support policy forwarding on next-hop
-    bool policy_forwarding_to_next_hop_oc_unsupported = 272;
-=======
     // Set-Med-Action is not supported for BGP
     // Cisco b/414333771
     bool bgp_set_med_action_unsupported = 272;
->>>>>>> 6cf7578f
+
+    // Devices that do not support policy forwarding on next-hop
+    bool policy_forwarding_to_next_hop_oc_unsupported = 273;
 
     // Reserved field numbers and identifiers.
     reserved 84, 9, 28, 20, 38, 43, 90, 97, 55, 89, 19, 36, 35, 40, 113, 131, 141, 173, 234, 254;
