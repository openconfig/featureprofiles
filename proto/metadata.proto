--- conflicted
+++ resolved
@@ -501,10 +501,6 @@
     bool static_route_with_explicit_metric = 180;
     // Support for bgp default import/export policy
     bool bgp_default_policy_unsupported = 181;
-<<<<<<< HEAD
-    // Device does not support regex with routing-policy community-member.
-    bool community_member_regex_unsupported = 182;
-=======
     // Flag to enable bgp explicity on default vrf
     // Arista: b/329094094#comment9
     bool explicit_enable_bgp_on_default_vrf = 182;
@@ -516,7 +512,6 @@
     // CISCO: b/340859662
     bool skip_afi_safi_path_for_bgp_multiple_as = 184;
 
->>>>>>> 44b8b7e3
     // Reserved field numbers and identifiers.
     reserved 84, 9, 28, 20, 90, 97, 55, 89, 19;
   }
