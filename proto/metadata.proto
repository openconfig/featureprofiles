// Copyright 2023 Google LLC
//
// Licensed under the Apache License, Version 2.0 (the "License");
// you may not use this file except in compliance with the License.
// You may obtain a copy of the License at
//
//      https://www.apache.org/licenses/LICENSE-2.0
//
// Unless required by applicable law or agreed to in writing, software
// distributed under the License is distributed on an "AS IS" BASIS,
// WITHOUT WARRANTIES OR CONDITIONS OF ANY KIND, either express or implied.
// See the License for the specific language governing permissions and
// limitations under the License.

syntax = "proto3";

package openconfig.testing;

import "github.com/openconfig/ondatra/proto/testbed.proto";

// Metadata about a Feature Profiles test.
message Metadata {
  // UUID of the test.
  string uuid = 1;
  // ID of the test in the test plan.
  string plan_id = 2;
  // One-line description of the test.
  string description = 3;

  // Types of testbeds on which the test may run.
  enum Testbed {
    TESTBED_UNSPECIFIED = 0;
    TESTBED_DUT = 1;
    TESTBED_DUT_DUT_4LINKS = 2;
    TESTBED_DUT_ATE_2LINKS = 3;
    TESTBED_DUT_ATE_4LINKS = 4;
    TESTBED_DUT_ATE_9LINKS_LAG = 5;
    TESTBED_DUT_DUT_ATE_2LINKS = 6;
    TESTBED_DUT_ATE_8LINKS = 7;
    TESTBED_DUT_400ZR = 8;
    TESTBED_DUT_400ZR_PLUS = 9;
    TESTBED_DUT_400ZR_100G_4LINKS = 10;
    TESTBED_DUT_400FR_100G_4LINKS = 11;
  }
  // Testbed on which the test is intended to run.
  Testbed testbed = 4;

  message Platform {
    // Vendor of the device.
    ondatra.Device.Vendor vendor = 1;
    // Regex for hardware model of the device.
    // The empty string will match any hardware model.
    string hardware_model_regex = 3;
    // Regex for software version of the device.
    // The empty string will match any software version.
    string software_version_regex = 4;
    // Reserved field numbers and identifiers.
    reserved 2;
    reserved "hardware_model";
  }

  message Deviations {
    // Device does not support interface/ipv4/enabled,
    // so suppress configuring this leaf.
    bool ipv4_missing_enabled = 1;
    // Device does not support fragmentation bit for traceroute.
    bool traceroute_fragmentation = 2;
    // Device only support UDP as l4 protocol for traceroute.
    bool traceroute_l4_protocol_udp = 3;
    // Device does not support
    // bgp/neighbors/neighbor/afi-safis/afi-safi/state/prefixes/received-pre-policy.
    bool prepolicy_received_routes = 4;
    // Expected ucmp traffic tolerance. Minimum value is 0.2, anything less
    // will be coerced to 0.2.
    // Juniper: partnerissuetracker.corp.google.com/282234301
    // Cisco: partnerissuetracker.corp.google.com/279477633
    double hierarchical_weight_resolution_tolerance = 5;
    // Device skip isis multi-topology check if value is true.
    bool isis_multi_topology_unsupported = 6;
    // Disable isis level1 under interface mode on the device if value is true.
    bool isis_interface_level1_disable_required = 7;
    // Set isis af ipv6 single topology on the device if value is true.
    bool isis_single_topology_required = 8;
    // Don't set isis instance enable flag on the device if value is true.
    bool isis_instance_enabled_required = 10;
    // Set and validate isis interface address family enable on the device if
    // value is true.
    bool missing_isis_interface_afi_safi_enable = 11;
    // Don't set isis global authentication-check on the device if value is
    // true.
    bool isis_global_authentication_not_required = 12;
    // Configure CSNP, LSP and PSNP under level authentication explicitly if
    // value is true.
    bool isis_explicit_level_authentication_config = 13;
    // Device skip isis restart-suppress check if value is true.
    bool isis_restart_suppress_unsupported = 14;
    // Device does not support interface/ipv4(6)/neighbor.
    // Cisco: partnerissuetracker.corp.google.com/268243828
    bool ip_neighbor_missing = 15;
    // Device requires separate reboot to activate OS.
    bool osactivate_noreboot = 16;
    // Device requires OS installation on standby RP as well as active RP.
    bool osinstall_for_standby_rp = 17;
    // Set this flag for LLDP interface config to override the global config.
    bool lldp_interface_config_override_global = 18;
    // Skip check for
    // bgp/neighbors/neighbor/state/messages/received/last-notification-error-code
    // leaf missing case.
    bool missing_bgp_last_notification_error_code = 21;
    // Device does not support interface-ref configuration when applying
    // features to interface.
    bool interface_ref_config_unsupported = 22;
    // Device does not support these state paths.
    // Juniper: partnerissuetracker.corp.google.com/279470921
    bool state_path_unsupported = 23;
    // Device requires Ipv6 to be enabled on interface for gRIBI NH programmed
    // with destination mac address.
    // Juniper: partnerissuetracker.corp.google.com/267642089
    bool ipv6_enable_for_gribi_nh_dmac = 24;
    // Device requires additional config for ECN.
    // Juniper: partnerissuetracker.corp.google.com/277657269
    bool ecn_profile_required_definition = 25;
    // Device does not support interface ipv6 discarded packet statistics.
    // Juniper: partnerissuetracker.corp.google.com/277762075
    bool ipv6_discarded_pkts_unsupported = 26;
    // Device does not support drop and weight leaves under queue management
    // profile.
    // Juniper: partnerissuetracker.corp.google.com/279471405
    bool drop_weight_leaves_unsupported = 27;
    // Config pushed through origin CLI takes precedence over config pushed
    // through origin OC.
    // Juniper: partnerissuetracker.corp.google.com/270474468
    bool cli_takes_precedence_over_oc = 29;
    // Device does not support weight above 100.
    // Juniper: partnerissuetracker.corp.google.com/277066804
    bool scheduler_input_weight_limit = 30;
    // Device does not support id leaf for SwitchChip components.
    // Juniper: partnerissuetracker.corp.google.com/277134501
    bool switch_chip_id_unsupported = 31;
    // Device does not support backplane-facing-capacity leaves for some of the
    // components.
    // Juniper: partnerissuetracker.corp.google.com/277134501
    bool backplane_facing_capacity_unsupported = 32;
    // Device only supports querying counters from the state container, not from
    // individual counter leaves.
    bool interface_counters_from_container = 33;
    // Use this deviation when the device does not support a mix of tagged and
    // untagged subinterfaces.
    // Juniper: partnerissuetracker.corp.google.com/267822588
    bool no_mix_of_tagged_and_untagged_subinterfaces = 34;
    // Device does not support reporting software version according to the
    // requirements in gNMI-1.10.
    // Juniper: partnerissuetracker.corp.google.com/278764547
    bool sw_version_unsupported = 37;
    // Device requires explicit interface ref configuration when applying
    // features to interface.
    // Juniper: partnerissuetracker.corp.google.com/267691571
    bool explicit_interface_ref_definition = 38;
    // Device does not support telemetry path /components/component/storage.
    // Juniper: partnerissuetracker.corp.google.com/284239001
    bool storage_component_unsupported = 39;
    // Device requires port-speed to be set because its default value may not be
    // usable.
    bool explicit_port_speed = 41;
    // Device requires explicit attachment of an interface or subinterface to
    // the default network instance.
    // Nokia: partnerissuetracker.corp.google.com/260928639
    bool explicit_interface_in_default_vrf = 42;
    // Skip checking QOS Dropped octets stats for interface.
    // Juniper: partnerissuetracker.corp.google.com/282686094
    bool qos_dropped_octets = 43;
    // Device is missing subinterface packet counters for IPv4/IPv6.
    bool subinterface_packet_counters_missing = 44;
    // Connect-retry is not supported
    // /bgp/neighbors/neighbor/timers/config/connect-retry.
    bool connect_retry = 45;
    // Device does not support programming a gribi flow with a next-hop entry of
    // mac-address only.
    bool gribi_mac_override_with_static_arp = 46;
    // Set true for device that does not support route-policy under AFI/SAFI.
    bool route_policy_under_afi_unsupported = 47;
    // Device does not support using gNOI to reboot the Fabric Component.
    bool gnoi_fabric_component_reboot_unsupported = 48;
    // Device does not support the ntp nondefault vrf case.
    bool ntp_non_default_vrf_unsupported = 49;
    // Device does not support setting the L2 MTU. OpenConfig allows a device to
    // enforce that L2 MTU, which has a default value of 1514, must be set to a
    // higher value than L3 MTU.
    // Arista: partnerissuetracker.corp.google.com/243445300
    bool omit_l2_mtu = 50;
    // Skip power admin for controller card
    bool skip_controller_card_power_admin = 51;
    // Device requires the banner to have a delimiter character.
    string banner_delimiter = 60;
    // Allowed tolerance for BGP traffic flow while comparing for pass or fail
    // condition.
    int32 bgp_tolerance_value = 61;
    // Device requires additional time to complete post delete link
    // qualification cleanup.
    bool link_qual_wait_after_delete_required = 62;
    // The response of gNOI reboot status is a single value (not a list), so the
    // device requires explict component path to account for a situation when
    // there is more than one active reboot requests.
    // Arista: partnerissuetracker.corp.google.com/245550570
    bool gnoi_status_empty_subcomponent = 63;
    // Device requiries explicit deletion of network-instance table.
    bool network_instance_table_deletion_required = 64;
    // Device requires a BGP session reset to utilize a new MD5 key.
    bool bgp_md5_requires_reset = 65;
    // Devices do not count dequeued and deleted packets as drops.
    // Arista: partnerissuetracker.corp.google.com/275384848
    bool dequeue_delete_not_counted_as_drops = 66;
    // Device only supports RIB ack, so tests that normally expect FIB_ACK will
    // allow just RIB_ACK.
    bool gribi_riback_only = 67;
    // Device requires that aggregate Port-Channel and its members be defined in
    // a single gNMI Update transaction at /interfaces; otherwise lag-type will
    // be dropped, and no member can be added to the aggregate.
    // Arista: partnerissuetracker.corp.google.com/201574574
    bool aggregate_atomic_update = 68;
    // Device returns no value for some OpenConfig paths if the operational
    // value equals the default.
    // Arista: partnerissuetracker.corp.google.com/258286131
    bool missing_value_for_defaults = 69;
    // The name used for the static routing protocol.  The default name in
    // OpenConfig is \"DEFAULT\" but some devices use other names.
    // Arista: partnerissuetracker.corp.google.com/269699737
    string static_protocol_name = 70;
    // Device currently uses component name instead of a full openconfig path,
    // so suppress creating a full oc compliant path for subcomponent.
    bool gnoi_subcomponent_path = 71;
    // When configuring interface, config VRF prior config IP address.
    // Arista: partnerissuetracker.corp.google.com/261958938
    bool interface_config_vrf_before_address = 72;
    // Device requires using the deprecated openconfig-vlan:vlan/config/vlan-id
    // or openconfig-vlan:vlan/state/vlan-id leaves.
    // Arista: partnerissuetracker.corp.google.com/261085885
    bool deprecated_vlan_id = 73;
    // Device requires gRIBI MAC Override using Static ARP + Static Route
    // Arista: partnerissuetracker.corp.google.com/234635355
    bool gribi_mac_override_static_arp_static_route = 74;
    // Device requires interface enabled leaf booleans to be explicitly set to
    // true.
    bool interface_enabled = 75;
    // Skip checking QOS octet stats for interface.
    // Arista: partnerissuetracker.corp.google.com/283541442
    bool qos_octets = 76;
    // Device CPU components do not map to a FRU parent component in the OC
    // tree.
    bool cpu_missing_ancestor = 77;
    // Device needs subinterface 0 to be routed for non-zero sub-interfaces.
    bool require_routed_subinterface_0 = 78;
    // Device does not report last-switchover-reason as USER_INITIATED for
    // gNOI.SwitchControlProcessor.
    bool gnoi_switchover_reason_missing_user_initiated = 79;
    // The name used for the default network instance for VRF.  The default name
    // in OpenConfig is \"DEFAULT\" but some legacy devices still use
    // \"default\".
    string default_network_instance = 80;
    // Device allows unset Election ID to be primary.
    bool p4rt_unsetelectionid_primary_allowed = 81;
    // Device sets ALREADY_EXISTS status code for all backup client responses.
    bool bkup_arbitration_resp_code = 82;
    // Device requires IPOverIP decapsulation for backup NHG without interfaces.
    bool backup_nhg_requires_vrf_with_decap = 83;
    // Devices don't support configuring ISIS /afi-safi/af/config container.
    bool isis_interface_afi_unsupported = 85;
    // Devices don't support modify table entry operation in P4 Runtime.
    bool p4rt_modify_table_entry_unsupported = 86;
    // Parent of OS component is of type SUPERVISOR or LINECARD.
    bool os_component_parent_is_supervisor_or_linecard = 87;
    // Parent of OS component is of type CHASSIS.
    bool os_component_parent_is_chassis = 88;
    // Devices require configuring the same ISIS Metrics for Level 1 when
    // configuring Level 2 Metrics.
    bool isis_require_same_l1_metric_with_l2_metric = 91;
    // Devices require configuring the same OSPF setMetric when BGP
    // SetMED is configured.
    bool bgp_set_med_requires_equal_ospf_set_metric = 92;
    // Devices require configuring subinterface with tagged vlan for p4rt
    // packet in.
    bool p4rt_gdp_requires_dot1q_subinterface = 93;
    // ATE port link state operations are a no-op in KNE/virtualized
    // environments.
    bool ate_port_link_state_operations_unsupported = 94;
    // Creates a user and assigns role/rbac to said user via native model.
    bool set_native_user = 95;
    // Device does not support telemetry path
    // /components/component/cpu/utilization/state/avg for linecards' CPU card.
    bool linecard_cpu_utilization_unsupported = 98;
    // Device does not support consistent component names for GNOI and GNMI.
    bool consistent_component_names_unsupported = 99;
    // Device does not support telemetry path
    // /components/component/cpu/utilization/state/avg for controller cards'
    // CPU card.
    bool controller_card_cpu_utilization_unsupported = 100;
    // Device does not support counter for fabric block lost packets.
    bool fabric_drop_counter_unsupported = 101;
    // Device does not support memory utilization related leaves for linecard
    // components.
    bool linecard_memory_utilization_unsupported = 102;
    // Device does not support telemetry path
    // /qos/interfaces/interface/input/virtual-output-queues/voq-interface/queues/queue/state/dropped-pkts.
    bool qos_voq_drop_counter_unsupported = 103;
    // ATE IPv6 flow label unsupported in KNE/virtualized environments.
    bool ate_ipv6_flow_label_unsupported = 104;
    // Devices do not support configuring isis csnp-interval timer.
    // Arista: partnerissuetracker.corp.google.com/299283216
    bool isis_timers_csnp_interval_unsupported = 105;
    // Devices do not support telemetry for isis counter:
    // manual-address-drop-from-areas.
    // Arista: partnerissuetracker.corp.google.com/299285115
    bool isis_counter_manual_address_drop_from_areas_unsupported = 106;
    // Devices do not support telemetry for isis counter: part-changes.
    // Arista: partnerissuetracker.corp.google.com/317086576
    bool isis_counter_part_changes_unsupported = 107;
    // Devices do not support threshold container under
    // /components/component/transceiver.
    bool transceiver_thresholds_unsupported = 108;
    // Update interface loopback mode using raw gnmi API due to server version.
    bool interface_loopback_mode_raw_gnmi = 109;
    // Devices do not support showing negotiated tcp mss value in bgp tcp mss
    // telemetry. Juniper: b/300499125
    bool skip_tcp_negotiated_mss_check = 110;
    // Devices don't support ISIS-Lsp metadata paths: checksum, sequence-number,
    // remaining-lifetime.
    bool isis_lsp_metadata_leafs_unsupported = 111;
    // QOS queue requires configuration with queue-id
    bool qos_queue_requires_id = 112;
    // QOS requires buffer-allocation-profile configuration
    bool qos_buffer_allocation_config_required = 114;
    // Devices do not support configuring ExtendedNextHopEncoding at the BGP
    // global level. Arista:
    // https://partnerissuetracker.corp.google.com/issues/203683090
    bool bgp_global_extended_next_hop_encoding_unsupported = 115;
    // OC unsupported for BGP LLGR disable.
    // Juniper: b/303479602
    bool bgp_llgr_oc_undefined = 116;
    // Device does not support tunnel interfaces state paths
    // Juniper: partnerissuetracker.corp.google.com/300111031
    bool tunnel_state_path_unsupported = 117;
    // Device does not support tunnel interfaces source and destination address
    // config paths Juniper: partnerissuetracker.corp.google.com/300111031
    bool tunnel_config_path_unsupported = 118;
    // Cisco: Device does not support same minimun and maximum threshold value
    // in QOS ECN config.
    bool ecn_same_min_max_threshold_unsupported = 119;
    // Cisco: QOS requires scheduler configuration.
    bool qos_scheduler_config_required = 120;
    // Cisco: Device does not support set weight config under QOS ECN
    // configuration.
    bool qos_set_weight_config_unsupported = 121;
    // Cisco: Device does not support these get state path.
    bool qos_get_state_path_unsupported = 122;
    // Devices requires enabled leaf under isis level
    // Juniper: partnerissuetracker.corp.google.com/302661486
    bool isis_level_enabled = 123;
    // Devices which require to use interface-id format of interface name +
    // .subinterface index with Interface-ref container
    bool interface_ref_interface_id_format = 124;
    // Devices does not support member link loopback
    // Juniper: b/307763669
    bool member_link_loopback_unsupported = 125;
    // Device does not support PLQ operational status check on interface
    // Juniper: b/308990185
    bool skip_plq_interface_oper_status_check = 126;
    // Device set received prefix limits explicitly under prefix-limit-received
    // rather than "prefix-limit"
    bool bgp_explicit_prefix_limit_received = 127;
    // Device does not configure BGP maximum routes correctly when max-prefixes
    // leaf is configured
    bool bgp_missing_oc_max_prefixes_configuration = 128;
    // Devices which needs to skip checking AFI-SAFI disable.
    // Juniper: b/310698466
    bool skip_bgp_session_check_without_afisafi = 129;
    // Devices that have separate naming conventions for hardware resource name
    // in /system/ tree and /components/ tree.
    bool mismatched_hardware_resource_name_in_component = 130;
    // Devices that don't support telemetry for hardware resources before
    // used-threshold-upper configuration.
    bool missing_hardware_resource_telemetry_before_config = 131;
    // Device does not support reboot status check on subcomponents.
    bool gnoi_subcomponent_reboot_status_unsupported = 132;
    // Devices exports routes from all protocols to BGP if the export-policy is
    // ACCEPT Juniper: b/308970803
    bool skip_non_bgp_route_export_check = 133;
    // Devices do not support path
    // /network-instances/network-instance/protocols/protocol/isis/levels/level/state/metric-style
    // Arista: https://partnerissuetracker.corp.google.com/issues/317064733
    bool isis_metric_style_telemetry_unsupported = 134;
    // Devices do not support configuring Interface-ref under Static-Route
    // Next-Hop
    bool static_route_next_hop_interface_ref_unsupported = 135;
    // Devices which does not support nexthop index state
    // Juniper: b/304729237
    bool skip_static_nexthop_check = 136;
    // Device doesn't support router advertisement enable and mode config
    // Juniper: b/316173974
    bool ipv6_router_advertisement_config_unsupported = 138;
    // Devices does not support setting prefix limit exceeded flag.
    // Juniper : b/317181227
    bool prefix_limit_exceeded_telemetry_unsupported = 139;
    // Skip setting allow-multiple-as while configuring eBGP
    // Arista: partnerissuetracker.corp.google.com/issues/317422300
    bool skip_setting_allow_multiple_as = 140;
    // Devices does not support mixed prefix length in gribi.
    // Juniper: b/307824407
    bool gribi_decap_mixed_plen_unsupported = 143;
    // Skip setting isis-actions set-level while configuring routing-policy
    // statement action
    bool skip_isis_set_level = 144;
    // Skip setting isis-actions set-metric-style-type while configuring
    // routing-policy statement action
    bool skip_isis_set_metric_style_type = 145;
    // Skip setting match-prefix-set match-set-options while configuring
    // routing-policy statement condition
    bool skip_set_rp_match_set_options = 146;
    // Skip setting disable-metric-propagation while configuring
    // table-connection
    bool skip_setting_disable_metric_propagation = 147;
    // Devices do not support BGP conditions match-community-set
    bool bgp_conditions_match_community_set_unsupported = 148;
    // Device requires match condition for ethertype v4 and v6 for default rule
    // with network-instance default-vrf in policy-forwarding.
    bool pf_require_match_default_rule = 149;
    // Devices missing component tree mapping from hardware port
    // to optical channel.
    bool missing_port_to_optical_channel_component_mapping = 150;
    // Skip gNMI container OP tc.
    // Cisco: https://partnerissuetracker.corp.google.com/issues/322291556
    bool skip_container_op = 151;
    // Reorder calls for vendor compatibility.
    // Cisco: https://partnerissuetracker.corp.google.com/issues/322291556
    bool reorder_calls_for_vendor_compatibilty = 152;
    // Add missing base config using cli.
    // Cisco: https://partnerissuetracker.corp.google.com/issues/322291556
    bool add_missing_base_config_via_cli = 153;
    // skip_macaddress_check returns true if mac address for an interface via
    // gNMI needs to be skipped. Cisco:
    // https://partnerissuetracker.corp.google.com/issues/322291556
    bool skip_macaddress_check = 154;
    // Devices are having native telemetry paths for BGP RIB verification.
    // Juniper : b/306144372
    bool bgp_rib_oc_path_unsupported = 155;
    // Skip setting prefix-set mode while configuring prefix-set routing-policy
    bool skip_prefix_set_mode = 156;
    // Devices set metric as preference for static next-hop
    bool set_metric_as_preference = 157;
    // Devices don't support having an IPv6 static Route with an IPv4 address
    // as next hop and requires configuring a static ARP entry.
    // Arista: https://partnerissuetracker.corp.google.com/issues/316593298
    bool ipv6_static_route_with_ipv4_next_hop_requires_static_arp = 158;
    // Device requires policy-forwarding rules to be in sequential order in the
    // gNMI set-request.
    bool pf_require_sequential_order_pbr_rules = 159;
    // Device telemetry missing next hop metric value.
    // Arista: https://partnerissuetracker.corp.google.com/issues/321010782
    bool missing_static_route_next_hop_metric_telemetry = 160;
    // Device does not support recursive resolution of static route next hop.
    // Arista: https://partnerissuetracker.corp.google.com/issues/314449182
    bool unsupported_static_route_next_hop_recurse = 161;
    // Device missing telemetry for static route that has DROP next hop.
    // Arista: https://partnerissuetracker.corp.google.com/issues/330619816
    bool missing_static_route_drop_next_hop_telemetry = 162;
    // Device missing 400ZR optical-channel tunable parameters telemetry:
    // min/max/avg.
    // Arista: https://partnerissuetracker.corp.google.com/issues/319314781
    bool missing_zr_optical_channel_tunable_parameters_telemetry = 163;
    // Device that does not support packet link qualification reflector packet
    // sent/received stats.
    bool plq_reflector_stats_unsupported = 164;
    // Device that does not support PLQ Generator max_mtu to be atleast >= 8184.
    uint32 plq_generator_capabilities_max_mtu = 165;
    // Device that does not support PLQ Generator max_pps to be atleast >=
    // 100000000.
    uint64 plq_generator_capabilities_max_pps = 166;
    // Support for bgp extended community index
    bool bgp_extended_community_index_unsupported = 167;
    // Support for bgp community set refs
    bool bgp_community_set_refs_unsupported = 168;
    // Arista device needs CLI knob to enable WECMP feature
    bool rib_wecmp = 169;
    // Device not supporting table-connection need to set this true
    bool table_connections_unsupported = 170;
    // Configure tag-set using vendor native model
    bool use_vendor_native_tag_set_config = 171;
    // Skip setting send-community-type in bgp global config
    bool skip_bgp_send_community_type = 172;
    // Support for bgp actions set-community method
    bool bgp_actions_set_community_method_unsupported = 174;
    // Ensure no configurations exist under BGP Peer Groups
    bool set_no_peer_group = 175;
    // Bgp community member is a string
    bool bgp_community_member_is_a_string = 176;
    // Flag to indicate whether IPv4 static routes with IPv6 next-hops are
    // unsupported.
    bool ipv4_static_route_with_ipv6_nh_unsupported = 177;
    // Flag to indicate whether IPv6 static routes with IPv4 next-hops are
    // unsupported.
    bool ipv6_static_route_with_ipv4_nh_unsupported = 178;
    // Flag to indicate support for static routes that simply drop packets
    bool static_route_with_drop_nh = 179;
    // Flag to indicate support for static routes that can be configured with an
    // explicit metric.
    bool static_route_with_explicit_metric = 180;
    // Support for bgp default import/export policy
    bool bgp_default_policy_unsupported = 181;
    // Flag to enable bgp explicity on default vrf
    // Arista: b/329094094#comment9
    bool explicit_enable_bgp_on_default_vrf = 182;
    // tag-set is not a real separate entity, but is embedded in the policy
    // statement. this implies that 1. routing policy tag set name needs to be
    // '<policy name> <statement name>'
    // 2. only one policy statement can make use of a tag-set, and 3. tag must
    // be refered by a policy
    bool routing_policy_tag_set_embedded = 183;
    // Devices does not support allow multiple as under AFI/SAFI.
    // CISCO: b/340859662
    bool skip_afi_safi_path_for_bgp_multiple_as = 184;
    // Device does not support regex with routing-policy community-member.
    bool community_member_regex_unsupported = 185;
    // Support for same import policy attached to all AFIs for given
    // (src-protocol, dst-protocol, network-instance) triple Arista:
    // b/339645876#comment4
    bool same_policy_attached_to_all_afis = 186;
    // Devices needs to skip setting statement for policy to be applied as
    // action pass otherwise it will be configured as action done.
    // CISCO: b/338523730
    bool skip_setting_statement_for_policy = 187;
    // Devices does not support index specific attribute fetching and hence
    // wildcards has to be used.
    // CISCO: b/338523730
    bool skip_checking_attribute_index = 188;
    // Devices does not suppport policy-chaining, so needs to flatten policies
    // with multiple statements.
    // CISCO: b/338526243
    bool flatten_policy_with_multiple_statements = 189;
    // default_route_policy_unsupported is set to true for devices that do not
    // support default route policy.
    bool default_route_policy_unsupported = 190;
    // CISCO: b/339801843
    bool slaac_prefix_length128 = 191;
    // Devices does not support bgp max multipaths
    // Juniper: b/319301559
    bool bgp_max_multipath_paths_unsupported = 192;
    // Devices does not multipath config at neighbor or afisafi level
    // Juniper: b/341130490
    bool multipath_unsupported_neighbor_or_afisafi = 193;
    // Devices that do not support /components/component/state/model-name for
    // any component types.
    // Note that for model name to be supported, the
    // /components/component/state/model-name of the chassis component must be
    // equal to the canonical hardware model name of its device.
    bool model_name_unsupported = 194;
    // community_match_with_redistribution_unsupported is set to true for devices that do not support matching community at the redistribution attach point.
    bool community_match_with_redistribution_unsupported = 195;
    // Devices that do not support components/component/state/install-component
    // and components/component/state/install-position.
    bool install_position_and_install_component_unsupported = 196;
    // Encap tunnel is shut then zero traffic will flow to backup NHG
    bool encap_tunnel_shut_backup_nhg_zero_traffic = 197;
    // Flag to indicate support for max ecmp paths for isis.
    bool max_ecmp_paths = 198;
    // wecmp_auto_unsupported is set to true for devices that do not support auto wecmp
    bool wecmp_auto_unsupported = 199;
    // policy chaining, ie. more than one policy at an attachement point is not supported
    bool routing_policy_chaining_unsupported = 200;
    // isis loopback config required
    bool isis_loopback_required = 201;
    // weighted ecmp feature verification using fixed packet
    bool weighted_ecmp_fixed_packet_verification = 202;
    // Override default NextHop scale while enabling encap/decap scale
    // CISCO:
    bool override_default_nh_scale = 203;
    // Devices that donot support setting bgp extended community set
    bool bgp_extended_community_set_unsupported = 204;
    // Devices that do not support setting bgp extended community set refs
    bool bgp_set_ext_community_set_refs_unsupported = 205;
    // Devices that do not support deleting link bandwidth
    bool bgp_delete_link_bandwidth_unsupported = 206;
    // qos_inqueue_drop_counter_Unsupported is set to true for devices that do not support qos ingress queue drop counters.
    // Juniper: b/341130490
    bool qos_inqueue_drop_counter_unsupported = 207;
    // Devices that need bgp extended community enable explicitly
    bool bgp_explicit_extended_community_enable = 208;
    // devices that do not support match tag set condition
    bool match_tag_set_condition_unsupported = 209;
    // peer_group_def_bgp_vrf_unsupported is set to true for devices that do not support peer group definition under bgp vrf configuration.
    bool peer_group_def_ebgp_vrf_unsupported = 210;
    // redis_uconnected_under_ebgp_vrf_unsupported is set to true for devices that do not support redistribution of connected routes under ebgp vrf configuration.
    bool redis_connected_under_ebgp_vrf_unsupported = 211;
    // bgp_afisafi_in_default_ni_before_other_ni is set to true for devices that require certain afi/safis to be enabled
    // in default network instance (ni) before enabling afi/safis for neighbors in default or non-default ni.
    bool bgp_afi_safi_in_default_ni_before_other_ni = 212;
    // Devices which do not support default import export policy.
    bool default_import_export_policy_unsupported = 213;
    // ipv6_router_advertisement_interval_unsupported is set to true for devices that do not support ipv6 router advertisement interval configuration.
    bool ipv6_router_advertisement_interval_unsupported = 214;
    // Decap NH with NextHopNetworkInstance is unsupported
    bool decap_nh_with_nexthop_ni_unsupported = 215;
    // Juniper: b/356898098
    bool community_invert_any_unsupported = 216;
    // SFlow source address update is unsupported
    // Arista: b/357914789
    bool sflow_source_address_update_unsupported = 217;
    // Linklocal mask length is not 64
    // Cisco: b/368271859
    bool link_local_mask_len = 218;
    // use parent component for temperature telemetry
    bool use_parent_component_for_temperature_telemetry = 219;
    // component manufactured date is unsupported
    bool component_mfg_date_unsupported = 220;
    // trib protocol field under otn channel config unsupported
    bool otn_channel_trib_unsupported = 221;
    // ingress parameters under eth channel config unsupported
    bool eth_channel_ingress_parameters_unsupported = 222;
    // Cisco numbering for eth channel assignment starts from 1 instead of 0
    bool eth_channel_assignment_cisco_numbering = 223;
    // Devices needs time to update interface counters.
    bool interface_counters_update_delayed = 224;
    // device does not support a Healthz GET RPC against Chassis level component like "CHASSIS" or "Rack 0"
    bool chassis_get_rpc_unsupported = 225;
    // Leaf-ref validation for list keys which is enforced for Cisco and hence deviation
    // b/373581140
    bool power_disable_enable_leaf_ref_validation = 226;
    // Device does not support ssh server counters.
    bool ssh_server_counters_unsupported = 227;
    // True when the optical-channel operational-mode is unsupported.
    // Juniper: b/355456031
    bool operational_mode_unsupported = 228;
    // BGP session state idle is supported in passive mode instead of active
    // Cisco: b/376021545
    bool bgp_session_state_idle_in_passive_mode = 229;
    // EnableMultipathUnderAfiSafi returns true for devices that do not support multipath under /global path and instead support under global/afi/safi path
    // CISCO: b/376241033
    // CISCO: b/340859662
    bool enable_multipath_under_afi_safi = 230;
    // Device have different default value for allow own as.
    // Juniper : b/373559004
    bool bgp_allowownas_diff_default_value = 231;
    // Cisco numbering for OTN channel assignment starts from 1 instead of 0
    bool otn_channel_assignment_cisco_numbering = 232;
    // Cisco pre-fec-ber inactive value for CISCO-ACACIA vendors
    bool cisco_pre_fec_ber_inactive_value = 233;
    // Device does not support bgp extended next hop encoding leaf.
    // Cisco: b/377433951
    bool bgp_extended_next_hop_encoding_leaf_unsupported = 234;
    // Device does not support bgp afi safi wildcard.
    // Cisco: b/379863985
    bool bgp_afi_safi_wildcard_not_supported = 235;
    // Nokia; b/304493065 comment#7 SRL native admin_enable for table-connections
    bool enable_table_connections = 236;
    // Device has default zero suppression.
    // Juniper : b/378646018
    bool no_zero_suppression = 237;
    // Cisco: b/378801305
    bool isis_interface_level_passive_unsupported = 238;
    // Cisco: b/378616912
    bool isis_dis_sysid_unsupported = 239;
    // Cisco: b/378616912
    bool isis_database_overloads_unsupported = 240;
    // Juniper: b/358534837
    // Devices that do not support setting med value using union type in OC.
    bool bgp_set_med_v7_unsupported = 241;
    // Cisco: b/388980373
    // default import policy for table connection unsupported is set to true for devices that do not support default import policy.
    bool tc_default_import_policy_unsupported = 242;
    // Cisco: b/388955361
    // table connection metric propagation unsupported is set to true for devices that do not support metric propagation.
    bool tc_metric_propagation_unsupported = 243;
    // Cisco: b/388980376
    // table connection attribute propagation unsupported is set to true for devices that do not support attribute propagation.
    bool tc_attribute_propagation_unsupported = 244;
    // Cisco: b/388955364
    // table connection subscription unsupported is set to true for devices that do not support subscription for table connection leaves.
    bool tc_subscription_unsupported = 245;
    // Cisco: b/388983709
    // default bgp instance name is used to set bgp instance name value other than DEFAULT
    string default_bgp_instance_name = 246;
    // Arista does not support ETHChannel rate-class
    bool channel_assignment_rate_class_parameters_unsupported = 247;
<<<<<<< HEAD

    // Arista: b/346557012
=======
    // Arista: b/346557012  
>>>>>>> 7f1a5908
    // Devices that do not support qos scheduler ingress policer.
    bool qos_scheduler_ingress_policer_unsupported = 248;

    // Arista: b/354689142
    // Devices that do not support gRIBIencap headers.
    bool gribi_encap_header_unsupported = 249;

    // Device does not support P4RT Capabilities rpc.
    // Cisco: b/385298158
    bool p4rt_capabilities_unsupported = 250;

    // Device does not support gNMI GET on root.
    // Cisco: b/385298159
    bool gnmi_get_on_root_unsupported = 251;

    // Device does not support packet processing aggregate drops.
    // Cisco: b/395567844
    bool packet_processing_aggregate_drops_unsupported = 252;

    // Device does not support fragment total drops.
    // Nokia: b/395553772
    bool fragment_total_drops_unsupported = 253;

    // Devices that do no support static lsp config
    // Juniper b/356635233
    bool static_lsp_unsupported = 254;

    // Juniper: b/383145521
    // Device needs route policy reference to stream prefix set info.
    bool bgp_prefixset_req_routepol_ref = 255;

    // Devices that do not support oper-status for Integrated Circuits telemetry path
    // Juniper b/395551640
    bool oper_status_for_ic_unsupported = 256;

<<<<<<< HEAD
    // bgp_aspathset_unsupported is set to true for devices that do not support as-path-set for bgp-defined-sets.
    // Juniper: b/330173167
    bool bgp_aspathset_unsupported = 257;
=======
    // Nokia: b/383075189
    // ExplicitDcoConfig returns true if explicit configurations are required in module-functional-type for the transceiver
    bool explicit_dco_config = 257;
    // verify_expected_breakout_supported_config is used to verify on Cisco devices if optic supports a given breakout mode
    // Cisco:
    bool verify_expected_breakout_supported_config = 258;

>>>>>>> 7f1a5908

    // Reserved field numbers and identifiers.
    reserved 84, 9, 28, 20, 90, 97, 55, 89, 19, 36, 35, 40, 173, 141, 113;
  }

  message PlatformExceptions {
    Platform platform = 1;
    Deviations deviations = 2;
  }

  // The `platform` field for each `platform_exceptions` should be mutually
  // exclusive. Duplicate matches will result in a test failure.
  repeated PlatformExceptions platform_exceptions = 5;

  enum Tags {
    TAGS_UNSPECIFIED = 0;
    TAGS_AGGREGATION = 1;
    TAGS_DATACENTER_EDGE = 2;
    TAGS_EDGE = 3;
    TAGS_TRANSIT = 4;
  }

  // The `tags` used to identify the area(s) testcase applies to. An empty tag
  // is the default implying it applies to all areas.
  repeated Tags tags = 6;

  // Whether this test only checks paths for presence rather than semantic
  // checks.
  bool path_presence_test = 7;
}<|MERGE_RESOLUTION|>--- conflicted
+++ resolved
@@ -679,12 +679,8 @@
     string default_bgp_instance_name = 246;
     // Arista does not support ETHChannel rate-class
     bool channel_assignment_rate_class_parameters_unsupported = 247;
-<<<<<<< HEAD
-
-    // Arista: b/346557012
-=======
+
     // Arista: b/346557012  
->>>>>>> 7f1a5908
     // Devices that do not support qos scheduler ingress policer.
     bool qos_scheduler_ingress_policer_unsupported = 248;
 
@@ -720,11 +716,6 @@
     // Juniper b/395551640
     bool oper_status_for_ic_unsupported = 256;
 
-<<<<<<< HEAD
-    // bgp_aspathset_unsupported is set to true for devices that do not support as-path-set for bgp-defined-sets.
-    // Juniper: b/330173167
-    bool bgp_aspathset_unsupported = 257;
-=======
     // Nokia: b/383075189
     // ExplicitDcoConfig returns true if explicit configurations are required in module-functional-type for the transceiver
     bool explicit_dco_config = 257;
@@ -732,7 +723,9 @@
     // Cisco:
     bool verify_expected_breakout_supported_config = 258;
 
->>>>>>> 7f1a5908
+    // bgp_aspathset_unsupported is set to true for devices that do not support as-path-set for bgp-defined-sets.
+    // Juniper: b/330173167
+    bool bgp_aspathset_unsupported = 259;
 
     // Reserved field numbers and identifiers.
     reserved 84, 9, 28, 20, 90, 97, 55, 89, 19, 36, 35, 40, 173, 141, 113;
