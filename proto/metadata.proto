// Copyright 2023 Google LLC
//
// Licensed under the Apache License, Version 2.0 (the "License");
// you may not use this file except in compliance with the License.
// You may obtain a copy of the License at
//
//      https://www.apache.org/licenses/LICENSE-2.0
//
// Unless required by applicable law or agreed to in writing, software
// distributed under the License is distributed on an "AS IS" BASIS,
// WITHOUT WARRANTIES OR CONDITIONS OF ANY KIND, either express or implied.
// See the License for the specific language governing permissions and
// limitations under the License.

syntax = "proto3";

package openconfig.testing;

import "github.com/openconfig/ondatra/proto/testbed.proto";

// Metadata about a Feature Profiles test.
message Metadata {
  // UUID of the test.
  string uuid = 1;
  // ID of the test in the test plan.
  string plan_id = 2;
  // One-line description of the test.
  string description = 3;

  // Types of testbeds on which the test may run.
  enum Testbed {
    TESTBED_UNSPECIFIED = 0;
    TESTBED_DUT = 1;
    TESTBED_DUT_DUT_4LINKS = 2;
    TESTBED_DUT_ATE_2LINKS = 3;
    TESTBED_DUT_ATE_4LINKS = 4;
    TESTBED_DUT_ATE_9LINKS_LAG = 5;
    TESTBED_DUT_DUT_ATE_2LINKS = 6;
    TESTBED_DUT_ATE_8LINKS = 7;
    TESTBED_DUT_400ZR = 8;
    TESTBED_DUT_400ZR_PLUS = 9;
    TESTBED_DUT_400ZR_100G_4LINKS = 10;
    TESTBED_DUT_400FR_100G_4LINKS = 11;
    TESTBED_DUT_ATE_5LINKS = 12;
  }
  // Testbed on which the test is intended to run.
  Testbed testbed = 4;

  message Platform {
    // Vendor of the device.
    ondatra.Device.Vendor vendor = 1;
    // Regex for hardware model of the device.
    // The empty string will match any hardware model.
    string hardware_model_regex = 3;
    // Regex for software version of the device.
    // The empty string will match any software version.
    string software_version_regex = 4;
    // Reserved field numbers and identifiers.
    reserved 2;
    reserved "hardware_model";
  }

  message Deviations {
    // Device does not support interface/ipv4/enabled,
    // so suppress configuring this leaf.
    bool ipv4_missing_enabled = 1;
    // Device does not support fragmentation bit for traceroute.
    bool traceroute_fragmentation = 2;
    // Device only support UDP as l4 protocol for traceroute.
    bool traceroute_l4_protocol_udp = 3;
    // Device does not support
    // bgp/neighbors/neighbor/afi-safis/afi-safi/state/prefixes/received-pre-policy.
    bool prepolicy_received_routes = 4;
    // Expected ucmp traffic tolerance. Minimum value is 0.2, anything less
    // will be coerced to 0.2.
    // Juniper: partnerissuetracker.corp.google.com/282234301
    // Cisco: partnerissuetracker.corp.google.com/279477633
    double hierarchical_weight_resolution_tolerance = 5;
    // Device skip isis multi-topology check if value is true.
    bool isis_multi_topology_unsupported = 6;
    // Disable isis level1 under interface mode on the device if value is true.
    bool isis_interface_level1_disable_required = 7;
    // Set isis af ipv6 single topology on the device if value is true.
    bool isis_single_topology_required = 8;
    // Don't set isis instance enable flag on the device if value is true.
    bool isis_instance_enabled_required = 10;
    // Set and validate isis interface address family enable on the device if
    // value is true.
    bool missing_isis_interface_afi_safi_enable = 11;
    // Don't set isis global authentication-check on the device if value is
    // true.
    bool isis_global_authentication_not_required = 12;
    // Configure CSNP, LSP and PSNP under level authentication explicitly if
    // value is true.
    bool isis_explicit_level_authentication_config = 13;
    // Device skip isis restart-suppress check if value is true.
    bool isis_restart_suppress_unsupported = 14;
    // Device does not support interface/ipv4(6)/neighbor.
    // Cisco: partnerissuetracker.corp.google.com/268243828
    bool ip_neighbor_missing = 15;
    // Device requires separate reboot to activate OS.
    bool osactivate_noreboot = 16;
    // Device requires OS installation on standby RP as well as active RP.
    bool osinstall_for_standby_rp = 17;
    // Set this flag for LLDP interface config to override the global config.
    bool lldp_interface_config_override_global = 18;
    // Skip check for
    // bgp/neighbors/neighbor/state/messages/received/last-notification-error-code
    // leaf missing case.
    bool missing_bgp_last_notification_error_code = 21;
    // Device does not support interface-ref configuration when applying
    // features to interface.
    bool interface_ref_config_unsupported = 22;
    // Device does not support these state paths.
    // Juniper: partnerissuetracker.corp.google.com/279470921
    bool state_path_unsupported = 23;
    // Device requires Ipv6 to be enabled on interface for gRIBI NH programmed
    // with destination mac address.
    // Juniper: partnerissuetracker.corp.google.com/267642089
    bool ipv6_enable_for_gribi_nh_dmac = 24;
    // Device requires additional config for ECN.
    // Juniper: partnerissuetracker.corp.google.com/277657269
    bool ecn_profile_required_definition = 25;
    // Device does not support interface ipv6 discarded packet statistics.
    // Juniper: partnerissuetracker.corp.google.com/277762075
    bool ipv6_discarded_pkts_unsupported = 26;
    // Device does not support drop and weight leaves under queue management
    // profile.
    // Juniper: partnerissuetracker.corp.google.com/279471405
    bool drop_weight_leaves_unsupported = 27;
    // Config pushed through origin CLI takes precedence over config pushed
    // through origin OC.
    // Juniper: partnerissuetracker.corp.google.com/270474468
    bool cli_takes_precedence_over_oc = 29;
    // Device does not support weight above 100.
    // Juniper: partnerissuetracker.corp.google.com/277066804
    bool scheduler_input_weight_limit = 30;
    // Device does not support id leaf for SwitchChip components.
    // Juniper: partnerissuetracker.corp.google.com/277134501
    bool switch_chip_id_unsupported = 31;
    // Device does not support backplane-facing-capacity leaves for some of the
    // components.
    // Juniper: partnerissuetracker.corp.google.com/277134501
    bool backplane_facing_capacity_unsupported = 32;
    // Device only supports querying counters from the state container, not from
    // individual counter leaves.
    bool interface_counters_from_container = 33;
    // Use this deviation when the device does not support a mix of tagged and
    // untagged subinterfaces.
    // Juniper: partnerissuetracker.corp.google.com/267822588
    bool no_mix_of_tagged_and_untagged_subinterfaces = 34;
    // Device does not support reporting software version according to the
    // requirements in gNMI-1.10.
    // Juniper: partnerissuetracker.corp.google.com/278764547
    bool sw_version_unsupported = 37;
    // Device does not support telemetry path /components/component/storage.
    // Juniper: partnerissuetracker.corp.google.com/284239001
    bool storage_component_unsupported = 39;
    // Device requires port-speed to be set because its default value may not be
    // usable.
    bool explicit_port_speed = 41;
    // Device requires explicit attachment of an interface or subinterface to
    // the default network instance.
    // Nokia: partnerissuetracker.corp.google.com/260928639
    bool explicit_interface_in_default_vrf = 42;
    // Device is missing subinterface packet counters for IPv4/IPv6.
    bool subinterface_packet_counters_missing = 44;
    // Connect-retry is not supported
    // /bgp/neighbors/neighbor/timers/config/connect-retry.
    bool connect_retry = 45;
    // Device does not support programming a gribi flow with a next-hop entry of
    // mac-address only.
    bool gribi_mac_override_with_static_arp = 46;
    // Set true for device that does not support route-policy under AFI/SAFI.
    bool route_policy_under_afi_unsupported = 47;
    // Device does not support using gNOI to reboot the Fabric Component.
    bool gnoi_fabric_component_reboot_unsupported = 48;
    // Device does not support the ntp nondefault vrf case.
    bool ntp_non_default_vrf_unsupported = 49;
    // Device does not support setting the L2 MTU. OpenConfig allows a device to
    // enforce that L2 MTU, which has a default value of 1514, must be set to a
    // higher value than L3 MTU.
    // Arista: partnerissuetracker.corp.google.com/243445300
    bool omit_l2_mtu = 50;
    // Skip power admin for controller card
    bool skip_controller_card_power_admin = 51;
    // Device requires the banner to have a delimiter character.
    string banner_delimiter = 60;
    // Allowed tolerance for BGP traffic flow while comparing for pass or fail
    // condition.
    int32 bgp_tolerance_value = 61;
    // Device requires additional time to complete post delete link
    // qualification cleanup.
    bool link_qual_wait_after_delete_required = 62;
    // The response of gNOI reboot status is a single value (not a list), so the
    // device requires explict component path to account for a situation when
    // there is more than one active reboot requests.
    // Arista: partnerissuetracker.corp.google.com/245550570
    bool gnoi_status_empty_subcomponent = 63;
    // Device requiries explicit deletion of network-instance table.
    bool network_instance_table_deletion_required = 64;
    // Device requires a BGP session reset to utilize a new MD5 key.
    bool bgp_md5_requires_reset = 65;
    // Devices do not count dequeued and deleted packets as drops.
    // Arista: partnerissuetracker.corp.google.com/275384848
    bool dequeue_delete_not_counted_as_drops = 66;
    // Device only supports RIB ack, so tests that normally expect FIB_ACK will
    // allow just RIB_ACK.
    bool gribi_riback_only = 67;
    // Device requires that aggregate Port-Channel and its members be defined in
    // a single gNMI Update transaction at /interfaces; otherwise lag-type will
    // be dropped, and no member can be added to the aggregate.
    // Arista: partnerissuetracker.corp.google.com/201574574
    bool aggregate_atomic_update = 68;
    // Device returns no value for some OpenConfig paths if the operational
    // value equals the default.
    // Arista: partnerissuetracker.corp.google.com/258286131
    bool missing_value_for_defaults = 69;
    // The name used for the static routing protocol.  The default name in
    // OpenConfig is \"DEFAULT\" but some devices use other names.
    // Arista: partnerissuetracker.corp.google.com/269699737
    string static_protocol_name = 70;
    // Device currently uses component name instead of a full openconfig path,
    // so suppress creating a full oc compliant path for subcomponent.
    bool gnoi_subcomponent_path = 71;
    // When configuring interface, config VRF prior config IP address.
    // Arista: partnerissuetracker.corp.google.com/261958938
    bool interface_config_vrf_before_address = 72;
    // Device requires using the deprecated openconfig-vlan:vlan/config/vlan-id
    // or openconfig-vlan:vlan/state/vlan-id leaves.
    // Arista: partnerissuetracker.corp.google.com/261085885
    bool deprecated_vlan_id = 73;
    // Device requires gRIBI MAC Override using Static ARP + Static Route
    // Arista: partnerissuetracker.corp.google.com/234635355
    bool gribi_mac_override_static_arp_static_route = 74;
    // Device requires interface enabled leaf booleans to be explicitly set to
    // true.
    bool interface_enabled = 75;
    // Skip checking QOS octet stats for interface.
    // Arista: partnerissuetracker.corp.google.com/283541442
    bool qos_octets = 76;
    // Device CPU components do not map to a FRU parent component in the OC
    // tree.
    bool cpu_missing_ancestor = 77;
    // Device needs subinterface 0 to be routed for non-zero sub-interfaces.
    bool require_routed_subinterface_0 = 78;
    // Device does not report last-switchover-reason as USER_INITIATED for
    // gNOI.SwitchControlProcessor.
    bool gnoi_switchover_reason_missing_user_initiated = 79;
    // The name used for the default network instance for VRF.  The default name
    // in OpenConfig is \"DEFAULT\" but some legacy devices still use
    // \"default\".
    string default_network_instance = 80;
    // Device allows unset Election ID to be primary.
    bool p4rt_unsetelectionid_primary_allowed = 81;
    // Device sets ALREADY_EXISTS status code for all backup client responses.
    bool bkup_arbitration_resp_code = 82;
    // Device requires IPOverIP decapsulation for backup NHG without interfaces.
    bool backup_nhg_requires_vrf_with_decap = 83;
    // Devices don't support configuring ISIS /afi-safi/af/config container.
    bool isis_interface_afi_unsupported = 85;
    // Devices don't support modify table entry operation in P4 Runtime.
    bool p4rt_modify_table_entry_unsupported = 86;
    // Parent of OS component is of type SUPERVISOR or LINECARD.
    bool os_component_parent_is_supervisor_or_linecard = 87;
    // Parent of OS component is of type CHASSIS.
    bool os_component_parent_is_chassis = 88;
    // Devices require configuring the same ISIS Metrics for Level 1 when
    // configuring Level 2 Metrics.
    bool isis_require_same_l1_metric_with_l2_metric = 91;
    // Devices require configuring the same OSPF setMetric when BGP
    // SetMED is configured.
    bool bgp_set_med_requires_equal_ospf_set_metric = 92;
    // Devices require configuring subinterface with tagged vlan for p4rt
    // packet in.
    bool p4rt_gdp_requires_dot1q_subinterface = 93;
    // ATE port link state operations are a no-op in KNE/virtualized
    // environments.
    bool ate_port_link_state_operations_unsupported = 94;
    // Creates a user and assigns role/rbac to said user via native model.
    bool set_native_user = 95;
    // Device does not support telemetry path
    // /components/component/cpu/utilization/state/avg for linecards' CPU card.
    bool linecard_cpu_utilization_unsupported = 98;
    // Device does not support consistent component names for GNOI and GNMI.
    bool consistent_component_names_unsupported = 99;
    // Device does not support telemetry path
    // /components/component/cpu/utilization/state/avg for controller cards'
    // CPU card.
    bool controller_card_cpu_utilization_unsupported = 100;
    // Device does not support counter for fabric block lost packets.
    bool fabric_drop_counter_unsupported = 101;
    // Device does not support memory utilization related leaves for linecard
    // components.
    bool linecard_memory_utilization_unsupported = 102;
    // Device does not support telemetry path
    // /qos/interfaces/interface/input/virtual-output-queues/voq-interface/queues/queue/state/dropped-pkts.
    bool qos_voq_drop_counter_unsupported = 103;
    // ATE IPv6 flow label unsupported in KNE/virtualized environments.
    bool ate_ipv6_flow_label_unsupported = 104;
    // Devices do not support configuring isis csnp-interval timer.
    // Arista: partnerissuetracker.corp.google.com/299283216
    bool isis_timers_csnp_interval_unsupported = 105;
    // Devices do not support telemetry for isis counter:
    // manual-address-drop-from-areas.
    // Arista: partnerissuetracker.corp.google.com/299285115
    bool isis_counter_manual_address_drop_from_areas_unsupported = 106;
    // Devices do not support telemetry for isis counter: part-changes.
    // Arista: partnerissuetracker.corp.google.com/317086576
    bool isis_counter_part_changes_unsupported = 107;
    // Devices do not support threshold container under
    // /components/component/transceiver.
    bool transceiver_thresholds_unsupported = 108;
    // Update interface loopback mode using raw gnmi API due to server version.
    bool interface_loopback_mode_raw_gnmi = 109;
    // Devices do not support showing negotiated tcp mss value in bgp tcp mss
    // telemetry. Juniper: b/300499125
    bool skip_tcp_negotiated_mss_check = 110;
    // Devices don't support ISIS-Lsp metadata paths: checksum, sequence-number,
    // remaining-lifetime.
    bool isis_lsp_metadata_leafs_unsupported = 111;
    // QOS queue requires configuration with queue-id
    bool qos_queue_requires_id = 112;
    // QOS requires buffer-allocation-profile configuration
    bool qos_buffer_allocation_config_required = 114;
    // Devices do not support configuring ExtendedNextHopEncoding at the BGP
    // global level. Arista:
    // https://partnerissuetracker.corp.google.com/issues/203683090
    bool bgp_global_extended_next_hop_encoding_unsupported = 115;
    // OC unsupported for BGP LLGR disable.
    // Juniper: b/303479602
    bool bgp_llgr_oc_undefined = 116;
    // Device does not support tunnel interfaces state paths
    // Juniper: partnerissuetracker.corp.google.com/300111031
    bool tunnel_state_path_unsupported = 117;
    // Device does not support tunnel interfaces source and destination address
    // config paths Juniper: partnerissuetracker.corp.google.com/300111031
    bool tunnel_config_path_unsupported = 118;
    // Cisco: Device does not support same minimun and maximum threshold value
    // in QOS ECN config.
    bool ecn_same_min_max_threshold_unsupported = 119;
    // Cisco: QOS requires scheduler configuration.
    bool qos_scheduler_config_required = 120;
    // Cisco: Device does not support set weight config under QOS ECN
    // configuration.
    bool qos_set_weight_config_unsupported = 121;
    // Cisco: Device does not support these get state path.
    bool qos_get_state_path_unsupported = 122;
    // Devices requires enabled leaf under isis level
    // Juniper: partnerissuetracker.corp.google.com/302661486
    bool isis_level_enabled = 123;
    // Devices which require to use interface-id format of interface name +
    // .subinterface index with Interface-ref container
    bool interface_ref_interface_id_format = 124;
    // Devices does not support member link loopback
    // Juniper: b/307763669
    bool member_link_loopback_unsupported = 125;
    // Device does not support PLQ operational status check on interface
    // Juniper: b/308990185
    bool skip_plq_interface_oper_status_check = 126;
    // Device set received prefix limits explicitly under prefix-limit-received
    // rather than "prefix-limit"
    bool bgp_explicit_prefix_limit_received = 127;
    // Device does not configure BGP maximum routes correctly when max-prefixes
    // leaf is configured
    bool bgp_missing_oc_max_prefixes_configuration = 128;
    // Devices which needs to skip checking AFI-SAFI disable.
    // Juniper: b/310698466
    bool skip_bgp_session_check_without_afisafi = 129;
    // Devices that have separate naming conventions for hardware resource name
    // in /system/ tree and /components/ tree.
    bool mismatched_hardware_resource_name_in_component = 130;
    // Device does not support reboot status check on subcomponents.
    bool gnoi_subcomponent_reboot_status_unsupported = 132;
    // Devices exports routes from all protocols to BGP if the export-policy is
    // ACCEPT Juniper: b/308970803
    bool skip_non_bgp_route_export_check = 133;
    // Devices do not support path
    // /network-instances/network-instance/protocols/protocol/isis/levels/level/state/metric-style
    // Arista: https://partnerissuetracker.corp.google.com/issues/317064733
    bool isis_metric_style_telemetry_unsupported = 134;
    // Devices do not support configuring Interface-ref under Static-Route
    // Next-Hop
    bool static_route_next_hop_interface_ref_unsupported = 135;
    // Devices which does not support nexthop index state
    // Juniper: b/304729237
    bool skip_static_nexthop_check = 136;
    // Device doesn't support router advertisement enable and mode config
    // Juniper: b/316173974
    bool ipv6_router_advertisement_config_unsupported = 138;
    // Devices does not support setting prefix limit exceeded flag.
    // Juniper : b/317181227
    bool prefix_limit_exceeded_telemetry_unsupported = 139;
    // Skip setting allow-multiple-as while configuring eBGP
    // Arista: partnerissuetracker.corp.google.com/issues/317422300
    bool skip_setting_allow_multiple_as = 140;
    // Devices does not support mixed prefix length in gribi.
    // Juniper: b/307824407
    bool gribi_decap_mixed_plen_unsupported = 143;
    // Skip setting isis-actions set-level while configuring routing-policy
    // statement action
    bool skip_isis_set_level = 144;
    // Skip setting isis-actions set-metric-style-type while configuring
    // routing-policy statement action
    bool skip_isis_set_metric_style_type = 145;
    // Skip setting match-prefix-set match-set-options while configuring
    // routing-policy statement condition
    bool skip_set_rp_match_set_options = 146;
    // Skip setting disable-metric-propagation while configuring
    // table-connection
    bool skip_setting_disable_metric_propagation = 147;
    // Devices do not support BGP conditions match-community-set
    bool bgp_conditions_match_community_set_unsupported = 148;
    // Device requires match condition for ethertype v4 and v6 for default rule
    // with network-instance default-vrf in policy-forwarding.
    bool pf_require_match_default_rule = 149;
    // Devices missing component tree mapping from hardware port
    // to optical channel.
    bool missing_port_to_optical_channel_component_mapping = 150;
    // Skip gNMI container OP tc.
    // Cisco: https://partnerissuetracker.corp.google.com/issues/322291556
    bool skip_container_op = 151;
    // Reorder calls for vendor compatibility.
    // Cisco: https://partnerissuetracker.corp.google.com/issues/322291556
    bool reorder_calls_for_vendor_compatibilty = 152;
    // Add missing base config using cli.
    // Cisco: https://partnerissuetracker.corp.google.com/issues/322291556
    bool add_missing_base_config_via_cli = 153;
    // skip_macaddress_check returns true if mac address for an interface via
    // gNMI needs to be skipped. Cisco:
    // https://partnerissuetracker.corp.google.com/issues/322291556
    bool skip_macaddress_check = 154;
    // Devices are having native telemetry paths for BGP RIB verification.
    // Juniper : b/306144372
    bool bgp_rib_oc_path_unsupported = 155;
    // Skip setting prefix-set mode while configuring prefix-set routing-policy
    bool skip_prefix_set_mode = 156;
    // Devices set metric as preference for static next-hop
    bool set_metric_as_preference = 157;
    // Devices don't support having an IPv6 static Route with an IPv4 address
    // as next hop and requires configuring a static ARP entry.
    // Arista: https://partnerissuetracker.corp.google.com/issues/316593298
    bool ipv6_static_route_with_ipv4_next_hop_requires_static_arp = 158;
    // Device requires policy-forwarding rules to be in sequential order in the
    // gNMI set-request.
    bool pf_require_sequential_order_pbr_rules = 159;
    // Device telemetry missing next hop metric value.
    // Arista: https://partnerissuetracker.corp.google.com/issues/321010782
    bool missing_static_route_next_hop_metric_telemetry = 160;
    // Device does not support recursive resolution of static route next hop.
    // Arista: https://partnerissuetracker.corp.google.com/issues/314449182
    bool unsupported_static_route_next_hop_recurse = 161;
    // Device missing telemetry for static route that has DROP next hop.
    // Arista: https://partnerissuetracker.corp.google.com/issues/330619816
    bool missing_static_route_drop_next_hop_telemetry = 162;
    // Device missing 400ZR optical-channel tunable parameters telemetry:
    // min/max/avg.
    // Arista: https://partnerissuetracker.corp.google.com/issues/319314781
    bool missing_zr_optical_channel_tunable_parameters_telemetry = 163;
    // Device that does not support packet link qualification reflector packet
    // sent/received stats.
    bool plq_reflector_stats_unsupported = 164;
    // Device that does not support PLQ Generator max_mtu to be atleast >= 8184.
    uint32 plq_generator_capabilities_max_mtu = 165;
    // Device that does not support PLQ Generator max_pps to be atleast >=
    // 100000000.
    uint64 plq_generator_capabilities_max_pps = 166;
    // Support for bgp extended community index
    bool bgp_extended_community_index_unsupported = 167;
    // Support for bgp community set refs
    bool bgp_community_set_refs_unsupported = 168;
    // Arista device needs CLI knob to enable WECMP feature
    bool rib_wecmp = 169;
    // Device not supporting table-connection need to set this true
    bool table_connections_unsupported = 170;
    // Configure tag-set using vendor native model
    bool use_vendor_native_tag_set_config = 171;
    // Skip setting send-community-type in bgp global config
    bool skip_bgp_send_community_type = 172;
    // Support for bgp actions set-community method
    bool bgp_actions_set_community_method_unsupported = 174;
    // Ensure no configurations exist under BGP Peer Groups
    bool set_no_peer_group = 175;
    // Bgp community member is a string
    bool bgp_community_member_is_a_string = 176;
    // Flag to indicate whether IPv4 static routes with IPv6 next-hops are
    // unsupported.
    bool ipv4_static_route_with_ipv6_nh_unsupported = 177;
    // Flag to indicate whether IPv6 static routes with IPv4 next-hops are
    // unsupported.
    bool ipv6_static_route_with_ipv4_nh_unsupported = 178;
    // Flag to indicate support for static routes that simply drop packets
    bool static_route_with_drop_nh = 179;
    // Flag to indicate support for static routes that can be configured with an
    // explicit metric.
    bool static_route_with_explicit_metric = 180;
    // Support for bgp default import/export policy
    bool bgp_default_policy_unsupported = 181;
    // Flag to enable bgp explicity on default vrf
    // Arista: b/329094094#comment9
    bool explicit_enable_bgp_on_default_vrf = 182;
    // tag-set is not a real separate entity, but is embedded in the policy
    // statement. this implies that 1. routing policy tag set name needs to be
    // '<policy name> <statement name>'
    // 2. only one policy statement can make use of a tag-set, and 3. tag must
    // be refered by a policy
    bool routing_policy_tag_set_embedded = 183;
    // Devices does not support allow multiple as under AFI/SAFI.
    // CISCO: b/340859662
    bool skip_afi_safi_path_for_bgp_multiple_as = 184;
    // Device does not support regex with routing-policy community-member.
    bool community_member_regex_unsupported = 185;
    // Support for same import policy attached to all AFIs for given
    // (src-protocol, dst-protocol, network-instance) triple Arista:
    // b/339645876#comment4
    bool same_policy_attached_to_all_afis = 186;
    // Devices needs to skip setting statement for policy to be applied as
    // action pass otherwise it will be configured as action done.
    // CISCO: b/338523730
    bool skip_setting_statement_for_policy = 187;
    // Devices does not support index specific attribute fetching and hence
    // wildcards has to be used.
    // CISCO: b/338523730
    bool skip_checking_attribute_index = 188;
    // Devices does not suppport policy-chaining, so needs to flatten policies
    // with multiple statements.
    // CISCO: b/338526243
    bool flatten_policy_with_multiple_statements = 189;
    // default_route_policy_unsupported is set to true for devices that do not
    // support default route policy.
    bool default_route_policy_unsupported = 190;
    // CISCO: b/339801843
    bool slaac_prefix_length128 = 191;
    // Devices does not support bgp max multipaths
    // Juniper: b/319301559
    bool bgp_max_multipath_paths_unsupported = 192;
    // Devices does not multipath config at neighbor or afisafi level
    // Juniper: b/341130490
    bool multipath_unsupported_neighbor_or_afisafi = 193;
    // Devices that do not support /components/component/state/model-name for
    // any component types.
    // Note that for model name to be supported, the
    // /components/component/state/model-name of the chassis component must be
    // equal to the canonical hardware model name of its device.
    bool model_name_unsupported = 194;
    // community_match_with_redistribution_unsupported is set to true for devices that do not support matching community at the redistribution attach point.
    bool community_match_with_redistribution_unsupported = 195;
    // Devices that do not support components/component/state/install-component
    // and components/component/state/install-position.
    bool install_position_and_install_component_unsupported = 196;
    // Encap tunnel is shut then zero traffic will flow to backup NHG
    bool encap_tunnel_shut_backup_nhg_zero_traffic = 197;
    // Flag to indicate support for max ecmp paths for isis.
    bool max_ecmp_paths = 198;
    // wecmp_auto_unsupported is set to true for devices that do not support auto wecmp
    bool wecmp_auto_unsupported = 199;
    // policy chaining, ie. more than one policy at an attachement point is not supported
    bool routing_policy_chaining_unsupported = 200;
    // isis loopback config required
    bool isis_loopback_required = 201;
    // weighted ecmp feature verification using fixed packet
    bool weighted_ecmp_fixed_packet_verification = 202;
    // Override default NextHop scale while enabling encap/decap scale
    // CISCO:
    bool override_default_nh_scale = 203;
    // Devices that donot support setting bgp extended community set
    bool bgp_extended_community_set_unsupported = 204;
    // Devices that do not support setting bgp extended community set refs
    bool bgp_set_ext_community_set_refs_unsupported = 205;
    // Devices that do not support deleting link bandwidth
    bool bgp_delete_link_bandwidth_unsupported = 206;
    // qos_inqueue_drop_counter_Unsupported is set to true for devices that do not support qos ingress queue drop counters.
    // Juniper: b/341130490
    bool qos_inqueue_drop_counter_unsupported = 207;
    // Devices that need bgp extended community enable explicitly
    bool bgp_explicit_extended_community_enable = 208;
    // devices that do not support match tag set condition
    bool match_tag_set_condition_unsupported = 209;
    // peer_group_def_bgp_vrf_unsupported is set to true for devices that do not support peer group definition under bgp vrf configuration.
    bool peer_group_def_ebgp_vrf_unsupported = 210;
    // redis_uconnected_under_ebgp_vrf_unsupported is set to true for devices that do not support redistribution of connected routes under ebgp vrf configuration.
    bool redis_connected_under_ebgp_vrf_unsupported = 211;
    // bgp_afisafi_in_default_ni_before_other_ni is set to true for devices that require certain afi/safis to be enabled
    // in default network instance (ni) before enabling afi/safis for neighbors in default or non-default ni.
    bool bgp_afi_safi_in_default_ni_before_other_ni = 212;
    // Devices which do not support default import export policy.
    bool default_import_export_policy_unsupported = 213;
    // ipv6_router_advertisement_interval_unsupported is set to true for devices that do not support ipv6 router advertisement interval configuration.
    bool ipv6_router_advertisement_interval_unsupported = 214;
    // Decap NH with NextHopNetworkInstance is unsupported
    bool decap_nh_with_nexthop_ni_unsupported = 215;
    // Juniper: b/356898098
    bool community_invert_any_unsupported = 216;
    // SFlow source address update is unsupported
    // Arista: b/357914789
    bool sflow_source_address_update_unsupported = 217;
    // Linklocal mask length is not 64
    // Cisco: b/368271859
    bool link_local_mask_len = 218;
    // use parent component for temperature telemetry
    bool use_parent_component_for_temperature_telemetry = 219;
    // component manufactured date is unsupported
    bool component_mfg_date_unsupported = 220;
    // trib protocol field under otn channel config unsupported
    bool otn_channel_trib_unsupported = 221;
    // ingress parameters under eth channel config unsupported
    bool eth_channel_ingress_parameters_unsupported = 222;
    // Cisco numbering for eth channel assignment starts from 1 instead of 0
    bool eth_channel_assignment_cisco_numbering = 223;
    // Devices needs time to update interface counters.
    bool interface_counters_update_delayed = 224;
    // device does not support a Healthz GET RPC against Chassis level component like "CHASSIS" or "Rack 0"
    bool chassis_get_rpc_unsupported = 225;
    // Leaf-ref validation for list keys which is enforced for Cisco and hence deviation
    // b/373581140
    bool power_disable_enable_leaf_ref_validation = 226;
    // Device does not support ssh server counters.
    bool ssh_server_counters_unsupported = 227;
    // True when the optical-channel operational-mode is unsupported.
    // Juniper: b/355456031
    bool operational_mode_unsupported = 228;
    // BGP session state idle is supported in passive mode instead of active
    // Cisco: b/376021545
    bool bgp_session_state_idle_in_passive_mode = 229;
    // EnableMultipathUnderAfiSafi returns true for devices that do not support multipath under /global path and instead support under global/afi/safi path
    // CISCO: b/376241033
    // CISCO: b/340859662
    bool enable_multipath_under_afi_safi = 230;
    // Cisco numbering for OTN channel assignment starts from 1 instead of 0
    bool otn_channel_assignment_cisco_numbering = 232;
    // Cisco pre-fec-ber inactive value for CISCO-ACACIA vendors
    bool cisco_pre_fec_ber_inactive_value = 233;
    // Device does not support bgp afi safi wildcard.
    // Cisco: b/379863985
    bool bgp_afi_safi_wildcard_not_supported = 235;
    // Nokia; b/304493065 comment#7 SRL native admin_enable for table-connections
    bool enable_table_connections = 236;
    // Device has default zero suppression.
    // Juniper : b/378646018
    bool no_zero_suppression = 237;
    // Cisco: b/378801305
    bool isis_interface_level_passive_unsupported = 238;
    // Cisco: b/378616912
    bool isis_dis_sysid_unsupported = 239;
    // Cisco: b/378616912
    bool isis_database_overloads_unsupported = 240;
    // Juniper: b/358534837
    // Devices that do not support setting med value using union type in OC.
    bool bgp_set_med_v7_unsupported = 241;
    // Cisco: b/388980373
    // default import policy for table connection unsupported is set to true for devices that do not support default import policy.
    bool tc_default_import_policy_unsupported = 242;
    // Cisco: b/388955361
    // table connection metric propagation unsupported is set to true for devices that do not support metric propagation.
    bool tc_metric_propagation_unsupported = 243;
    // Cisco: b/388980376
    // table connection attribute propagation unsupported is set to true for devices that do not support attribute propagation.
    bool tc_attribute_propagation_unsupported = 244;
    // Cisco: b/388955364
    // table connection subscription unsupported is set to true for devices that do not support subscription for table connection leaves.
    bool tc_subscription_unsupported = 245;
    // Cisco: b/388983709
    // default bgp instance name is used to set bgp instance name value other than DEFAULT
    string default_bgp_instance_name = 246;
    // Arista does not support ETHChannel rate-class
    bool channel_assignment_rate_class_parameters_unsupported = 247;

    // Arista: b/346557012  
    // Devices that do not support qos scheduler ingress policer.
    bool qos_scheduler_ingress_policer_unsupported = 248;

    // Arista: b/354689142
    // Devices that do not support gRIBIencap headers.
    bool gribi_encap_header_unsupported = 249;

    // Device does not support P4RT Capabilities rpc.
    // Cisco: b/385298158
    bool p4rt_capabilities_unsupported = 250;

    // Device does not support gNMI GET on root.
    // Cisco: b/385298159
    bool gnmi_get_on_root_unsupported = 251;

    // Device does not support packet processing aggregate drops.
    // Cisco: b/395567844
    bool packet_processing_aggregate_drops_unsupported = 252;

    // Device does not support fragment total drops.
    // Nokia: b/395553772
    bool fragment_total_drops_unsupported = 253;

    // Juniper: b/383145521
    // Device needs route policy reference to stream prefix set info.
    bool bgp_prefixset_req_routepol_ref = 255;

    // Devices that do not support oper-status for Integrated Circuits telemetry path
    // Juniper b/395551640
    bool oper_status_for_ic_unsupported = 256;

    // Nokia: b/383075189
    // ExplicitDcoConfig returns true if explicit configurations are required in module-functional-type for the transceiver
    bool explicit_dco_config = 257;
    // verify_expected_breakout_supported_config is used to verify on Cisco devices if optic supports a given breakout mode
    // Cisco:
    bool verify_expected_breakout_supported_config = 258;

    // bgp_aspathset_unsupported is set to true for devices that do not support as-path-set for bgp-defined-sets.
    // Juniper: b/330173167
    bool bgp_aspathset_unsupported = 259;

    // Devices that do not support SR IGP configuration
    // Cisco b/390502067
    bool sr_igp_config_unsupported = 260;

    // Cisco: b/404301960
    // Devices that block one IS-IS level specific authentication config attribute for P2P links. 
    // The same leafs can be set directly under ISIS Interface authentication /network-instances/network-instance/protocols/protocol/isis/interfaces/interface/authentication.
    bool set_isis_auth_with_interface_authentication_container = 261;

    // Devices that do not support GRE/GUE tunnel interface oc.
    // Juniper b/398171114
    bool gre_gue_tunnel_interface_oc_unsupported = 262;
    
    // Devices that do not support load-interval configuration
    bool load_interval_not_supported = 263;

    // SkipOpticalChannelOutputPowerInterval for devices that do not support optical-channel/output-power/interval leaf
    // Nokia b/394622454
    bool skip_optical_channel_output_power_interval = 264;

    // SkipTransceiverDescription for devices that do not support transceiver/description leaf
    // Nokia b/394622453
    bool skip_transceiver_description = 265;

    // Devices that do not support containerz config via OpenConfig.
    bool containerz_oc_unsupported = 266;

    // Device does not support BGP OC distance
    bool bgp_distance_oc_path_unsupported = 267;

    // Devices that do not support ISIS MPLS
    bool isis_mpls_unsupported = 268;

    // Devices that do not support oc path for auto-negotiate
    // Nokia b/417843274
    bool auto_negotiate_unsupported = 269;

    // Devices that do not support oc path for duplex-mode
    // Nokia b/417843274
    bool duplex_mode_unsupported = 270;

    // Devices that do not support oc path for port-speed
    // Nokia b/417843274
    bool port_speed_unsupported = 271;

    // Set-Med-Action is not supported for BGP
    // Cisco b/414333771
    bool bgp_set_med_action_unsupported = 272;

    // Devices that do not support next-hop-group config
    // Arista b/390507957
    bool next_hop_group_config_unsupported = 273;

    // Arista b/390507780
    bool qos_shaper_config_unsupported = 274;

    // Arista b/390507780
    bool qos_shaper_state_unsupported = 275;

    // Arista b/393178770
    bool ethernet_over_mplsogre_unsupported = 276;

    // Arista b/390507408
    bool sflow_unsupported = 277;

    // Arista b/390507402
    bool mpls_unsupported = 278;

    // Arista b/390507399
    bool macsec_unsupported = 279;

    // Arista b/390506900
    bool gue_gre_decap_unsupported = 280;

    // Arista b/390506584
    bool mpls_label_classification_unsupported = 281;

    // Arista b/390506395
    bool local_proxy_unsupported = 282;

    // Arista b/390506513
    bool static_mpls_unsupported = 283;

    // Arista b/390504878
    bool qos_classification_unsupported = 284;

    // Arista b/390503348
    bool policy_forwarding_unsupported = 285;

    // Arista b/393177745
    bool cfm_unsupported = 286;

    // Arista b/390506903
    bool label_range_unsupported = 287;

    // Arista b/390506907
    bool static_arp_unsupported = 288;

    // Arista b/390506907
    bool interface_policy_forwarding_unsupported = 289;

    // UseOldOCPathStaticLspNh for devices that do not support the new OC path for static lsp next-hops
    // issues/404301960
    bool use_old_oc_path_static_lsp_nh = 290;

    // Create/Replace config leaf required 
    // Juniper b/419536104
    bool config_leaf_create_required = 291;

<<<<<<< HEAD
    // Devices does not support static mpls lsp
    bool static_mpls_lsp_oc_unsupported = 292;

    // DUT not supporting with qos remarking
    bool qos_remark_oc_unsupported = 293;

    // DUT not returning value for classifier matched packets
    bool skip_verify_classifier_matchedpackets = 294;

    // DUT not supporting policy forwarding to nexthop
    bool policy_forwarding_to_next_hop_oc_unsupported = 295;
 
    // Devices that do not support policy forwarding encapsulate gre action
    bool policy_forwarding_gre_encapsulation_oc_unsupported = 296;

=======
    // SkipInterfaceNameCheck is set to true for devices that do not support
    // interface name check in AFT.
    bool skip_interface_name_check = 292;

    // Arista b/426375784
    // FNT only issue, non-breakout ports have breakout config
    bool fr_breakout_fix = 293;

    // Cisco b/421356455
    // numPhysicalChannels is not supported
    bool num_physical_channels_unsupported = 294;

    // UnsupportedQoSOutputServicePolicy for devices that do not support qos output service-policy
    bool unsupported_qos_output_service_policy = 295;

    // InterfaceOutputQueueNonStandardName for devices with non-standard output queue names
    bool interface_output_queue_non_standard_name = 296;

    // MplsExpIngressClassifierUnsupported for devices that do not support ingress mpls exp field classification
    bool mpls_exp_ingress_classifier_oc_unsupported = 297;

    // Devices that do not propagate IGP metric through redistribution
    bool default_no_igp_metric_propagation = 298;

    // Skip setting send-community-type in bgp peer-group config
    bool skip_bgp_peer_group_send_community_type = 299;
    
    // Devices that does have different AS path prepend order.
    // juniper : b/425632068
    bool bgp_as_path_prepend_order_mismtach = 300;

    // Devices that need explicit swap_src_dst_mac set with loopback_mode
    // Nokia b/430183279
    bool explicit_swap_src_dst_mac_needed_for_loopback_mode = 301;

    // link_local_instead_of_nh is set to true for devices that give
    // link-local address instead of NH in AFT.
    bool link_local_instead_of_nh = 302;

    // low_scale_aft returns true if device requires low scale AFT.
    bool low_scale_aft = 303;
    
    // Devices that do not support system-description config path
    // Nokia b/431929861
    bool missing_system_description_config_path = 304;

    // Juniper  b/428613305
    // FEC uncorrectable errors accumulate over time and are not cleared unless the component is reset on target
    bool non_interval_fec_error_counter = 305;

    // Device does not support ntp source address
    bool ntp_source_address_unsupported = 306;

    // Devices does not support static mpls lsp
    bool static_mpls_lsp_oc_unsupported = 307;

    // Device doesnot support gre enacapsulation
    bool gre_decapsulation_oc_unsupported = 308;

    // SRGB and SLGB config through OC is not reflecting
    bool isis_srgb_srlb_unsupported = 309;

    // Prefix segment configuration not supported
    bool isis_sr_prefix_segment_config_unsupported = 310;

    // node segment configuration not supported
    bool isis_sr_node_segment_config_unsupported = 311;

    // Devices that do not support policy forwarding on next-hop
    bool policy_forwarding_to_next_hop_oc_unsupported = 312;
    
>>>>>>> 9756f4ee
    // Reserved field numbers and identifiers.
    reserved 84, 9, 28, 20, 38, 43, 90, 97, 55, 89, 19, 36, 35, 40, 113, 131, 141, 173, 234, 254, 231;
  }

  message PlatformExceptions {
    Platform platform = 1;
    Deviations deviations = 2;
  }

  // The `platform` field for each `platform_exceptions` should be mutually
  // exclusive. Duplicate matches will result in a test failure.
  repeated PlatformExceptions platform_exceptions = 5;

  enum Tags {
    TAGS_UNSPECIFIED = 0;
    TAGS_AGGREGATION = 1;
    TAGS_DATACENTER_EDGE = 2;
    TAGS_EDGE = 3;
    TAGS_TRANSIT = 4;
  }

  // The `tags` used to identify the area(s) testcase applies to. An empty tag
  // is the default implying it applies to all areas.
  repeated Tags tags = 6;

  // Whether this test only checks paths for presence rather than semantic
  // checks.
  bool path_presence_test = 7;
}<|MERGE_RESOLUTION|>--- conflicted
+++ resolved
@@ -817,23 +817,6 @@
     // Juniper b/419536104
     bool config_leaf_create_required = 291;
 
-<<<<<<< HEAD
-    // Devices does not support static mpls lsp
-    bool static_mpls_lsp_oc_unsupported = 292;
-
-    // DUT not supporting with qos remarking
-    bool qos_remark_oc_unsupported = 293;
-
-    // DUT not returning value for classifier matched packets
-    bool skip_verify_classifier_matchedpackets = 294;
-
-    // DUT not supporting policy forwarding to nexthop
-    bool policy_forwarding_to_next_hop_oc_unsupported = 295;
- 
-    // Devices that do not support policy forwarding encapsulate gre action
-    bool policy_forwarding_gre_encapsulation_oc_unsupported = 296;
-
-=======
     // SkipInterfaceNameCheck is set to true for devices that do not support
     // interface name check in AFT.
     bool skip_interface_name_check = 292;
@@ -904,8 +887,16 @@
 
     // Devices that do not support policy forwarding on next-hop
     bool policy_forwarding_to_next_hop_oc_unsupported = 312;
+
+     // DUT not supporting with qos remarking
+    bool qos_remark_oc_unsupported = 313;
+
+    // DUT not returning value for classifier matched packets
+    bool skip_verify_classifier_matchedpackets = 314;
+
+    // Devices that do not support policy forwarding encapsulate gre action
+    bool policy_forwarding_gre_encapsulation_oc_unsupported = 315;
     
->>>>>>> 9756f4ee
     // Reserved field numbers and identifiers.
     reserved 84, 9, 28, 20, 38, 43, 90, 97, 55, 89, 19, 36, 35, 40, 113, 131, 141, 173, 234, 254, 231;
   }
