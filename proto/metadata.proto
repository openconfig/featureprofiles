--- conflicted
+++ resolved
@@ -412,20 +412,6 @@
     // Devices does not support mixed prefix length in gribi.
     // Juniper: b/307824407
     bool gribi_decap_mixed_plen_unsupported = 143;
-<<<<<<< HEAD
-    // Skip gNMI container OP tc.
-    // Cisco: https://partnerissuetracker.corp.google.com/issues/322291556
-    bool skip_container_op = 144;
-    // Reorder calls for vendor compatibility.
-    // Cisco: https://partnerissuetracker.corp.google.com/issues/322291556
-    bool reorder_calls_for_vendor_compatibilty = 145;
-    // Add missing base config using cli.
-    // Cisco: https://partnerissuetracker.corp.google.com/issues/322291556
-    bool add_missing_base_config_via_cli = 146;
-    // skip_macaddress_check returns true if mac address for an interface via gNMI needs to be skipped.
-    // Cisco: https://partnerissuetracker.corp.google.com/issues/322291556
-    bool skip_macaddress_check = 147;
-=======
     // Skip setting isis-actions set-level while configuring routing-policy statement action
     bool skip_isis_set_level = 144;
     // Skip setting isis-actions set-metric-style-type while configuring routing-policy statement action
@@ -437,8 +423,19 @@
     // Devices do not support BGP conditions match-community-set
     bool bgp_conditions_match_community_set_unsupported = 148;
     // Device requires match condition for ethertype v4 and v6 for default rule with network-instance default-vrf in policy-forwarding.
-    bool pf_require_match_default_rule = 149;       
->>>>>>> 710172e7
+    bool pf_require_match_default_rule = 149;
+    // Skip gNMI container OP tc.
+    // Cisco: https://partnerissuetracker.corp.google.com/issues/322291556
+    bool skip_container_op = 150;
+    // Reorder calls for vendor compatibility.
+    // Cisco: https://partnerissuetracker.corp.google.com/issues/322291556
+    bool reorder_calls_for_vendor_compatibilty = 151;
+    // Add missing base config using cli.
+    // Cisco: https://partnerissuetracker.corp.google.com/issues/322291556
+    bool add_missing_base_config_via_cli = 152;
+    // skip_macaddress_check returns true if mac address for an interface via gNMI needs to be skipped.
+    // Cisco: https://partnerissuetracker.corp.google.com/issues/322291556
+    bool skip_macaddress_check = 153;
 
     // Reserved field numbers and identifiers.
     reserved 84, 9, 28, 20, 90, 97, 55, 89, 19;
