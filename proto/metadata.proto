// Copyright 2023 Google LLC
//
// Licensed under the Apache License, Version 2.0 (the "License");
// you may not use this file except in compliance with the License.
// You may obtain a copy of the License at
//
//      https://www.apache.org/licenses/LICENSE-2.0
//
// Unless required by applicable law or agreed to in writing, software
// distributed under the License is distributed on an "AS IS" BASIS,
// WITHOUT WARRANTIES OR CONDITIONS OF ANY KIND, either express or implied.
// See the License for the specific language governing permissions and
// limitations under the License.

syntax = "proto3";

package openconfig.testing;

import "github.com/openconfig/ondatra/proto/testbed.proto";

// Metadata about a Feature Profiles test.
message Metadata {
  // UUID of the test.
  string uuid = 1;
  // ID of the test in the test plan.
  string plan_id = 2;
  // One-line description of the test.
  string description = 3;

  // Types of testbeds on which the test may run.
  enum Testbed {
    TESTBED_UNSPECIFIED = 0;
    TESTBED_DUT = 1;
    TESTBED_DUT_DUT_4LINKS = 2;
    TESTBED_DUT_ATE_2LINKS = 3;
    TESTBED_DUT_ATE_4LINKS = 4;
    TESTBED_DUT_ATE_9LINKS_LAG = 5;
    TESTBED_DUT_DUT_ATE_2LINKS = 6;
    TESTBED_DUT_ATE_8LINKS = 7;
    TESTBED_DUT_400ZR = 8;
    TESTBED_DUT_400ZR_PLUS = 9;
    TESTBED_DUT_400ZR_100G_4LINKS = 10;
    TESTBED_DUT_400FR_100G_4LINKS = 11;
    TESTBED_DUT_ATE_5LINKS = 12;
  }
  // Testbed on which the test is intended to run.
  Testbed testbed = 4;

  message Platform {
    // Vendor of the device.
    ondatra.Device.Vendor vendor = 1;
    // Regex for hardware model of the device.
    // The empty string will match any hardware model.
    string hardware_model_regex = 3;
    // Regex for software version of the device.
    // The empty string will match any software version.
    string software_version_regex = 4;
    // Reserved field numbers and identifiers.
    reserved 2;
    reserved "hardware_model";
  }

  message Deviations {
    // Device does not support interface/ipv4/enabled,
    // so suppress configuring this leaf.
    bool ipv4_missing_enabled = 1;
    // Device does not support fragmentation bit for traceroute.
    bool traceroute_fragmentation = 2;
    // Device only support UDP as l4 protocol for traceroute.
    bool traceroute_l4_protocol_udp = 3;
    // Device does not support
    // bgp/neighbors/neighbor/afi-safis/afi-safi/state/prefixes/received-pre-policy.
    bool prepolicy_received_routes = 4;
    // Expected ucmp traffic tolerance. Minimum value is 0.2, anything less
    // will be coerced to 0.2.
    // Juniper: partnerissuetracker.corp.google.com/282234301
    // Cisco: partnerissuetracker.corp.google.com/279477633
    double hierarchical_weight_resolution_tolerance = 5;
    // Device skip isis multi-topology check if value is true.
    bool isis_multi_topology_unsupported = 6;
    // Disable isis level1 under interface mode on the device if value is true.
    bool isis_interface_level1_disable_required = 7;
    // Set isis af ipv6 single topology on the device if value is true.
    bool isis_single_topology_required = 8;
    // Don't set isis instance enable flag on the device if value is true.
    bool isis_instance_enabled_required = 10;
    // Set and validate isis interface address family enable on the device if
    // value is true.
    bool missing_isis_interface_afi_safi_enable = 11;
    // Don't set isis global authentication-check on the device if value is
    // true.
    bool isis_global_authentication_not_required = 12;
    // Configure CSNP, LSP and PSNP under level authentication explicitly if
    // value is true.
    bool isis_explicit_level_authentication_config = 13;
    // Device skip isis restart-suppress check if value is true.
    bool isis_restart_suppress_unsupported = 14;
    // Device does not support interface/ipv4(6)/neighbor.
    // Cisco: partnerissuetracker.corp.google.com/268243828
    bool ip_neighbor_missing = 15;
    // Device requires separate reboot to activate OS.
    bool osactivate_noreboot = 16;
    // Device requires OS installation on standby RP as well as active RP.
    bool osinstall_for_standby_rp = 17;
    // Set this flag for LLDP interface config to override the global config.
    bool lldp_interface_config_override_global = 18;
    // Skip check for
    // bgp/neighbors/neighbor/state/messages/received/last-notification-error-code
    // leaf missing case.
    bool missing_bgp_last_notification_error_code = 21;
    // Device does not support interface-ref configuration when applying
    // features to interface.
    bool interface_ref_config_unsupported = 22;
    // Device does not support these state paths.
    // Juniper: partnerissuetracker.corp.google.com/279470921
    bool state_path_unsupported = 23;
    // Device requires Ipv6 to be enabled on interface for gRIBI NH programmed
    // with destination mac address.
    // Juniper: partnerissuetracker.corp.google.com/267642089
    bool ipv6_enable_for_gribi_nh_dmac = 24;
    // Device requires additional config for ECN.
    // Juniper: partnerissuetracker.corp.google.com/277657269
    bool ecn_profile_required_definition = 25;
    // Device does not support interface ipv6 discarded packet statistics.
    // Juniper: partnerissuetracker.corp.google.com/277762075
    bool ipv6_discarded_pkts_unsupported = 26;
    // Device does not support drop and weight leaves under queue management
    // profile.
    // Juniper: partnerissuetracker.corp.google.com/279471405
    bool drop_weight_leaves_unsupported = 27;
    // Config pushed through origin CLI takes precedence over config pushed
    // through origin OC.
    // Juniper: partnerissuetracker.corp.google.com/270474468
    bool cli_takes_precedence_over_oc = 29;
    // Device does not support weight above 100.
    // Juniper: partnerissuetracker.corp.google.com/277066804
    bool scheduler_input_weight_limit = 30;
    // Device does not support id leaf for SwitchChip components.
    // Juniper: partnerissuetracker.corp.google.com/277134501
    bool switch_chip_id_unsupported = 31;
    // Device does not support backplane-facing-capacity leaves for some of the
    // components.
    // Juniper: partnerissuetracker.corp.google.com/277134501
    bool backplane_facing_capacity_unsupported = 32;
    // Device only supports querying counters from the state container, not from
    // individual counter leaves.
    bool interface_counters_from_container = 33;
    // Use this deviation when the device does not support a mix of tagged and
    // untagged subinterfaces.
    // Juniper: partnerissuetracker.corp.google.com/267822588
    bool no_mix_of_tagged_and_untagged_subinterfaces = 34;
    // Device does not support reporting software version according to the
    // requirements in gNMI-1.10.
    // Juniper: partnerissuetracker.corp.google.com/278764547
    bool sw_version_unsupported = 37;
    // Device does not support telemetry path /components/component/storage.
    // Juniper: partnerissuetracker.corp.google.com/284239001
    bool storage_component_unsupported = 39;
    // Device requires port-speed to be set because its default value may not be
    // usable.
    bool explicit_port_speed = 41;
    // Device requires explicit attachment of an interface or subinterface to
    // the default network instance.
    // Nokia: partnerissuetracker.corp.google.com/260928639
    bool explicit_interface_in_default_vrf = 42;
    // Device is missing subinterface packet counters for IPv4/IPv6.
    bool subinterface_packet_counters_missing = 44;
    // Connect-retry is not supported
    // /bgp/neighbors/neighbor/timers/config/connect-retry.
    bool connect_retry = 45;
    // Device does not support programming a gribi flow with a next-hop entry of
    // mac-address only.
    bool gribi_mac_override_with_static_arp = 46;
    // Set true for device that does not support route-policy under AFI/SAFI.
    bool route_policy_under_afi_unsupported = 47;
    // Device does not support using gNOI to reboot the Fabric Component.
    bool gnoi_fabric_component_reboot_unsupported = 48;
    // Device does not support the ntp nondefault vrf case.
    bool ntp_non_default_vrf_unsupported = 49;
    // Device does not support setting the L2 MTU. OpenConfig allows a device to
    // enforce that L2 MTU, which has a default value of 1514, must be set to a
    // higher value than L3 MTU.
    // Arista: partnerissuetracker.corp.google.com/243445300
    bool omit_l2_mtu = 50;
    // Skip power admin for controller card
    bool skip_controller_card_power_admin = 51;
    // Device requires the banner to have a delimiter character.
    string banner_delimiter = 60;
    // Allowed tolerance for BGP traffic flow while comparing for pass or fail
    // condition.
    int32 bgp_tolerance_value = 61;
    // Device requires additional time to complete post delete link
    // qualification cleanup.
    bool link_qual_wait_after_delete_required = 62;
    // The response of gNOI reboot status is a single value (not a list), so the
    // device requires explict component path to account for a situation when
    // there is more than one active reboot requests.
    // Arista: partnerissuetracker.corp.google.com/245550570
    bool gnoi_status_empty_subcomponent = 63;
    // Device requiries explicit deletion of network-instance table.
    bool network_instance_table_deletion_required = 64;
    // Device requires a BGP session reset to utilize a new MD5 key.
    bool bgp_md5_requires_reset = 65;
    // Devices do not count dequeued and deleted packets as drops.
    // Arista: partnerissuetracker.corp.google.com/275384848
    bool dequeue_delete_not_counted_as_drops = 66;
    // Device only supports RIB ack, so tests that normally expect FIB_ACK will
    // allow just RIB_ACK.
    bool gribi_riback_only = 67;
    // Device requires that aggregate Port-Channel and its members be defined in
    // a single gNMI Update transaction at /interfaces; otherwise lag-type will
    // be dropped, and no member can be added to the aggregate.
    // Arista: partnerissuetracker.corp.google.com/201574574
    bool aggregate_atomic_update = 68;
    // Device returns no value for some OpenConfig paths if the operational
    // value equals the default.
    // Arista: partnerissuetracker.corp.google.com/258286131
    bool missing_value_for_defaults = 69;
    // The name used for the static routing protocol.  The default name in
    // OpenConfig is \"DEFAULT\" but some devices use other names.
    // Arista: partnerissuetracker.corp.google.com/269699737
    string static_protocol_name = 70;
    // Device currently uses component name instead of a full openconfig path,
    // so suppress creating a full oc compliant path for subcomponent.
    bool gnoi_subcomponent_path = 71;
    // When configuring interface, config VRF prior config IP address.
    // Arista: partnerissuetracker.corp.google.com/261958938
    bool interface_config_vrf_before_address = 72;
    // Device requires using the deprecated openconfig-vlan:vlan/config/vlan-id
    // or openconfig-vlan:vlan/state/vlan-id leaves.
    // Arista: partnerissuetracker.corp.google.com/261085885
    bool deprecated_vlan_id = 73;
    // Device requires gRIBI MAC Override using Static ARP + Static Route
    // Arista: partnerissuetracker.corp.google.com/234635355
    bool gribi_mac_override_static_arp_static_route = 74;
    // Device requires interface enabled leaf booleans to be explicitly set to
    // true.
    bool interface_enabled = 75;
    // Skip checking QOS octet stats for interface.
    // Arista: partnerissuetracker.corp.google.com/283541442
    bool qos_octets = 76;
    // Device CPU components do not map to a FRU parent component in the OC
    // tree.
    bool cpu_missing_ancestor = 77;
    // Device needs subinterface 0 to be routed for non-zero sub-interfaces.
    bool require_routed_subinterface_0 = 78;
    // Device does not report last-switchover-reason as USER_INITIATED for
    // gNOI.SwitchControlProcessor.
    bool gnoi_switchover_reason_missing_user_initiated = 79;
    // The name used for the default network instance for VRF.  The default name
    // in OpenConfig is \"DEFAULT\" but some legacy devices still use
    // \"default\".
    string default_network_instance = 80;
    // Device allows unset Election ID to be primary.
    bool p4rt_unsetelectionid_primary_allowed = 81;
    // Device sets ALREADY_EXISTS status code for all backup client responses.
    bool bkup_arbitration_resp_code = 82;
    // Device requires IPOverIP decapsulation for backup NHG without interfaces.
    bool backup_nhg_requires_vrf_with_decap = 83;
    // Devices don't support configuring ISIS /afi-safi/af/config container.
    bool isis_interface_afi_unsupported = 85;
    // Devices don't support modify table entry operation in P4 Runtime.
    bool p4rt_modify_table_entry_unsupported = 86;
    // Parent of OS component is of type SUPERVISOR or LINECARD.
    bool os_component_parent_is_supervisor_or_linecard = 87;
    // Parent of OS component is of type CHASSIS.
    bool os_component_parent_is_chassis = 88;
    // Devices require configuring the same ISIS Metrics for Level 1 when
    // configuring Level 2 Metrics.
    bool isis_require_same_l1_metric_with_l2_metric = 91;
    // Devices require configuring the same OSPF setMetric when BGP
    // SetMED is configured.
    bool bgp_set_med_requires_equal_ospf_set_metric = 92;
    // Devices require configuring subinterface with tagged vlan for p4rt
    // packet in.
    bool p4rt_gdp_requires_dot1q_subinterface = 93;
    // ATE port link state operations are a no-op in KNE/virtualized
    // environments.
    bool ate_port_link_state_operations_unsupported = 94;
    // Creates a user and assigns role/rbac to said user via native model.
    bool set_native_user = 95;
    // Device does not support telemetry path
    // /components/component/cpu/utilization/state/avg for linecards' CPU card.
    bool linecard_cpu_utilization_unsupported = 98;
    // Device does not support consistent component names for GNOI and GNMI.
    bool consistent_component_names_unsupported = 99;
    // Device does not support telemetry path
    // /components/component/cpu/utilization/state/avg for controller cards'
    // CPU card.
    bool controller_card_cpu_utilization_unsupported = 100;
    // Device does not support counter for fabric block lost packets.
    bool fabric_drop_counter_unsupported = 101;
    // Device does not support memory utilization related leaves for linecard
    // components.
    bool linecard_memory_utilization_unsupported = 102;
    // Device does not support telemetry path
    // /qos/interfaces/interface/input/virtual-output-queues/voq-interface/queues/queue/state/dropped-pkts.
    bool qos_voq_drop_counter_unsupported = 103;
    // ATE IPv6 flow label unsupported in KNE/virtualized environments.
    bool ate_ipv6_flow_label_unsupported = 104;
    // Devices do not support configuring isis csnp-interval timer.
    // Arista: partnerissuetracker.corp.google.com/299283216
    bool isis_timers_csnp_interval_unsupported = 105;
    // Devices do not support telemetry for isis counter:
    // manual-address-drop-from-areas.
    // Arista: partnerissuetracker.corp.google.com/299285115
    bool isis_counter_manual_address_drop_from_areas_unsupported = 106;
    // Devices do not support telemetry for isis counter: part-changes.
    // Arista: partnerissuetracker.corp.google.com/317086576
    bool isis_counter_part_changes_unsupported = 107;
    // Devices do not support threshold container under
    // /components/component/transceiver.
    bool transceiver_thresholds_unsupported = 108;
    // Update interface loopback mode using raw gnmi API due to server version.
    bool interface_loopback_mode_raw_gnmi = 109;
    // Devices do not support showing negotiated tcp mss value in bgp tcp mss
    // telemetry. Juniper: b/300499125
    bool skip_tcp_negotiated_mss_check = 110;
    // Devices don't support ISIS-Lsp metadata paths: checksum, sequence-number,
    // remaining-lifetime.
    bool isis_lsp_metadata_leafs_unsupported = 111;
    // QOS queue requires configuration with queue-id
    bool qos_queue_requires_id = 112;
    // QOS requires buffer-allocation-profile configuration
    bool qos_buffer_allocation_config_required = 114;
    // Devices do not support configuring ExtendedNextHopEncoding at the BGP
    // global level. Arista:
    // https://partnerissuetracker.corp.google.com/issues/203683090
    bool bgp_global_extended_next_hop_encoding_unsupported = 115;
    // OC unsupported for BGP LLGR disable.
    // Juniper: b/303479602
    bool bgp_llgr_oc_undefined = 116;
    // Device does not support tunnel interfaces state paths
    // Juniper: partnerissuetracker.corp.google.com/300111031
    bool tunnel_state_path_unsupported = 117;
    // Device does not support tunnel interfaces source and destination address
    // config paths Juniper: partnerissuetracker.corp.google.com/300111031
    bool tunnel_config_path_unsupported = 118;
    // Cisco: Device does not support same minimun and maximum threshold value
    // in QOS ECN config.
    bool ecn_same_min_max_threshold_unsupported = 119;
    // Cisco: QOS requires scheduler configuration.
    bool qos_scheduler_config_required = 120;
    // Cisco: Device does not support set weight config under QOS ECN
    // configuration.
    bool qos_set_weight_config_unsupported = 121;
    // Cisco: Device does not support these get state path.
    bool qos_get_state_path_unsupported = 122;
    // Devices requires enabled leaf under isis level
    // Juniper: partnerissuetracker.corp.google.com/302661486
    bool isis_level_enabled = 123;
    // Devices which require to use interface-id format of interface name +
    // .subinterface index with Interface-ref container
    bool interface_ref_interface_id_format = 124;
    // Devices does not support member link loopback
    // Juniper: b/307763669
    bool member_link_loopback_unsupported = 125;
    // Device does not support PLQ operational status check on interface
    // Juniper: b/308990185
    bool skip_plq_interface_oper_status_check = 126;
    // Device set received prefix limits explicitly under prefix-limit-received
    // rather than "prefix-limit"
    bool bgp_explicit_prefix_limit_received = 127;
    // Device does not configure BGP maximum routes correctly when max-prefixes
    // leaf is configured
    bool bgp_missing_oc_max_prefixes_configuration = 128;
    // Devices which needs to skip checking AFI-SAFI disable.
    // Juniper: b/310698466
    bool skip_bgp_session_check_without_afisafi = 129;
    // Devices that have separate naming conventions for hardware resource name
    // in /system/ tree and /components/ tree.
    bool mismatched_hardware_resource_name_in_component = 130;
    // Device does not support reboot status check on subcomponents.
    bool gnoi_subcomponent_reboot_status_unsupported = 132;
    // Devices exports routes from all protocols to BGP if the export-policy is
    // ACCEPT Juniper: b/308970803
    bool skip_non_bgp_route_export_check = 133;
    // Devices do not support path
    // /network-instances/network-instance/protocols/protocol/isis/levels/level/state/metric-style
    // Arista: https://partnerissuetracker.corp.google.com/issues/317064733
    bool isis_metric_style_telemetry_unsupported = 134;
    // Devices do not support configuring Interface-ref under Static-Route
    // Next-Hop
    bool static_route_next_hop_interface_ref_unsupported = 135;
    // Devices which does not support nexthop index state
    // Juniper: b/304729237
    bool skip_static_nexthop_check = 136;
    // Device doesn't support router advertisement enable and mode config
    // Juniper: b/316173974
    bool ipv6_router_advertisement_config_unsupported = 138;
    // Devices does not support setting prefix limit exceeded flag.
    // Juniper : b/317181227
    bool prefix_limit_exceeded_telemetry_unsupported = 139;
    // Skip setting allow-multiple-as while configuring eBGP
    // Arista: partnerissuetracker.corp.google.com/issues/317422300
    bool skip_setting_allow_multiple_as = 140;
    // Devices does not support mixed prefix length in gribi.
    // Juniper: b/307824407
    bool gribi_decap_mixed_plen_unsupported = 143;
    // Skip setting isis-actions set-level while configuring routing-policy
    // statement action
    bool skip_isis_set_level = 144;
    // Skip setting isis-actions set-metric-style-type while configuring
    // routing-policy statement action
    bool skip_isis_set_metric_style_type = 145;
    // Skip setting match-prefix-set match-set-options while configuring
    // routing-policy statement condition
    bool skip_set_rp_match_set_options = 146;
    // Skip setting disable-metric-propagation while configuring
    // table-connection
    bool skip_setting_disable_metric_propagation = 147;
    // Devices do not support BGP conditions match-community-set
    bool bgp_conditions_match_community_set_unsupported = 148;
    // Device requires match condition for ethertype v4 and v6 for default rule
    // with network-instance default-vrf in policy-forwarding.
    bool pf_require_match_default_rule = 149;
    // Devices missing component tree mapping from hardware port
    // to optical channel.
    bool missing_port_to_optical_channel_component_mapping = 150;
    // Skip gNMI container OP tc.
    // Cisco: https://partnerissuetracker.corp.google.com/issues/322291556
    bool skip_container_op = 151;
    // Reorder calls for vendor compatibility.
    // Cisco: https://partnerissuetracker.corp.google.com/issues/322291556
    bool reorder_calls_for_vendor_compatibilty = 152;
    // Add missing base config using cli.
    // Cisco: https://partnerissuetracker.corp.google.com/issues/322291556
    bool add_missing_base_config_via_cli = 153;
    // skip_macaddress_check returns true if mac address for an interface via
    // gNMI needs to be skipped. Cisco:
    // https://partnerissuetracker.corp.google.com/issues/322291556
    bool skip_macaddress_check = 154;
    // Devices are having native telemetry paths for BGP RIB verification.
    // Juniper : b/306144372
    bool bgp_rib_oc_path_unsupported = 155;
    // Skip setting prefix-set mode while configuring prefix-set routing-policy
    bool skip_prefix_set_mode = 156;
    // Devices set metric as preference for static next-hop
    bool set_metric_as_preference = 157;
    // Devices don't support having an IPv6 static Route with an IPv4 address
    // as next hop and requires configuring a static ARP entry.
    // Arista: https://partnerissuetracker.corp.google.com/issues/316593298
    bool ipv6_static_route_with_ipv4_next_hop_requires_static_arp = 158;
    // Device requires policy-forwarding rules to be in sequential order in the
    // gNMI set-request.
    bool pf_require_sequential_order_pbr_rules = 159;
    // Device telemetry missing next hop metric value.
    // Arista: https://partnerissuetracker.corp.google.com/issues/321010782
    bool missing_static_route_next_hop_metric_telemetry = 160;
    // Device does not support recursive resolution of static route next hop.
    // Arista: https://partnerissuetracker.corp.google.com/issues/314449182
    bool unsupported_static_route_next_hop_recurse = 161;
    // Device missing telemetry for static route that has DROP next hop.
    // Arista: https://partnerissuetracker.corp.google.com/issues/330619816
    bool missing_static_route_drop_next_hop_telemetry = 162;
    // Device missing 400ZR optical-channel tunable parameters telemetry:
    // min/max/avg.
    // Arista: https://partnerissuetracker.corp.google.com/issues/319314781
    bool missing_zr_optical_channel_tunable_parameters_telemetry = 163;
    // Device that does not support packet link qualification reflector packet
    // sent/received stats.
    bool plq_reflector_stats_unsupported = 164;
    // Device that does not support PLQ Generator max_mtu to be atleast >= 8184.
    uint32 plq_generator_capabilities_max_mtu = 165;
    // Device that does not support PLQ Generator max_pps to be atleast >=
    // 100000000.
    uint64 plq_generator_capabilities_max_pps = 166;
    // Support for bgp extended community index
    bool bgp_extended_community_index_unsupported = 167;
    // Support for bgp community set refs
    bool bgp_community_set_refs_unsupported = 168;
    // Arista device needs CLI knob to enable WECMP feature
    bool rib_wecmp = 169;
    // Device not supporting table-connection need to set this true
    bool table_connections_unsupported = 170;
    // Configure tag-set using vendor native model
    bool use_vendor_native_tag_set_config = 171;
    // Skip setting send-community-type in bgp global config
    bool skip_bgp_send_community_type = 172;
    // Support for bgp actions set-community method
    bool bgp_actions_set_community_method_unsupported = 174;
    // Ensure no configurations exist under BGP Peer Groups
    bool set_no_peer_group = 175;
    // Bgp community member is a string
    bool bgp_community_member_is_a_string = 176;
    // Flag to indicate whether IPv4 static routes with IPv6 next-hops are
    // unsupported.
    bool ipv4_static_route_with_ipv6_nh_unsupported = 177;
    // Flag to indicate whether IPv6 static routes with IPv4 next-hops are
    // unsupported.
    bool ipv6_static_route_with_ipv4_nh_unsupported = 178;
    // Flag to indicate support for static routes that simply drop packets
    bool static_route_with_drop_nh = 179;
    // Flag to indicate support for static routes that can be configured with an
    // explicit metric.
    bool static_route_with_explicit_metric = 180;
    // Support for bgp default import/export policy
    bool bgp_default_policy_unsupported = 181;
    // Flag to enable bgp explicity on default vrf
    // Arista: b/329094094#comment9
    bool explicit_enable_bgp_on_default_vrf = 182;
    // tag-set is not a real separate entity, but is embedded in the policy
    // statement. this implies that 1. routing policy tag set name needs to be
    // '<policy name> <statement name>'
    // 2. only one policy statement can make use of a tag-set, and 3. tag must
    // be refered by a policy
    bool routing_policy_tag_set_embedded = 183;
    // Devices does not support allow multiple as under AFI/SAFI.
    // CISCO: b/340859662
    bool skip_afi_safi_path_for_bgp_multiple_as = 184;
    // Device does not support regex with routing-policy community-member.
    bool community_member_regex_unsupported = 185;
    // Support for same import policy attached to all AFIs for given
    // (src-protocol, dst-protocol, network-instance) triple Arista:
    // b/339645876#comment4
    bool same_policy_attached_to_all_afis = 186;
    // Devices needs to skip setting statement for policy to be applied as
    // action pass otherwise it will be configured as action done.
    // CISCO: b/338523730
    bool skip_setting_statement_for_policy = 187;
    // Devices does not support index specific attribute fetching and hence
    // wildcards has to be used.
    // CISCO: b/338523730
    bool skip_checking_attribute_index = 188;
    // Devices does not suppport policy-chaining, so needs to flatten policies
    // with multiple statements.
    // CISCO: b/338526243
    bool flatten_policy_with_multiple_statements = 189;
    // default_route_policy_unsupported is set to true for devices that do not
    // support default route policy.
    bool default_route_policy_unsupported = 190;
    // CISCO: b/339801843
    bool slaac_prefix_length128 = 191;
    // Devices does not support bgp max multipaths
    // Juniper: b/319301559
    bool bgp_max_multipath_paths_unsupported = 192;
    // Devices does not multipath config at neighbor or afisafi level
    // Juniper: b/341130490
    bool multipath_unsupported_neighbor_or_afisafi = 193;
    // Devices that do not support /components/component/state/model-name for
    // any component types.
    // Note that for model name to be supported, the
    // /components/component/state/model-name of the chassis component must be
    // equal to the canonical hardware model name of its device.
    bool model_name_unsupported = 194;
    // community_match_with_redistribution_unsupported is set to true for devices that do not support matching community at the redistribution attach point.
    bool community_match_with_redistribution_unsupported = 195;
    // Devices that do not support components/component/state/install-component
    // and components/component/state/install-position.
    bool install_position_and_install_component_unsupported = 196;
    // Encap tunnel is shut then zero traffic will flow to backup NHG
    bool encap_tunnel_shut_backup_nhg_zero_traffic = 197;
    // Flag to indicate support for max ecmp paths for isis.
    bool max_ecmp_paths = 198;
    // wecmp_auto_unsupported is set to true for devices that do not support auto wecmp
    bool wecmp_auto_unsupported = 199;
    // policy chaining, ie. more than one policy at an attachement point is not supported
    bool routing_policy_chaining_unsupported = 200;
    // isis loopback config required
    bool isis_loopback_required = 201;
    // weighted ecmp feature verification using fixed packet
    bool weighted_ecmp_fixed_packet_verification = 202;
    // Override default NextHop scale while enabling encap/decap scale
    // CISCO:
    bool override_default_nh_scale = 203;
    // Devices that donot support setting bgp extended community set
    bool bgp_extended_community_set_unsupported = 204;
    // Devices that do not support setting bgp extended community set refs
    bool bgp_set_ext_community_set_refs_unsupported = 205;
    // Devices that do not support deleting link bandwidth
    bool bgp_delete_link_bandwidth_unsupported = 206;
    // qos_inqueue_drop_counter_Unsupported is set to true for devices that do not support qos ingress queue drop counters.
    // Juniper: b/341130490
    bool qos_inqueue_drop_counter_unsupported = 207;
    // Devices that need bgp extended community enable explicitly
    bool bgp_explicit_extended_community_enable = 208;
    // devices that do not support match tag set condition
    bool match_tag_set_condition_unsupported = 209;
    // peer_group_def_bgp_vrf_unsupported is set to true for devices that do not support peer group definition under bgp vrf configuration.
    bool peer_group_def_ebgp_vrf_unsupported = 210;
    // redis_uconnected_under_ebgp_vrf_unsupported is set to true for devices that do not support redistribution of connected routes under ebgp vrf configuration.
    bool redis_connected_under_ebgp_vrf_unsupported = 211;
    // bgp_afisafi_in_default_ni_before_other_ni is set to true for devices that require certain afi/safis to be enabled
    // in default network instance (ni) before enabling afi/safis for neighbors in default or non-default ni.
    bool bgp_afi_safi_in_default_ni_before_other_ni = 212;
    // Devices which do not support default import export policy.
    bool default_import_export_policy_unsupported = 213;
    // ipv6_router_advertisement_interval_unsupported is set to true for devices that do not support ipv6 router advertisement interval configuration.
    bool ipv6_router_advertisement_interval_unsupported = 214;
    // Decap NH with NextHopNetworkInstance is unsupported
    bool decap_nh_with_nexthop_ni_unsupported = 215;
    // Juniper: b/356898098
    bool community_invert_any_unsupported = 216;
    // SFlow source address update is unsupported
    // Arista: b/357914789
    bool sflow_source_address_update_unsupported = 217;
    // Linklocal mask length is not 64
    // Cisco: b/368271859
    bool link_local_mask_len = 218;
    // use parent component for temperature telemetry
    bool use_parent_component_for_temperature_telemetry = 219;
    // component manufactured date is unsupported
    bool component_mfg_date_unsupported = 220;
    // trib protocol field under otn channel config unsupported
    bool otn_channel_trib_unsupported = 221;
    // ingress parameters under eth channel config unsupported
    bool eth_channel_ingress_parameters_unsupported = 222;
    // Cisco numbering for eth channel assignment starts from 1 instead of 0
    bool eth_channel_assignment_cisco_numbering = 223;
    // Devices needs time to update interface counters.
    bool interface_counters_update_delayed = 224;
    // device does not support a Healthz GET RPC against Chassis level component like "CHASSIS" or "Rack 0"
    bool chassis_get_rpc_unsupported = 225;
    // Leaf-ref validation for list keys which is enforced for Cisco and hence deviation
    // b/373581140
    bool power_disable_enable_leaf_ref_validation = 226;
    // Device does not support ssh server counters.
    bool ssh_server_counters_unsupported = 227;
    // True when the optical-channel operational-mode is unsupported.
    // Juniper: b/355456031
    bool operational_mode_unsupported = 228;
    // BGP session state idle is supported in passive mode instead of active
    // Cisco: b/376021545
    bool bgp_session_state_idle_in_passive_mode = 229;
    // EnableMultipathUnderAfiSafi returns true for devices that do not support multipath under /global path and instead support under global/afi/safi path
    // CISCO: b/376241033
    // CISCO: b/340859662
    bool enable_multipath_under_afi_safi = 230;
    // Device have different default value for allow own as.
    // Juniper : b/373559004
    bool bgp_allowownas_diff_default_value = 231;
    // Cisco numbering for OTN channel assignment starts from 1 instead of 0
    bool otn_channel_assignment_cisco_numbering = 232;
    // Cisco pre-fec-ber inactive value for CISCO-ACACIA vendors
    bool cisco_pre_fec_ber_inactive_value = 233;
    // Device does not support bgp afi safi wildcard.
    // Cisco: b/379863985
    bool bgp_afi_safi_wildcard_not_supported = 235;
    // Nokia; b/304493065 comment#7 SRL native admin_enable for table-connections
    bool enable_table_connections = 236;
    // Device has default zero suppression.
    // Juniper : b/378646018
    bool no_zero_suppression = 237;
    // Cisco: b/378801305
    bool isis_interface_level_passive_unsupported = 238;
    // Cisco: b/378616912
    bool isis_dis_sysid_unsupported = 239;
    // Cisco: b/378616912
    bool isis_database_overloads_unsupported = 240;
    // Juniper: b/358534837
    // Devices that do not support setting med value using union type in OC.
    bool bgp_set_med_v7_unsupported = 241;
    // Cisco: b/388980373
    // default import policy for table connection unsupported is set to true for devices that do not support default import policy.
    bool tc_default_import_policy_unsupported = 242;
    // Cisco: b/388955361
    // table connection metric propagation unsupported is set to true for devices that do not support metric propagation.
    bool tc_metric_propagation_unsupported = 243;
    // Cisco: b/388980376
    // table connection attribute propagation unsupported is set to true for devices that do not support attribute propagation.
    bool tc_attribute_propagation_unsupported = 244;
    // Cisco: b/388955364
    // table connection subscription unsupported is set to true for devices that do not support subscription for table connection leaves.
    bool tc_subscription_unsupported = 245;
    // Cisco: b/388983709
    // default bgp instance name is used to set bgp instance name value other than DEFAULT
    string default_bgp_instance_name = 246;
    // Arista does not support ETHChannel rate-class
    bool channel_assignment_rate_class_parameters_unsupported = 247;

    // Arista: b/346557012  
    // Devices that do not support qos scheduler ingress policer.
    bool qos_scheduler_ingress_policer_unsupported = 248;

    // Arista: b/354689142
    // Devices that do not support gRIBIencap headers.
    bool gribi_encap_header_unsupported = 249;

    // Device does not support P4RT Capabilities rpc.
    // Cisco: b/385298158
    bool p4rt_capabilities_unsupported = 250;

    // Device does not support gNMI GET on root.
    // Cisco: b/385298159
    bool gnmi_get_on_root_unsupported = 251;

    // Device does not support packet processing aggregate drops.
    // Cisco: b/395567844
    bool packet_processing_aggregate_drops_unsupported = 252;

    // Device does not support fragment total drops.
    // Nokia: b/395553772
    bool fragment_total_drops_unsupported = 253;

    // Juniper: b/383145521
    // Device needs route policy reference to stream prefix set info.
    bool bgp_prefixset_req_routepol_ref = 255;

    // Devices that do not support oper-status for Integrated Circuits telemetry path
    // Juniper b/395551640
    bool oper_status_for_ic_unsupported = 256;

    // Nokia: b/383075189
    // ExplicitDcoConfig returns true if explicit configurations are required in module-functional-type for the transceiver
    bool explicit_dco_config = 257;
    // verify_expected_breakout_supported_config is used to verify on Cisco devices if optic supports a given breakout mode
    // Cisco:
    bool verify_expected_breakout_supported_config = 258;

    // bgp_aspathset_unsupported is set to true for devices that do not support as-path-set for bgp-defined-sets.
    // Juniper: b/330173167
    bool bgp_aspathset_unsupported = 259;

    // Devices that do not support SR IGP configuration
    // Cisco b/390502067
    bool sr_igp_config_unsupported = 260;

    // Cisco: b/404301960
    // Devices that block one IS-IS level specific authentication config attribute for P2P links. 
    // The same leafs can be set directly under ISIS Interface authentication /network-instances/network-instance/protocols/protocol/isis/interfaces/interface/authentication.
    bool set_isis_auth_with_interface_authentication_container = 261;
    // Devices that do not support GRE/GUE tunnel interface oc.
    // Juniper b/398171114
    bool gre_gue_tunnel_interface_oc_unsupported = 262;
    
    // Devices that do not support load-interval configuration
    bool load_interval_not_supported = 263;

    // SkipOpticalChannelOutputPowerInterval for devices that do not support optical-channel/output-power/interval leaf
    // Nokia b/394622454
    bool skip_optical_channel_output_power_interval = 264;

    // SkipTransceiverDescription for devices that do not support transceiver/description leaf
    // Nokia b/394622453
    bool skip_transceiver_description = 265;

<<<<<<< HEAD
    // Devices that do not support policy forwarding on next-hop
    bool policy_forwarding_to_next_hop_unsupported = 266;
=======
    // Devices that do not support containerz config via OpenConfig.
    bool containerz_oc_unsupported = 266;

    // Device does not support BGP OC distance
    bool bgp_distance_oc_path_unsupported = 267;

    // Devices that do not support ISIS MPLS
    bool isis_mpls_unsupported = 268;

    // Devices that do not support oc path for auto-negotiate
    // Nokia b/417843274
    bool auto_negotiate_unsupported = 269;

    // Devices that do not support oc path for duplex-mode
    // Nokia b/417843274
    bool duplex_mode_unsupported = 270;

    // Devices that do not support oc path for port-speed
    // Nokia b/417843274
    bool port_speed_unsupported = 271;
>>>>>>> 3bba89d4

    // Reserved field numbers and identifiers.
    reserved 84, 9, 28, 20, 38, 43, 90, 97, 55, 89, 19, 36, 35, 40, 113, 131, 141, 173, 234, 254;
  }

  message PlatformExceptions {
    Platform platform = 1;
    Deviations deviations = 2;
  }

  // The `platform` field for each `platform_exceptions` should be mutually
  // exclusive. Duplicate matches will result in a test failure.
  repeated PlatformExceptions platform_exceptions = 5;

  enum Tags {
    TAGS_UNSPECIFIED = 0;
    TAGS_AGGREGATION = 1;
    TAGS_DATACENTER_EDGE = 2;
    TAGS_EDGE = 3;
    TAGS_TRANSIT = 4;
  }

  // The `tags` used to identify the area(s) testcase applies to. An empty tag
  // is the default implying it applies to all areas.
  repeated Tags tags = 6;

  // Whether this test only checks paths for presence rather than semantic
  // checks.
  bool path_presence_test = 7;
}<|MERGE_RESOLUTION|>--- conflicted
+++ resolved
@@ -734,10 +734,6 @@
     // Nokia b/394622453
     bool skip_transceiver_description = 265;
 
-<<<<<<< HEAD
-    // Devices that do not support policy forwarding on next-hop
-    bool policy_forwarding_to_next_hop_unsupported = 266;
-=======
     // Devices that do not support containerz config via OpenConfig.
     bool containerz_oc_unsupported = 266;
 
@@ -758,7 +754,9 @@
     // Devices that do not support oc path for port-speed
     // Nokia b/417843274
     bool port_speed_unsupported = 271;
->>>>>>> 3bba89d4
+
+    // Devices that do not support policy forwarding on next-hop
+    bool policy_forwarding_to_next_hop_unsupported = 272;
 
     // Reserved field numbers and identifiers.
     reserved 84, 9, 28, 20, 38, 43, 90, 97, 55, 89, 19, 36, 35, 40, 113, 131, 141, 173, 234, 254;
