// Copyright 2023 Google LLC
//
// Licensed under the Apache License, Version 2.0 (the "License");
// you may not use this file except in compliance with the License.
// You may obtain a copy of the License at
//
//      https://www.apache.org/licenses/LICENSE-2.0
//
// Unless required by applicable law or agreed to in writing, software
// distributed under the License is distributed on an "AS IS" BASIS,
// WITHOUT WARRANTIES OR CONDITIONS OF ANY KIND, either express or implied.
// See the License for the specific language governing permissions and
// limitations under the License.

syntax = "proto3";

package openconfig.testing;

import "github.com/openconfig/ondatra/proto/testbed.proto";

// Metadata about a Feature Profiles test.
message Metadata {
  // UUID of the test.
  string uuid = 1;
  // ID of the test in the test plan.
  string plan_id = 2;
  // One-line description of the test.
  string description = 3;

  // Types of testbeds on which the test may run.
  enum Testbed {
    TESTBED_UNSPECIFIED = 0;
    TESTBED_DUT = 1;
    TESTBED_DUT_DUT_4LINKS = 2;
    TESTBED_DUT_ATE_2LINKS = 3;
    TESTBED_DUT_ATE_4LINKS = 4;
    TESTBED_DUT_ATE_9LINKS_LAG = 5;
    TESTBED_DUT_DUT_ATE_2LINKS = 6;
  }
  // Testbed on which the test is intended to run.
  Testbed testbed = 4;

  message Platform {
    // Vendor of the device.
    ondatra.Device.Vendor vendor = 1;
    // Regex for hardware model of the device.
    // The empty string will match any hardware model.
    string hardware_model_regex = 3;
    // Regex for software version of the device.
    // The empty string will match any software version.
    string software_version_regex = 4;
    // Reserved field numbers and identifiers.
    reserved 2;
    reserved "hardware_model";
  }

  message Deviations {
    // Device does not support interface/ipv4/enabled,
    // so suppress configuring this leaf.
    bool ipv4_missing_enabled = 1;
    // Device does not support fragmentation bit for traceroute.
    bool traceroute_fragmentation = 2;
    // Device only support UDP as l4 protocol for traceroute.
    bool traceroute_l4_protocol_udp = 3;
    // Device does not support
    // bgp/neighbors/neighbor/afi-safis/afi-safi/state/prefixes/received-pre-policy.
    bool prepolicy_received_routes = 4;
    // Expected ucmp traffic tolerance. Minimum value is 0.2, anything less
    // will be coerced to 0.2.
    // Juniper: partnerissuetracker.corp.google.com/282234301
    // Cisco: partnerissuetracker.corp.google.com/279477633
    double hierarchical_weight_resolution_tolerance = 5;
    // Device skip isis multi-topology check if value is true.
    bool isis_multi_topology_unsupported = 6;
    // Disable isis level1 under interface mode on the device if value is true.
    bool isis_interface_level1_disable_required = 7;
    // Set isis af ipv6 single topology on the device if value is true.
    bool isis_single_topology_required = 8;
    // Don't set isis instance enable flag on the device if value is true.
    bool isis_instance_enabled_required = 10;
    // Set and validate isis interface address family enable on the device if
    // value is true.
    bool missing_isis_interface_afi_safi_enable = 11;
    // Don't set isis global authentication-check on the device if value is
    // true.
    bool isis_global_authentication_not_required = 12;
    // Configure CSNP, LSP and PSNP under level authentication explicitly if
    // value is true.
    bool isis_explicit_level_authentication_config = 13;
    // Device skip isis restart-suppress check if value is true.
    bool isis_restart_suppress_unsupported = 14;
    // Device does not support interface/ipv4(6)/neighbor.
    // Cisco: partnerissuetracker.corp.google.com/268243828
    bool ip_neighbor_missing = 15;
    // Device requires separate reboot to activate OS.
    bool osactivate_noreboot = 16;
    // Device requires OS installation on standby RP as well as active RP.
    bool osinstall_for_standby_rp = 17;
    // Set this flag for LLDP interface config to override the global config.
    bool lldp_interface_config_override_global = 18;
    // Skip check for
    // bgp/neighbors/neighbor/state/messages/received/last-notification-error-code
    // leaf missing case.
    bool missing_bgp_last_notification_error_code = 21;
    // Device does not support interface-ref configuration when applying
    // features to interface.
    bool interface_ref_config_unsupported = 22;
    // Device does not support these state paths.
    // Juniper: partnerissuetracker.corp.google.com/279470921
    bool state_path_unsupported = 23;
    // Device requires Ipv6 to be enabled on interface for gRIBI NH programmed
    // with destination mac address.
    // Juniper: partnerissuetracker.corp.google.com/267642089
    bool ipv6_enable_for_gribi_nh_dmac = 24;
    // Device requires additional config for ECN.
    // Juniper: partnerissuetracker.corp.google.com/277657269
    bool ecn_profile_required_definition = 25;
    // Set true for device that does not support interface ipv6 discarded packet
    // statistics.
    // Juniper: partnerissuetracker.corp.google.com/277762075
    bool ipv6_discarded_pkts_unsupported = 26;
    // Device does not support drop and weight leaves under queue management
    // profile.
    // Juniper: partnerissuetracker.corp.google.com/279471405
    bool drop_weight_leaves_unsupported = 27;
    // Config pushed through origin CLI takes precedence over config pushed
    // through origin OC.
    bool cli_takes_precedence_over_oc = 29;
    // Device does not support weight above 100.
    // Juniper: partnerissuetracker.corp.google.com/277066804
    bool scheduler_input_weight_limit = 30;
    // Device does not support id leaf for SwitchChip components.
    // Juniper: partnerissuetracker.corp.google.com/277134501
    bool switch_chip_id_unsupported = 31;
    // Device does not support backplane-facing-capacity leaves for some of the
    // components.
    // Juniper: partnerissuetracker.corp.google.com/277134501
    bool backplane_facing_capacity_unsupported = 32;
    // Device only supports querying counters from the state container, not from
    // individual counter leaves.
    bool interface_counters_from_container = 33;
    // Use this deviation when the device does not support a mix of tagged and
    // untagged subinterfaces.
    bool no_mix_of_tagged_and_untagged_subinterfaces = 34;
    // Device does not report P4RT node names in the component hierarchy.
    bool explicit_p4rt_node_component = 35;
    // Configure ACLs using vendor native model specifically for RT-1.4.
    bool use_vendor_native_acl_config = 36;
    // Device does not support reporting software version according to the
    // requirements in gNMI-1.10.
    bool sw_version_unsupported = 37;
    // Device requires explicit interface ref configuration when applying
    // features to interface.
    bool explicit_interface_ref_definition = 38;
    // Device does not support telemetry path /components/component/storage.
    // Juniper: partnerissuetracker.corp.google.com/284239001
    bool storage_component_unsupported = 39;
    // Device requires gribi-protocol to be enabled under network-instance.
    bool explicit_gribi_under_network_instance = 40;
    // Device requires port-speed to be set because its default value may not be
    // usable.
    bool explicit_port_speed = 41;
    // Device requires explicit attachment of an interface or subinterface to
    // the default network instance.
    // Nokia: partnerissuetracker.corp.google.com/260928639
    bool explicit_interface_in_default_vrf = 42;
    // Skip checking QOS Dropped octets stats for interface.
    bool qos_dropped_octets = 43;
    // Device is missing subinterface packet counters for IPv4/IPv6.
    bool subinterface_packet_counters_missing = 44;
    // Connect-retry is not supported
    // /bgp/neighbors/neighbor/timers/config/connect-retry.
    bool connect_retry = 45;
    // Device does not support programming a gribi flow with a next-hop entry of
    // mac-address only.
    bool gribi_mac_override_with_static_arp = 46;
    // Set true for device that does not support route-policy under AFI/SAFI.
    bool route_policy_under_afi_unsupported = 47;
    // Device does not support using gNOI to reboot the Fabric Component.
    bool gnoi_fabric_component_reboot_unsupported = 48;
    // Device does not support the ntp nondefault vrf case.
    bool ntp_non_default_vrf_unsupported = 49;
    // Device does not support setting the L2 MTU. OpenConfig allows a device to
    // enforce that L2 MTU, which has a default value of 1514, must be set to a
    // higher value than L3 MTU.
    // Arista: partnerissuetracker.corp.google.com/243445300
    bool omit_l2_mtu = 50;
    // Skip power admin for controller card
    bool skip_controller_card_power_admin = 51;
    // Device requires the banner to have a delimiter character.
    string banner_delimiter = 60;
    // Allowed tolerance for BGP traffic flow while comparing for pass or fail
    // condition.
    int32 bgp_tolerance_value = 61;
    // Device requires additional time to complete post delete link
    // qualification cleanup.
    bool link_qual_wait_after_delete_required = 62;
    // The response of gNOI reboot status is a single value (not a list), so the
    // device requires explict component path to account for a situation when
    // there is more than one active reboot requests.
    // Arista: partnerissuetracker.corp.google.com/245550570
    bool gnoi_status_empty_subcomponent = 63;
    // Device requiries explicit deletion of network-instance table.
    bool network_instance_table_deletion_required = 64;
    // Device requires a BGP session reset to utilize a new MD5 key.
    bool bgp_md5_requires_reset = 65;
    // Devices do not count dequeued and deleted packets as drops.
    // Arista: partnerissuetracker.corp.google.com/275384848
    bool dequeue_delete_not_counted_as_drops = 66;
    // Device only supports RIB ack, so tests that normally expect FIB_ACK will
    // allow just RIB_ACK.
    bool gribi_riback_only = 67;
    // Device requires that aggregate Port-Channel and its members be defined in
    // a single gNMI Update transaction at /interfaces; otherwise lag-type will
    // be dropped, and no member can be added to the aggregate.
    // Arista: partnerissuetracker.corp.google.com/201574574
    bool aggregate_atomic_update = 68;
    // Device returns no value for some OpenConfig paths if the operational
    // value equals the default.
    // Arista: partnerissuetracker.corp.google.com/258286131
    bool missing_value_for_defaults = 69;
    // The name used for the static routing protocol.  The default name in
    // OpenConfig is \"DEFAULT\" but some devices use other names.
    // Arista: partnerissuetracker.corp.google.com/269699737
    string static_protocol_name = 70;
    // Device currently uses component name instead of a full openconfig path,
    // so suppress creating a full oc compliant path for subcomponent.
    bool gnoi_subcomponent_path = 71;
    // When configuring interface, config VRF prior config IP address.
    // Arista: partnerissuetracker.corp.google.com/261958938
    bool interface_config_vrf_before_address = 72;
    // Device requires using the deprecated openconfig-vlan:vlan/config/vlan-id
    // or openconfig-vlan:vlan/state/vlan-id leaves.
    // Arista: partnerissuetracker.corp.google.com/261085885
    bool deprecated_vlan_id = 73;
    // Device requires gRIBI MAC Override using Static ARP + Static Route
    // Arista: partnerissuetracker.corp.google.com/234635355
    bool gribi_mac_override_static_arp_static_route = 74;
    // Device requires interface enabled leaf booleans to be explicitly set to
    // true.
    bool interface_enabled = 75;
    // Skip checking QOS octet stats for interface.
    // Arista: partnerissuetracker.corp.google.com/283541442
    bool qos_octets = 76;
    // Device CPU components do not map to a FRU parent component in the OC
    // tree.
    bool cpu_missing_ancestor = 77;
    // Device needs subinterface 0 to be routed for non-zero sub-interfaces.
    bool require_routed_subinterface_0 = 78;
    // Device does not report last-switchover-reason as USER_INITIATED for
    // gNOI.SwitchControlProcessor.
    bool gnoi_switchover_reason_missing_user_initiated = 79;
    // The name used for the default network instance for VRF.  The default name
    // in OpenConfig is \"DEFAULT\" but some legacy devices still use
    // \"default\".
    string default_network_instance = 80;
    // Device allows unset Election ID to be primary.
    bool p4rt_unsetelectionid_primary_allowed = 81;
    // Device sets ALREADY_EXISTS status code for all backup client responses.
    bool bkup_arbitration_resp_code = 82;
    // Device requires IPOverIP decapsulation for backup NHG without interfaces.
    bool backup_nhg_requires_vrf_with_decap = 83;
    // Devices don't support configuring ISIS /afi-safi/af/config container.
    bool isis_interface_afi_unsupported = 85;
    // Devices don't support modify table entry operation in P4 Runtime.
    bool p4rt_modify_table_entry_unsupported = 86;
    // Parent of OS component is of type SUPERVISOR or LINECARD.
    bool os_component_parent_is_supervisor_or_linecard = 87;
    // Parent of OS component is of type CHASSIS.
    bool os_component_parent_is_chassis = 88;
    // Devices require configuring the same ISIS Metrics for Level 1 when
    // configuring Level 2 Metrics.
    bool isis_require_same_l1_metric_with_l2_metric = 91;
    // Devices require configuring the same OSPF setMetric when BGP
    // SetMED is configured.
    bool bgp_set_med_requires_equal_ospf_set_metric = 92;
    // Devices require configuring subinterface with tagged vlan for p4rt
    // packet in.
    bool p4rt_gdp_requires_dot1q_subinterface = 93;
    // ATE port link state operations are a no-op in KNE/virtualized environments.
    bool ate_port_link_state_operations_unsupported = 94;
    // Creates a user and assigns role/rbac to said user via native model.
    bool set_native_user = 95;
    // Devices require configuring lspRefreshInterval ISIS timer when
    // lspLifetimeInterval is configured.
    // Arista: partnerissuetracker.corp.google.com/293667850
    bool isis_lsp_lifetime_interval_requires_lsp_refresh_interval = 96;
    // Device does not support telemetry path
    // /components/component/cpu/utilization/state/avg for linecards' CPU card.
    bool linecard_cpu_utilization_unsupported = 98;
    // Device does not support consistent component names for GNOI and GNMI.
    bool consistent_component_names_unsupported = 99;
    // Device does not support telemetry path
    // /components/component/cpu/utilization/state/avg for controller cards'
    // CPU card.
    bool controller_card_cpu_utilization_unsupported = 100;
    // Device does not support counter for fabric block lost packets.
    bool fabric_drop_counter_unsupported = 101;
    // Device does not support memory utilization related leaves for linecard components.
    bool linecard_memory_utilization_unsupported = 102;
    // Device does not support telemetry path
    // /qos/interfaces/interface/input/virtual-output-queues/voq-interface/queues/queue/state/dropped-pkts.
    bool qos_voq_drop_counter_unsupported = 103;
    // ATE IPv6 flow label unsupported in KNE/virtualized environments.
    bool ate_ipv6_flow_label_unsupported = 104;
    // Devices do not support configuring isis csnp-interval timer.
    // Arista: partnerissuetracker.corp.google.com/299283216
    bool isis_timers_csnp_interval_unsupported = 105;
    // Devices do not support telemetry for isis counter:
    // manual-address-drop-from-areas.
    // Arista: partnerissuetracker.corp.google.com/299285115
    bool isis_counter_manual_address_drop_from_areas_unsupported = 106;
    // Devices do not support telemetry for isis counter: part-changes.
    // Arista: partnerissuetracker.corp.google.com/299285991
    bool isis_counter_part_changes_unsupported = 107;
    // Devices do not support threshold container under /components/component/transceiver.
    bool transceiver_thresholds_unsupported = 108;
    // Update interface loopback mode using raw gnmi API due to server version.
    bool interface_loopback_mode_raw_gnmi = 109;
    // Devices do not support showing negotiated tcp mss value in bgp tcp mss telemetry.
    // Juniper: b/300499125
    bool skip_tcp_negotiated_mss_check = 110;
    // Devices don't support ISIS-Lsp metadata paths: checksum, sequence-number,
    // remaining-lifetime.
    bool isis_lsp_metadata_leafs_unsupported = 111;
    // QOS queue requires configuration with queue-id
    bool qos_queue_requires_id = 112;
    // Devices do not support forwarding for fib failed routes.
    bool skip_fib_failed_traffic_forwarding_check = 113;
    // QOS requires buffer-allocation-profile configuration
    bool qos_buffer_allocation_config_required = 114;
    // Devices do not support configuring ExtendedNextHopEncoding at the BGP global level.
    // Arista: https://partnerissuetracker.corp.google.com/issues/203683090
    bool bgp_global_extended_next_hop_encoding_unsupported = 115;
    // OC unsupported for BGP LLGR disable.
    // Juniper: b/303479602
    bool bgp_llgr_oc_undefined = 116;
    // Device does not support tunnel interfaces state paths
    // Juniper: partnerissuetracker.corp.google.com/300111031
    bool tunnel_state_path_unsupported = 117;
    // Device does not support tunnel interfaces source and destination address config paths
    // Juniper: partnerissuetracker.corp.google.com/300111031
    bool tunnel_config_path_unsupported = 118;
    // Cisco: Device does not support same minimun and maximum threshold value in QOS ECN config.
    bool ecn_same_min_max_threshold_unsupported = 119;
    // Cisco: QOS requires scheduler configuration.
    bool qos_scheduler_config_required = 120;
    // Cisco: Device does not support set weight config under QOS ECN configuration.
    bool qos_set_weight_config_unsupported = 121;
    // Cisco: Device does not support these get state path.
    bool qos_get_state_path_unsupported = 122;
    // Devices requires enabled leaf under isis level
    // Juniper: partnerissuetracker.corp.google.com/302661486
    bool isis_level_enabled = 123;
    // Devices which require to use interface-id format of interface name + .subinterface index with Interface-ref container
    bool interface_ref_interface_id_format = 124;
    // Devices does not support member link loopback
    // Juniper: b/307763669
    bool member_link_loopback_unsupported = 125;
    // Device does not support PLQ operational status check on interface
    // Juniper: b/308990185
    bool skip_plq_interface_oper_status_check = 126;
    // Device set received prefix limits explicitly under prefix-limit-received rather than
    // "prefix-limit"
    bool bgp_explicit_prefix_limit_received = 127;
    // Device does not configure BGP maximum routes correctly when max-prefixes
    // leaf is configured
    bool bgp_missing_oc_max_prefixes_configuration = 128;
<<<<<<< HEAD
    // Device does not support reboot status check on subcomponents.
    bool gnoi_subcomponent_reboot_status_unsupported = 129;
=======
    // Devices which needs to skip checking AFI-SAFI disable.
    // Juniper: b/310698466
    bool skip_bgp_session_check_without_afisafi = 129;
    // Devices that have separate naming conventions for hardware resource name
    // in /system/ tree and /components/ tree.
    bool mismatched_hardware_resource_name_in_component = 130;
    // Devices that don't support telemetry for hardware resources before
    // used-threshold-upper configuration.
    bool missing_hardware_resource_telemetry_before_config = 131;
>>>>>>> 61cb4965

    // Reserved field numbers and identifiers.
    reserved 84, 9, 28, 20, 90, 97, 55, 89, 19; 
  }

  message PlatformExceptions {
    Platform platform = 1;
    Deviations deviations = 2;
  }

  // The `platform` field for each `platform_exceptions` should be mutually
  // exclusive. Duplicate matches will result in a test failure.
  repeated PlatformExceptions platform_exceptions = 5;

  enum Tags {
    TAGS_UNSPECIFIED = 0;
    TAGS_AGGREGATION = 1;
    TAGS_DATACENTER_EDGE = 2;
    TAGS_EDGE = 3;
    TAGS_TRANSIT = 4;
  }

  // The `tags` used to identify the area(s) testcase applies to. An empty tag
  // is the default implying it applies to all areas.
  repeated Tags tags = 6;
}<|MERGE_RESOLUTION|>--- conflicted
+++ resolved
@@ -366,10 +366,6 @@
     // Device does not configure BGP maximum routes correctly when max-prefixes
     // leaf is configured
     bool bgp_missing_oc_max_prefixes_configuration = 128;
-<<<<<<< HEAD
-    // Device does not support reboot status check on subcomponents.
-    bool gnoi_subcomponent_reboot_status_unsupported = 129;
-=======
     // Devices which needs to skip checking AFI-SAFI disable.
     // Juniper: b/310698466
     bool skip_bgp_session_check_without_afisafi = 129;
@@ -379,7 +375,8 @@
     // Devices that don't support telemetry for hardware resources before
     // used-threshold-upper configuration.
     bool missing_hardware_resource_telemetry_before_config = 131;
->>>>>>> 61cb4965
+    // Device does not support reboot status check on subcomponents.
+    bool gnoi_subcomponent_reboot_status_unsupported = 132;
 
     // Reserved field numbers and identifiers.
     reserved 84, 9, 28, 20, 90, 97, 55, 89, 19; 
