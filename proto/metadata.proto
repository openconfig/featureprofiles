// Copyright 2023 Google LLC
//
// Licensed under the Apache License, Version 2.0 (the "License");
// you may not use this file except in compliance with the License.
// You may obtain a copy of the License at
//
//      https://www.apache.org/licenses/LICENSE-2.0
//
// Unless required by applicable law or agreed to in writing, software
// distributed under the License is distributed on an "AS IS" BASIS,
// WITHOUT WARRANTIES OR CONDITIONS OF ANY KIND, either express or implied.
// See the License for the specific language governing permissions and
// limitations under the License.

syntax = "proto3";

package openconfig.testing;

import "github.com/openconfig/ondatra/proto/testbed.proto";

// Metadata about a Feature Profiles test.
message Metadata {
  // UUID of the test.
  string uuid = 1;
  // ID of the test in the test plan.
  string plan_id = 2;
  // One-line description of the test.
  string description = 3;

  // Types of testbeds on which the test may run.
  enum Testbed {
    TESTBED_UNSPECIFIED = 0;
    TESTBED_DUT = 1;
    TESTBED_DUT_DUT_4LINKS = 2;
    TESTBED_DUT_ATE_2LINKS = 3;
    TESTBED_DUT_ATE_4LINKS = 4;
    TESTBED_DUT_ATE_9LINKS_LAG = 5;
    TESTBED_DUT_DUT_ATE_2LINKS = 6;
    TESTBED_DUT_ATE_8LINKS = 7;
    TESTBED_DUT_400ZR = 8;
  }
  // Testbed on which the test is intended to run.
  Testbed testbed = 4;

  message Platform {
    // Vendor of the device.
    ondatra.Device.Vendor vendor = 1;
    // Regex for hardware model of the device.
    // The empty string will match any hardware model.
    string hardware_model_regex = 3;
    // Regex for software version of the device.
    // The empty string will match any software version.
    string software_version_regex = 4;
    // Reserved field numbers and identifiers.
    reserved 2;
    reserved "hardware_model";
  }

  message Deviations {
    // Device does not support interface/ipv4/enabled,
    // so suppress configuring this leaf.
    bool ipv4_missing_enabled = 1;
    // Device does not support fragmentation bit for traceroute.
    bool traceroute_fragmentation = 2;
    // Device only support UDP as l4 protocol for traceroute.
    bool traceroute_l4_protocol_udp = 3;
    // Device does not support
    // bgp/neighbors/neighbor/afi-safis/afi-safi/state/prefixes/received-pre-policy.
    bool prepolicy_received_routes = 4;
    // Expected ucmp traffic tolerance. Minimum value is 0.2, anything less
    // will be coerced to 0.2.
    // Juniper: partnerissuetracker.corp.google.com/282234301
    // Cisco: partnerissuetracker.corp.google.com/279477633
    double hierarchical_weight_resolution_tolerance = 5;
    // Device skip isis multi-topology check if value is true.
    bool isis_multi_topology_unsupported = 6;
    // Disable isis level1 under interface mode on the device if value is true.
    bool isis_interface_level1_disable_required = 7;
    // Set isis af ipv6 single topology on the device if value is true.
    bool isis_single_topology_required = 8;
    // Don't set isis instance enable flag on the device if value is true.
    bool isis_instance_enabled_required = 10;
    // Set and validate isis interface address family enable on the device if
    // value is true.
    bool missing_isis_interface_afi_safi_enable = 11;
    // Don't set isis global authentication-check on the device if value is
    // true.
    bool isis_global_authentication_not_required = 12;
    // Configure CSNP, LSP and PSNP under level authentication explicitly if
    // value is true.
    bool isis_explicit_level_authentication_config = 13;
    // Device skip isis restart-suppress check if value is true.
    bool isis_restart_suppress_unsupported = 14;
    // Device does not support interface/ipv4(6)/neighbor.
    // Cisco: partnerissuetracker.corp.google.com/268243828
    bool ip_neighbor_missing = 15;
    // Device requires separate reboot to activate OS.
    bool osactivate_noreboot = 16;
    // Device requires OS installation on standby RP as well as active RP.
    bool osinstall_for_standby_rp = 17;
    // Set this flag for LLDP interface config to override the global config.
    bool lldp_interface_config_override_global = 18;
    // Skip check for
    // bgp/neighbors/neighbor/state/messages/received/last-notification-error-code
    // leaf missing case.
    bool missing_bgp_last_notification_error_code = 21;
    // Device does not support interface-ref configuration when applying
    // features to interface.
    bool interface_ref_config_unsupported = 22;
    // Device does not support these state paths.
    // Juniper: partnerissuetracker.corp.google.com/279470921
    bool state_path_unsupported = 23;
    // Device requires Ipv6 to be enabled on interface for gRIBI NH programmed
    // with destination mac address.
    // Juniper: partnerissuetracker.corp.google.com/267642089
    bool ipv6_enable_for_gribi_nh_dmac = 24;
    // Device requires additional config for ECN.
    // Juniper: partnerissuetracker.corp.google.com/277657269
    bool ecn_profile_required_definition = 25;
    // Set true for device that does not support interface ipv6 discarded packet
    // statistics.
    // Juniper: partnerissuetracker.corp.google.com/277762075
    bool ipv6_discarded_pkts_unsupported = 26;
    // Device does not support drop and weight leaves under queue management
    // profile.
    // Juniper: partnerissuetracker.corp.google.com/279471405
    bool drop_weight_leaves_unsupported = 27;
    // Config pushed through origin CLI takes precedence over config pushed
    // through origin OC.
    bool cli_takes_precedence_over_oc = 29;
    // Device does not support weight above 100.
    // Juniper: partnerissuetracker.corp.google.com/277066804
    bool scheduler_input_weight_limit = 30;
    // Device does not support id leaf for SwitchChip components.
    // Juniper: partnerissuetracker.corp.google.com/277134501
    bool switch_chip_id_unsupported = 31;
    // Device does not support backplane-facing-capacity leaves for some of the
    // components.
    // Juniper: partnerissuetracker.corp.google.com/277134501
    bool backplane_facing_capacity_unsupported = 32;
    // Device only supports querying counters from the state container, not from
    // individual counter leaves.
    bool interface_counters_from_container = 33;
    // Use this deviation when the device does not support a mix of tagged and
    // untagged subinterfaces.
    bool no_mix_of_tagged_and_untagged_subinterfaces = 34;
    // Device does not support reporting software version according to the
    // requirements in gNMI-1.10.
    bool sw_version_unsupported = 37;
    // Device requires explicit interface ref configuration when applying
    // features to interface.
    bool explicit_interface_ref_definition = 38;
    // Device does not support telemetry path /components/component/storage.
    // Juniper: partnerissuetracker.corp.google.com/284239001
    bool storage_component_unsupported = 39;
    // Device requires port-speed to be set because its default value may not be
    // usable.
    bool explicit_port_speed = 41;
    // Device requires explicit attachment of an interface or subinterface to
    // the default network instance.
    // Nokia: partnerissuetracker.corp.google.com/260928639
    bool explicit_interface_in_default_vrf = 42;
    // Skip checking QOS Dropped octets stats for interface.
    bool qos_dropped_octets = 43;
    // Device is missing subinterface packet counters for IPv4/IPv6.
    bool subinterface_packet_counters_missing = 44;
    // Connect-retry is not supported
    // /bgp/neighbors/neighbor/timers/config/connect-retry.
    bool connect_retry = 45;
    // Device does not support programming a gribi flow with a next-hop entry of
    // mac-address only.
    bool gribi_mac_override_with_static_arp = 46;
    // Set true for device that does not support route-policy under AFI/SAFI.
    bool route_policy_under_afi_unsupported = 47;
    // Device does not support using gNOI to reboot the Fabric Component.
    bool gnoi_fabric_component_reboot_unsupported = 48;
    // Device does not support the ntp nondefault vrf case.
    bool ntp_non_default_vrf_unsupported = 49;
    // Device does not support setting the L2 MTU. OpenConfig allows a device to
    // enforce that L2 MTU, which has a default value of 1514, must be set to a
    // higher value than L3 MTU.
    // Arista: partnerissuetracker.corp.google.com/243445300
    bool omit_l2_mtu = 50;
    // Skip power admin for controller card
    bool skip_controller_card_power_admin = 51;
    // Device requires the banner to have a delimiter character.
    string banner_delimiter = 60;
    // Allowed tolerance for BGP traffic flow while comparing for pass or fail
    // condition.
    int32 bgp_tolerance_value = 61;
    // Device requires additional time to complete post delete link
    // qualification cleanup.
    bool link_qual_wait_after_delete_required = 62;
    // The response of gNOI reboot status is a single value (not a list), so the
    // device requires explict component path to account for a situation when
    // there is more than one active reboot requests.
    // Arista: partnerissuetracker.corp.google.com/245550570
    bool gnoi_status_empty_subcomponent = 63;
    // Device requiries explicit deletion of network-instance table.
    bool network_instance_table_deletion_required = 64;
    // Device requires a BGP session reset to utilize a new MD5 key.
    bool bgp_md5_requires_reset = 65;
    // Devices do not count dequeued and deleted packets as drops.
    // Arista: partnerissuetracker.corp.google.com/275384848
    bool dequeue_delete_not_counted_as_drops = 66;
    // Device only supports RIB ack, so tests that normally expect FIB_ACK will
    // allow just RIB_ACK.
    bool gribi_riback_only = 67;
    // Device requires that aggregate Port-Channel and its members be defined in
    // a single gNMI Update transaction at /interfaces; otherwise lag-type will
    // be dropped, and no member can be added to the aggregate.
    // Arista: partnerissuetracker.corp.google.com/201574574
    bool aggregate_atomic_update = 68;
    // Device returns no value for some OpenConfig paths if the operational
    // value equals the default.
    // Arista: partnerissuetracker.corp.google.com/258286131
    bool missing_value_for_defaults = 69;
    // The name used for the static routing protocol.  The default name in
    // OpenConfig is \"DEFAULT\" but some devices use other names.
    // Arista: partnerissuetracker.corp.google.com/269699737
    string static_protocol_name = 70;
    // Device currently uses component name instead of a full openconfig path,
    // so suppress creating a full oc compliant path for subcomponent.
    bool gnoi_subcomponent_path = 71;
    // When configuring interface, config VRF prior config IP address.
    // Arista: partnerissuetracker.corp.google.com/261958938
    bool interface_config_vrf_before_address = 72;
    // Device requires using the deprecated openconfig-vlan:vlan/config/vlan-id
    // or openconfig-vlan:vlan/state/vlan-id leaves.
    // Arista: partnerissuetracker.corp.google.com/261085885
    bool deprecated_vlan_id = 73;
    // Device requires gRIBI MAC Override using Static ARP + Static Route
    // Arista: partnerissuetracker.corp.google.com/234635355
    bool gribi_mac_override_static_arp_static_route = 74;
    // Device requires interface enabled leaf booleans to be explicitly set to
    // true.
    bool interface_enabled = 75;
    // Skip checking QOS octet stats for interface.
    // Arista: partnerissuetracker.corp.google.com/283541442
    bool qos_octets = 76;
    // Device CPU components do not map to a FRU parent component in the OC
    // tree.
    bool cpu_missing_ancestor = 77;
    // Device needs subinterface 0 to be routed for non-zero sub-interfaces.
    bool require_routed_subinterface_0 = 78;
    // Device does not report last-switchover-reason as USER_INITIATED for
    // gNOI.SwitchControlProcessor.
    bool gnoi_switchover_reason_missing_user_initiated = 79;
    // The name used for the default network instance for VRF.  The default name
    // in OpenConfig is \"DEFAULT\" but some legacy devices still use
    // \"default\".
    string default_network_instance = 80;
    // Device allows unset Election ID to be primary.
    bool p4rt_unsetelectionid_primary_allowed = 81;
    // Device sets ALREADY_EXISTS status code for all backup client responses.
    bool bkup_arbitration_resp_code = 82;
    // Device requires IPOverIP decapsulation for backup NHG without interfaces.
    bool backup_nhg_requires_vrf_with_decap = 83;
    // Devices don't support configuring ISIS /afi-safi/af/config container.
    bool isis_interface_afi_unsupported = 85;
    // Devices don't support modify table entry operation in P4 Runtime.
    bool p4rt_modify_table_entry_unsupported = 86;
    // Parent of OS component is of type SUPERVISOR or LINECARD.
    bool os_component_parent_is_supervisor_or_linecard = 87;
    // Parent of OS component is of type CHASSIS.
    bool os_component_parent_is_chassis = 88;
    // Devices require configuring the same ISIS Metrics for Level 1 when
    // configuring Level 2 Metrics.
    bool isis_require_same_l1_metric_with_l2_metric = 91;
    // Devices require configuring the same OSPF setMetric when BGP
    // SetMED is configured.
    bool bgp_set_med_requires_equal_ospf_set_metric = 92;
    // Devices require configuring subinterface with tagged vlan for p4rt
    // packet in.
    bool p4rt_gdp_requires_dot1q_subinterface = 93;
    // ATE port link state operations are a no-op in KNE/virtualized
    // environments.
    bool ate_port_link_state_operations_unsupported = 94;
    // Creates a user and assigns role/rbac to said user via native model.
    bool set_native_user = 95;
    // Devices require configuring lspRefreshInterval ISIS timer when
    // lspLifetimeInterval is configured.
    // Arista: partnerissuetracker.corp.google.com/293667850
    bool isis_lsp_lifetime_interval_requires_lsp_refresh_interval = 96;
    // Device does not support telemetry path
    // /components/component/cpu/utilization/state/avg for linecards' CPU card.
    bool linecard_cpu_utilization_unsupported = 98;
    // Device does not support consistent component names for GNOI and GNMI.
    bool consistent_component_names_unsupported = 99;
    // Device does not support telemetry path
    // /components/component/cpu/utilization/state/avg for controller cards'
    // CPU card.
    bool controller_card_cpu_utilization_unsupported = 100;
    // Device does not support counter for fabric block lost packets.
    bool fabric_drop_counter_unsupported = 101;
    // Device does not support memory utilization related leaves for linecard
    // components.
    bool linecard_memory_utilization_unsupported = 102;
    // Device does not support telemetry path
    // /qos/interfaces/interface/input/virtual-output-queues/voq-interface/queues/queue/state/dropped-pkts.
    bool qos_voq_drop_counter_unsupported = 103;
    // ATE IPv6 flow label unsupported in KNE/virtualized environments.
    bool ate_ipv6_flow_label_unsupported = 104;
    // Devices do not support configuring isis csnp-interval timer.
    // Arista: partnerissuetracker.corp.google.com/299283216
    bool isis_timers_csnp_interval_unsupported = 105;
    // Devices do not support telemetry for isis counter:
    // manual-address-drop-from-areas.
    // Arista: partnerissuetracker.corp.google.com/299285115
    bool isis_counter_manual_address_drop_from_areas_unsupported = 106;
    // Devices do not support telemetry for isis counter: part-changes.
    // Arista: partnerissuetracker.corp.google.com/317086576
    bool isis_counter_part_changes_unsupported = 107;
    // Devices do not support threshold container under
    // /components/component/transceiver.
    bool transceiver_thresholds_unsupported = 108;
    // Update interface loopback mode using raw gnmi API due to server version.
    bool interface_loopback_mode_raw_gnmi = 109;
    // Devices do not support showing negotiated tcp mss value in bgp tcp mss
    // telemetry. Juniper: b/300499125
    bool skip_tcp_negotiated_mss_check = 110;
    // Devices don't support ISIS-Lsp metadata paths: checksum, sequence-number,
    // remaining-lifetime.
    bool isis_lsp_metadata_leafs_unsupported = 111;
    // QOS queue requires configuration with queue-id
    bool qos_queue_requires_id = 112;
    // Devices do not support forwarding for fib failed routes.
    bool skip_fib_failed_traffic_forwarding_check = 113;
    // QOS requires buffer-allocation-profile configuration
    bool qos_buffer_allocation_config_required = 114;
    // Devices do not support configuring ExtendedNextHopEncoding at the BGP
    // global level. Arista:
    // https://partnerissuetracker.corp.google.com/issues/203683090
    bool bgp_global_extended_next_hop_encoding_unsupported = 115;
    // OC unsupported for BGP LLGR disable.
    // Juniper: b/303479602
    bool bgp_llgr_oc_undefined = 116;
    // Device does not support tunnel interfaces state paths
    // Juniper: partnerissuetracker.corp.google.com/300111031
    bool tunnel_state_path_unsupported = 117;
    // Device does not support tunnel interfaces source and destination address
    // config paths Juniper: partnerissuetracker.corp.google.com/300111031
    bool tunnel_config_path_unsupported = 118;
    // Cisco: Device does not support same minimun and maximum threshold value
    // in QOS ECN config.
    bool ecn_same_min_max_threshold_unsupported = 119;
    // Cisco: QOS requires scheduler configuration.
    bool qos_scheduler_config_required = 120;
    // Cisco: Device does not support set weight config under QOS ECN
    // configuration.
    bool qos_set_weight_config_unsupported = 121;
    // Cisco: Device does not support these get state path.
    bool qos_get_state_path_unsupported = 122;
    // Devices requires enabled leaf under isis level
    // Juniper: partnerissuetracker.corp.google.com/302661486
    bool isis_level_enabled = 123;
    // Devices which require to use interface-id format of interface name +
    // .subinterface index with Interface-ref container
    bool interface_ref_interface_id_format = 124;
    // Devices does not support member link loopback
    // Juniper: b/307763669
    bool member_link_loopback_unsupported = 125;
    // Device does not support PLQ operational status check on interface
    // Juniper: b/308990185
    bool skip_plq_interface_oper_status_check = 126;
    // Device set received prefix limits explicitly under prefix-limit-received
    // rather than "prefix-limit"
    bool bgp_explicit_prefix_limit_received = 127;
    // Device does not configure BGP maximum routes correctly when max-prefixes
    // leaf is configured
    bool bgp_missing_oc_max_prefixes_configuration = 128;
    // Devices which needs to skip checking AFI-SAFI disable.
    // Juniper: b/310698466
    bool skip_bgp_session_check_without_afisafi = 129;
    // Devices that have separate naming conventions for hardware resource name
    // in /system/ tree and /components/ tree.
    bool mismatched_hardware_resource_name_in_component = 130;
    // Devices that don't support telemetry for hardware resources before
    // used-threshold-upper configuration.
    bool missing_hardware_resource_telemetry_before_config = 131;
    // Device does not support reboot status check on subcomponents.
    bool gnoi_subcomponent_reboot_status_unsupported = 132;
    // Devices exports routes from all protocols to BGP if the export-policy is
    // ACCEPT Juniper: b/308970803
    bool skip_non_bgp_route_export_check = 133;
    // Devices do not support path
    // /network-instances/network-instance/protocols/protocol/isis/levels/level/state/metric-style
    // Arista: https://partnerissuetracker.corp.google.com/issues/317064733
    bool isis_metric_style_telemetry_unsupported = 134;
    // Devices do not support configuring Interface-ref under Static-Route
    // Next-Hop
    bool static_route_next_hop_interface_ref_unsupported = 135;
    // Devices which does not support nexthop index state
    // Juniper: b/304729237
    bool skip_static_nexthop_check = 136;
    // Device doesn't support router advertisement enable and mode config
    // Juniper: b/316173974
    bool ipv6_router_advertisement_config_unsupported = 138;
    // Devices does not support setting prefix limit exceeded flag.
    // Juniper : b/317181227
    bool prefix_limit_exceeded_telemetry_unsupported = 139;
    // Skip setting allow-multiple-as while configuring eBGP
    // Arista: partnerissuetracker.corp.google.com/issues/317422300
    bool skip_setting_allow_multiple_as = 140;
    // Skip tests with decap encap vrf as PBF action
    //  Nokia: partnerissuetracker.corp.google.com/issues/323251581
    bool skip_pbf_with_decap_encap_vrf = 141;
    // Devices which does not support copying TTL.
    // Juniper: b/307258544
    bool ttl_copy_unsupported = 142;
    // Devices does not support mixed prefix length in gribi.
    // Juniper: b/307824407
    bool gribi_decap_mixed_plen_unsupported = 143;
    // Skip setting isis-actions set-level while configuring routing-policy
    // statement action
    bool skip_isis_set_level = 144;
    // Skip setting isis-actions set-metric-style-type while configuring
    // routing-policy statement action
    bool skip_isis_set_metric_style_type = 145;
    // Skip setting match-prefix-set match-set-options while configuring
    // routing-policy statement condition
    bool skip_set_rp_match_set_options = 146;
    // Skip setting disable-metric-propagation while configuring
    // table-connection
    bool skip_setting_disable_metric_propagation = 147;
    // Devices do not support BGP conditions match-community-set
    bool bgp_conditions_match_community_set_unsupported = 148;
    // Device requires match condition for ethertype v4 and v6 for default rule
    // with network-instance default-vrf in policy-forwarding.
    bool pf_require_match_default_rule = 149;
    // Devices missing component tree mapping from hardware port
    // to optical channel.
    bool missing_port_to_optical_channel_component_mapping = 150;
    // Skip gNMI container OP tc.
    // Cisco: https://partnerissuetracker.corp.google.com/issues/322291556
    bool skip_container_op = 151;
    // Reorder calls for vendor compatibility.
    // Cisco: https://partnerissuetracker.corp.google.com/issues/322291556
    bool reorder_calls_for_vendor_compatibilty = 152;
    // Add missing base config using cli.
    // Cisco: https://partnerissuetracker.corp.google.com/issues/322291556
    bool add_missing_base_config_via_cli = 153;
    // skip_macaddress_check returns true if mac address for an interface via
    // gNMI needs to be skipped. Cisco:
    // https://partnerissuetracker.corp.google.com/issues/322291556
    bool skip_macaddress_check = 154;
    // Devices are having native telemetry paths for BGP RIB verification.
    // Juniper : b/306144372
    bool bgp_rib_oc_path_unsupported = 155;
    // Skip setting prefix-set mode while configuring prefix-set routing-policy
    bool skip_prefix_set_mode = 156;
    // Devices set metric as preference for static next-hop
    bool set_metric_as_preference = 157;
    // Devices don't support having an IPv6 static Route with an IPv4 address
    // as next hop and requires configuring a static ARP entry.
    // Arista: https://partnerissuetracker.corp.google.com/issues/316593298
    bool ipv6_static_route_with_ipv4_next_hop_requires_static_arp = 158;
    // Device requires policy-forwarding rules to be in sequential order in the
    // gNMI set-request.
    bool pf_require_sequential_order_pbr_rules = 159;
    // Device telemetry missing next hop metric value.
    // Arista: https://partnerissuetracker.corp.google.com/issues/321010782
    bool missing_static_route_next_hop_metric_telemetry = 160;
    // Device does not support recursive resolution of static route next hop.
    // Arista: https://partnerissuetracker.corp.google.com/issues/314449182
    bool unsupported_static_route_next_hop_recurse = 161;
    // Device missing telemetry for static route that has DROP next hop.
    // Arista: https://partnerissuetracker.corp.google.com/issues/330619816
    bool missing_static_route_drop_next_hop_telemetry = 162;
    // Device missing 400ZR optical-channel tunable parameters telemetry:
    // min/max/avg.
    // Arista: https://partnerissuetracker.corp.google.com/issues/319314781
    bool missing_zr_optical_channel_tunable_parameters_telemetry = 163;
    // Device that does not support packet link qualification reflector packet
    // sent/received stats.
    bool plq_reflector_stats_unsupported = 164;
    // Device that does not support PLQ Generator max_mtu to be atleast >= 8184.
    uint32 plq_generator_capabilities_max_mtu = 165;
    // Device that does not support PLQ Generator max_pps to be atleast >=
    // 100000000.
    uint64 plq_generator_capabilities_max_pps = 166;
    // Support for bgp extended community index
    bool bgp_extended_community_index_unsupported = 167;
    // Support for bgp community set refs
    bool bgp_community_set_refs_unsupported = 168;
    // Arista device needs CLI knob to enable WECMP feature
    bool rib_wecmp = 169;
    // Device not supporting table-connection need to set this true
    bool table_connections_unsupported = 170;
    // Configure tag-set using vendor native model
    bool use_vendor_native_tag_set_config = 171;
    // Skip setting send-community-type in bgp global config
    bool skip_bgp_send_community_type = 172;
    // Support for bgp actions set-community method
    bool bgp_actions_set_community_method_unsupported = 174;
    // Ensure no configurations exist under BGP Peer Groups
    bool set_no_peer_group = 175;
    // Bgp community member is a string
    bool bgp_community_member_is_a_string = 176;
    // Flag to indicate whether IPv4 static routes with IPv6 next-hops are
    // unsupported.
    bool ipv4_static_route_with_ipv6_nh_unsupported = 177;
    // Flag to indicate whether IPv6 static routes with IPv4 next-hops are
    // unsupported.
    bool ipv6_static_route_with_ipv4_nh_unsupported = 178;
    // Flag to indicate support for static routes that simply drop packets
    bool static_route_with_drop_nh = 179;
    // Flag to indicate support for static routes that can be configured with an
    // explicit metric.
    bool static_route_with_explicit_metric = 180;
    // Support for bgp default import/export policy
    bool bgp_default_policy_unsupported = 181;
    // Flag to enable bgp explicity on default vrf
    // Arista: b/329094094#comment9
    bool explicit_enable_bgp_on_default_vrf = 182;
    // tag-set is not a real separate entity, but is embedded in the policy
    // statement. this implies that 1. routing policy tag set name needs to be
    // '<policy name> <statement name>'
    // 2. only one policy statement can make use of a tag-set, and 3. tag must
    // be refered by a policy
    bool routing_policy_tag_set_embedded = 183;
    // Devices does not support allow multiple as under AFI/SAFI.
    // CISCO: b/340859662
    bool skip_afi_safi_path_for_bgp_multiple_as = 184;
    // Device does not support regex with routing-policy community-member.
    bool community_member_regex_unsupported = 185;
    // Support for same import policy attached to all AFIs for given
    // (src-protocol, dst-protocol, network-instance) triple Arista:
    // b/339645876#comment4
    bool same_policy_attached_to_all_afis = 186;
    // Devices needs to skip setting statement for policy to be applied as
    // action pass otherwise it will be configured as action done.
    // CISCO: b/338523730
    bool skip_setting_statement_for_policy = 187;
    // Devices does not support index specific attribute fetching and hence
    // wildcards has to be used.
    // CISCO: b/338523730
    bool skip_checking_attribute_index = 188;
    // Devices does not suppport policy-chaining, so needs to flatten policies
    // with multiple statements.
    // CISCO: b/338526243
    bool flatten_policy_with_multiple_statements = 189;
    // default_route_policy_unsupported is set to true for devices that do not
    // support default route policy.
    bool default_route_policy_unsupported = 190;
    // CISCO: b/339801843
    bool slaac_prefix_length128 = 191;
    // Devices does not support bgp max multipaths
    // Juniper: b/319301559
    bool bgp_max_multipath_paths_unsupported = 192;
    // Devices does not multipath config at neighbor or afisafi level
    // Juniper: b/341130490
    bool multipath_unsupported_neighbor_or_afisafi = 193;
    // Devices that do not support /components/component/state/model-name for
    // any component types.
    // Note that for model name to be supported, the
    // /components/component/state/model-name of the chassis component must be
    // equal to the canonical hardware model name of its device.
    bool model_name_unsupported = 194;
    // community_match_with_redistribution_unsupported is set to true for devices that do not support matching community at the redistribution attach point.
    bool community_match_with_redistribution_unsupported = 195;
    // Devices that do not support components/component/state/install-component
    // and components/component/state/install-position.
    bool install_position_and_install_component_unsupported = 196;
    // Encap tunnel is shut then zero traffic will flow to backup NHG
    bool encap_tunnel_shut_backup_nhg_zero_traffic = 197;
    // Flag to indicate support for max ecmp paths for isis.
    bool max_ecmp_paths = 198;
    // wecmp_auto_unsupported is set to true for devices that do not support auto wecmp
    bool wecmp_auto_unsupported = 199;
    // policy chaining, ie. more than one policy at an attachement point is not supported
    bool routing_policy_chaining_unsupported = 200;
    // isis loopback config required
    bool isis_loopback_required = 201;
    // weighted ecmp feature verification using fixed packet
    bool weighted_ecmp_fixed_packet_verification = 202;
    // Override default NextHop scale while enabling encap/decap scale
    // CISCO:
    bool override_default_nh_scale = 203;
    // Devices that donot support setting bgp extended community set
    bool bgp_extended_community_set_unsupported = 204;
    // Devices that do not support setting bgp extended community set refs
    bool bgp_set_ext_community_set_refs_unsupported = 205;
    // Devices that do not support deleting link bandwidth
    bool bgp_delete_link_bandwidth_unsupported = 206;
    // qos_inqueue_drop_counter_Unsupported is set to true for devices that do not support qos ingress queue drop counters.
    // Juniper: b/341130490
    bool qos_inqueue_drop_counter_unsupported = 207;
    // Devices that need bgp extended community enable explicitly
    bool bgp_explicit_extended_community_enable = 208;
    // devices that do not support match tag set condition
    bool match_tag_set_condition_unsupported = 209;
    // peer_group_def_bgp_vrf_unsupported is set to true for devices that do not support peer group definition under bgp vrf configuration.
    bool peer_group_def_ebgp_vrf_unsupported = 210;
    // redis_uconnected_under_ebgp_vrf_unsupported is set to true for devices that do not support redistribution of connected routes under ebgp vrf configuration.
    bool redis_connected_under_ebgp_vrf_unsupported = 211;
    // bgp_afisafi_in_default_ni_before_other_ni is set to true for devices that require certain afi/safis to be enabled
    // in default network instance (ni) before enabling afi/safis for neighbors in default or non-default ni.
    bool bgp_afi_safi_in_default_ni_before_other_ni = 212;
    // Devices which do not support default import export policy.
    bool default_import_export_policy_unsupported = 213;
    // ipv6_router_advertisement_interval_unsupported is set to true for devices that do not support ipv6 router advertisement interval configuration.
    bool ipv6_router_advertisement_interval_unsupported = 214;
    // Decap NH with NextHopNetworkInstance is unsupported
    bool decap_nh_with_nexthop_ni_unsupported = 215;
    // Juniper: b/356898098
    bool community_invert_any_unsupported = 216;
    // SFlow source address update is unsupported
    // Arista: b/357914789
    bool sflow_source_address_update_unsupported = 217;
    // Linklocal mask length is not 64
    // Cisco: b/368271859
    bool link_local_mask_len = 218;
    // use parent component for temperature telemetry
    bool use_parent_component_for_temperature_telemetry = 219;
    // component manufactured date is unsupported
    bool component_mfg_date_unsupported = 220;
    // trib protocol field under otn channel config unsupported
    bool otn_channel_trib_unsupported = 221;
    // ingress parameters under eth channel config unsupported
    bool eth_channel_ingress_parameters_unsupported = 222;
    // Cisco numbering for eth channel assignment starts from 1 instead of 0
    bool eth_channel_assignment_cisco_numbering = 223;
    // Devices needs time to update interface counters.
    bool interface_counters_update_delayed = 224;
    // device does not support a Healthz GET RPC against Chassis level component like "CHASSIS" or "Rack 0"
    bool chassis_get_rpc_unsupported = 225;
    // Leaf-ref validation for list keys which is enforced for Cisco and hence deviation
    // b/373581140
    bool power_disable_enable_leaf_ref_validation = 226;
    // Device does not support ssh server counters.
    bool ssh_server_counters_unsupported = 227;
    // True when the optical-channel operational-mode is unsupported.
    // Juniper: b/355456031
    bool operational_mode_unsupported = 228;
    // BGP session state idle is supported in passive mode instead of active
    // Cisco: b/376021545
    bool bgp_session_state_idle_in_passive_mode = 229;
    // EnableMultipathUnderAfiSafi returns true for devices that do not support multipath under /global path and instead support under global/afi/safi path
    // CISCO: b/376241033
    // CISCO: b/340859662
    bool enable_multipath_under_afi_safi = 230;
<<<<<<< HEAD
    // Juniper: b/358534837
    // Devices that do not support setting med value using union type in OC.
    bool bgp_setmed_union_type_unsupported = 231;
=======
    // Device have different default value for allow own as.
    // Juniper : b/373559004
    bool bgp_allowownas_diff_default_value = 231;
>>>>>>> 61ba135a

    // Reserved field numbers and identifiers.
    reserved 84, 9, 28, 20, 90, 97, 55, 89, 19, 36, 35, 40, 173;
  }

  message PlatformExceptions {
    Platform platform = 1;
    Deviations deviations = 2;
  }

  // The `platform` field for each `platform_exceptions` should be mutually
  // exclusive. Duplicate matches will result in a test failure.
  repeated PlatformExceptions platform_exceptions = 5;

  enum Tags {
    TAGS_UNSPECIFIED = 0;
    TAGS_AGGREGATION = 1;
    TAGS_DATACENTER_EDGE = 2;
    TAGS_EDGE = 3;
    TAGS_TRANSIT = 4;
  }

  // The `tags` used to identify the area(s) testcase applies to. An empty tag
  // is the default implying it applies to all areas.
  repeated Tags tags = 6;

  // Whether this test only checks paths for presence rather than semantic
  // checks.
  bool path_presence_test = 7;
}<|MERGE_RESOLUTION|>--- conflicted
+++ resolved
@@ -640,15 +640,12 @@
     // CISCO: b/376241033
     // CISCO: b/340859662
     bool enable_multipath_under_afi_safi = 230;
-<<<<<<< HEAD
+    // Device have different default value for allow own as.
+    // Juniper : b/373559004
+    bool bgp_allowownas_diff_default_value = 231;
     // Juniper: b/358534837
     // Devices that do not support setting med value using union type in OC.
     bool bgp_setmed_union_type_unsupported = 231;
-=======
-    // Device have different default value for allow own as.
-    // Juniper : b/373559004
-    bool bgp_allowownas_diff_default_value = 231;
->>>>>>> 61ba135a
 
     // Reserved field numbers and identifiers.
     reserved 84, 9, 28, 20, 90, 97, 55, 89, 19, 36, 35, 40, 173;
