--- conflicted
+++ resolved
@@ -574,14 +574,11 @@
     bool install_position_and_install_component_unsupported = 196;
     // Encap tunnel is shut then zero traffic will flow to backup NHG
     bool encap_tunnel_shut_backup_nhg_zero_traffic = 197;
-<<<<<<< HEAD
+    // Flag to indicate support for max ecmp paths for isis.
+    bool max_ecmp_paths = 198;
     // Devices that do not yet use the OPENCONFIG_HARDWARE_COMPONENT type of
     // "FAN_TRAY".
-    bool fan_tray_type_unsupported = 198;
-=======
-    // Flag to indicate support for max ecmp paths for isis.
-    bool max_ecmp_paths = 198;
->>>>>>> d6dfd6e0
+    bool fan_tray_type_unsupported = 199;
 
     // Reserved field numbers and identifiers.
     reserved 84, 9, 28, 20, 90, 97, 55, 89, 19, 36;
