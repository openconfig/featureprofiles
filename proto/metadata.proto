--- conflicted
+++ resolved
@@ -296,17 +296,14 @@
     // lspLifetimeInterval is configured.
     // Arista: partnerissuetracker.corp.google.com/293667850
     bool isis_lsp_lifetime_interval_requires_lsp_refresh_interval = 96;
-<<<<<<< HEAD
-    // skip interface oper status lower layer down check when link is shutdown.
-    bool skip_interface_oper_status_lower_layer_down = 97;
-    // Update interface loopback mode using raw gnmi API due to server version.
-    bool interface_loopback_mode_raw_gnmi = 98;
-=======
     // Devices require configuring LoopbackMode on member ports to enable
     // LoopbackMode on aggregate interface.
     // Arista: partnerissuetracker.corp.google.com/297391260
     bool aggregate_loopback_mode_requires_member_port_loopback_mode = 97;
->>>>>>> 4bbd1624
+    // skip interface oper status lower layer down check when link is shutdown.
+    bool skip_interface_oper_status_lower_layer_down = 98;
+    // Update interface loopback mode using raw gnmi API due to server version.
+    bool interface_loopback_mode_raw_gnmi = 99;
 
     // Reserved field numbers and identifiers.
     reserved 84, 9, 28;
