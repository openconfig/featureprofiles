--- conflicted
+++ resolved
@@ -689,10 +689,7 @@
     string default_bgp_instance_name = 246;
     // Arista does not support ETHChannel rate-class
     bool channel_assignment_rate_class_parameters_unsupported = 247;
-<<<<<<< HEAD
-=======
-
->>>>>>> 1d563c68
+
     // Reserved field numbers and identifiers.
     reserved 84, 9, 28, 20, 90, 97, 55, 89, 19, 36, 35, 40, 173;
   }
