--- conflicted
+++ resolved
@@ -346,22 +346,16 @@
     // Devices do not support configuring ExtendedNextHopEncoding at the BGP global level.
     // Arista: https://partnerissuetracker.corp.google.com/issues/203683090
     bool bgp_global_extended_next_hop_encoding_unsupported = 115;
-<<<<<<< HEAD
-
-    // Devices requires enabled leaf under isis level
-    // Juniper: partnerissuetracker.corp.google.com/302661486
-    bool isis_level_enabled = 116;
-
-    // Devices are having native telemetry paths for BGP RIB verification.
-    // Juniper : b/306144372
-    bool bgp_rib_oc_path_unsupported = 117;
-
-=======
     // OC unsupported for BGP LLGR disable.
     // Juniper: b/303479602
     bool bgp_llgr_oc_undefined = 116;
+    // Devices requires enabled leaf under isis level
+    // Juniper: partnerissuetracker.corp.google.com/302661486
+    bool isis_level_enabled = 117;
+    // Devices are having native telemetry paths for BGP RIB verification.
+    // Juniper : b/306144372
+    bool bgp_rib_oc_path_unsupported = 118;
     
->>>>>>> 055ac73f
     // Reserved field numbers and identifiers.
     reserved 84, 9, 28, 90;
   }
