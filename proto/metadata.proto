--- conflicted
+++ resolved
@@ -423,27 +423,22 @@
     // Devices do not support BGP conditions match-community-set
     bool bgp_conditions_match_community_set_unsupported = 148;
     // Device requires match condition for ethertype v4 and v6 for default rule with network-instance default-vrf in policy-forwarding.
-<<<<<<< HEAD
-    bool pf_require_match_default_rule = 149;
-    // Skip gNMI container OP tc.
-    // Cisco: https://partnerissuetracker.corp.google.com/issues/322291556
-    bool skip_container_op = 150;
-    // Reorder calls for vendor compatibility.
-    // Cisco: https://partnerissuetracker.corp.google.com/issues/322291556
-    bool reorder_calls_for_vendor_compatibilty = 151;
-    // Add missing base config using cli.
-    // Cisco: https://partnerissuetracker.corp.google.com/issues/322291556
-    bool add_missing_base_config_via_cli = 152;
-    // skip_macaddress_check returns true if mac address for an interface via gNMI needs to be skipped.
-    // Cisco: https://partnerissuetracker.corp.google.com/issues/322291556
-    bool skip_macaddress_check = 153;
-
-=======
     bool pf_require_match_default_rule = 149;       
     // Devices missing component tree mapping from hardware port
     // to optical channel.
     bool missing_port_to_optical_channel_component_mapping = 150;
->>>>>>> e6455bcf
+    // Skip gNMI container OP tc.
+    // Cisco: https://partnerissuetracker.corp.google.com/issues/322291556
+    bool skip_container_op = 151;
+    // Reorder calls for vendor compatibility.
+    // Cisco: https://partnerissuetracker.corp.google.com/issues/322291556
+    bool reorder_calls_for_vendor_compatibilty = 152;
+    // Add missing base config using cli.
+    // Cisco: https://partnerissuetracker.corp.google.com/issues/322291556
+    bool add_missing_base_config_via_cli = 153;
+    // skip_macaddress_check returns true if mac address for an interface via gNMI needs to be skipped.
+    // Cisco: https://partnerissuetracker.corp.google.com/issues/322291556
+    bool skip_macaddress_check = 154;
     // Reserved field numbers and identifiers.
     reserved 84, 9, 28, 20, 90, 97, 55, 89, 19;
   }
