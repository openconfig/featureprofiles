// Copyright 2023 Google LLC
//
// Licensed under the Apache License, Version 2.0 (the "License");
// you may not use this file except in compliance with the License.
// You may obtain a copy of the License at
//
//      https://www.apache.org/licenses/LICENSE-2.0
//
// Unless required by applicable law or agreed to in writing, software
// distributed under the License is distributed on an "AS IS" BASIS,
// WITHOUT WARRANTIES OR CONDITIONS OF ANY KIND, either express or implied.
// See the License for the specific language governing permissions and
// limitations under the License.

syntax = "proto3";

package openconfig.testing;

import "github.com/openconfig/ondatra/proto/testbed.proto";

// Metadata about a Feature Profiles test.
message Metadata {
  // UUID of the test.
  string uuid = 1;
  // ID of the test in the test plan.
  string plan_id = 2;
  // One-line description of the test.
  string description = 3;

  // Types of testbeds on which the test may run.
  enum Testbed {
    TESTBED_UNSPECIFIED = 0;
    TESTBED_DUT = 1;
    TESTBED_DUT_DUT_4LINKS = 2;
    TESTBED_DUT_ATE_2LINKS = 3;
    TESTBED_DUT_ATE_4LINKS = 4;
    TESTBED_DUT_ATE_9LINKS_LAG = 5;
    TESTBED_DUT_DUT_ATE_2LINKS = 6;
  }
  // Testbed on which the test is intended to run.
  Testbed testbed = 4;

  message Platform {
    // Vendor of the device.
    ondatra.Device.Vendor vendor = 1;
    // Regex for hardware model of the device.
    // The empty string will match any hardware model.
    string hardware_model_regex = 3;
    // Regex for software version of the device.
    // The empty string will match any software version.
    string software_version_regex = 4;
    // Reserved field numbers and identifiers.
    reserved 2;
    reserved "hardware_model";
  }

  message Deviations {
    // Device does not support interface/ipv4/enabled,
    // so suppress configuring this leaf.
    bool ipv4_missing_enabled = 1;
    // Device does not support fragmentation bit for traceroute.
    bool traceroute_fragmentation = 2;
    // Device only support UDP as l4 protocol for traceroute.
    bool traceroute_l4_protocol_udp = 3;
    // Device does not support
    // bgp/neighbors/neighbor/afi-safis/afi-safi/state/prefixes/received-pre-policy.
    bool prepolicy_received_routes = 4;
    // Expected ucmp traffic tolerance. Minimum value is 0.2, anything less
    // will be coerced to 0.2.
    // Juniper: partnerissuetracker.corp.google.com/282234301
    // Cisco: partnerissuetracker.corp.google.com/279477633
    double hierarchical_weight_resolution_tolerance = 5;
    // Device skip isis multi-topology check if value is true.
    bool isis_multi_topology_unsupported = 6;
    // Disable isis level1 under interface mode on the device if value is true.
    bool isis_interface_level1_disable_required = 7;
    // Set isis af ipv6 single topology on the device if value is true.
    bool isis_single_topology_required = 8;
    // Don't set isis instance enable flag on the device if value is true.
    bool isis_instance_enabled_required = 10;
    // Set and validate isis interface address family enable on the device if
    // value is true.
    bool missing_isis_interface_afi_safi_enable = 11;
    // Don't set isis global authentication-check on the device if value is
    // true.
    bool isis_global_authentication_not_required = 12;
    // Configure CSNP, LSP and PSNP under level authentication explicitly if
    // value is true.
    bool isis_explicit_level_authentication_config = 13;
    // Device skip isis restart-suppress check if value is true.
    bool isis_restart_suppress_unsupported = 14;
    // Device does not support interface/ipv4(6)/neighbor.
    // Cisco: partnerissuetracker.corp.google.com/268243828
    bool ip_neighbor_missing = 15;
    // Device requires separate reboot to activate OS.
    bool osactivate_noreboot = 16;
    // Device requires OS installation on standby RP as well as active RP.
    bool osinstall_for_standby_rp = 17;
    // Set this flag for LLDP interface config to override the global config.
    bool lldp_interface_config_override_global = 18;
    // Skip BGP TestPassword mismatch subtest if value is true.
    // Cisco: partnerissuetracker.corp.google.com/273285907
    bool skip_bgp_test_password_mismatch = 19;
    // Device does not support interface/physicalchannel leaf.
    // Cisco: partnerissuetracker.corp.google.com/273287821
    bool missing_interface_physical_channel = 20;
    // Skip check for
    // bgp/neighbors/neighbor/state/messages/received/last-notification-error-code
    // leaf missing case.
    bool missing_bgp_last_notification_error_code = 21;
    // Device does not support interface-ref configuration when applying
    // features to interface.
    bool interface_ref_config_unsupported = 22;
    // Device does not support these state paths.
    // Juniper: partnerissuetracker.corp.google.com/279470921
    bool state_path_unsupported = 23;
    // Device requires Ipv6 to be enabled on interface for gRIBI NH programmed
    // with destination mac address.
    // Juniper: partnerissuetracker.corp.google.com/267642089
    bool ipv6_enable_for_gribi_nh_dmac = 24;
    // Device requires additional config for ECN.
    // Juniper: partnerissuetracker.corp.google.com/277657269
    bool ecn_profile_required_definition = 25;
    // Set true for device that does not support interface ipv6 discarded packet
    // statistics.
    // Juniper: partnerissuetracker.corp.google.com/277762075
    bool ipv6_discarded_pkts_unsupported = 26;
    // Device does not support drop and weight leaves under queue management
    // profile.
    // Juniper: partnerissuetracker.corp.google.com/279471405
    bool drop_weight_leaves_unsupported = 27;
    // Config pushed through origin CLI takes precedence over config pushed
    // through origin OC.
    bool cli_takes_precedence_over_oc = 29;
    // Device does not support weight above 100.
    // Juniper: partnerissuetracker.corp.google.com/277066804
    bool scheduler_input_weight_limit = 30;
    // Device does not support id leaf for SwitchChip components.
    // Juniper: partnerissuetracker.corp.google.com/277134501
    bool switch_chip_id_unsupported = 31;
    // Device does not support backplane-facing-capacity leaves for some of the
    // components.
    // Juniper: partnerissuetracker.corp.google.com/277134501
    bool backplane_facing_capacity_unsupported = 32;
    // Device only supports querying counters from the state container, not from
    // individual counter leaves.
    bool interface_counters_from_container = 33;
    // Use this deviation when the device does not support a mix of tagged and
    // untagged subinterfaces.
    bool no_mix_of_tagged_and_untagged_subinterfaces = 34;
    // Device does not report P4RT node names in the component hierarchy.
    bool explicit_p4rt_node_component = 35;
    // Configure ACLs using vendor native model specifically for RT-1.4.
    bool use_vendor_native_acl_config = 36;
    // Device does not support reporting software version according to the
    // requirements in gNMI-1.10.
    bool sw_version_unsupported = 37;
    // Device requires explicit interface ref configuration when applying
    // features to interface.
    bool explicit_interface_ref_definition = 38;
    // Device does not support telemetry path /components/component/storage.
    // Juniper: partnerissuetracker.corp.google.com/284239001
    bool storage_component_unsupported = 39;
    // Device requires gribi-protocol to be enabled under network-instance.
    bool explicit_gribi_under_network_instance = 40;
    // Device requires port-speed to be set because its default value may not be
    // usable.
    bool explicit_port_speed = 41;
    // Device requires explicit attachment of an interface or subinterface to
    // the default network instance.
    // Nokia: partnerissuetracker.corp.google.com/260928639
    bool explicit_interface_in_default_vrf = 42;
    // Skip checking QOS Dropped octets stats for interface.
    bool qos_dropped_octets = 43;
    // Device is missing subinterface packet counters for IPv4/IPv6.
    bool subinterface_packet_counters_missing = 44;
    // Connect-retry is not supported
    // /bgp/neighbors/neighbor/timers/config/connect-retry.
    bool connect_retry = 45;
    // Device does not support programming a gribi flow with a next-hop entry of
    // mac-address only.
    bool gribi_mac_override_with_static_arp = 46;
    // Set true for device that does not support route-policy under AFI/SAFI.
    bool route_policy_under_afi_unsupported = 47;
    // Device does not support using gNOI to reboot the Fabric Component.
    bool gnoi_fabric_component_reboot_unsupported = 48;
    // Device does not support the ntp nondefault vrf case.
    bool ntp_non_default_vrf_unsupported = 49;
    // Device does not support setting the L2 MTU. OpenConfig allows a device to
    // enforce that L2 MTU, which has a default value of 1514, must be set to a
    // higher value than L3 MTU.
    // Arista: partnerissuetracker.corp.google.com/243445300
    bool omit_l2_mtu = 50;
    // Skip power admin for controller card
    bool skip_controller_card_power_admin = 51;
    // Skip PLQ packets count check.
    bool skip_plq_packets_count_check = 55;
    // Device requires the banner to have a delimiter character.
    string banner_delimiter = 60;
    // Allowed tolerance for BGP traffic flow while comparing for pass or fail
    // condition.
    int32 bgp_tolerance_value = 61;
    // Device requires additional time to complete post delete link
    // qualification cleanup.
    bool link_qual_wait_after_delete_required = 62;
    // The response of gNOI reboot status is a single value (not a list), so the
    // device requires explict component path to account for a situation when
    // there is more than one active reboot requests.
    // Arista: partnerissuetracker.corp.google.com/245550570
    bool gnoi_status_empty_subcomponent = 63;
    // Device requiries explicit deletion of network-instance table.
    bool network_instance_table_deletion_required = 64;
    // Device requires a BGP session reset to utilize a new MD5 key.
    bool bgp_md5_requires_reset = 65;
    // Devices do not count dequeued and deleted packets as drops.
    // Arista: partnerissuetracker.corp.google.com/275384848
    bool dequeue_delete_not_counted_as_drops = 66;
    // Device only supports RIB ack, so tests that normally expect FIB_ACK will
    // allow just RIB_ACK.
    bool gribi_riback_only = 67;
    // Device requires that aggregate Port-Channel and its members be defined in
    // a single gNMI Update transaction at /interfaces; otherwise lag-type will
    // be dropped, and no member can be added to the aggregate.
    // Arista: partnerissuetracker.corp.google.com/201574574
    bool aggregate_atomic_update = 68;
    // Device returns no value for some OpenConfig paths if the operational
    // value equals the default.
    // Arista: partnerissuetracker.corp.google.com/258286131
    bool missing_value_for_defaults = 69;
    // The name used for the static routing protocol.  The default name in
    // OpenConfig is \"DEFAULT\" but some devices use other names.
    // Arista: partnerissuetracker.corp.google.com/269699737
    string static_protocol_name = 70;
    // Device currently uses component name instead of a full openconfig path,
    // so suppress creating a full oc compliant path for subcomponent.
    bool gnoi_subcomponent_path = 71;
    // When configuring interface, config VRF prior config IP address.
    // Arista: partnerissuetracker.corp.google.com/261958938
    bool interface_config_vrf_before_address = 72;
    // Device requires using the deprecated openconfig-vlan:vlan/config/vlan-id
    // or openconfig-vlan:vlan/state/vlan-id leaves.
    // Arista: partnerissuetracker.corp.google.com/261085885
    bool deprecated_vlan_id = 73;
    // Device requires gRIBI MAC Override using Static ARP + Static Route
    // Arista: partnerissuetracker.corp.google.com/234635355
    bool gribi_mac_override_static_arp_static_route = 74;
    // Device requires interface enabled leaf booleans to be explicitly set to
    // true.
    bool interface_enabled = 75;
    // Skip checking QOS octet stats for interface.
    // Arista: partnerissuetracker.corp.google.com/283541442
    bool qos_octets = 76;
    // Device CPU components do not map to a FRU parent component in the OC
    // tree.
    bool cpu_missing_ancestor = 77;
    // Device needs subinterface 0 to be routed for non-zero sub-interfaces.
    bool require_routed_subinterface_0 = 78;
    // Device does not report last-switchover-reason as USER_INITIATED for
    // gNOI.SwitchControlProcessor.
    bool gnoi_switchover_reason_missing_user_initiated = 79;
    // The name used for the default network instance for VRF.  The default name
    // in OpenConfig is \"DEFAULT\" but some legacy devices still use
    // \"default\".
    string default_network_instance = 80;
    // Device allows unset Election ID to be primary.
    bool p4rt_unsetelectionid_primary_allowed = 81;
    // Device sets ALREADY_EXISTS status code for all backup client responses.
    bool bkup_arbitration_resp_code = 82;
    // Device requires IPOverIP decapsulation for backup NHG without interfaces.
    bool backup_nhg_requires_vrf_with_decap = 83;
    // Devices don't support configuring ISIS /afi-safi/af/config container.
    bool isis_interface_afi_unsupported = 85;
    // Devices don't support modify table entry operation in P4 Runtime.
    bool p4rt_modify_table_entry_unsupported = 86;
    // Parent of OS component is of type SUPERVISOR or LINECARD.
    bool os_component_parent_is_supervisor_or_linecard = 87;
    // Parent of OS component is of type CHASSIS.
    bool os_component_parent_is_chassis = 88;
    // Device does not support fabric power-admin-state leaf.
    bool skip_fabric_card_power_admin = 89;
    // Devices require configuring the same ISIS Metrics for Level 1 when
    // configuring Level 2 Metrics.
    bool isis_require_same_l1_metric_with_l2_metric = 91;
    // Devices require configuring the same OSPF setMetric when BGP
    // SetMED is configured.
    bool bgp_set_med_requires_equal_ospf_set_metric = 92;
    // Devices require configuring subinterface with tagged vlan for p4rt
    // packet in.
    bool p4rt_gdp_requires_dot1q_subinterface = 93;
    // ATE port link state operations are a no-op in KNE/virtualized environments.
    bool ate_port_link_state_operations_unsupported = 94;
    // Creates a user and assigns role/rbac to said user via native model.
    bool set_native_user = 95;
    // Devices require configuring lspRefreshInterval ISIS timer when
    // lspLifetimeInterval is configured.
    // Arista: partnerissuetracker.corp.google.com/293667850
    bool isis_lsp_lifetime_interval_requires_lsp_refresh_interval = 96;
    // Devices require configuring LoopbackMode on member ports to enable
    // LoopbackMode on aggregate interface.
    // Arista: partnerissuetracker.corp.google.com/297391260
    bool aggregate_loopback_mode_requires_member_port_loopback_mode = 97;
    // Device does not support telemetry path
    // /components/component/cpu/utilization/state/avg for linecards' CPU card.
    bool linecard_cpu_utilization_unsupported = 98;
    // Device does not support consistent component names for GNOI and GNMI.
    bool consistent_component_names_unsupported = 99;
    // Device does not support telemetry path
    // /components/component/cpu/utilization/state/avg for controller cards'
    // CPU card.
    bool controller_card_cpu_utilization_unsupported = 100;
    // Device does not support counter for fabric block lost packets.
    bool fabric_drop_counter_unsupported = 101;
    // Device does not support memory utilization related leaves for linecard components.
    bool linecard_memory_utilization_unsupported = 102;
    // Device does not support telemetry path
    // /qos/interfaces/interface/input/virtual-output-queues/voq-interface/queues/queue/state/dropped-pkts.
    bool qos_voq_drop_counter_unsupported = 103;
    // ATE IPv6 flow label unsupported in KNE/virtualized environments.
    bool ate_ipv6_flow_label_unsupported = 104;
    // Devices do not support configuring isis csnp-interval timer.
    // Arista: partnerissuetracker.corp.google.com/299283216
    bool isis_timers_csnp_interval_unsupported = 105;
    // Devices do not support telemetry for isis counter:
    // manual-address-drop-from-areas.
    // Arista: partnerissuetracker.corp.google.com/299285115
    bool isis_counter_manual_address_drop_from_areas_unsupported = 106;
    // Devices do not support telemetry for isis counter: part-changes.
    // Arista: partnerissuetracker.corp.google.com/299285991
    bool isis_counter_part_changes_unsupported = 107;
    // Devices do not support threshold container under /components/component/transceiver.
    bool transceiver_thresholds_unsupported = 108;
    // Update interface loopback mode using raw gnmi API due to server version.
    bool interface_loopback_mode_raw_gnmi = 109;
    // Devices do not support showing negotiated tcp mss value in bgp tcp mss telemetry.
    // Juniper: b/300499125
    bool skip_tcp_negotiated_mss_check = 110;
    // Devices don't support ISIS-Lsp metadata paths: checksum, sequence-number,
    // remaining-lifetime.
    bool isis_lsp_metadata_leafs_unsupported = 111;
    // QOS queue requires configuration with queue-id
    bool qos_queue_requires_id = 112;
    // Devices do not support forwarding for fib failed routes.
    bool skip_fib_failed_traffic_forwarding_check = 113;
    // QOS requires buffer-allocation-profile configuration
    bool qos_buffer_allocation_config_required = 114;
    // Devices do not support configuring ExtendedNextHopEncoding at the BGP global level.
    // Arista: https://partnerissuetracker.corp.google.com/issues/203683090
    bool bgp_global_extended_next_hop_encoding_unsupported = 115;
    // OC unsupported for BGP LLGR disable.
    // Juniper: b/303479602
    bool bgp_llgr_oc_undefined = 116;
<<<<<<< HEAD
    // Skip gNMI container OP tc.
    bool skip_container_op = 117;
    // Set ethernet from state.
    bool dont_set_ethernet_from_state = 118;
    // Set subinterface to nil.
    bool set_subinterface_nil = 119;
    // Reorder calls for vendor compatibility.
    bool reorder_calls_for_vendor_compatibilty = 120;
    // Add missing base config using cli.
    bool add_missing_base_config_via_cli = 121;
    // skip_macaddress_check returns true if mac address for an interface via gNMI needs to be skipped.
    bool skip_macaddress_check = 122;
	  // skip_breakout returns true if breakout via gNMI needs to be skipped.
    bool skip_breakout = 123;
=======
    // Device does not support tunnel interfaces state paths
    // Juniper: partnerissuetracker.corp.google.com/300111031
    bool tunnel_state_path_unsupported = 117;
    // Device does not support tunnel interfaces source and destination address config paths
    // Juniper: partnerissuetracker.corp.google.com/300111031
    bool tunnel_config_path_unsupported = 118;
>>>>>>> 19d462c0

    // Reserved field numbers and identifiers.
    reserved 84, 9, 28, 90;
  }

  message PlatformExceptions {
    Platform platform = 1;
    Deviations deviations = 2;
  }

  // The `platform` field for each `platform_exceptions` should be mutually
  // exclusive. Duplicate matches will result in a test failure.
  repeated PlatformExceptions platform_exceptions = 5;

  enum Tags {
    TAGS_UNSPECIFIED = 0;
    TAGS_AGGREGATION = 1;
    TAGS_DATACENTER_EDGE = 2;
    TAGS_EDGE = 3;
    TAGS_TRANSIT = 4;
  }

  // The `tags` used to identify the area(s) testcase applies to. An empty tag
  // is the default implying it applies to all areas.
  repeated Tags tags = 6;
}<|MERGE_RESOLUTION|>--- conflicted
+++ resolved
@@ -349,29 +349,26 @@
     // OC unsupported for BGP LLGR disable.
     // Juniper: b/303479602
     bool bgp_llgr_oc_undefined = 116;
-<<<<<<< HEAD
-    // Skip gNMI container OP tc.
-    bool skip_container_op = 117;
-    // Set ethernet from state.
-    bool dont_set_ethernet_from_state = 118;
-    // Set subinterface to nil.
-    bool set_subinterface_nil = 119;
-    // Reorder calls for vendor compatibility.
-    bool reorder_calls_for_vendor_compatibilty = 120;
-    // Add missing base config using cli.
-    bool add_missing_base_config_via_cli = 121;
-    // skip_macaddress_check returns true if mac address for an interface via gNMI needs to be skipped.
-    bool skip_macaddress_check = 122;
-	  // skip_breakout returns true if breakout via gNMI needs to be skipped.
-    bool skip_breakout = 123;
-=======
     // Device does not support tunnel interfaces state paths
     // Juniper: partnerissuetracker.corp.google.com/300111031
     bool tunnel_state_path_unsupported = 117;
     // Device does not support tunnel interfaces source and destination address config paths
     // Juniper: partnerissuetracker.corp.google.com/300111031
     bool tunnel_config_path_unsupported = 118;
->>>>>>> 19d462c0
+    // Skip gNMI container OP tc.
+    bool skip_container_op = 119;
+    // Set ethernet from state.
+    bool dont_set_ethernet_from_state = 120;
+    // Set subinterface to nil.
+    bool set_subinterface_nil = 121;
+    // Reorder calls for vendor compatibility.
+    bool reorder_calls_for_vendor_compatibilty = 122;
+    // Add missing base config using cli.
+    bool add_missing_base_config_via_cli = 123;
+    // skip_macaddress_check returns true if mac address for an interface via gNMI needs to be skipped.
+    bool skip_macaddress_check = 124;
+	  // skip_breakout returns true if breakout via gNMI needs to be skipped.
+    bool skip_breakout = 125;
 
     // Reserved field numbers and identifiers.
     reserved 84, 9, 28, 90;
