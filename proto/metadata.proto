--- conflicted
+++ resolved
@@ -255,21 +255,18 @@
     // Device requires interface enabled leaf booleans to be explicitly set to
     // true.
     bool interface_enabled = 75;
-<<<<<<< HEAD
-    // Set to true for devices where the CPU components do not map to a FRU
-    // parent component in the OC tree.
-    bool cpu_missing_ancestor = 76;
-    // Set to true for a device that needs subinterface 0 to be routed for
-    // non-zero sub-interfaces.
-    bool require_routed_subinterface_0 = 77;
-    // Set to true for devices that don't report last-switchover-reason as
-    // USER_INITIATED for gNOI.SwitchControlProcessor.
-    bool gnoi_switchover_reason_missing_user_initiated = 78;
-=======
     // Set to true to skip checking QOS octet stats for interface.
     // Arista: partnerissuetracker.corp.google.com/283541442
     bool qos_octets = 76;
->>>>>>> ffd01e9b
+    // Set to true for devices where the CPU components do not map to a FRU
+    // parent component in the OC tree.
+    bool cpu_missing_ancestor = 77;
+    // Set to true for a device that needs subinterface 0 to be routed for
+    // non-zero sub-interfaces.
+    bool require_routed_subinterface_0 = 78;
+    // Set to true for devices that don't report last-switchover-reason as
+    // USER_INITIATED for gNOI.SwitchControlProcessor.
+    bool gnoi_switchover_reason_missing_user_initiated = 79;
   }
 
   message PlatformExceptions {
