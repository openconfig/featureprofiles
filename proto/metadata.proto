--- conflicted
+++ resolved
@@ -817,10 +817,6 @@
     // Juniper b/419536104
     bool config_leaf_create_required = 291;
 
-<<<<<<< HEAD
-    // Devices that do not support policy forwarding on next-hop
-    bool policy_forwarding_to_next_hop_oc_unsupported = 292;
-=======
     // SkipInterfaceNameCheck is set to true for devices that do not support
     // interface name check in AFT.
     bool skip_interface_name_check = 292;
@@ -879,7 +875,9 @@
 
     // Device doesnot support gre enacapsulation
     bool gre_decapsulation_oc_unsupported = 308;
->>>>>>> a8a851a3
+
+    // Devices that do not support policy forwarding on next-hop
+    bool policy_forwarding_to_next_hop_oc_unsupported = 309;
 
     // Reserved field numbers and identifiers.
     reserved 84, 9, 28, 20, 38, 43, 90, 97, 55, 89, 19, 36, 35, 40, 113, 131, 141, 173, 234, 254, 231;
