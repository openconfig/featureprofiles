--- conflicted
+++ resolved
@@ -1016,12 +1016,6 @@
     // bandwidth.
     bool advertised_cumulative_lbw_oc_unsupported = 344;
 
-<<<<<<< HEAD
-    //Nokia; b/<yet to add>
-    //noECMPwithEncapDecapNhMix returns true if mixed encap and decap next hops are not supported.
-    bool no_ecmp_with_encap_decap_nh_mix = 345;
-
-=======
     // disable hardware nexthop proxying
     // Arista : https://partnerissuetracker.corp.google.com/issues/422275961
     bool disable_hardware_nexthop_proxy = 345;
@@ -1050,8 +1044,11 @@
     // Device does not support adding remote-syslog config under non-default VRF
     // Cisco: https://partnerissuetracker.corp.google.com/u/0/issues/459659437
     bool syslog_non_default_vrf_unsupported = 351;
+
+    //Nokia; b/459893133
+    //noECMPwithEncapDecapNhMix returns true if mixed encap and decap next hops are not supported.
+    bool no_ecmp_with_encap_decap_nh_mix = 352;
     
->>>>>>> 98497ba8
     // Reserved field numbers and identifiers.
     reserved 84, 9, 28, 20, 38, 43, 90, 97, 55, 89, 19, 36, 35, 40, 113, 131, 141, 173, 234, 254, 231, 300;
   }
