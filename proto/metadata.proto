--- conflicted
+++ resolved
@@ -380,22 +380,6 @@
     // Devices exports routes from all protocols to BGP if the export-policy is ACCEPT
     // Juniper: b/308970803
     bool skip_non_bgp_route_export_check = 133;
-<<<<<<< HEAD
-    // Skip gNMI container OP tc.
-    bool skip_container_op = 134;
-    // Set ethernet from state.
-    bool dont_set_ethernet_from_state = 135;
-    // Set subinterface to nil.
-    bool set_subinterface_nil = 136;
-    // Reorder calls for vendor compatibility.
-    bool reorder_calls_for_vendor_compatibilty = 137;
-    // Add missing base config using cli.
-    bool add_missing_base_config_via_cli = 138;
-    // skip_macaddress_check returns true if mac address for an interface via gNMI needs to be skipped.
-    bool skip_macaddress_check = 139;
-	  // skip_breakout returns true if breakout via gNMI needs to be skipped.
-    bool skip_breakout = 140;
-=======
     // Devices do not support path
     // /network-instances/network-instance/protocols/protocol/isis/levels/level/state/metric-style
     // Arista: https://partnerissuetracker.corp.google.com/issues/317064733
@@ -405,7 +389,20 @@
     // Devices which does not support nexthop index state
     // Juniper: b/304729237
     bool skip_static_nexthop_check = 136;
->>>>>>> 4b82ff81
+    // Skip gNMI container OP tc.
+    bool skip_container_op = 137;
+    // Set ethernet from state.
+    bool dont_set_ethernet_from_state = 138;
+    // Set subinterface to nil.
+    bool set_subinterface_nil = 139;
+    // Reorder calls for vendor compatibility.
+    bool reorder_calls_for_vendor_compatibilty = 140;
+    // Add missing base config using cli.
+    bool add_missing_base_config_via_cli = 141;
+    // skip_macaddress_check returns true if mac address for an interface via gNMI needs to be skipped.
+    bool skip_macaddress_check = 142;
+	  // skip_breakout returns true if breakout via gNMI needs to be skipped.
+    bool skip_breakout = 143;
 
     // Reserved field numbers and identifiers.
     reserved 84, 9, 28, 20, 90, 97, 55, 89, 19; 
