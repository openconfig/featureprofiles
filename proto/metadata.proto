// Copyright 2023 Google LLC
//
// Licensed under the Apache License, Version 2.0 (the "License");
// you may not use this file except in compliance with the License.
// You may obtain a copy of the License at
//
//      https://www.apache.org/licenses/LICENSE-2.0
//
// Unless required by applicable law or agreed to in writing, software
// distributed under the License is distributed on an "AS IS" BASIS,
// WITHOUT WARRANTIES OR CONDITIONS OF ANY KIND, either express or implied.
// See the License for the specific language governing permissions and
// limitations under the License.

syntax = "proto3";

package openconfig.testing;

import "github.com/openconfig/ondatra/proto/testbed.proto";

// Metadata about a Feature Profiles test.
message Metadata {
  // UUID of the test.
  string uuid = 1;
  // ID of the test in the test plan.
  string plan_id = 2;
  // One-line description of the test.
  string description = 3;

  // Types of testbeds on which the test may run.
  enum Testbed {
    TESTBED_UNSPECIFIED = 0;
    TESTBED_DUT = 1;
    TESTBED_DUT_DUT_4LINKS = 2;
    TESTBED_DUT_ATE_2LINKS = 3;
    TESTBED_DUT_ATE_4LINKS = 4;
    TESTBED_DUT_ATE_9LINKS_LAG = 5;
    TESTBED_DUT_DUT_ATE_2LINKS = 6;
    TESTBED_DUT_ATE_8LINKS = 7;
    TESTBED_DUT_400ZR = 8;
    TESTBED_DUT_400ZR_PLUS = 9;
    TESTBED_DUT_400ZR_100G_4LINKS = 10;
    TESTBED_DUT_400FR_100G_4LINKS = 11;
    TESTBED_DUT_ATE_5LINKS = 12;
    TESTBED_DUT_800ZR = 13;
    TESTBED_DUT_800ZR_PLUS = 14;
    TESTBED_DUT_2LINKS = 15;
  }
  // Testbed on which the test is intended to run.
  Testbed testbed = 4;

  message Platform {
    // Vendor of the device.
    ondatra.Device.Vendor vendor = 1;
    // Regex for hardware model of the device.
    // The empty string will match any hardware model.
    string hardware_model_regex = 3;
    // Regex for software version of the device.
    // The empty string will match any software version.
    string software_version_regex = 4;
    // Reserved field numbers and identifiers.
    reserved 2;
    reserved "hardware_model";
  }

  message Deviations {
    // Device does not support interface/ipv4/enabled,
    // so suppress configuring this leaf.
    bool ipv4_missing_enabled = 1;
    // Device does not support fragmentation bit for traceroute.
    bool traceroute_fragmentation = 2;
    // Device only support UDP as l4 protocol for traceroute.
    bool traceroute_l4_protocol_udp = 3;
    // Device does not support
    // bgp/neighbors/neighbor/afi-safis/afi-safi/state/prefixes/received-pre-policy.
    bool prepolicy_received_routes = 4;
    // Expected ucmp traffic tolerance. Minimum value is 0.2, anything less
    // will be coerced to 0.2.
    // Juniper: partnerissuetracker.corp.google.com/282234301
    // Cisco: partnerissuetracker.corp.google.com/279477633
    double hierarchical_weight_resolution_tolerance = 5;
    // Device skip isis multi-topology check if value is true.
    bool isis_multi_topology_unsupported = 6;
    // Disable isis level1 under interface mode on the device if value is true.
    bool isis_interface_level1_disable_required = 7;
    // Set isis af ipv6 single topology on the device if value is true.
    bool isis_single_topology_required = 8;
    // Don't set isis instance enable flag on the device if value is true.
    bool isis_instance_enabled_required = 10;
    // Set and validate isis interface address family enable on the device if
    // value is true.
    bool missing_isis_interface_afi_safi_enable = 11;
    // Don't set isis global authentication-check on the device if value is
    // true.
    bool isis_global_authentication_not_required = 12;
    // Configure CSNP, LSP and PSNP under level authentication explicitly if
    // value is true.
    bool isis_explicit_level_authentication_config = 13;
    // Device skip isis restart-suppress check if value is true.
    bool isis_restart_suppress_unsupported = 14;
    // Device does not support interface/ipv4(6)/neighbor.
    // Cisco: partnerissuetracker.corp.google.com/268243828
    bool ip_neighbor_missing = 15;
    // Device requires separate reboot to activate OS.
    bool osactivate_noreboot = 16;
    // Device requires OS installation on standby RP as well as active RP.
    bool osinstall_for_standby_rp = 17;
    // Set this flag for LLDP interface config to override the global config.
    bool lldp_interface_config_override_global = 18;
    // Skip check for
    // bgp/neighbors/neighbor/state/messages/received/last-notification-error-code
    // leaf missing case.
    bool missing_bgp_last_notification_error_code = 21;
    // Device does not support interface-ref configuration when applying
    // features to interface.
    bool interface_ref_config_unsupported = 22;
    // Device does not support these state paths.
    // Juniper: partnerissuetracker.corp.google.com/279470921
    bool state_path_unsupported = 23;
    // Device requires Ipv6 to be enabled on interface for gRIBI NH programmed
    // with destination mac address.
    // Juniper: partnerissuetracker.corp.google.com/267642089
    bool ipv6_enable_for_gribi_nh_dmac = 24;
    // Device requires additional config for ECN.
    // Juniper: partnerissuetracker.corp.google.com/277657269
    bool ecn_profile_required_definition = 25;
    // Device does not support interface ipv6 discarded packet statistics.
    // Juniper: partnerissuetracker.corp.google.com/277762075
    bool ipv6_discarded_pkts_unsupported = 26;
    // Device does not support drop and weight leaves under queue management
    // profile.
    // Juniper: partnerissuetracker.corp.google.com/279471405
    bool drop_weight_leaves_unsupported = 27;
    // Config pushed through origin CLI takes precedence over config pushed
    // through origin OC.
    // Juniper: partnerissuetracker.corp.google.com/270474468
    bool cli_takes_precedence_over_oc = 29;
    // Device does not support weight above 100.
    // Juniper: partnerissuetracker.corp.google.com/277066804
    bool scheduler_input_weight_limit = 30;
    // Device does not support id leaf for SwitchChip components.
    // Juniper: partnerissuetracker.corp.google.com/277134501
    bool switch_chip_id_unsupported = 31;
    // Device does not support backplane-facing-capacity leaves for some of the
    // components.
    // Juniper: partnerissuetracker.corp.google.com/277134501
    bool backplane_facing_capacity_unsupported = 32;
    // Device only supports querying counters from the state container, not from
    // individual counter leaves.
    bool interface_counters_from_container = 33;
    // Use this deviation when the device does not support a mix of tagged and
    // untagged subinterfaces.
    // Juniper: partnerissuetracker.corp.google.com/267822588
    bool no_mix_of_tagged_and_untagged_subinterfaces = 34;
    // Device does not support reporting software version according to the
    // requirements in gNMI-1.10.
    // Juniper: partnerissuetracker.corp.google.com/278764547
    bool sw_version_unsupported = 37;
    // Device does not support telemetry path /components/component/storage.
    // Juniper: partnerissuetracker.corp.google.com/284239001
    bool storage_component_unsupported = 39;
    // Device requires port-speed to be set because its default value may not be
    // usable.
    bool explicit_port_speed = 41;
    // Device requires explicit attachment of an interface or subinterface to
    // the default network instance.
    // Nokia: partnerissuetracker.corp.google.com/260928639
    bool explicit_interface_in_default_vrf = 42;
    // Device is missing subinterface packet counters for IPv4/IPv6.
    bool subinterface_packet_counters_missing = 44;
    // Connect-retry is not supported
    // /bgp/neighbors/neighbor/timers/config/connect-retry.
    bool connect_retry = 45;
    // Device does not support programming a gribi flow with a next-hop entry of
    // mac-address only.
    bool gribi_mac_override_with_static_arp = 46;
    // Set true for device that does not support route-policy under AFI/SAFI.
    bool route_policy_under_afi_unsupported = 47;
    // Device does not support using gNOI to reboot the Fabric Component.
    bool gnoi_fabric_component_reboot_unsupported = 48;
    // Device does not support the ntp nondefault vrf case.
    bool ntp_non_default_vrf_unsupported = 49;
    // Device does not support setting the L2 MTU. OpenConfig allows a device to
    // enforce that L2 MTU, which has a default value of 1514, must be set to a
    // higher value than L3 MTU.
    // Arista: partnerissuetracker.corp.google.com/243445300
    bool omit_l2_mtu = 50;
    // Skip power admin for controller card
    bool skip_controller_card_power_admin = 51;
    // Device requires the banner to have a delimiter character.
    string banner_delimiter = 60;
    // Allowed tolerance for BGP traffic flow while comparing for pass or fail
    // condition.
    int32 bgp_tolerance_value = 61;
    // Device requires additional time to complete post delete link
    // qualification cleanup.
    bool link_qual_wait_after_delete_required = 62;
    // The response of gNOI reboot status is a single value (not a list), so the
    // device requires explict component path to account for a situation when
    // there is more than one active reboot requests.
    // Arista: partnerissuetracker.corp.google.com/245550570
    bool gnoi_status_empty_subcomponent = 63;
    // Device requiries explicit deletion of network-instance table.
    bool network_instance_table_deletion_required = 64;
    // Device requires a BGP session reset to utilize a new MD5 key.
    bool bgp_md5_requires_reset = 65;
    // Devices do not count dequeued and deleted packets as drops.
    // Arista: partnerissuetracker.corp.google.com/275384848
    bool dequeue_delete_not_counted_as_drops = 66;
    // Device only supports RIB ack, so tests that normally expect FIB_ACK will
    // allow just RIB_ACK.
    bool gribi_riback_only = 67;
    // Device requires that aggregate Port-Channel and its members be defined in
    // a single gNMI Update transaction at /interfaces; otherwise lag-type will
    // be dropped, and no member can be added to the aggregate.
    // Arista: partnerissuetracker.corp.google.com/201574574
    bool aggregate_atomic_update = 68;
    // Device returns no value for some OpenConfig paths if the operational
    // value equals the default.
    // Arista: partnerissuetracker.corp.google.com/258286131
    bool missing_value_for_defaults = 69;
    // The name used for the static routing protocol.  The default name in
    // OpenConfig is \"DEFAULT\" but some devices use other names.
    // Arista: partnerissuetracker.corp.google.com/269699737
    string static_protocol_name = 70;
    // Device currently uses component name instead of a full openconfig path,
    // so suppress creating a full oc compliant path for subcomponent.
    bool gnoi_subcomponent_path = 71;
    // When configuring interface, config VRF prior config IP address.
    // Arista: partnerissuetracker.corp.google.com/261958938
    bool interface_config_vrf_before_address = 72;
    // Device requires using the deprecated openconfig-vlan:vlan/config/vlan-id
    // or openconfig-vlan:vlan/state/vlan-id leaves.
    // Arista: partnerissuetracker.corp.google.com/261085885
    bool deprecated_vlan_id = 73;
    // Device requires gRIBI MAC Override using Static ARP + Static Route
    // Arista: partnerissuetracker.corp.google.com/234635355
    bool gribi_mac_override_static_arp_static_route = 74;
    // Device requires interface enabled leaf booleans to be explicitly set to
    // true.
    bool interface_enabled = 75;
    // Skip checking QOS octet stats for interface.
    // Arista: partnerissuetracker.corp.google.com/283541442
    bool qos_octets = 76;
    // Device CPU components do not map to a FRU parent component in the OC
    // tree.
    bool cpu_missing_ancestor = 77;
    // Device needs subinterface 0 to be routed for non-zero sub-interfaces.
    bool require_routed_subinterface_0 = 78;
    // Device does not report last-switchover-reason as USER_INITIATED for
    // gNOI.SwitchControlProcessor.
    bool gnoi_switchover_reason_missing_user_initiated = 79;
    // The name used for the default network instance for VRF.  The default name
    // in OpenConfig is \"DEFAULT\" but some legacy devices still use
    // \"default\".
    string default_network_instance = 80;
    // Device allows unset Election ID to be primary.
    bool p4rt_unsetelectionid_primary_allowed = 81;
    // Device sets ALREADY_EXISTS status code for all backup client responses.
    bool bkup_arbitration_resp_code = 82;
    // Device requires IPOverIP decapsulation for backup NHG without interfaces.
    bool backup_nhg_requires_vrf_with_decap = 83;
    // Devices don't support configuring ISIS /afi-safi/af/config container.
    bool isis_interface_afi_unsupported = 85;
    // Devices don't support modify table entry operation in P4 Runtime.
    bool p4rt_modify_table_entry_unsupported = 86;
    // Parent of OS component is of type SUPERVISOR or LINECARD.
    bool os_component_parent_is_supervisor_or_linecard = 87;
    // Parent of OS component is of type CHASSIS.
    bool os_component_parent_is_chassis = 88;
    // Devices require configuring the same ISIS Metrics for Level 1 when
    // configuring Level 2 Metrics.
    bool isis_require_same_l1_metric_with_l2_metric = 91;
    // Devices require configuring the same OSPF setMetric when BGP
    // SetMED is configured.
    bool bgp_set_med_requires_equal_ospf_set_metric = 92;
    // Devices require configuring subinterface with tagged vlan for p4rt
    // packet in.
    bool p4rt_gdp_requires_dot1q_subinterface = 93;
    // ATE port link state operations are a no-op in KNE/virtualized
    // environments.
    bool ate_port_link_state_operations_unsupported = 94;
    // Creates a user and assigns role/rbac to said user via native model.
    bool set_native_user = 95;
    // Device does not support telemetry path
    // /components/component/cpu/utilization/state/avg for linecards' CPU card.
    bool linecard_cpu_utilization_unsupported = 98;
    // Device does not support consistent component names for GNOI and GNMI.
    bool consistent_component_names_unsupported = 99;
    // Device does not support telemetry path
    // /components/component/cpu/utilization/state/avg for controller cards'
    // CPU card.
    bool controller_card_cpu_utilization_unsupported = 100;
    // Device does not support counter for fabric block lost packets.
    bool fabric_drop_counter_unsupported = 101;
    // Device does not support memory utilization related leaves for linecard
    // components.
    bool linecard_memory_utilization_unsupported = 102;
    // Device does not support telemetry path
    // /qos/interfaces/interface/input/virtual-output-queues/voq-interface/queues/queue/state/dropped-pkts.
    bool qos_voq_drop_counter_unsupported = 103;
    // ATE IPv6 flow label unsupported in KNE/virtualized environments.
    bool ate_ipv6_flow_label_unsupported = 104;
    // Devices do not support configuring isis csnp-interval timer.
    // Arista: partnerissuetracker.corp.google.com/299283216
    bool isis_timers_csnp_interval_unsupported = 105;
    // Devices do not support telemetry for isis counter:
    // manual-address-drop-from-areas.
    // Arista: partnerissuetracker.corp.google.com/299285115
    bool isis_counter_manual_address_drop_from_areas_unsupported = 106;
    // Devices do not support telemetry for isis counter: part-changes.
    // Arista: partnerissuetracker.corp.google.com/317086576
    bool isis_counter_part_changes_unsupported = 107;
    // Devices do not support threshold container under
    // /components/component/transceiver.
    bool transceiver_thresholds_unsupported = 108;
    // Update interface loopback mode using raw gnmi API due to server version.
    bool interface_loopback_mode_raw_gnmi = 109;
    // Devices do not support showing negotiated tcp mss value in bgp tcp mss
    // telemetry. Juniper: b/300499125
    bool skip_tcp_negotiated_mss_check = 110;
    // Devices don't support ISIS-Lsp metadata paths: checksum, sequence-number,
    // remaining-lifetime.
    bool isis_lsp_metadata_leafs_unsupported = 111;
    // QOS queue requires configuration with queue-id
    bool qos_queue_requires_id = 112;
    // QOS requires buffer-allocation-profile configuration
    bool qos_buffer_allocation_config_required = 114;
    // Devices do not support configuring ExtendedNextHopEncoding at the BGP
    // global level. Arista:
    // https://partnerissuetracker.corp.google.com/issues/203683090
    bool bgp_global_extended_next_hop_encoding_unsupported = 115;
    // OC unsupported for BGP LLGR disable.
    // Juniper: b/303479602
    bool bgp_llgr_oc_undefined = 116;
    // Device does not support tunnel interfaces state paths
    // Juniper: partnerissuetracker.corp.google.com/300111031
    bool tunnel_state_path_unsupported = 117;
    // Device does not support tunnel interfaces source and destination address
    // config paths Juniper: partnerissuetracker.corp.google.com/300111031
    bool tunnel_config_path_unsupported = 118;
    // Cisco: Device does not support same minimun and maximum threshold value
    // in QOS ECN config.
    bool ecn_same_min_max_threshold_unsupported = 119;
    // Cisco: QOS requires scheduler configuration.
    bool qos_scheduler_config_required = 120;
    // Cisco: Device does not support set weight config under QOS ECN
    // configuration.
    bool qos_set_weight_config_unsupported = 121;
    // Cisco: Device does not support these get state path.
    bool qos_get_state_path_unsupported = 122;
    // Devices requires enabled leaf under isis level
    // Juniper: partnerissuetracker.corp.google.com/302661486
    bool isis_level_enabled = 123;
    // Devices which require to use interface-id format of interface name +
    // .subinterface index with Interface-ref container
    bool interface_ref_interface_id_format = 124;
    // Devices does not support member link loopback
    // Juniper: b/307763669
    bool member_link_loopback_unsupported = 125;
    // Device does not support PLQ operational status check on interface
    // Juniper: b/308990185
    bool skip_plq_interface_oper_status_check = 126;
    // Device set received prefix limits explicitly under prefix-limit-received
    // rather than "prefix-limit"
    bool bgp_explicit_prefix_limit_received = 127;
    // Device does not configure BGP maximum routes correctly when max-prefixes
    // leaf is configured
    bool bgp_missing_oc_max_prefixes_configuration = 128;
    // Devices which needs to skip checking AFI-SAFI disable.
    // Juniper: b/310698466
    bool skip_bgp_session_check_without_afisafi = 129;
    // Devices that have separate naming conventions for hardware resource name
    // in /system/ tree and /components/ tree.
    bool mismatched_hardware_resource_name_in_component = 130;
    // Device does not support reboot status check on subcomponents.
    bool gnoi_subcomponent_reboot_status_unsupported = 132;
    // Devices exports routes from all protocols to BGP if the export-policy is
    // ACCEPT Juniper: b/308970803
    bool skip_non_bgp_route_export_check = 133;
    // Devices do not support path
    // /network-instances/network-instance/protocols/protocol/isis/levels/level/state/metric-style
    // Arista: https://partnerissuetracker.corp.google.com/issues/317064733
    bool isis_metric_style_telemetry_unsupported = 134;
    // Devices do not support configuring Interface-ref under Static-Route
    // Next-Hop
    bool static_route_next_hop_interface_ref_unsupported = 135;
    // Devices which does not support nexthop index state
    // Juniper: b/304729237
    bool skip_static_nexthop_check = 136;
    // Device doesn't support router advertisement enable and mode config
    // Juniper: b/316173974
    bool ipv6_router_advertisement_config_unsupported = 138;
    // Devices does not support setting prefix limit exceeded flag.
    // Juniper : b/317181227
    bool prefix_limit_exceeded_telemetry_unsupported = 139;
    // Skip setting allow-multiple-as while configuring eBGP
    // Arista: partnerissuetracker.corp.google.com/issues/317422300
    bool skip_setting_allow_multiple_as = 140;
    // Devices does not support mixed prefix length in gribi.
    // Juniper: b/307824407
    bool gribi_decap_mixed_plen_unsupported = 143;
    // Skip setting isis-actions set-level while configuring routing-policy
    // statement action
    bool skip_isis_set_level = 144;
    // Skip setting isis-actions set-metric-style-type while configuring
    // routing-policy statement action
    bool skip_isis_set_metric_style_type = 145;    
    // Skip setting disable-metric-propagation while configuring
    // table-connection
    bool skip_setting_disable_metric_propagation = 147;
    // Devices do not support BGP conditions match-community-set
    bool bgp_conditions_match_community_set_unsupported = 148;
    // Device requires match condition for ethertype v4 and v6 for default rule
    // with network-instance default-vrf in policy-forwarding.
    bool pf_require_match_default_rule = 149;
    // Devices missing component tree mapping from hardware port
    // to optical channel.
    bool missing_port_to_optical_channel_component_mapping = 150;
    // Skip gNMI container OP tc.
    // Cisco: https://partnerissuetracker.corp.google.com/issues/322291556
    bool skip_container_op = 151;
    // Reorder calls for vendor compatibility.
    // Cisco: https://partnerissuetracker.corp.google.com/issues/322291556
    bool reorder_calls_for_vendor_compatibilty = 152;
    // Add missing base config using cli.
    // Cisco: https://partnerissuetracker.corp.google.com/issues/322291556
    bool add_missing_base_config_via_cli = 153;
    // skip_macaddress_check returns true if mac address for an interface via
    // gNMI needs to be skipped. Cisco:
    // https://partnerissuetracker.corp.google.com/issues/322291556
    bool skip_macaddress_check = 154;
    // Devices are having native telemetry paths for BGP RIB verification.
    // Juniper : b/306144372
    bool bgp_rib_oc_path_unsupported = 155;
    // Skip setting prefix-set mode while configuring prefix-set routing-policy
    bool skip_prefix_set_mode = 156;
    // Devices set metric as preference for static next-hop
    bool set_metric_as_preference = 157;
    // Devices don't support having an IPv6 static Route with an IPv4 address
    // as next hop and requires configuring a static ARP entry.
    // Arista: https://partnerissuetracker.corp.google.com/issues/316593298
    bool ipv6_static_route_with_ipv4_next_hop_requires_static_arp = 158;
    // Device requires policy-forwarding rules to be in sequential order in the
    // gNMI set-request.
    bool pf_require_sequential_order_pbr_rules = 159;
    // Device telemetry missing next hop metric value.
    // Arista: https://partnerissuetracker.corp.google.com/issues/321010782
    bool missing_static_route_next_hop_metric_telemetry = 160;
    // Device does not support recursive resolution of static route next hop.
    // Arista: https://partnerissuetracker.corp.google.com/issues/314449182
    bool unsupported_static_route_next_hop_recurse = 161;
    // Device missing telemetry for static route that has DROP next hop.
    // Arista: https://partnerissuetracker.corp.google.com/issues/330619816
    bool missing_static_route_drop_next_hop_telemetry = 162;
    // Device missing 400ZR optical-channel tunable parameters telemetry:
    // min/max/avg.
    // Arista: https://partnerissuetracker.corp.google.com/issues/319314781
    bool missing_zr_optical_channel_tunable_parameters_telemetry = 163;
    // Device that does not support packet link qualification reflector packet
    // sent/received stats.
    bool plq_reflector_stats_unsupported = 164;
    // Device that does not support PLQ Generator max_mtu to be atleast >= 8184.
    uint32 plq_generator_capabilities_max_mtu = 165;
    // Device that does not support PLQ Generator max_pps to be atleast >=
    // 100000000.
    uint64 plq_generator_capabilities_max_pps = 166;
    // Support for bgp extended community index
    bool bgp_extended_community_index_unsupported = 167;
    // Support for bgp community set refs
    bool bgp_community_set_refs_unsupported = 168;
    // Arista device needs CLI knob to enable WECMP feature
    bool rib_wecmp = 169;
    // Device not supporting table-connection need to set this true
    bool table_connections_unsupported = 170;
    // Configure tag-set using vendor native model
    bool use_vendor_native_tag_set_config = 171;
    // Skip setting send-community-type in bgp global config
    bool skip_bgp_send_community_type = 172;
    // Support for bgp actions set-community method
    bool bgp_actions_set_community_method_unsupported = 174;
    // Ensure no configurations exist under BGP Peer Groups
    bool set_no_peer_group = 175;
    // Bgp community member is a string
    bool bgp_community_member_is_a_string = 176;
    // Flag to indicate whether IPv4 static routes with IPv6 next-hops are
    // unsupported.
    bool ipv4_static_route_with_ipv6_nh_unsupported = 177;
    // Flag to indicate whether IPv6 static routes with IPv4 next-hops are
    // unsupported.
    bool ipv6_static_route_with_ipv4_nh_unsupported = 178;
    // Flag to indicate support for static routes that simply drop packets
    bool static_route_with_drop_nh = 179;
    // Flag to indicate support for static routes that can be configured with an
    // explicit metric.
    bool static_route_with_explicit_metric = 180;
    // Support for bgp default import/export policy
    bool bgp_default_policy_unsupported = 181;
    // Flag to enable bgp explicity on default vrf
    // Arista: b/329094094#comment9
    bool explicit_enable_bgp_on_default_vrf = 182;
    // tag-set is not a real separate entity, but is embedded in the policy
    // statement. this implies that 1. routing policy tag set name needs to be
    // '<policy name> <statement name>'
    // 2. only one policy statement can make use of a tag-set, and 3. tag must
    // be refered by a policy
    bool routing_policy_tag_set_embedded = 183;
    // Devices does not support allow multiple as under AFI/SAFI.
    // CISCO: b/340859662
    bool skip_afi_safi_path_for_bgp_multiple_as = 184;
    // Device does not support regex with routing-policy community-member.
    bool community_member_regex_unsupported = 185;
    // Support for same import policy attached to all AFIs for given
    // (src-protocol, dst-protocol, network-instance) triple Arista:
    // b/339645876#comment4
    bool same_policy_attached_to_all_afis = 186;
    // Devices needs to skip setting statement for policy to be applied as
    // action pass otherwise it will be configured as action done.
    // CISCO: b/338523730
    bool skip_setting_statement_for_policy = 187;
    // Devices does not support index specific attribute fetching and hence
    // wildcards has to be used.
    // CISCO: b/338523730
    bool skip_checking_attribute_index = 188;
    // Devices does not suppport policy-chaining, so needs to flatten policies
    // with multiple statements.
    // CISCO: b/338526243
    bool flatten_policy_with_multiple_statements = 189;
    // default_route_policy_unsupported is set to true for devices that do not
    // support default route policy.
    bool default_route_policy_unsupported = 190;
    // CISCO: b/339801843
    bool slaac_prefix_length128 = 191;
    // Devices does not support bgp max multipaths
    // Juniper: b/319301559
    bool bgp_max_multipath_paths_unsupported = 192;
    // Devices does not multipath config at neighbor or afisafi level
    // Juniper: b/341130490
    bool multipath_unsupported_neighbor_or_afisafi = 193;
    // Devices that do not support /components/component/state/model-name for
    // any component types.
    // Note that for model name to be supported, the
    // /components/component/state/model-name of the chassis component must be
    // equal to the canonical hardware model name of its device.
    bool model_name_unsupported = 194;
    // community_match_with_redistribution_unsupported is set to true for devices that do not support matching community at the redistribution attach point.
    bool community_match_with_redistribution_unsupported = 195;
    // Devices that do not support components/component/state/install-component
    // and components/component/state/install-position.
    bool install_position_and_install_component_unsupported = 196;
    // Encap tunnel is shut then zero traffic will flow to backup NHG
    bool encap_tunnel_shut_backup_nhg_zero_traffic = 197;
    // Flag to indicate support for max ecmp paths for isis.
    bool max_ecmp_paths = 198;
    // wecmp_auto_unsupported is set to true for devices that do not support auto wecmp
    bool wecmp_auto_unsupported = 199;
    // policy chaining, ie. more than one policy at an attachement point is not supported
    bool routing_policy_chaining_unsupported = 200;
    // isis loopback config required
    bool isis_loopback_required = 201;
    // weighted ecmp feature verification using fixed packet
    bool weighted_ecmp_fixed_packet_verification = 202;
    // Override default NextHop scale while enabling encap/decap scale
    // CISCO:
    bool override_default_nh_scale = 203;
    // Devices that donot support setting bgp extended community set
    bool bgp_extended_community_set_unsupported = 204;
    // Devices that do not support setting bgp extended community set refs
    bool bgp_set_ext_community_set_refs_unsupported = 205;
    // Devices that do not support deleting link bandwidth
    bool bgp_delete_link_bandwidth_unsupported = 206;
    // qos_inqueue_drop_counter_Unsupported is set to true for devices that do not support qos ingress queue drop counters.
    // Juniper: b/341130490
    bool qos_inqueue_drop_counter_unsupported = 207;
    // Devices that need bgp extended community enable explicitly
    bool bgp_explicit_extended_community_enable = 208;
    // devices that do not support match tag set condition
    bool match_tag_set_condition_unsupported = 209;
    // peer_group_def_bgp_vrf_unsupported is set to true for devices that do not support peer group definition under bgp vrf configuration.
    bool peer_group_def_ebgp_vrf_unsupported = 210;
    // redis_uconnected_under_ebgp_vrf_unsupported is set to true for devices that do not support redistribution of connected routes under ebgp vrf configuration.
    bool redis_connected_under_ebgp_vrf_unsupported = 211;
    // bgp_afisafi_in_default_ni_before_other_ni is set to true for devices that require certain afi/safis to be enabled
    // in default network instance (ni) before enabling afi/safis for neighbors in default or non-default ni.
    bool bgp_afi_safi_in_default_ni_before_other_ni = 212;
    // Devices which do not support default import export policy.
    bool default_import_export_policy_unsupported = 213;
    // ipv6_router_advertisement_interval_unsupported is set to true for devices that do not support ipv6 router advertisement interval configuration.
    bool ipv6_router_advertisement_interval_unsupported = 214;
    // Decap NH with NextHopNetworkInstance is unsupported
    bool decap_nh_with_nexthop_ni_unsupported = 215;
    // Juniper: b/356898098
    bool community_invert_any_unsupported = 216;
    // SFlow source address update is unsupported
    // Arista: b/357914789
    bool sflow_source_address_update_unsupported = 217;
    // Linklocal mask length is not 64
    // Cisco: b/368271859
    bool link_local_mask_len = 218;
    // use parent component for temperature telemetry
    bool use_parent_component_for_temperature_telemetry = 219;
    // component manufactured date is unsupported
    bool component_mfg_date_unsupported = 220;
    // trib protocol field under otn channel config unsupported
    bool otn_channel_trib_unsupported = 221;
    // ingress parameters under eth channel config unsupported
    bool eth_channel_ingress_parameters_unsupported = 222;
    // Cisco numbering for eth channel assignment starts from 1 instead of 0
    bool eth_channel_assignment_cisco_numbering = 223;
    // Devices needs time to update interface counters.
    bool interface_counters_update_delayed = 224;
    // device does not support a Healthz GET RPC against Chassis level component like "CHASSIS" or "Rack 0"
    bool chassis_get_rpc_unsupported = 225;
    // Leaf-ref validation for list keys which is enforced for Cisco and hence deviation
    // b/373581140
    bool power_disable_enable_leaf_ref_validation = 226;
    // Device does not support ssh server counters.
    bool ssh_server_counters_unsupported = 227;
    // True when the optical-channel operational-mode is unsupported.
    // Juniper: b/355456031
    bool operational_mode_unsupported = 228;
    // BGP session state idle is supported in passive mode instead of active
    // Cisco: b/376021545
    bool bgp_session_state_idle_in_passive_mode = 229;
    // EnableMultipathUnderAfiSafi returns true for devices that do not support multipath under /global path and instead support under global/afi/safi path
    // CISCO: b/376241033
    // CISCO: b/340859662
    bool enable_multipath_under_afi_safi = 230;
    // Cisco numbering for OTN channel assignment starts from 1 instead of 0
    bool otn_channel_assignment_cisco_numbering = 232;
    // Cisco pre-fec-ber inactive value for CISCO-ACACIA vendors
    bool cisco_pre_fec_ber_inactive_value = 233;
    // Device does not support bgp afi safi wildcard.
    // Cisco: b/379863985
    bool bgp_afi_safi_wildcard_not_supported = 235;
    // Nokia; b/304493065 comment#7 SRL native admin_enable for table-connections
    bool enable_table_connections = 236;
    // Device has default zero suppression.
    // Juniper : b/378646018
    bool no_zero_suppression = 237;
    // Cisco: b/378801305
    bool isis_interface_level_passive_unsupported = 238;
    // Cisco: b/378616912
    bool isis_dis_sysid_unsupported = 239;
    // Cisco: b/378616912
    bool isis_database_overloads_unsupported = 240;
    // Juniper: b/358534837
    // Devices that do not support setting med value using union type in OC.
    bool bgp_set_med_v7_unsupported = 241;
    // Cisco: b/388980373
    // default import policy for table connection unsupported is set to true for devices that do not support default import policy.
    bool tc_default_import_policy_unsupported = 242;
    // Cisco: b/388955361
    // table connection metric propagation unsupported is set to true for devices that do not support metric propagation.
    bool tc_metric_propagation_unsupported = 243;
    // Cisco: b/388980376
    // table connection attribute propagation unsupported is set to true for devices that do not support attribute propagation.
    bool tc_attribute_propagation_unsupported = 244;
    // Cisco: b/388955364
    // table connection subscription unsupported is set to true for devices that do not support subscription for table connection leaves.
    bool tc_subscription_unsupported = 245;
    // Cisco: b/388983709
    // default bgp instance name is used to set bgp instance name value other than DEFAULT
    string default_bgp_instance_name = 246;
    // Arista does not support ETHChannel rate-class
    bool channel_assignment_rate_class_parameters_unsupported = 247;

    // Arista: b/346557012  
    // Devices that do not support qos scheduler ingress policer.
    bool qos_scheduler_ingress_policer_unsupported = 248;

    // Arista: b/354689142
    // Devices that do not support gRIBIencap headers.
    bool gribi_encap_header_unsupported = 249;

    // Device does not support P4RT Capabilities rpc.
    // Cisco: b/385298158
    bool p4rt_capabilities_unsupported = 250;

    // Device does not support gNMI GET on root.
    // Cisco: b/385298159
    bool gnmi_get_on_root_unsupported = 251;

    // Device does not support packet processing aggregate drops.
    // Cisco: b/395567844
    bool packet_processing_aggregate_drops_unsupported = 252;

    // Device does not support fragment total drops.
    // Nokia: b/395553772
    bool fragment_total_drops_unsupported = 253;

    // Juniper: b/383145521
    // Device needs route policy reference to stream prefix set info.
    bool bgp_prefixset_req_routepol_ref = 255;

    // Devices that do not support oper-status for Integrated Circuits telemetry path
    // Juniper b/395551640
    bool oper_status_for_ic_unsupported = 256;

    // Nokia: b/383075189
    // ExplicitDcoConfig returns true if explicit configurations are required in module-functional-type for the transceiver
    bool explicit_dco_config = 257;
    // verify_expected_breakout_supported_config is used to verify on Cisco devices if optic supports a given breakout mode
    // Cisco:
    bool verify_expected_breakout_supported_config = 258;

    // bgp_aspathset_unsupported is set to true for devices that do not support as-path-set for bgp-defined-sets.
    // Juniper: b/330173167
    bool bgp_aspathset_unsupported = 259;

    // Devices that do not support SR IGP configuration
    // Cisco b/390502067
    bool sr_igp_config_unsupported = 260;

    // Cisco: b/404301960
    // Devices that block one IS-IS level specific authentication config attribute for P2P links. 
    // The same leafs can be set directly under ISIS Interface authentication /network-instances/network-instance/protocols/protocol/isis/interfaces/interface/authentication.
    bool set_isis_auth_with_interface_authentication_container = 261;

    // Devices that do not support GRE/GUE tunnel interface oc.
    // Juniper b/398171114
    bool gre_gue_tunnel_interface_oc_unsupported = 262;
    
    // Devices that do not support load-interval configuration
    bool load_interval_not_supported = 263;

    // SkipOpticalChannelOutputPowerInterval for devices that do not support optical-channel/output-power/interval leaf
    // Nokia b/394622454
    bool skip_optical_channel_output_power_interval = 264;

    // SkipTransceiverDescription for devices that do not support transceiver/description leaf
    // Nokia b/394622453
    bool skip_transceiver_description = 265;

    // Devices that do not support containerz config via OpenConfig.
    bool containerz_oc_unsupported = 266;

    // Device does not support BGP OC distance
    bool bgp_distance_oc_path_unsupported = 267;

    // Devices that do not support ISIS MPLS
    bool isis_mpls_unsupported = 268;

    // Devices that do not support oc path for auto-negotiate
    // Nokia b/417843274
    bool auto_negotiate_unsupported = 269;

    // Devices that do not support oc path for duplex-mode
    // Nokia b/417843274
    bool duplex_mode_unsupported = 270;

    // Devices that do not support oc path for port-speed
    // Nokia b/417843274
    bool port_speed_unsupported = 271;

    // Set-Med-Action is not supported for BGP
    // Cisco b/414333771
    bool bgp_set_med_action_unsupported = 272;

    // Devices that do not support next-hop-group config
    // Arista b/390507957
    bool next_hop_group_config_unsupported = 273;

    // Arista b/390507780
    bool qos_shaper_config_unsupported = 274;

    // Arista b/390507780
    bool qos_shaper_state_unsupported = 275;

    // Arista b/393178770
    bool ethernet_over_mplsogre_unsupported = 276;

    // Arista b/390507408
    bool sflow_unsupported = 277;

    // Arista b/390507402
    bool mpls_unsupported = 278;

    // Arista b/390507399
    bool macsec_unsupported = 279;

    // Arista b/390506900
    bool gue_gre_decap_unsupported = 280;

    // Arista b/390506584
    bool mpls_label_classification_unsupported = 281;

    // Arista b/390506395
    bool local_proxy_unsupported = 282;

    // Arista b/390506513
    bool static_mpls_unsupported = 283;

    // Arista b/390504878
    bool qos_classification_unsupported = 284;

    // Arista b/390503348
    bool policy_forwarding_unsupported = 285;

    // Arista b/393177745
    bool cfm_unsupported = 286;

    // Arista b/390506903
    bool label_range_unsupported = 287;

    // Arista b/390506907
    bool static_arp_unsupported = 288;

    // Arista b/390506907
    bool interface_policy_forwarding_unsupported = 289;

    // UseOldOCPathStaticLspNh for devices that do not support the new OC path for static lsp next-hops
    // issues/404301960
    bool use_old_oc_path_static_lsp_nh = 290;

    // Create/Replace config leaf required 
    // Juniper b/419536104
    bool config_leaf_create_required = 291;

    // SkipInterfaceNameCheck is set to true for devices that do not support
    // interface name check in AFT.
    bool skip_interface_name_check = 292;

    // Arista b/426375784
    // FNT only issue, non-breakout ports have breakout config
    bool fr_breakout_fix = 293;

    // Cisco b/421356455
    // numPhysicalChannels is not supported
    bool num_physical_channels_unsupported = 294;

    // UnsupportedQoSOutputServicePolicy for devices that do not support qos output service-policy
    bool unsupported_qos_output_service_policy = 295;

    // InterfaceOutputQueueNonStandardName for devices with non-standard output queue names
    bool interface_output_queue_non_standard_name = 296;

    // MplsExpIngressClassifierUnsupported for devices that do not support ingress mpls exp field classification
    bool mpls_exp_ingress_classifier_oc_unsupported = 297;

    // Devices that do not propagate IGP metric through redistribution
    bool default_no_igp_metric_propagation = 298;

    // Skip setting send-community-type in bgp peer-group config
    bool skip_bgp_peer_group_send_community_type = 299;
    
    // Devices that need explicit swap_src_dst_mac set with loopback_mode
    // Nokia b/430183279
    bool explicit_swap_src_dst_mac_needed_for_loopback_mode = 301;

    // link_local_instead_of_nh is set to true for devices that give
    // link-local address instead of NH in AFT.
    bool link_local_instead_of_nh = 302;

    // low_scale_aft returns true if device requires low scale AFT.
    bool low_scale_aft = 303;
    
    // Devices that do not support system-description config path
    // Nokia b/431929861
    bool missing_system_description_config_path = 304;

    // Juniper  b/428613305
    // FEC uncorrectable errors accumulate over time and are not cleared unless the component is reset on target
    bool non_interval_fec_error_counter = 305;

    // Device does not support ntp source address
    bool ntp_source_address_unsupported = 306;

    // Devices does not support static mpls lsp
    bool static_mpls_lsp_oc_unsupported = 307;

    // Device doesnot support gre enacapsulation
    bool gre_decapsulation_oc_unsupported = 308;

    // SRGB and SLGB config through OC is not reflecting
    bool isis_srgb_srlb_unsupported = 309;

    // Prefix segment configuration not supported
    bool isis_sr_prefix_segment_config_unsupported = 310;

    // node segment configuration not supported
    bool isis_sr_node_segment_config_unsupported = 311;

    // Devices that do not support policy forwarding on next-hop
    bool policy_forwarding_to_next_hop_oc_unsupported = 312;
    // Cisco: b/402672689
    // Devices that support sflow ingress min sampling rate of 1/N with N<1,000,000 can use
    // this deviation to set specific value of N. Returns N=1,000,000 by default.
    uint32 sflow_ingress_min_sampling_rate = 313;

    // DUT not supporting with qos remarking
    // Arista: b/415889077
    bool qos_remark_oc_unsupported = 314;

    // Devices that do not support policy forwarding encapsulate gre action
    // Arista: b/409347274
    bool policy_forwarding_gre_encapsulation_oc_unsupported = 315;
  
    // policy rule based counters unsupported
    // Arista : https://partnerissuetracker.corp.google.com/issues/425628787
    bool policy_rule_counters_oc_unsupported = 316;

    // Devices that must have OTN to ETH assignment.
    // Arista : https://partnerissuetracker.corp.google.com/issues/434922681
    bool otn_to_eth_assignment = 317;
    
    // Devices that do not support import export policies configured in network instance
    bool network_instance_import_export_policy_oc_unsuppored = 318;

    // Device does not support 'origin' field in gNMI/gNOI RPC paths.
    // Arista: https://partnerissuetracker.corp.google.com/issues/439656904
    bool skip_origin = 319;

    // Devices that support pre-defined max ecmp paths
    // Juniper b/422688435
    bool predefined_max_ecmp_paths = 320;

    // b/425503156
    // Device does not support decapsulation group
    bool decapsulate_gue_oc_unsupported = 321;

    // Device does not support line-port configuration on optical channel
    // components for Nokia and Arista.
    bool line_port_unsupported = 322;

    // routing-policy bgp community needs to use REPLACE option
    // Arista b/443044881
    bool use_bgp_set_community_option_type_replace = 323;

    // Devices that do not support global max ecmp paths
    // Arista b/445097297
    bool global_max_ecmp_paths_unsupported = 324;

    // Devices that do not support configuring a two rate three color policer through OC
    // Arista: https://partnerissuetracker.corp.google.com/issues/442749011
    bool qos_two_rate_three_color_policer_oc_unsupported = 325;

    // Devices that do not support load balance policies 
    // Arista: https://partnerissuetracker.corp.google.com/issues/445043741
    bool load_balance_policy_oc_unsupported = 326;

    // Devices that do not support gribi records
    // Cisco: https://partnerissuetracker.corp.google.com/issues/445304668
    bool gribi_records_unsupported = 327;
  
    // Devices without breakout mode support for full rate.
    // Nokia: b/435502032
    bool breakout_mode_unsupported_for_eight_hundred_gb = 328;

    // Devices without port speed and duplex mode support for interface config.
    // Nokia: b/435502032
    bool port_speed_duplex_mode_unsupported_for_interface_config = 329;

    // Devices that need explicit breakout interface config.
    // Nokia: b/435502032
    bool explicit_breakout_interface_config = 330;

    // Devices do not support threshold container under
    // /components/component/transceiver. Translate from native ST with the
    // specified functional translator. See ciscoxr-laser-ft.
    // Cisco: b/429233045
    string ciscoxr_laser_ft = 331;

    // OC state path for the lower priority next hop not supported.
    // Arista: b/447502389
    bool telemetry_not_supported_for_low_priority_nh = 332;

    // Devices that do not support match-as-path-set
    // Arista b/434583178
    bool match_as_path_set_unsupported = 333;

    // Same apply-policy under peer-group and peer-group/afi-safi unsupported
    // Arista b/413225712
    bool same_afi_safi_and_peergroup_policies_unsupported = 334;
    
    // Devices that do not support syslog OC configuration for below OC paths.
    // '/system/logging/remote-servers/remote-server/config/network-instance'
    // Cisco: b/447513282
    bool syslog_oc_unsupported = 335;

<<<<<<< HEAD
    // Device does not support mfg-date leaf for transceiver components.
    bool transceiver_mfg_date_unsupported = 336;
=======
    // Devices that do not support transceiver config enable leaf
    // Nokia b/414842051
    bool transceiver_config_enable_unsupported = 336;
    
    // Devices that do not support aft summary oc path
    // Cisco: https://issuetracker.google.com/450898206
    bool aft_summary_oc_unsupported = 337;

    // Devices that do not support isis lsp tlvs
    // Arista: https://issuetracker.google.com/450898200
    bool isis_lsp_tlvs_oc_unsupported = 338;

    // Devices that do not support isis adjancy with STREAM telemetry
    // Nokia: https://issuetracker.google.com/452295044
    bool isis_adjacency_stream_unsupported = 339;

    // Device does not support sid_per_interface_counter_unsupported
    // Cisco b/447350490
    bool sid_per_interface_counter_unsupported = 340;

    //  Juniper does not support localhost yet
    //  b/448173472
    bool localhost_for_containerz = 341;
    
    // Juniper: b/434633267
    // Devices that do not support oc path for aggregate bandwidth policy
    // action.
    bool aggregate_bandwidth_policy_action_unsupported = 342;

    // Juniper: b/434633267
    // Devices that do not support oc path for auto link bandwidth.
    bool auto_link_bandwidth_unsupported = 343;

    // Juniper: b/434633267
    // Devices that do not support oc path for advertised cumulative link
    // bandwidth.
    bool advertised_cumulative_lbw_oc_unsupported = 344;

    // disable hardware nexthop proxying
    // Arista : https://partnerissuetracker.corp.google.com/issues/422275961
    bool disable_hardware_nexthop_proxy = 345;

    // Devices does not support uRPF configuration.
    // Arista https://partnerissuetracker.corp.google.com/issues/444942109
    bool urpf_config_oc_unsupported = 346;

    // Devices does not support NextNetworkInstance configuration.
    // Arista https://partnerissuetracker.corp.google.com/issues/457884385
    bool static_route_next_network_instance_oc_unsupported = 347;

    // Devices that do not support configuring gnpsi through OpenConfig
    // Arista: https://partnerissuetracker.corp.google.com/issues/433989578
    // GNPSI support PR: https://github.com/openconfig/public/pull/1385
    bool gnpsi_oc_unsupported = 348;
>>>>>>> 467f5282

    // Reserved field numbers and identifiers.
    reserved 84, 9, 28, 20, 38, 43, 90, 97, 55, 89, 19, 36, 35, 40, 113, 131, 141, 173, 234, 254, 231, 300;
  }

  message PlatformExceptions {
    Platform platform = 1;
    Deviations deviations = 2;
  }

  // The `platform` field for each `platform_exceptions` should be mutually
  // exclusive. Duplicate matches will result in a test failure.
  repeated PlatformExceptions platform_exceptions = 5;

  enum Tags {
    TAGS_UNSPECIFIED = 0;
    TAGS_AGGREGATION = 1;
    TAGS_DATACENTER_EDGE = 2;
    TAGS_EDGE = 3;
    TAGS_TRANSIT = 4;
  }

  // The `tags` used to identify the area(s) testcase applies to. An empty tag
  // is the default implying it applies to all areas.
  repeated Tags tags = 6;

  // Whether this test only checks paths for presence rather than semantic
  // checks.
  bool path_presence_test = 7;
}<|MERGE_RESOLUTION|>--- conflicted
+++ resolved
@@ -978,10 +978,6 @@
     // Cisco: b/447513282
     bool syslog_oc_unsupported = 335;
 
-<<<<<<< HEAD
-    // Device does not support mfg-date leaf for transceiver components.
-    bool transceiver_mfg_date_unsupported = 336;
-=======
     // Devices that do not support transceiver config enable leaf
     // Nokia b/414842051
     bool transceiver_config_enable_unsupported = 336;
@@ -1036,7 +1032,9 @@
     // Arista: https://partnerissuetracker.corp.google.com/issues/433989578
     // GNPSI support PR: https://github.com/openconfig/public/pull/1385
     bool gnpsi_oc_unsupported = 348;
->>>>>>> 467f5282
+
+    // Device does not support mfg-date leaf for transceiver components.
+    bool transceiver_mfg_date_unsupported = 349;
 
     // Reserved field numbers and identifiers.
     reserved 84, 9, 28, 20, 38, 43, 90, 97, 55, 89, 19, 36, 35, 40, 113, 131, 141, 173, 234, 254, 231, 300;
