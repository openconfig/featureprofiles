// Copyright 2023 Google LLC
//
// Licensed under the Apache License, Version 2.0 (the "License");
// you may not use this file except in compliance with the License.
// You may obtain a copy of the License at
//
//      https://www.apache.org/licenses/LICENSE-2.0
//
// Unless required by applicable law or agreed to in writing, software
// distributed under the License is distributed on an "AS IS" BASIS,
// WITHOUT WARRANTIES OR CONDITIONS OF ANY KIND, either express or implied.
// See the License for the specific language governing permissions and
// limitations under the License.

syntax = "proto3";

package openconfig.testing;

import "github.com/openconfig/ondatra/proto/testbed.proto";

// Metadata about a Feature Profiles test.
message Metadata {
  // UUID of the test.
  string uuid = 1;
  // ID of the test in the test plan.
  string plan_id = 2;
  // One-line description of the test.
  string description = 3;

  // Types of testbeds on which the test may run.
  enum Testbed {
    TESTBED_UNSPECIFIED = 0;
    TESTBED_DUT = 1;
    TESTBED_DUT_DUT_4LINKS = 2;
    TESTBED_DUT_ATE_2LINKS = 3;
    TESTBED_DUT_ATE_4LINKS = 4;
    TESTBED_DUT_ATE_9LINKS_LAG = 5;
    TESTBED_DUT_DUT_ATE_2LINKS = 6;
    TESTBED_DUT_ATE_8LINKS = 7;
    TESTBED_DUT_400ZR = 8;
    TESTBED_DUT_400ZR_PLUS = 9;
    TESTBED_DUT_400ZR_100G_4LINKS = 10;
    TESTBED_DUT_400FR_100G_4LINKS = 11;
    TESTBED_DUT_ATE_5LINKS = 12;
    TESTBED_DUT_800ZR = 13;
    TESTBED_DUT_800ZR_PLUS = 14;
    TESTBED_DUT_2LINKS = 15;
  }
  // Testbed on which the test is intended to run.
  Testbed testbed = 4;

  message Platform {
    // Vendor of the device.
    ondatra.Device.Vendor vendor = 1;
    // Regex for hardware model of the device.
    // The empty string will match any hardware model.
    string hardware_model_regex = 3;
    // Regex for software version of the device.
    // The empty string will match any software version.
    string software_version_regex = 4;
    // Reserved field numbers and identifiers.
    reserved 2;
    reserved "hardware_model";
  }

  message Deviations {
    // Device does not support interface/ipv4/enabled,
    // so suppress configuring this leaf.
    bool ipv4_missing_enabled = 1;
    // Device does not support fragmentation bit for traceroute.
    bool traceroute_fragmentation = 2;
    // Device only support UDP as l4 protocol for traceroute.
    bool traceroute_l4_protocol_udp = 3;
    // Device does not support
    // bgp/neighbors/neighbor/afi-safis/afi-safi/state/prefixes/received-pre-policy.
    bool prepolicy_received_routes = 4;
    // Expected ucmp traffic tolerance. Minimum value is 0.2, anything less
    // will be coerced to 0.2.
    // Juniper: partnerissuetracker.corp.google.com/282234301
    // Cisco: partnerissuetracker.corp.google.com/279477633
    double hierarchical_weight_resolution_tolerance = 5;
    // Device skip isis multi-topology check if value is true.
    bool isis_multi_topology_unsupported = 6;
    // Disable isis level1 under interface mode on the device if value is true.
    bool isis_interface_level1_disable_required = 7;
    // Set isis af ipv6 single topology on the device if value is true.
    bool isis_single_topology_required = 8;
    // Don't set isis instance enable flag on the device if value is true.
    bool isis_instance_enabled_required = 10;
    // Set and validate isis interface address family enable on the device if
    // value is true.
    bool missing_isis_interface_afi_safi_enable = 11;
    // Don't set isis global authentication-check on the device if value is
    // true.
    bool isis_global_authentication_not_required = 12;
    // Configure CSNP, LSP and PSNP under level authentication explicitly if
    // value is true.
    bool isis_explicit_level_authentication_config = 13;
    // Device skip isis restart-suppress check if value is true.
    bool isis_restart_suppress_unsupported = 14;
    // Device does not support interface/ipv4(6)/neighbor.
    // Cisco: partnerissuetracker.corp.google.com/268243828
    bool ip_neighbor_missing = 15;
    // Device requires separate reboot to activate OS.
    bool osactivate_noreboot = 16;
    // Device requires OS installation on standby RP as well as active RP.
    bool osinstall_for_standby_rp = 17;
    // Set this flag for LLDP interface config to override the global config.
    bool lldp_interface_config_override_global = 18;
    // Skip check for
    // bgp/neighbors/neighbor/state/messages/received/last-notification-error-code
    // leaf missing case.
    bool missing_bgp_last_notification_error_code = 21;
    // Device does not support interface-ref configuration when applying
    // features to interface.
    bool interface_ref_config_unsupported = 22;
    // Device does not support these state paths.
    // Juniper: partnerissuetracker.corp.google.com/279470921
    bool state_path_unsupported = 23;
    // Device requires Ipv6 to be enabled on interface for gRIBI NH programmed
    // with destination mac address.
    // Juniper: partnerissuetracker.corp.google.com/267642089
    bool ipv6_enable_for_gribi_nh_dmac = 24;
    // Device requires additional config for ECN.
    // Juniper: partnerissuetracker.corp.google.com/277657269
    bool ecn_profile_required_definition = 25;
    // Device does not support interface ipv6 discarded packet statistics.
    // Juniper: partnerissuetracker.corp.google.com/277762075
    bool ipv6_discarded_pkts_unsupported = 26;
    // Device does not support drop and weight leaves under queue management
    // profile.
    // Juniper: partnerissuetracker.corp.google.com/279471405
    bool drop_weight_leaves_unsupported = 27;
    // Config pushed through origin CLI takes precedence over config pushed
    // through origin OC.
    // Juniper: partnerissuetracker.corp.google.com/270474468
    bool cli_takes_precedence_over_oc = 29;
    // Device does not support weight above 100.
    // Juniper: partnerissuetracker.corp.google.com/277066804
    bool scheduler_input_weight_limit = 30;
    // Device does not support id leaf for SwitchChip components.
    // Juniper: partnerissuetracker.corp.google.com/277134501
    bool switch_chip_id_unsupported = 31;
    // Device does not support backplane-facing-capacity leaves for some of the
    // components.
    // Juniper: partnerissuetracker.corp.google.com/277134501
    bool backplane_facing_capacity_unsupported = 32;
    // Device only supports querying counters from the state container, not from
    // individual counter leaves.
    bool interface_counters_from_container = 33;
    // Use this deviation when the device does not support a mix of tagged and
    // untagged subinterfaces.
    // Juniper: partnerissuetracker.corp.google.com/267822588
    bool no_mix_of_tagged_and_untagged_subinterfaces = 34;
    // Device does not support reporting software version according to the
    // requirements in gNMI-1.10.
    // Juniper: partnerissuetracker.corp.google.com/278764547
    bool sw_version_unsupported = 37;
    // Device does not support telemetry path /components/component/storage.
    // Juniper: partnerissuetracker.corp.google.com/284239001
    bool storage_component_unsupported = 39;
    // Device requires port-speed to be set because its default value may not be
    // usable.
    bool explicit_port_speed = 41;
    // Device requires explicit attachment of an interface or subinterface to
    // the default network instance.
    // Nokia: partnerissuetracker.corp.google.com/260928639
    bool explicit_interface_in_default_vrf = 42;
    // Device is missing subinterface packet counters for IPv4/IPv6.
    bool subinterface_packet_counters_missing = 44;
    // Connect-retry is not supported
    // /bgp/neighbors/neighbor/timers/config/connect-retry.
    bool connect_retry = 45;
    // Device does not support programming a gribi flow with a next-hop entry of
    // mac-address only.
    bool gribi_mac_override_with_static_arp = 46;
    // Set true for device that does not support route-policy under AFI/SAFI.
    bool route_policy_under_afi_unsupported = 47;
    // Device does not support using gNOI to reboot the Fabric Component.
    bool gnoi_fabric_component_reboot_unsupported = 48;
    // Device does not support the ntp nondefault vrf case.
    bool ntp_non_default_vrf_unsupported = 49;
    // Device does not support setting the L2 MTU. OpenConfig allows a device to
    // enforce that L2 MTU, which has a default value of 1514, must be set to a
    // higher value than L3 MTU.
    // Arista: partnerissuetracker.corp.google.com/243445300
    bool omit_l2_mtu = 50;
    // Skip power admin for controller card
    bool skip_controller_card_power_admin = 51;
    // Device requires the banner to have a delimiter character.
    string banner_delimiter = 60;
    // Allowed tolerance for BGP traffic flow while comparing for pass or fail
    // condition.
    int32 bgp_tolerance_value = 61;
    // Device requires additional time to complete post delete link
    // qualification cleanup.
    bool link_qual_wait_after_delete_required = 62;
    // The response of gNOI reboot status is a single value (not a list), so the
    // device requires explict component path to account for a situation when
    // there is more than one active reboot requests.
    // Arista: partnerissuetracker.corp.google.com/245550570
    bool gnoi_status_empty_subcomponent = 63;
    // Device requiries explicit deletion of network-instance table.
    bool network_instance_table_deletion_required = 64;
    // Device requires a BGP session reset to utilize a new MD5 key.
    bool bgp_md5_requires_reset = 65;
    // Devices do not count dequeued and deleted packets as drops.
    // Arista: partnerissuetracker.corp.google.com/275384848
    bool dequeue_delete_not_counted_as_drops = 66;
    // Device only supports RIB ack, so tests that normally expect FIB_ACK will
    // allow just RIB_ACK.
    bool gribi_riback_only = 67;
    // Device requires that aggregate Port-Channel and its members be defined in
    // a single gNMI Update transaction at /interfaces; otherwise lag-type will
    // be dropped, and no member can be added to the aggregate.
    // Arista: partnerissuetracker.corp.google.com/201574574
    bool aggregate_atomic_update = 68;
    // Device returns no value for some OpenConfig paths if the operational
    // value equals the default.
    // Arista: partnerissuetracker.corp.google.com/258286131
    bool missing_value_for_defaults = 69;
    // The name used for the static routing protocol.  The default name in
    // OpenConfig is \"DEFAULT\" but some devices use other names.
    // Arista: partnerissuetracker.corp.google.com/269699737
    string static_protocol_name = 70;
    // Device currently uses component name instead of a full openconfig path,
    // so suppress creating a full oc compliant path for subcomponent.
    bool gnoi_subcomponent_path = 71;
    // When configuring interface, config VRF prior config IP address.
    // Arista: partnerissuetracker.corp.google.com/261958938
    bool interface_config_vrf_before_address = 72;
    // Device requires using the deprecated openconfig-vlan:vlan/config/vlan-id
    // or openconfig-vlan:vlan/state/vlan-id leaves.
    // Arista: partnerissuetracker.corp.google.com/261085885
    bool deprecated_vlan_id = 73;
    // Device requires gRIBI MAC Override using Static ARP + Static Route
    // Arista: partnerissuetracker.corp.google.com/234635355
    bool gribi_mac_override_static_arp_static_route = 74;
    // Device requires interface enabled leaf booleans to be explicitly set to
    // true.
    bool interface_enabled = 75;
    // Skip checking QOS octet stats for interface.
    // Arista: partnerissuetracker.corp.google.com/283541442
    bool qos_octets = 76;
    // Device CPU components do not map to a FRU parent component in the OC
    // tree.
    bool cpu_missing_ancestor = 77;
    // Device needs subinterface 0 to be routed for non-zero sub-interfaces.
    bool require_routed_subinterface_0 = 78;
    // Device does not report last-switchover-reason as USER_INITIATED for
    // gNOI.SwitchControlProcessor.
    bool gnoi_switchover_reason_missing_user_initiated = 79;
    // The name used for the default network instance for VRF.  The default name
    // in OpenConfig is \"DEFAULT\" but some legacy devices still use
    // \"default\".
    string default_network_instance = 80;
    // Device allows unset Election ID to be primary.
    bool p4rt_unsetelectionid_primary_allowed = 81;
    // Device sets ALREADY_EXISTS status code for all backup client responses.
    bool bkup_arbitration_resp_code = 82;
    // Device requires IPOverIP decapsulation for backup NHG without interfaces.
    bool backup_nhg_requires_vrf_with_decap = 83;
    // Devices don't support configuring ISIS /afi-safi/af/config container.
    bool isis_interface_afi_unsupported = 85;
    // Devices don't support modify table entry operation in P4 Runtime.
    bool p4rt_modify_table_entry_unsupported = 86;
    // Parent of OS component is of type SUPERVISOR or LINECARD.
    bool os_component_parent_is_supervisor_or_linecard = 87;
    // Parent of OS component is of type CHASSIS.
    bool os_component_parent_is_chassis = 88;
    // Devices require configuring the same ISIS Metrics for Level 1 when
    // configuring Level 2 Metrics.
    bool isis_require_same_l1_metric_with_l2_metric = 91;
    // Devices require configuring the same OSPF setMetric when BGP
    // SetMED is configured.
    bool bgp_set_med_requires_equal_ospf_set_metric = 92;
    // Devices require configuring subinterface with tagged vlan for p4rt
    // packet in.
    bool p4rt_gdp_requires_dot1q_subinterface = 93;
    // ATE port link state operations are a no-op in KNE/virtualized
    // environments.
    bool ate_port_link_state_operations_unsupported = 94;
    // Creates a user and assigns role/rbac to said user via native model.
    bool set_native_user = 95;
    // Device does not support telemetry path
    // /components/component/cpu/utilization/state/avg for linecards' CPU card.
    bool linecard_cpu_utilization_unsupported = 98;
    // Device does not support consistent component names for GNOI and GNMI.
    bool consistent_component_names_unsupported = 99;
    // Device does not support telemetry path
    // /components/component/cpu/utilization/state/avg for controller cards'
    // CPU card.
    bool controller_card_cpu_utilization_unsupported = 100;
    // Device does not support counter for fabric block lost packets.
    bool fabric_drop_counter_unsupported = 101;
    // Device does not support memory utilization related leaves for linecard
    // components.
    bool linecard_memory_utilization_unsupported = 102;
    // Device does not support telemetry path
    // /qos/interfaces/interface/input/virtual-output-queues/voq-interface/queues/queue/state/dropped-pkts.
    bool qos_voq_drop_counter_unsupported = 103;
    // ATE IPv6 flow label unsupported in KNE/virtualized environments.
    bool ate_ipv6_flow_label_unsupported = 104;
    // Devices do not support configuring isis csnp-interval timer.
    // Arista: partnerissuetracker.corp.google.com/299283216
    bool isis_timers_csnp_interval_unsupported = 105;
    // Devices do not support telemetry for isis counter:
    // manual-address-drop-from-areas.
    // Arista: partnerissuetracker.corp.google.com/299285115
    bool isis_counter_manual_address_drop_from_areas_unsupported = 106;
    // Devices do not support telemetry for isis counter: part-changes.
    // Arista: partnerissuetracker.corp.google.com/317086576
    bool isis_counter_part_changes_unsupported = 107;
    // Devices do not support threshold container under
    // /components/component/transceiver.
    bool transceiver_thresholds_unsupported = 108;
    // Update interface loopback mode using raw gnmi API due to server version.
    bool interface_loopback_mode_raw_gnmi = 109;
    // Devices do not support showing negotiated tcp mss value in bgp tcp mss
    // telemetry. Juniper: b/300499125
    bool skip_tcp_negotiated_mss_check = 110;
    // Devices don't support ISIS-Lsp metadata paths: checksum, sequence-number,
    // remaining-lifetime.
    bool isis_lsp_metadata_leafs_unsupported = 111;
    // QOS queue requires configuration with queue-id
    bool qos_queue_requires_id = 112;
    // QOS requires buffer-allocation-profile configuration
    bool qos_buffer_allocation_config_required = 114;
    // Devices do not support configuring ExtendedNextHopEncoding at the BGP
    // global level. Arista:
    // https://partnerissuetracker.corp.google.com/issues/203683090
    bool bgp_global_extended_next_hop_encoding_unsupported = 115;
    // OC unsupported for BGP LLGR disable.
    // Juniper: b/303479602
    bool bgp_llgr_oc_undefined = 116;
    // Device does not support tunnel interfaces state paths
    // Juniper: partnerissuetracker.corp.google.com/300111031
    bool tunnel_state_path_unsupported = 117;
    // Device does not support tunnel interfaces source and destination address
    // config paths Juniper: partnerissuetracker.corp.google.com/300111031
    bool tunnel_config_path_unsupported = 118;
    // Cisco: Device does not support same minimun and maximum threshold value
    // in QOS ECN config.
    bool ecn_same_min_max_threshold_unsupported = 119;
    // Cisco: QOS requires scheduler configuration.
    bool qos_scheduler_config_required = 120;
    // Cisco: Device does not support set weight config under QOS ECN
    // configuration.
    bool qos_set_weight_config_unsupported = 121;
    // Cisco: Device does not support these get state path.
    bool qos_get_state_path_unsupported = 122;
    // Devices requires enabled leaf under isis level
    // Juniper: partnerissuetracker.corp.google.com/302661486
    bool isis_level_enabled = 123;
    // Devices which require to use interface-id format of interface name +
    // .subinterface index with Interface-ref container
    bool interface_ref_interface_id_format = 124;
    // Devices does not support member link loopback
    // Juniper: b/307763669
    bool member_link_loopback_unsupported = 125;
    // Device does not support PLQ operational status check on interface
    // Juniper: b/308990185
    bool skip_plq_interface_oper_status_check = 126;
    // Device set received prefix limits explicitly under prefix-limit-received
    // rather than "prefix-limit"
    bool bgp_explicit_prefix_limit_received = 127;
    // Device does not configure BGP maximum routes correctly when max-prefixes
    // leaf is configured
    bool bgp_missing_oc_max_prefixes_configuration = 128;
    // Devices which needs to skip checking AFI-SAFI disable.
    // Juniper: b/310698466
    bool skip_bgp_session_check_without_afisafi = 129;
    // Devices that have separate naming conventions for hardware resource name
    // in /system/ tree and /components/ tree.
    bool mismatched_hardware_resource_name_in_component = 130;
    // Device does not support reboot status check on subcomponents.
    bool gnoi_subcomponent_reboot_status_unsupported = 132;
    // Devices exports routes from all protocols to BGP if the export-policy is
    // ACCEPT Juniper: b/308970803
    bool skip_non_bgp_route_export_check = 133;
    // Devices do not support path
    // /network-instances/network-instance/protocols/protocol/isis/levels/level/state/metric-style
    // Arista: https://partnerissuetracker.corp.google.com/issues/317064733
    bool isis_metric_style_telemetry_unsupported = 134;
    // Devices do not support configuring Interface-ref under Static-Route
    // Next-Hop
    bool static_route_next_hop_interface_ref_unsupported = 135;
    // Devices which does not support nexthop index state
    // Juniper: b/304729237
    bool skip_static_nexthop_check = 136;
    // Device doesn't support router advertisement enable and mode config
    // Juniper: b/316173974
    bool ipv6_router_advertisement_config_unsupported = 138;
    // Devices does not support setting prefix limit exceeded flag.
    // Juniper : b/317181227
    bool prefix_limit_exceeded_telemetry_unsupported = 139;
    // Skip setting allow-multiple-as while configuring eBGP
    // Arista: partnerissuetracker.corp.google.com/issues/317422300
    bool skip_setting_allow_multiple_as = 140;
    // Devices does not support mixed prefix length in gribi.
    // Juniper: b/307824407
    bool gribi_decap_mixed_plen_unsupported = 143;
    // Skip setting isis-actions set-level while configuring routing-policy
    // statement action
    bool skip_isis_set_level = 144;
    // Skip setting isis-actions set-metric-style-type while configuring
    // routing-policy statement action
    bool skip_isis_set_metric_style_type = 145;    
    // Skip setting disable-metric-propagation while configuring
    // table-connection
    bool skip_setting_disable_metric_propagation = 147;
    // Devices do not support BGP conditions match-community-set
    bool bgp_conditions_match_community_set_unsupported = 148;
    // Device requires match condition for ethertype v4 and v6 for default rule
    // with network-instance default-vrf in policy-forwarding.
    bool pf_require_match_default_rule = 149;
    // Devices missing component tree mapping from hardware port
    // to optical channel.
    bool missing_port_to_optical_channel_component_mapping = 150;
    // Skip gNMI container OP tc.
    // Cisco: https://partnerissuetracker.corp.google.com/issues/322291556
    bool skip_container_op = 151;
    // Reorder calls for vendor compatibility.
    // Cisco: https://partnerissuetracker.corp.google.com/issues/322291556
    bool reorder_calls_for_vendor_compatibilty = 152;
    // Add missing base config using cli.
    // Cisco: https://partnerissuetracker.corp.google.com/issues/322291556
    bool add_missing_base_config_via_cli = 153;
    // skip_macaddress_check returns true if mac address for an interface via
    // gNMI needs to be skipped. Cisco:
    // https://partnerissuetracker.corp.google.com/issues/322291556
    bool skip_macaddress_check = 154;
    // Devices are having native telemetry paths for BGP RIB verification.
    // Juniper : b/306144372
    bool bgp_rib_oc_path_unsupported = 155;
    // Skip setting prefix-set mode while configuring prefix-set routing-policy
    bool skip_prefix_set_mode = 156;
    // Devices set metric as preference for static next-hop
    bool set_metric_as_preference = 157;
    // Devices don't support having an IPv6 static Route with an IPv4 address
    // as next hop and requires configuring a static ARP entry.
    // Arista: https://partnerissuetracker.corp.google.com/issues/316593298
    bool ipv6_static_route_with_ipv4_next_hop_requires_static_arp = 158;
    // Device requires policy-forwarding rules to be in sequential order in the
    // gNMI set-request.
    bool pf_require_sequential_order_pbr_rules = 159;
    // Device telemetry missing next hop metric value.
    // Arista: https://partnerissuetracker.corp.google.com/issues/321010782
    bool missing_static_route_next_hop_metric_telemetry = 160;
    // Device does not support recursive resolution of static route next hop.
    // Arista: https://partnerissuetracker.corp.google.com/issues/314449182
    bool unsupported_static_route_next_hop_recurse = 161;
    // Device missing telemetry for static route that has DROP next hop.
    // Arista: https://partnerissuetracker.corp.google.com/issues/330619816
    bool missing_static_route_drop_next_hop_telemetry = 162;
    // Device missing 400ZR optical-channel tunable parameters telemetry:
    // min/max/avg.
    // Arista: https://partnerissuetracker.corp.google.com/issues/319314781
    bool missing_zr_optical_channel_tunable_parameters_telemetry = 163;
    // Device that does not support packet link qualification reflector packet
    // sent/received stats.
    bool plq_reflector_stats_unsupported = 164;
    // Device that does not support PLQ Generator max_mtu to be atleast >= 8184.
    uint32 plq_generator_capabilities_max_mtu = 165;
    // Device that does not support PLQ Generator max_pps to be atleast >=
    // 100000000.
    uint64 plq_generator_capabilities_max_pps = 166;
    // Support for bgp extended community index
    bool bgp_extended_community_index_unsupported = 167;
    // Support for bgp community set refs
    bool bgp_community_set_refs_unsupported = 168;
    // Arista device needs CLI knob to enable WECMP feature
    bool rib_wecmp = 169;
    // Device not supporting table-connection need to set this true
    bool table_connections_unsupported = 170;
    // Configure tag-set using vendor native model
    bool use_vendor_native_tag_set_config = 171;
    // Skip setting send-community-type in bgp global config
    bool skip_bgp_send_community_type = 172;
    // Support for bgp actions set-community method
    bool bgp_actions_set_community_method_unsupported = 174;
    // Ensure no configurations exist under BGP Peer Groups
    bool set_no_peer_group = 175;
    // Bgp community member is a string
    bool bgp_community_member_is_a_string = 176;
    // Flag to indicate whether IPv4 static routes with IPv6 next-hops are
    // unsupported.
    bool ipv4_static_route_with_ipv6_nh_unsupported = 177;
    // Flag to indicate whether IPv6 static routes with IPv4 next-hops are
    // unsupported.
    bool ipv6_static_route_with_ipv4_nh_unsupported = 178;
    // Flag to indicate support for static routes that simply drop packets
    bool static_route_with_drop_nh = 179;
    // Flag to indicate support for static routes that can be configured with an
    // explicit metric.
    bool static_route_with_explicit_metric = 180;
    // Support for bgp default import/export policy
    bool bgp_default_policy_unsupported = 181;
    // Flag to enable bgp explicity on default vrf
    // Arista: b/329094094#comment9
    bool explicit_enable_bgp_on_default_vrf = 182;
    // tag-set is not a real separate entity, but is embedded in the policy
    // statement. this implies that 1. routing policy tag set name needs to be
    // '<policy name> <statement name>'
    // 2. only one policy statement can make use of a tag-set, and 3. tag must
    // be refered by a policy
    bool routing_policy_tag_set_embedded = 183;
    // Devices does not support allow multiple as under AFI/SAFI.
    // CISCO: b/340859662
    bool skip_afi_safi_path_for_bgp_multiple_as = 184;
    // Device does not support regex with routing-policy community-member.
    bool community_member_regex_unsupported = 185;
    // Support for same import policy attached to all AFIs for given
    // (src-protocol, dst-protocol, network-instance) triple Arista:
    // b/339645876#comment4
    bool same_policy_attached_to_all_afis = 186;
    // Devices needs to skip setting statement for policy to be applied as
    // action pass otherwise it will be configured as action done.
    // CISCO: b/338523730
    bool skip_setting_statement_for_policy = 187;
    // Devices does not support index specific attribute fetching and hence
    // wildcards has to be used.
    // CISCO: b/338523730
    bool skip_checking_attribute_index = 188;
    // Devices does not suppport policy-chaining, so needs to flatten policies
    // with multiple statements.
    // CISCO: b/338526243
    bool flatten_policy_with_multiple_statements = 189;
    // default_route_policy_unsupported is set to true for devices that do not
    // support default route policy.
    bool default_route_policy_unsupported = 190;
    // CISCO: b/339801843
    bool slaac_prefix_length128 = 191;
    // Devices does not support bgp max multipaths
    // Juniper: b/319301559
    bool bgp_max_multipath_paths_unsupported = 192;
    // Devices does not multipath config at neighbor or afisafi level
    // Juniper: b/341130490
    bool multipath_unsupported_neighbor_or_afisafi = 193;
    // Devices that do not support /components/component/state/model-name for
    // any component types.
    // Note that for model name to be supported, the
    // /components/component/state/model-name of the chassis component must be
    // equal to the canonical hardware model name of its device.
    bool model_name_unsupported = 194;
    // community_match_with_redistribution_unsupported is set to true for devices that do not support matching community at the redistribution attach point.
    bool community_match_with_redistribution_unsupported = 195;
    // Devices that do not support components/component/state/install-component
    // and components/component/state/install-position.
    bool install_position_and_install_component_unsupported = 196;
    // Encap tunnel is shut then zero traffic will flow to backup NHG
    bool encap_tunnel_shut_backup_nhg_zero_traffic = 197;
    // Flag to indicate support for max ecmp paths for isis.
    bool max_ecmp_paths = 198;
    // wecmp_auto_unsupported is set to true for devices that do not support auto wecmp
    bool wecmp_auto_unsupported = 199;
    // policy chaining, ie. more than one policy at an attachement point is not supported
    bool routing_policy_chaining_unsupported = 200;
    // isis loopback config required
    bool isis_loopback_required = 201;
    // weighted ecmp feature verification using fixed packet
    bool weighted_ecmp_fixed_packet_verification = 202;
    // Override default NextHop scale while enabling encap/decap scale
    // CISCO:
    bool override_default_nh_scale = 203;
    // Devices that donot support setting bgp extended community set
    bool bgp_extended_community_set_unsupported = 204;
    // Devices that do not support setting bgp extended community set refs
    bool bgp_set_ext_community_set_refs_unsupported = 205;
    // Devices that do not support deleting link bandwidth
    bool bgp_delete_link_bandwidth_unsupported = 206;
    // qos_inqueue_drop_counter_Unsupported is set to true for devices that do not support qos ingress queue drop counters.
    // Juniper: b/341130490
    bool qos_inqueue_drop_counter_unsupported = 207;
    // Devices that need bgp extended community enable explicitly
    bool bgp_explicit_extended_community_enable = 208;
    // devices that do not support match tag set condition
    bool match_tag_set_condition_unsupported = 209;
    // peer_group_def_bgp_vrf_unsupported is set to true for devices that do not support peer group definition under bgp vrf configuration.
    bool peer_group_def_ebgp_vrf_unsupported = 210;
    // redis_uconnected_under_ebgp_vrf_unsupported is set to true for devices that do not support redistribution of connected routes under ebgp vrf configuration.
    bool redis_connected_under_ebgp_vrf_unsupported = 211;
    // bgp_afisafi_in_default_ni_before_other_ni is set to true for devices that require certain afi/safis to be enabled
    // in default network instance (ni) before enabling afi/safis for neighbors in default or non-default ni.
    bool bgp_afi_safi_in_default_ni_before_other_ni = 212;
    // Devices which do not support default import export policy.
    bool default_import_export_policy_unsupported = 213;
    // ipv6_router_advertisement_interval_unsupported is set to true for devices that do not support ipv6 router advertisement interval configuration.
    bool ipv6_router_advertisement_interval_unsupported = 214;
    // Decap NH with NextHopNetworkInstance is unsupported
    bool decap_nh_with_nexthop_ni_unsupported = 215;
    // Juniper: b/356898098
    bool community_invert_any_unsupported = 216;
    // SFlow source address update is unsupported
    // Arista: b/357914789
    bool sflow_source_address_update_unsupported = 217;
    // Linklocal mask length is not 64
    // Cisco: b/368271859
    bool link_local_mask_len = 218;
    // use parent component for temperature telemetry
    bool use_parent_component_for_temperature_telemetry = 219;
    // component manufactured date is unsupported
    bool component_mfg_date_unsupported = 220;
    // trib protocol field under otn channel config unsupported
    bool otn_channel_trib_unsupported = 221;
    // ingress parameters under eth channel config unsupported
    bool eth_channel_ingress_parameters_unsupported = 222;
    // Cisco numbering for eth channel assignment starts from 1 instead of 0
    bool eth_channel_assignment_cisco_numbering = 223;
    // Devices needs time to update interface counters.
    bool interface_counters_update_delayed = 224;
    // device does not support a Healthz GET RPC against Chassis level component like "CHASSIS" or "Rack 0"
    bool chassis_get_rpc_unsupported = 225;
    // Leaf-ref validation for list keys which is enforced for Cisco and hence deviation
    // b/373581140
    bool power_disable_enable_leaf_ref_validation = 226;
    // Device does not support ssh server counters.
    bool ssh_server_counters_unsupported = 227;
    // True when the optical-channel operational-mode is unsupported.
    // Juniper: b/355456031
    bool operational_mode_unsupported = 228;
    // BGP session state idle is supported in passive mode instead of active
    // Cisco: b/376021545
    bool bgp_session_state_idle_in_passive_mode = 229;
    // EnableMultipathUnderAfiSafi returns true for devices that do not support multipath under /global path and instead support under global/afi/safi path
    // CISCO: b/376241033
    // CISCO: b/340859662
    bool enable_multipath_under_afi_safi = 230;
    // Cisco numbering for OTN channel assignment starts from 1 instead of 0
    bool otn_channel_assignment_cisco_numbering = 232;
    // Cisco pre-fec-ber inactive value for CISCO-ACACIA vendors
    bool cisco_pre_fec_ber_inactive_value = 233;
    // Device does not support bgp afi safi wildcard.
    // Cisco: b/379863985
    bool bgp_afi_safi_wildcard_not_supported = 235;
    // Nokia; b/304493065 comment#7 SRL native admin_enable for table-connections
    bool enable_table_connections = 236;
    // Device has default zero suppression.
    // Juniper : b/378646018
    bool no_zero_suppression = 237;
    // Cisco: b/378801305
    bool isis_interface_level_passive_unsupported = 238;
    // Cisco: b/378616912
    bool isis_dis_sysid_unsupported = 239;
    // Cisco: b/378616912
    bool isis_database_overloads_unsupported = 240;
    // Juniper: b/358534837
    // Devices that do not support setting med value using union type in OC.
    bool bgp_set_med_v7_unsupported = 241;
    // Cisco: b/388980373
    // default import policy for table connection unsupported is set to true for devices that do not support default import policy.
    bool tc_default_import_policy_unsupported = 242;
    // Cisco: b/388955361
    // table connection metric propagation unsupported is set to true for devices that do not support metric propagation.
    bool tc_metric_propagation_unsupported = 243;
    // Cisco: b/388980376
    // table connection attribute propagation unsupported is set to true for devices that do not support attribute propagation.
    bool tc_attribute_propagation_unsupported = 244;
    // Cisco: b/388955364
    // table connection subscription unsupported is set to true for devices that do not support subscription for table connection leaves.
    bool tc_subscription_unsupported = 245;
    // Cisco: b/388983709
    // default bgp instance name is used to set bgp instance name value other than DEFAULT
    string default_bgp_instance_name = 246;
    // Arista does not support ETHChannel rate-class
    bool channel_assignment_rate_class_parameters_unsupported = 247;

    // Arista: b/346557012  
    // Devices that do not support qos scheduler ingress policer.
    bool qos_scheduler_ingress_policer_unsupported = 248;

    // Arista: b/354689142
    // Devices that do not support gRIBIencap headers.
    bool gribi_encap_header_unsupported = 249;

    // Device does not support P4RT Capabilities rpc.
    // Cisco: b/385298158
    bool p4rt_capabilities_unsupported = 250;

    // Device does not support gNMI GET on root.
    // Cisco: b/385298159
    bool gnmi_get_on_root_unsupported = 251;

    // Device does not support packet processing aggregate drops.
    // Cisco: b/395567844
    bool packet_processing_aggregate_drops_unsupported = 252;

    // Device does not support fragment total drops.
    // Nokia: b/395553772
    bool fragment_total_drops_unsupported = 253;

    // Juniper: b/383145521
    // Device needs route policy reference to stream prefix set info.
    bool bgp_prefixset_req_routepol_ref = 255;

    // Devices that do not support oper-status for Integrated Circuits telemetry path
    // Juniper b/395551640
    bool oper_status_for_ic_unsupported = 256;

    // Nokia: b/383075189
    // ExplicitDcoConfig returns true if explicit configurations are required in module-functional-type for the transceiver
    bool explicit_dco_config = 257;
    // verify_expected_breakout_supported_config is used to verify on Cisco devices if optic supports a given breakout mode
    // Cisco:
    bool verify_expected_breakout_supported_config = 258;

    // bgp_aspathset_unsupported is set to true for devices that do not support as-path-set for bgp-defined-sets.
    // Juniper: b/330173167
    bool bgp_aspathset_unsupported = 259;

    // Devices that do not support SR IGP configuration
    // Cisco b/390502067
    bool sr_igp_config_unsupported = 260;

    // Cisco: b/404301960
    // Devices that block one IS-IS level specific authentication config attribute for P2P links. 
    // The same leafs can be set directly under ISIS Interface authentication /network-instances/network-instance/protocols/protocol/isis/interfaces/interface/authentication.
    bool set_isis_auth_with_interface_authentication_container = 261;

    // Devices that do not support GRE/GUE tunnel interface oc.
    // Juniper b/398171114
    bool gre_gue_tunnel_interface_oc_unsupported = 262;
    
    // Devices that do not support load-interval configuration
    bool load_interval_not_supported = 263;

    // SkipOpticalChannelOutputPowerInterval for devices that do not support optical-channel/output-power/interval leaf
    // Nokia b/394622454
    bool skip_optical_channel_output_power_interval = 264;

    // SkipTransceiverDescription for devices that do not support transceiver/description leaf
    // Nokia b/394622453
    bool skip_transceiver_description = 265;

    // Devices that do not support containerz config via OpenConfig.
    bool containerz_oc_unsupported = 266;

    // Device does not support BGP OC distance
    bool bgp_distance_oc_path_unsupported = 267;

    // Devices that do not support ISIS MPLS
    bool isis_mpls_unsupported = 268;

    // Devices that do not support oc path for auto-negotiate
    // Nokia b/417843274
    bool auto_negotiate_unsupported = 269;

    // Devices that do not support oc path for duplex-mode
    // Nokia b/417843274
    bool duplex_mode_unsupported = 270;

    // Devices that do not support oc path for port-speed
    // Nokia b/417843274
    bool port_speed_unsupported = 271;

    // Set-Med-Action is not supported for BGP
    // Cisco b/414333771
    bool bgp_set_med_action_unsupported = 272;

    // Devices that do not support next-hop-group config
    // Arista b/390507957
    bool next_hop_group_config_unsupported = 273;

    // Arista b/390507780
    bool qos_shaper_config_unsupported = 274;

    // Arista b/390507780
    bool qos_shaper_state_unsupported = 275;

    // Arista b/393178770
    bool ethernet_over_mplsogre_unsupported = 276;

    // Arista b/390507408
    bool sflow_unsupported = 277;

    // Arista b/390507402
    bool mpls_unsupported = 278;

    // Arista b/390507399
    bool macsec_unsupported = 279;

    // Arista b/390506900
    bool gue_gre_decap_unsupported = 280;

    // Arista b/390506584
    bool mpls_label_classification_unsupported = 281;

    // Arista b/390506395
    bool local_proxy_unsupported = 282;

    // Arista b/390506513
    bool static_mpls_unsupported = 283;

    // Arista b/390504878
    bool qos_classification_unsupported = 284;

    // Arista b/390503348
    bool policy_forwarding_unsupported = 285;

    // Arista b/393177745
    bool cfm_unsupported = 286;

    // Arista b/390506903
    bool label_range_unsupported = 287;

    // Arista b/390506907
    bool static_arp_unsupported = 288;

    // Arista b/390506907
    bool interface_policy_forwarding_unsupported = 289;

    // UseOldOCPathStaticLspNh for devices that do not support the new OC path for static lsp next-hops
    // issues/404301960
    bool use_old_oc_path_static_lsp_nh = 290;

    // Create/Replace config leaf required 
    // Juniper b/419536104
    bool config_leaf_create_required = 291;

    // SkipInterfaceNameCheck is set to true for devices that do not support
    // interface name check in AFT.
    bool skip_interface_name_check = 292;

    // Arista b/426375784
    // FNT only issue, non-breakout ports have breakout config
    bool fr_breakout_fix = 293;

    // Cisco b/421356455
    // numPhysicalChannels is not supported
    bool num_physical_channels_unsupported = 294;

    // UnsupportedQoSOutputServicePolicy for devices that do not support qos output service-policy
    bool unsupported_qos_output_service_policy = 295;

    // InterfaceOutputQueueNonStandardName for devices with non-standard output queue names
    bool interface_output_queue_non_standard_name = 296;

    // MplsExpIngressClassifierUnsupported for devices that do not support ingress mpls exp field classification
    bool mpls_exp_ingress_classifier_oc_unsupported = 297;

    // Devices that do not propagate IGP metric through redistribution
    bool default_no_igp_metric_propagation = 298;

    // Skip setting send-community-type in bgp peer-group config
    bool skip_bgp_peer_group_send_community_type = 299;
    
    // Devices that need explicit swap_src_dst_mac set with loopback_mode
    // Nokia b/430183279
    bool explicit_swap_src_dst_mac_needed_for_loopback_mode = 301;

    // link_local_instead_of_nh is set to true for devices that give
    // link-local address instead of NH in AFT.
    bool link_local_instead_of_nh = 302;

    // low_scale_aft returns true if device requires low scale AFT.
    bool low_scale_aft = 303;
    
    // Devices that do not support system-description config path
    // Nokia b/431929861
    bool missing_system_description_config_path = 304;

    // Juniper  b/428613305
    // FEC uncorrectable errors accumulate over time and are not cleared unless the component is reset on target
    bool non_interval_fec_error_counter = 305;

    // Device does not support ntp source address
    bool ntp_source_address_unsupported = 306;

    // Devices does not support static mpls lsp
    bool static_mpls_lsp_oc_unsupported = 307;

    // Device doesnot support gre enacapsulation
    bool gre_decapsulation_oc_unsupported = 308;

    // SRGB and SLGB config through OC is not reflecting
    bool isis_srgb_srlb_unsupported = 309;

    // Prefix segment configuration not supported
    bool isis_sr_prefix_segment_config_unsupported = 310;

    // node segment configuration not supported
    bool isis_sr_node_segment_config_unsupported = 311;

    // Devices that do not support policy forwarding on next-hop
    bool policy_forwarding_to_next_hop_oc_unsupported = 312;
    // Cisco: b/402672689
    // Devices that support sflow ingress min sampling rate of 1/N with N<1,000,000 can use
    // this deviation to set specific value of N. Returns N=1,000,000 by default.
    uint32 sflow_ingress_min_sampling_rate = 313;

    // DUT not supporting with qos remarking
    // Arista: b/415889077
    bool qos_remark_oc_unsupported = 314;

    // Devices that do not support policy forwarding encapsulate gre action
    // Arista: b/409347274
    bool policy_forwarding_gre_encapsulation_oc_unsupported = 315;
  
    // policy rule based counters unsupported
    // Arista : https://partnerissuetracker.corp.google.com/issues/425628787
    bool policy_rule_counters_oc_unsupported = 316;

    // Devices that must have OTN to ETH assignment.
    // Arista : https://partnerissuetracker.corp.google.com/issues/434922681
    bool otn_to_eth_assignment = 317;
    
    // Devices that do not support import export policies configured in network instance
    bool network_instance_import_export_policy_oc_unsuppored = 318;

    // Device does not support 'origin' field in gNMI/gNOI RPC paths.
    // Arista: https://partnerissuetracker.corp.google.com/issues/439656904
    bool skip_origin = 319;

    // Devices that support pre-defined max ecmp paths
    // Juniper b/422688435
    bool predefined_max_ecmp_paths = 320;

    // b/425503156
    // Device does not support decapsulation group
    bool decapsulate_gue_oc_unsupported = 321;

    // Device does not support line-port configuration on optical channel
    // components for Nokia and Arista.
    bool line_port_unsupported = 322;

    // routing-policy bgp community needs to use REPLACE option
    // Arista b/443044881
    bool use_bgp_set_community_option_type_replace = 323;

    // Devices that do not support global max ecmp paths
    // Arista b/445097297
    bool global_max_ecmp_paths_unsupported = 324;

    // Devices that do not support configuring a two rate three color policer through OC
    // Arista: https://partnerissuetracker.corp.google.com/issues/442749011
    bool qos_two_rate_three_color_policer_oc_unsupported = 325;

    // Devices that do not support load balance policies 
    // Arista: https://partnerissuetracker.corp.google.com/issues/445043741
    bool load_balance_policy_oc_unsupported = 326;

<<<<<<< HEAD
    //Device that do not support BGP Graceful restart for Peer Group
    bool bgp_graceful_restart_peer_group_unsupported = 327;
=======
    // Devices that do not support gribi records
    // Cisco: https://partnerissuetracker.corp.google.com/issues/445304668
    bool gribi_records_unsupported = 327;
  
    // Devices without breakout mode support for full rate.
    // Nokia: b/435502032
    bool breakout_mode_unsupported_for_eight_hundred_gb = 328;

    // Devices without port speed and duplex mode support for interface config.
    // Nokia: b/435502032
    bool port_speed_duplex_mode_unsupported_for_interface_config = 329;

    // Devices that need explicit breakout interface config.
    // Nokia: b/435502032
    bool explicit_breakout_interface_config = 330;

    // Devices do not support threshold container under
    // /components/component/transceiver. Translate from native ST with the
    // specified functional translator. See ciscoxr-laser-ft.
    // Cisco: b/429233045
    string ciscoxr_laser_ft = 331;
>>>>>>> 3bac9da6

    // Reserved field numbers and identifiers.
    reserved 84, 9, 28, 20, 38, 43, 90, 97, 55, 89, 19, 36, 35, 40, 113, 131, 141, 173, 234, 254, 231, 300;
  }

  message PlatformExceptions {
    Platform platform = 1;
    Deviations deviations = 2;
  }

  // The `platform` field for each `platform_exceptions` should be mutually
  // exclusive. Duplicate matches will result in a test failure.
  repeated PlatformExceptions platform_exceptions = 5;

  enum Tags {
    TAGS_UNSPECIFIED = 0;
    TAGS_AGGREGATION = 1;
    TAGS_DATACENTER_EDGE = 2;
    TAGS_EDGE = 3;
    TAGS_TRANSIT = 4;
  }

  // The `tags` used to identify the area(s) testcase applies to. An empty tag
  // is the default implying it applies to all areas.
  repeated Tags tags = 6;

  // Whether this test only checks paths for presence rather than semantic
  // checks.
  bool path_presence_test = 7;
}<|MERGE_RESOLUTION|>--- conflicted
+++ resolved
@@ -939,10 +939,6 @@
     // Arista: https://partnerissuetracker.corp.google.com/issues/445043741
     bool load_balance_policy_oc_unsupported = 326;
 
-<<<<<<< HEAD
-    //Device that do not support BGP Graceful restart for Peer Group
-    bool bgp_graceful_restart_peer_group_unsupported = 327;
-=======
     // Devices that do not support gribi records
     // Cisco: https://partnerissuetracker.corp.google.com/issues/445304668
     bool gribi_records_unsupported = 327;
@@ -964,7 +960,9 @@
     // specified functional translator. See ciscoxr-laser-ft.
     // Cisco: b/429233045
     string ciscoxr_laser_ft = 331;
->>>>>>> 3bac9da6
+
+    //Device that do not support BGP Graceful restart for Peer Group
+    bool bgp_graceful_restart_peer_group_unsupported = 332;
 
     // Reserved field numbers and identifiers.
     reserved 84, 9, 28, 20, 38, 43, 90, 97, 55, 89, 19, 36, 35, 40, 113, 131, 141, 173, 234, 254, 231, 300;
