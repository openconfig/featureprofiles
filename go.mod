--- conflicted
+++ resolved
@@ -29,14 +29,10 @@
 	github.com/p4lang/p4runtime v1.4.0-rc.5
 	github.com/protocolbuffers/txtpbfmt v0.0.0-20220608084003-fc78c767cd6a
 	github.com/yuin/goldmark v1.4.13
-<<<<<<< HEAD
 	go.uber.org/atomic v1.10.0
-	golang.org/x/crypto v0.6.0
-=======
 	golang.org/x/crypto v0.6.0
 	golang.org/x/text v0.9.0
 	google.golang.org/api v0.114.0
->>>>>>> a6e37326
 	google.golang.org/grpc v1.54.0
 	google.golang.org/protobuf v1.30.0
 	gopkg.in/yaml.v2 v2.4.0
@@ -45,11 +41,6 @@
 require (
 	github.com/Masterminds/semver/v3 v3.2.1 // indirect
 	github.com/Microsoft/go-winio v0.5.2 // indirect
-<<<<<<< HEAD
-)
-
-require (
-=======
 	golang.org/x/oauth2 v0.6.0
 )
 
@@ -58,7 +49,6 @@
 	cloud.google.com/go/compute v1.19.0 // indirect
 	cloud.google.com/go/compute/metadata v0.2.3 // indirect
 	cloud.google.com/go/iam v0.13.0 // indirect
->>>>>>> a6e37326
 	github.com/ProtonMail/go-crypto v0.0.0-20210428141323-04723f9f07d7 // indirect
 	github.com/acomagu/bufpipe v1.0.3 // indirect
 	github.com/aristanetworks/arista-ceoslab-operator/v2 v2.0.1 // indirect
@@ -80,10 +70,7 @@
 	github.com/golang/groupcache v0.0.0-20210331224755-41bb18bfe9da // indirect
 	github.com/golang/protobuf v1.5.3 // indirect
 	github.com/google/gnostic v0.6.9 // indirect
-<<<<<<< HEAD
-=======
 	github.com/google/go-querystring v1.1.0 // indirect
->>>>>>> a6e37326
 	github.com/google/gofuzz v1.2.0 // indirect
 	github.com/googleapis/enterprise-certificate-proxy v0.2.3 // indirect
 	github.com/googleapis/gax-go/v2 v2.7.1 // indirect
@@ -120,11 +107,7 @@
 	github.com/scrapli/scrapligocfg v1.0.0 // indirect
 	github.com/sergi/go-diff v1.1.0 // indirect
 	github.com/sirikothe/gotextfsm v1.0.1-0.20200816110946-6aa2cfd355e4 // indirect
-<<<<<<< HEAD
 	github.com/spf13/afero v1.9.5 // indirect
-=======
-	github.com/spf13/afero v1.9.3 // indirect
->>>>>>> a6e37326
 	github.com/spf13/cast v1.5.0 // indirect
 	github.com/spf13/cobra v1.6.1 // indirect
 	github.com/spf13/jwalterweatherman v1.1.0 // indirect
@@ -134,17 +117,7 @@
 	github.com/srl-labs/srlinux-scrapli v0.6.0 // indirect
 	github.com/subosito/gotenv v1.4.2 // indirect
 	github.com/xanzy/ssh-agent v0.3.0 // indirect
-<<<<<<< HEAD
-	golang.org/x/exp v0.0.0-20221106115401-f9659909a136 // indirect
-	golang.org/x/net v0.9.0 // indirect
-	golang.org/x/oauth2 v0.6.0 // indirect
-	golang.org/x/sys v0.7.0 // indirect
-	golang.org/x/term v0.7.0 // indirect
-	golang.org/x/text v0.9.0 // indirect
-	golang.org/x/time v0.3.0 // indirect
-=======
 	go.opencensus.io v0.24.0 // indirect
-	go.uber.org/atomic v1.10.0 // indirect
 	golang.org/x/exp v0.0.0-20221106115401-f9659909a136 // indirect
 	golang.org/x/net v0.9.0 // indirect
 	golang.org/x/sync v0.1.0 // indirect
@@ -152,7 +125,6 @@
 	golang.org/x/term v0.7.0 // indirect
 	golang.org/x/time v0.3.0 // indirect
 	golang.org/x/xerrors v0.0.0-20220907171357-04be3eba64a2 // indirect
->>>>>>> a6e37326
 	google.golang.org/appengine v1.6.7 // indirect
 	google.golang.org/genproto v0.0.0-20230410155749-daa745c078e1 // indirect
 	gopkg.in/inf.v0 v0.9.1 // indirect
