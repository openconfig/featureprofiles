--- conflicted
+++ resolved
@@ -68,17 +68,10 @@
 	github.com/xanzy/ssh-agent v0.3.0 // indirect
 	go.uber.org/atomic v1.9.0 // indirect
 	golang.org/x/exp v0.0.0-20221106115401-f9659909a136 // indirect
-<<<<<<< HEAD
-	golang.org/x/net v0.7.0 // indirect
-	golang.org/x/sys v0.5.0 // indirect
-	golang.org/x/text v0.7.0 // indirect
-	google.golang.org/genproto v0.0.0-20230301171018-9ab4bdc49ad5 // indirect
-=======
 	golang.org/x/net v0.8.0 // indirect
 	golang.org/x/sys v0.6.0 // indirect
 	golang.org/x/text v0.8.0 // indirect
 	google.golang.org/genproto v0.0.0-20230306155012-7f2fa6fef1f4 // indirect
->>>>>>> 80fc2d05
 	gopkg.in/ini.v1 v1.67.0 // indirect
 	gopkg.in/warnings.v0 v0.1.2 // indirect
 	gopkg.in/yaml.v2 v2.4.0 // indirect
