--- conflicted
+++ resolved
@@ -27,17 +27,6 @@
 	if err := readFile(filepath.Join(testdir, "README.md"), tc.readMarkdown); err != nil {
 		return fmt.Errorf("could not parse README.md: %w", err)
 	}
-<<<<<<< HEAD
-	if err := readFile(filepath.Join(testdir, "rundata_test.go"), tc.readCode); err != nil {
-		if !os.IsNotExist(err) {
-			return fmt.Errorf("could not parse rundata_test.go: %w", err)
-		}
-	} else {
-		tc.deprecated = true
-	}
-	if err := readFile(filepath.Join(testdir, "metadata.textproto"), tc.readProto); err != nil && !os.IsNotExist(err) {
-		return fmt.Errorf("could not parse metadata.textproto: %w", err)
-=======
 	switch err := readFile(filepath.Join(testdir, "rundata_test.go"), tc.readCode); {
 	case err == nil:
 		tc.deprecated = true
@@ -45,7 +34,6 @@
 		// This is desired.
 	default:
 		return fmt.Errorf("could not parse rundata_test.go: %w", err)
->>>>>>> 4000c27f
 	}
 	if err := readFile(filepath.Join(testdir, "metadata.textproto"), tc.readProto); err != nil && !os.IsNotExist(err) {
 		return fmt.Errorf("could not parse metadata.textproto: %w", err)
@@ -178,12 +166,8 @@
 	if tc.fixed == nil {
 		return errors.New("test case was not fixed")
 	}
-<<<<<<< HEAD
-	if proto.Equal(tc.existing, tc.fixed) && !(*checkDeprecated && tc.deprecated) {
-=======
 	deprecated := *checkDeprecated && tc.deprecated
 	if !deprecated && proto.Equal(tc.existing, tc.fixed) {
->>>>>>> 4000c27f
 		return errNoop
 	}
 
