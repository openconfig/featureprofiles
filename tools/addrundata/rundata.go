package main

import (
	"bufio"
	"errors"
	"fmt"
	"io"
	"regexp"
	"strconv"
	"strings"

	mpb "github.com/openconfig/featureprofiles/proto/metadata_go_proto"
	"google.golang.org/protobuf/encoding/prototext"
)

// markdownRE matches the heading line: `# XX-1.1: Foo Functional Test`
var markdownRE = regexp.MustCompile(`#(.*?):(.*)`)

// parseMarkdown reads metadata from README.md.
func parseMarkdown(r io.Reader) (*mpb.Metadata, error) {
	sc := bufio.NewScanner(r)
	if !sc.Scan() {
		if err := sc.Err(); err != nil {
			return nil, err
		}
		return nil, errors.New("missing markdown heading")
	}
	line := sc.Text()
	m := markdownRE.FindStringSubmatch(line)
	if len(m) < 3 {
		return nil, fmt.Errorf("cannot parse markdown: %s", line)
	}
	return &mpb.Metadata{
		PlanId:      strings.TrimSpace(m[1]),
		Description: strings.TrimSpace(m[2]),
	}, nil
}

// parseCode reads metadata from a source code.
func parseCode(r io.Reader) (*mpb.Metadata, error) {
	var md *mpb.Metadata
	sc := bufio.NewScanner(r)
	for sc.Scan() {
		if line := sc.Text(); line != "func init() {" {
			continue
		}
		var err error
		md, err = parseInit(sc)
		if err != nil {
			return nil, err
		}
		break
	}
	if err := sc.Err(); err != nil {
		return nil, err
	}
	if md == nil {
		return nil, errors.New("missing func init()")
	}
	return md, nil
}

// parseProto reads metadata from a textproto.
func parseProto(r io.Reader) (*mpb.Metadata, error) {
	bytes, err := io.ReadAll(r)
	if err != nil {
		return nil, err
	}
	md := new(mpb.Metadata)
	return md, prototext.Unmarshal(bytes, md)
}

// rundataRE matches a line like this: `  rundata.TestUUID = "..."`
var rundataRE = regexp.MustCompile(`\s+rundata\.(\w+) = (".*")`)

// parseInit parses the rundata from the body of func init().
func parseInit(sc *bufio.Scanner) (*mpb.Metadata, error) {
	md := new(mpb.Metadata)
	for sc.Scan() {
		line := sc.Text()
		if line == "}" {
			return md, nil
		}
		m := rundataRE.FindStringSubmatch(line)
		if len(m) < 3 {
			continue
		}
		k := m[1]
		v, err := strconv.Unquote(m[2])
		if err != nil {
			return nil, fmt.Errorf("cannot parse rundata line: %s: %w", line, err)
		}
		switch k {
		case "TestPlanID":
			md.PlanId = v
		case "TestDescription":
			md.Description = v
		case "TestUUID":
			md.Uuid = v
		}
	}
	return nil, errors.New("func init() was not terminated")
}

<<<<<<< HEAD
var tmpl = template.Must(template.New("metadata.textproto").Parse(
	`# proto-file: proto/metadata.proto
# proto-message: Metadata

uuid: "{{.UUID}}"
plan_id: "{{.PlanID}}"
description: "{{.Description}}"
`))

// writeProto generates a complete metadata.textproto to the writer.
func writeProto(w io.Writer, md *mpb.Metadata) error {
	return tmpl.Execute(w, struct {
		UUID, PlanID, Description string
	}{
		UUID:        md.Uuid,
		PlanID:      md.PlanId,
		Description: md.Description,
	})
=======
var marshaller = prototext.MarshalOptions{Multiline: true}

// writeProto generates a complete metadata.textproto to the writer.
func writeProto(w io.Writer, md *mpb.Metadata) error {
	const header = `# proto-file: github.com/openconfig/featureprofiles/proto/metadata.proto
# proto-message: Metadata

`
	if _, err := w.Write([]byte(header)); err != nil {
		return err
	}
	bytes, err := marshaller.Marshal(md)
	if err != nil {
		return err
	}
	_, err = w.Write(bytes)
	return err
>>>>>>> 4000c27f
}<|MERGE_RESOLUTION|>--- conflicted
+++ resolved
@@ -102,26 +102,6 @@
 	return nil, errors.New("func init() was not terminated")
 }
 
-<<<<<<< HEAD
-var tmpl = template.Must(template.New("metadata.textproto").Parse(
-	`# proto-file: proto/metadata.proto
-# proto-message: Metadata
-
-uuid: "{{.UUID}}"
-plan_id: "{{.PlanID}}"
-description: "{{.Description}}"
-`))
-
-// writeProto generates a complete metadata.textproto to the writer.
-func writeProto(w io.Writer, md *mpb.Metadata) error {
-	return tmpl.Execute(w, struct {
-		UUID, PlanID, Description string
-	}{
-		UUID:        md.Uuid,
-		PlanID:      md.PlanId,
-		Description: md.Description,
-	})
-=======
 var marshaller = prototext.MarshalOptions{Multiline: true}
 
 // writeProto generates a complete metadata.textproto to the writer.
@@ -139,5 +119,4 @@
 	}
 	_, err = w.Write(bytes)
 	return err
->>>>>>> 4000c27f
 }