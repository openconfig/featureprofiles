*~
.vscode/
# used by `make validate_paths`
<<<<<<< HEAD
topologies/kne/testbed.kne.yml
=======
openconfig_public/
>>>>>>> 21dce2f6
*.log<|MERGE_RESOLUTION|>--- conflicted
+++ resolved
@@ -1,9 +1,5 @@
 *~
 .vscode/
 # used by `make validate_paths`
-<<<<<<< HEAD
-topologies/kne/testbed.kne.yml
-=======
 openconfig_public/
->>>>>>> 21dce2f6
 *.log