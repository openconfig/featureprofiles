# proto-file: /proto/testregistry.proto
# proto-message: TestRegistry

name: "WBB Test Registry"
test: {
  id: "ACCTZ-1.1"
  description: "gNSI.acctz.v1 (Accounting) Test Record Subscribe Full"
  readme: "https://github.com/openconfig/featureprofiles/blob/main/feature/security/gnsi/acctz/RecordSubscribeFull/README.md"
}
test: {
  id: "ACCTZ-1.1"
  readme: "https://github.com/openconfig/featureprofiles/blob/main/feature/security/gnsi/acctz/RecordSubscribeFull/README.md"
}
test: {
  id: "ACCTZ-10.1"
  description: "gNSI.acctz.v1 (Accounting) Test Accounting Authentication Error - Multi-transaction"
  readme: "https://github.com/openconfig/featureprofiles/blob/main/feature/security/gnsi/acctz/AccountingAuthenErrorMulti/README.md"
}
test: {
  id: "ACCTZ-2.1"
  description: "gNSI.acctz.v1 (Accounting) Test Record Subscribe Partial"
  readme: "https://github.com/openconfig/featureprofiles/blob/main/feature/security/gnsi/acctz/RecordSubscribePartial/README.md:"
}
test: {
  id: "ACCTZ-3.1"
  description: "gNSI.acctz.v1 (Accounting) Test Record Subscribe Non-gRPC"
  readme: "https://github.com/openconfig/featureprofiles/blob/main/feature/security/gnsi/acctz/RecordSubscribeNongrpc/README.md"
}
test: {
  id: "ACCTZ-4.1"
  description: "gNSI.acctz.v1 (Accounting) Test Record History Truncation"
  readme: "https://github.com/openconfig/featureprofiles/blob/main/feature/security/gnsi/acctz/RecordHistoryTruncation/README.md"
}
test: {
  id: "ACCTZ-4.2"
  description: "gNSI.acctz.v1 (Accounting) Test Record Payload Truncation"
  readme: "https://github.com/openconfig/featureprofiles/blob/main/feature/security/gnsi/acctz/RecordPayloadTruncation/README.md"
}
test: {
  id: "ACCTZ-5.1"
  description: "gNSI.acctz.v1 (Accounting) Test RecordSubscribe Idle Timeout - client becomes silent"
  readme: "https://github.com/openconfig/featureprofiles/blob/main/feature/security/gnsi/acctz/RecordSubscribeIdleTimeout/README.md"
}
test: {
  id: "ACCTZ-6.1"
  description: "gNSI.acctz.v1 (Accounting) Test RecordSubscribe Idle Timeout - DoA client"
  readme: "https://github.com/openconfig/featureprofiles/blob/main/feature/security/gnsi/acctz/RecordSubscribeIdleTimeoutDoA/README.md"
}
test: {
  id: "ACCTZ-7.1"
  description: "gNSI.acctz.v1 (Accounting) Test Accounting Authentication Failure - Multi-transaction"
  readme: "https://github.com/openconfig/featureprofiles/blob/main/feature/security/gnsi/acctz/AccountingAuthenFailMulti/README.md"
}
test: {
  id: "ACCTZ-8.1"
  description: "gNSI.acctz.v1 (Accounting) Test Accounting Authentication Failure - Uni-transaction"
  readme: "https://github.com/openconfig/featureprofiles/blob/main/feature/security/gnsi/acctz/AccountingAuthenFailUni/README.md"
}
test: {
  id: "ACCTZ-9.1"
  description: "gNSI.acctz.v1 (Accounting) Test Accounting Privilege Escalation"
  readme: "https://github.com/openconfig/featureprofiles/blob/main/feature/security/gnsi/acctz/AccountingPrivEscalation/README.md"
}
test: {
  id: "ACL-1.1"
  description: "ACL match based on L3/L4 fields and DSCP value"
  exec: "https://github.com/openconfig/featureprofiles/blob/main/feature/acl/otg_tests/acl_dscp_match/README.md"
}
test: {
  id: "ACL-1.2"
  description: "ACL Update (Make-before-break)"
  readme: "https://github.com/openconfig/featureprofiles/blob/main/feature/acl/otg_tests/acl_update_test/README.md"
  exec: " "
}
test: {
  id: "attestz-1"
  description: "Validate attestz for initial install"
  readme: "https://github.com/openconfig/featureprofiles/tree/main/feature/system/attestz/tests/README.md"
}
test: {
  id: "attestz-2"
  description: "Validate oIAK and oIDevID rotation"
  readme: "https://github.com/openconfig/featureprofiles/tree/main/feature/system/attestz/tests/README.md"
}
test: {
  id: "attestz-3"
  description: "Validate post-install re-attestation"
  readme: "https://github.com/openconfig/featureprofiles/tree/main/feature/system/attestz/tests/README.md"
}
test: {
  id: "Authz-1"
  description: "test policy behaviors, and probe results matches actual client results"
  readme: "https://github.com/openconfig/featureprofiles/blob/main/feature/security/gnsi/authz/tests/README.md"
  exec: " "
}
test: {
  id: "Authz-2"
  description: "test rotation behavior"
  readme: "https://github.com/openconfig/featureprofiles/blob/main/feature/security/gnsi/authz/tests/README.md"
  exec: " "
}
test: {
  id: "Authz-3"
  description: "Test Get behavior"
  readme: "https://github.com/openconfig/featureprofiles/blob/main/feature/security/gnsi/authz/tests/README.md"
  exec: " "
}
test: {
  id: "Authz-4"
  description: "reboot persistent"
  readme: "https://github.com/openconfig/featureprofiles/blob/main/feature/security/gnsi/authz/tests/README.md"
  exec: " "
}
test: {
  id: "BMP-2.1"
  description: "BMP session establishment"
  readme: ""
  exec: " "
}
test: {
  id: "BMP-2.2"
  description: "BMP BGP session status"
  readme: ""
  exec: " "
}
test: {
  id: "BMP-2.3"
  description: "BMP BGP route new advertisement"
  readme: ""
  exec: " "
}
test: {
  id: "BMP-2.4"
  description: "BMP BGP route change"
  readme: ""
  exec: " "
}
test: {
  id: "BMP-2.5"
  description: "BMP BGP Route withdrawal"
  readme: ""
  exec: " "
}
test: {
  id: "BMP-2.6"
  description: "BMP Routing process restart/crash"
  readme: ""
  exec: " "
}
test: {
  id: "Certz-1"
  readme: "https://github.com/openconfig/featureprofiles/blob/main/feature/security/gnsi/certz/client_certificates/README.md"
}
test: {
  id: "Certz-2"
  readme: "https://github.com/openconfig/featureprofiles/blob/main/feature/security/gnsi/certz/server_certificates/README.md"
}
test: {
  id: "Certz-3"
  readme: "https://github.com/openconfig/featureprofiles/blob/main/feature/security/gnsi/certz/server_certificate_rotation/README.md"
}
test: {
  id: "Certz-4"
  readme: "https://github.com/openconfig/featureprofiles/blob/main/feature/security/gnsi/certz/trust_bundle/README.md"
}
test: {
  id: "Certz-5"
  readme: "https://github.com/openconfig/featureprofiles/blob/main/feature/ssecurity/gnsi/certz/trust_bundle_rotation/README.md"
}
test: {
  id: "CPT-1.1"
  description: "Ingress Interface ARP Policer"
  readme: ""
  exec: " "
}
test: {
  id: "Credentialz-1"
  readme: "https://github.com/openconfig/featureprofiles/blob/main/feature/security/gnsi/credentialz/tests/README.md"
}
test: {
  id: "Credentialz-2"
  readme: "https://github.com/openconfig/featureprofiles/blob/main/feature/security/gnsi/credentialz/tests/README.md"
}
test: {
  id: "Credentialz-3"
  readme: "https://github.com/openconfig/featureprofiles/blob/main/feature/security/gnsi/credentialz/tests/README.md"
}
test: {
  id: "Credentialz-4"
  readme: "https://github.com/openconfig/featureprofiles/blob/main/feature/security/gnsi/credentialz/tests/README.md"
}
test: {
  id: "Credentialz-5"
  readme: "https://github.com/openconfig/featureprofiles/blob/main/feature/security/gnsi/credentialz/tests/README.md"
}
test: {
  id: "DP-1.10"
  description: "Mixed strict priority and WRR traffic test"
  readme: "https://github.com/openconfig/featureprofiles/blob/main/feature/qos/ate_tests/mixed_sp_wrr_traffic_test/README.md"
  exec: " "
}
test: {
  id: "DP-1.11"
  description: "Bursty traffic test"
  readme: "https://github.com/openconfig/featureprofiles/blob/main/feature/qos/ate_tests/bursty_traffic_test/README.md"
  exec: " "
}
test: {
  id: "DP-1.12"
  description: "ECN enabled traffic test"
  readme: "https://github.com/openconfig/featureprofiles/blob/main/feature/qos/ecn/ate_tests/ecn_enabled_traffic_test/README.md"
  exec: " "
}
test: {
  id: "DP-1.13"
  description: "DSCP and ECN bits are copied over during IPinIP encap and decap"
  readme: "https://github.com/openconfig/featureprofiles/blob/main/feature/qos/ecn/ate_tests/dscp_ecn_encap_decap_test/README.md"
  exec: " "
}
test: {
  id: "DP-1.14"
  description: "QoS basic test"
  readme: "https://github.com/openconfig/featureprofiles/blob/main/feature/qos/otg_tests/qos_basic_test/README.md"
  exec: " "
}
test: {
  id: "DP-1.15"
  description: "Egress Strict Priority scheduler"
  readme: "https://github.com/openconfig/featureprofiles/blob/main/feature/qos/otg_tests/egress_strict_priority_scheduler_test/README.md"
  exec: " "
}
test: {
  id: "DP-1.16"
  description: "Ingress traffic classification and rewrite"
  readme: "https://github.com/openconfig/featureprofiles/blob/main/feature/qos/otg_tests/ingress_traffic_classification_and_rewrite_test/README.md"
  exec: " "
}
test: {
  id: "DP-1.17"
  description: "DSCP transparency with ECN"
  readme: "https://github.com/openconfig/featureprofiles/blob/main/feature/qos/ecn/otg_tests/dscp_transparency_test/README.md"
  exec: " "
}
test: {
  id: "DP-1.18"
  description: "Flow matching using ACL and to Port Mirror/Redirect"
  readme: ""
  exec: " "
}
test: {
  id: "DP-1.2"
  description: "QoS policy feature config"
  readme: "https://github.com/openconfig/featureprofiles/blob/main/feature/qos/ate_tests/qos_policy_config_test/README.md"
  exec: " "
}
test: {
  id: "DP-1.3"
  description: "QoS ECN feature config"
  readme: "https://github.com/openconfig/featureprofiles/blob/main/feature/qos/ate_tests/qos_ecn_config_test/README.md"
  exec: " "
}
test: {
  id: "DP-1.4"
  description: "QoS Interface Output Queue Counters"
  readme: "https://github.com/openconfig/featureprofiles/blob/main/feature/qos/otg_tests/qos_output_queue_counters_test/README.md"
}
test: {
  id: "DP-1.5"
  description: "Egress Strict Priority scheduler with bursty traffic"
  readme: "https://github.com/openconfig/featureprofiles/blob/main/feature/qos/otg_tests/egress_strict_priority_scheduler_with_bursty_traffic_test/README.md"
}
test: {
  id: "DP-1.7"
  description: "One strict priority queue traffic test"
  readme: "https://github.com/openconfig/featureprofiles/blob/main/feature/qos/ate_tests/one_sp_queue_traffic_test/README.md"
  exec: " "
}
test: {
  id: "DP-1.8"
  description: "Two strict priority queue traffic test"
  readme: "https://github.com/openconfig/featureprofiles/blob/main/feature/qos/ate_tests/two_sp_queue_traffic_test/README.md"
  exec: " "
}
test: {
  id: "DP-1.9"
  description: "WRR traffic test"
  readme: "https://github.com/openconfig/featureprofiles/blob/main/feature/qos/ate_tests/wrr_traffic_test/README.md"
  exec: " "
}
test: {
  id: "DP-2.2"
  readme: "https://github.com/openconfig/featureprofiles/blob/main/feature/qos/otg_tests/ingress_police_nhg/README.md"
}
test: {
  id: "DP-2.4"
  readme: "https://github.com/openconfig/featureprofiles/blob/main/feature/qos/otg_tests/ingress_police_default/README.md"
}
test: {
  id: "FP-1.1"
  description: "Power admin DOWN/UP Test"
  readme: "https://github.com/openconfig/featureprofiles/blob/main/feature/platform/tests/power_admin_down_up_test/README.md"
}
test: {
  id: "Health-1.1"
  description: "Generic Health Check"
  readme: "https://github.com/openconfig/featureprofiles/blob/main/feature/system/health/tests/system_generic_health_check/README.md"
  exec: " "
}
test: {
  id: "Health-1.2"
  description: "Healthz component status paths"
  readme: "https://github.com/openconfig/featureprofiles/blob/main/feature/platform/healthz/tests/status/README.md"
  exec: " "
}
test: {
  id: "IC-1"
  description: "Integrated Circuit Utilization and Thresholds"
  readme: "https://github.com/openconfig/featureprofiles/blob/main/feature/platform/integrated_circuit/otg_tests/utilization/README.md"
  exec: " "
}
test: {
  id: "MGT-1"
  description: "Management HA test"
  readme: "https://github.com/openconfig/featureprofiles/blob/main/feature/system/management/README.md"
  exec: " "
}
test: {
  id: "MPLS-1.1"
  description: "MPLS label blocks: Static and MPLS-SR"
  readme: "https://github.com/openconfig/featureprofiles/blob/main/feature/mpls/otg_tests/label_block/README.md"
  exec: " "
}
test: {
  id: "MTU-1.3"
  description: "Large IP Packet Transmission"
  readme: "https://github.com/openconfig/featureprofiles/tree/main/feature/mtu/largeippacket/otg_tests/large_ip_packet_transmission"
  exec: " "
}
test: {
  id: "MTU-1.4"
  description: "Large IP Packet through GRE/GUE tunnel Transmission"
  readme: "https://github.com/openconfig/featureprofiles/tree/main/feature/mtu/largeippacket/otg_tests/large_ip_packet_gre_gue_tunnel_transmission"
  exec: " "
}
test: {
  id: "MTU-1.5"
  description: "Path MTU handling"
  readme: "https://github.com/openconfig/featureprofiles/tree/main/feature/mtu/otg_tests/pmtu_handing"
  exec: " "
}
test: {
  id: "OC-1.1"
  description: "System Configuration"
  readme: "https://github.com/openconfig/featureprofiles/blob/main/feature/system/tests/system_base_test/README.md"
  exec: " "
}
test: {
  id: "OC-1.2"
  description: "Default Address Families"
  readme: "https://github.com/openconfig/featureprofiles/blob/main/feature/networkinstance/otg_tests/defaults_test/README.md"
  exec: " "
}
test: {
  id: "OC-26.1"
  description: "NTP in Management Network Instance"
  readme: "https://github.com/openconfig/featureprofiles/blob/main/feature/system/ntp/tests/system_ntp_test/README.md"
  exec: " "
}
test: {
  id: "P4RT-1.1"
  readme: "https://github.com/openconfig/featureprofiles/blob/main/feature/p4rt/otg_tests/base_p4rt/README.md"
}
test: {
  id: "P4RT-1.2"
  readme: "https://github.com/openconfig/featureprofiles/blob/main/feature/p4rt/otg_tests/p4rt_daemon_failure_test/README.md"
}
test: {
  id: "P4RT-2.1"
  readme: "https://github.com/openconfig/featureprofiles/blob/main/feature/p4rt/tests/p4rt_election/README.md"
}
test: {
  id: "P4RT-2.2"
  readme: "https://github.com/openconfig/featureprofiles/blob/main/feature/p4rt/tests/metadata_validation_test/README.md"
}
test: {
  id: "P4RT-3.1"
  readme: "https://github.com/openconfig/featureprofiles/blob/main/feature/p4rt/otg_tests/google_discovery_protocol_packetin_test/README.md"
}
test: {
  id: "P4RT-3.2"
  readme: "https://github.com/openconfig/featureprofiles/blob/main/feature/p4rt/otg_tests/google_discovery_protocol_packetout_test/README.md"
}
test: {
  id: "P4RT-5.1"
  readme: "https://github.com/openconfig/featureprofiles/blob/main/feature/p4rt/otg_tests/traceroute_packetin_test/README.md"
}
test: {
  id: "P4RT-5.2"
  readme: "https://github.com/openconfig/featureprofiles/blob/main/feature/p4rt/otg_tests/traceroute_packetout_test/README.md"
}
test: {
  id: "P4RT-5.3"
  readme: "https://github.com/openconfig/featureprofiles/blob/main/feature/p4rt/otg_tests/traceroute_packetin_with_vrf_selection_test/README.md"
}
test: {
  id: "P4RT-6.1"
  readme: "https://github.com/openconfig/featureprofiles/blob/main/feature/p4rt/otg_tests/performance_test/README.md"
}
test: {
  id: "P4RT-7.1"
  readme: "https://github.com/openconfig/featureprofiles/blob/main/feature/p4rt/otg_tests/lldp_packetin_test/README.md"
}
test: {
  id: "P4RT-7.2"
  readme: "https://github.com/openconfig/featureprofiles/blob/main/feature/p4rt/otg_tests/lldp_packetout_test/README.md"
}
test: {
  id: "PF-1.1"
  description: "IPv4/IPv6 policy-forwarding to indirect NH matching DSCP/TC"
  readme: "https://github.com/openconfig/featureprofiles/blob/main/feature/policy_forwarding/otg_tests/match_dscp_indirect_next_hop/README.md"
  exec: " "
}
test: {
  id: "PF-1.2"
  description: "Policy-based traffic GRE Encapsulation to IPv4 GRE tunnel"
  readme: "https://github.com/openconfig/featureprofiles/blob/main/feature/policy_forwarding/encapsulation/otg_tests/encap_gre_ipv4/README.md"
  exec: " "
}
test: {
  id: "PF-1.3"
  description: "Policy-based Static GUE Encapsulation to IPv4 tunnel"
  readme: " "
  exec: " "
}
test: {
  id: "PF-1.4"
  description: "Interface based GUE Decapsulation to IPv4 tunnel"
  readme: " "
  exec: " "
}
test: {
  id: "PF-1.5"
  description: "Interface based MPLSoGUE Decapsulation to IPv4 tunnel"
  readme: " "
  exec: " "
}
test: {
  id: "PF-1.6"
  description: "IPv4 & IPV6 based traffic steering from Non-default VRF to Default VRF using Policy based VRF selection"
  readme: ""
  exec: " "
}
test: {
  id: "PF-1.7"
  description: "Decapsulate MPLS in GRE and UDP"
  readme: "https://github.com/openconfig/featureprofiles/blob/main/feature/policy_forwarding/otg_tests/mpls_gre_udp_decap_test/README.md"
  exec: " "
}
test: {
  id: "PF-1.8"
  description: "Ingress handling of the TTL, for all ingress packets decrement TTL , and for TTL=1 generate ICMP time exceeded message"
  readme: " "
  exec: " "
}test: {
  id: "PF-1.9"
  description: "Egress handling of the TTL, all egress packets should have their TTL decremented,egress packets with TTL=1 should generate ICMP time exceeded to source"
  readme: " "
  exec: " "
}
test: {
  id: "PF-1.10"
  description: "DSCP Egress handling, all egress packets IP, IPoGRE, IPoMPLSoGRE and IPoGUE, IPoMPLSoGUE should have their DSCP values re-written to 0x0 via egress QOS policy (or equivalent)"
  readme: " "
  exec: " "
}
test: {
  id: "PF-1.11"
  description: "Rewrite the ingress innner packet TTL"
  readme: " "
}
test: {
  id: "PF-1.12"
  description: "PF-1.12 - MPLSoGRE IPV4 decapsulation of IPV4/IPV6 payload"
  readme: "https://github.com/openconfig/featureprofiles/blob/main/feature/policy_forwarding/otg_tests/mpls_gre_ipv4_decap_test/README.md"
  exec: " "
}
test: {
  id: "PF-1.13"
  description: "PF-1.13 - MPLSoGRE IPV4 decapsulation of IPV4/IPV6 payload scale test"
  readme: "https://github.com/openconfig/featureprofiles/blob/main/feature/policy_forwarding/otg_tests/mpls_gre_ipv4_decap_scale_test/README.md"
  exec: " "
}
test: {
  id: "PF-1.14"
  description: "MPLSoGRE IPV4 encapsulation of IPV4/IPV6 payload"
  readme: "https://github.com/openconfig/featureprofiles/blob/main/feature/policy_forwarding/otg_tests/mpls_gre_ipv4_encap_test/README.md"
  exec: " "
}
test: {
  id: "PF-1.15"
  description: "MPLSoGRE IPV4 encapsulation of IPV4/IPV6 payload scale test"
  readme: "https://github.com/openconfig/featureprofiles/blob/main/feature/policy_forwarding/otg_tests/mpls_gre_ipv4_encap_scale_test/README.md"
  exec: " "
}
test: {
  id: "PF-1.16"
  description: "MPLSoGRE IPV4 encapsulation IPV4/IPV6 local proxy test"
  readme: "https://github.com/openconfig/featureprofiles/blob/main/feature/policy_forwarding/otg_tests/mpls_gre_local_proxy_test/README.md"
  exec: " "
}
test: {
  id: "PF-1.17"
  description: "MPLSoGRE and MPLSoGUE MACsec"
  readme: "https://github.com/openconfig/featureprofiles/blob/main/feature/policy_forwarding/otg_tests/mpls_gre_udp_macsec/README.md"
  exec: " "
}
test: {
  id: "PF-1.18"
  description: "MPLSoGRE and MPLSoGUE MACsec"
  readme: "https://github.com/openconfig/featureprofiles/blob/main/feature/policy_forwarding/otg_tests/mpls_gre_udp_qos/README.md"
  exec: " "
}
test: {
  id: "PF-1.19"
  description: "MPLSoGRE and MPLSoGUE MACsec"
  readme: "https://github.com/openconfig/featureprofiles/blob/main/feature/policy_forwarding/otg_tests/mpls_gue_ipv4_decap_test/README.md"
  exec: " "
}
test: {
  id: "PF-1.20"
  description: "MPLSoGRE and MPLSoGUE MACsec"
  readme: "https://github.com/openconfig/featureprofiles/blob/main/feature/policy_forwarding/otg_tests/mpls_gue_ipv4_decap_scale_test/README.md"
  exec: " "
}
test: {
<<<<<<< HEAD
  id: "PF-1.22"
  description: "ECMP hashing for GUE flows with IPv4|UDP outer header"
  readme: "https://github.com/openconfig/featureprofiles/blob/main/feature/policy_forwarding/otg_tests/ipv4_gue_hashing_test/README.md"
=======
  id: "PF-1.21"
  description: "IPv6 flow labels corresponding to IPV6 tunnels"
  readme: "https://github.com/openconfig/featureprofiles/blob/main/feature/policy_forwarding/otg_tests/flow_label_ipv6_tunnel/README.md"
>>>>>>> eaad6dcf
  exec: " "
}
test: {
  id: "PLT-1.1"
  description: "Interface breakout Test"
  readme: "https://github.com/openconfig/featureprofiles/blob/main/feature/platform/tests/breakout_configuration/README.md"
  exec: " "
}
test: {
  id: "PLT-1.2"
  description: "Interface parent component Test"
  readme: "https://github.com/openconfig/featureprofiles/blob/main/feature/platform/tests/interface_parent_component/README.md"
  exec: " "
}
test: {
  id: "RT-1.2"
  description: "BGP Policy & Route Installation"
  readme: "https://github.com/openconfig/featureprofiles/blob/main/feature/bgp/policybase/otg_tests/route_installation_test/README.md"
  exec: " "
}
test: {
  id: "RT-1.3"
  description: "BGP Route Propagation"
  readme: "https://github.com/openconfig/featureprofiles/blob/main/feature/bgp/addpath/ate_tests/route_propagation_test/README.md"
  exec: " "
}
test: {
  id: "RT-1.4"
  description: "BGP Graceful Restart"
  readme: "https://github.com/openconfig/featureprofiles/blob/main/feature/bgp/gracefulrestart/ate_tests/bgp_graceful_restart_test/README.md"
  exec: " "
}
test: {
  id: "RT-1.5"
  description: "BGP Prefix Limit"
  readme: "https://github.com/openconfig/featureprofiles/blob/main/feature/bgp/prefixlimit/otg_tests/bgp_prefix_limit_test/README.md"
  readme: "https://github.com/openconfig/featureprofiles/blob/main/feature/bgp/prefixlimit/ate_tests/bgp_prefix_limit_test/README.md"
  exec: " "
}
test: {
  id: "RT-1.7"
  description: "Local BGP Test"
  readme: "https://github.com/openconfig/featureprofiles/blob/main/feature/bgp/tests/local_bgp_test/README.md"
  exec: " "
}
test: {
  id: "RT-1.8"
  description: "BGP Route Reflector test at scale"
  readme: ""
  exec: " "
}
test: {
  id: "RT-1.9"
  description: "BGP Transport Parameters test"
  readme: ""
  exec: " "
}
test: {
  id: "RT-1.10"
  description: "RT-1.10: BGP Keepalive and Holdtimer configuration"
  readme: ""
  exec: " "
}
test: {
  id: "RT-1.11"
  description: "RT-1.11: BGP remove private AS"
  readme: "https://github.com/openconfig/featureprofiles/blob/main/feature/bgp/otg_tests/bgp_remove_private_as/README.md"
  exec: " "
}
test: {
  id: "RT-1.12"
  description: "RT-1.12: BGP always compare MED"
  readme: "https://github.com/openconfig/featureprofiles/blob/main/feature/bgp/otg_tests/bgp_always_compare_med/README.md"
  exec: " "
}
test: {
  id: "RT-1.13"
  description: "RT-1.13: BGP best path selection using AIGP"
  readme: ""
  exec: " "
}
test: {
  id: "RT-1.14"
  description: "RT-1.14: BGP Long-Lived Graceful Restart"
  readme: ""
  exec: " "
}
test: {
  id: "RT-1.15"
  description: "RT-1.15: BGP Add Path (Scale)"
  readme: ""
  exec: " "
}
test: {
  id: "RT-1.16"
  description: "RT-1.16: BGP Add Path (Scale) with policy"
  readme: ""
  exec: " "
}
test: {
  id: "RT-1.17"
  description: "RT-1.17: BGP route-refresh capability"
  readme: ""
  exec: " "
}
test: {
  id: "RT-1.18"
  description: "RT-1.18: Support for MP-BGP w/ Multiple AFI-SAFI Tuples on a single neighborship"
  readme: ""
  exec: " "
}
test: {
  id: "RT-1.19"
  description: "RT-1.19: BGP 2-Byte and 4-Byte ASN support"
  readme: "https://github.com/openconfig/featureprofiles/blob/main/feature/bgp/otg_tests/bgp_2byte_4byte_asn/README.md"
  exec: " "
}
test: {
  id: "RT-1.2"
  description: "BGP Policy & Route Installation"
  readme: "https://github.com/openconfig/featureprofiles/blob/main/feature/bgp/policybase/otg_tests/route_installation_test/README.md"
  exec: " "
}
test: {
  id: "RT-1.21"
  description: "BGP TCP MSS and PMTUD"
  readme: ""
  exec: " "
}
test: {
  id: "RT-1.22"
  description: ": BGP Link Bandwidth Community for recursive routes"
  readme: ""
  exec: " "
}
test: {
  id: "RT-1.23"
  description: "BGP AFI-SAFI OC defaults"
  readme: ""
  exec: " "
}
test: {
  id: "RT-1.24"
  description: "BGP 2-byte and 4-byte ASN support with policy"
  readme: "https://github.com/openconfig/featureprofiles/blob/main/feature/bgp/otg_tests/bgp_2byte_4byte_asn_policy_test/README.md"
  exec: " "
}
test: {
  id: "RT-1.25"
  description: "Management network-instance default static route"
  readme: ""
  exec: " "
}
test: {
  id: "RT-1.26"
  description: "Basic static route support test"
  readme: "https://github.com/openconfig/featureprofiles/blob/main/feature/staticroute/static_route_support/README.md"
  exec: " "
}
test: {
  id: "RT-1.27"
  description: "Static route to BGP redistribution"
  readme: "https://github.com/openconfig/featureprofiles/blob/main/feature/bgp/static_route_bgp_redistribution/otg_tests/static_route_bgp_redistribution_test/README.md"
  exec: " "
}
test: {
  id: "RT-1.28"
  description: "BGP to IS-IS redistribution"
  readme: "https://github.com/openconfig/featureprofiles/blob/main/feature/bgp/bgp_isis_redistribution/README.md"
  exec: " "
}
test: {
  id: "RT-1.29"
  description: "BGP chained import/export policy attachment"
  readme: "https://github.com/openconfig/featureprofiles/blob/main/feature/bgp/policybase/otg_tests/chained_policies/README.md"
  exec: " "
}
test: {
  id: "RT-1.30"
  description: "BGP nested import/export policy attachment"
  readme: "https://github.com/openconfig/featureprofiles/blob/main/feature/bgp/policybase/otg_tests/nested_policies/README.md"
  exec: " "
}
test: {
  id: "RT-1.31"
  description: "BGP 3 levels of nested import/export policy with match-set-options"
  readme: "https://github.com/openconfig/featureprofiles/blob/main/feature/bgp/policybase/otg_tests/3level_nested_policies/README.md"
  exec: " "
}
test: {
  id: "RT-1.32"
  description: "BGP policy actions - MED, LocPref, prepend, flow-control"
  readme: "https://github.com/openconfig/featureprofiles/blob/main/feature/bgp/policybase/otg_tests/actions-MED_LocPref_prepend_flow-control/README.md"
  exec: " "
}
test: {
  id: "RT-1.33"
  readme: "https://github.com/openconfig/featureprofiles/blob/main/feature/bgp/policybase/otg_tests/prefix_set_test/README.md"
}
test: {
  id: "RT-1.34"
  description: "Administrative Distance test for iBGP and eBGP"
  readme: "https://github.com/openconfig/featureprofiles/blob/main/feature/bgp/admin_distance/README.md"
  exec: " "
}
test: {
  id: "RT-1.35"
  description: "Extended routes retention"
  readme: ""
  exec: " "
}
test: {
  id: "RT-1.51"
  description: "BGP multipath ECMP"
  readme: "https://github.com/openconfig/featureprofiles/blob/main/feature/bgp/multipath/otg_tests/bgp_multipath_ecmp_test/README.md"
  exec: " "
}
test: {
  id: "RT-1.52"
  description: "BGP multipath ECMP support with Link Bandwidth Community"
  readme: "https://github.com/openconfig/featureprofiles/blob/main/feature/bgp/multipath/otg_tests/bgp_multipath_wecmp_lbw_community_test/README.md"
  exec: " "
}
test: {
  id: "RT-1.53"
  description: "Prefix-set test"
  readme: "https://github.com/openconfig/featureprofiles/blob/main/feature/policy_forwarding/otg_tests/prefix_set_test/README.md"
  exec: " "
}
test: {
  id: "RT-1.55"
  description: "BGP session mode (active/passive)"
  readme: "https://github.com/openconfig/featureprofiles/blob/main/feature/bgp/bgp_session_mode_configuration_test/README.md"
  exec: " "
}
test: {
  id: "RT-1.56"
  description: "BGP extended Next-hop support (RFC 5549)"
  readme: " "
  exec: " "
}
test: {
  id: "RT-1.57"
  description: "Support [E|I]BGP updates for IPv6 NLRI (including ULA/64 address space) with IPv4 Next-hop."
  readme: " "
  exec: " "
}
test: {
  id: "RT-1.58"
  description: "Support for learning IPv6 ULA/64 address space over [E|I]BGP sessions"
  readme: " "
  exec: " "
}
test: {
  id: "RT-1.59"
  description: "Support for configuring static IPv6 ULA/64 routes with higher administrative distance"
  readme: " "
  exec: " "
}
test: {
  id: "RT-1.60"
  description: "ECMP hashing support for [E|I]BGP learnt ULA/64 address space"
  readme: " "
  exec: " "
}
test: {
  id: "RT-1.61"
  description: "ECMP hashing support for statically confifgured ULA/64 address space"
  readme: " "
  exec: " "
}
test: {
  id: "RT-1.62"
  description: "ECMP hash testing for [E|I]BGP learnt IPv6 NLRI (including ULA/64 address space) with IPv4 Next-hop."
  readme: " "
  exec: " "
}
test: {
  id: "RT-1.63"
  description: "BGP Multihop"
  readme: "https://github.com/openconfig/featureprofiles/blob/main/feature/bgp/multihop/README.md"
  exec: " "
}
test: {
  id: "RT-2.10"
  description: "IS-IS change LSP lifetime"
  readme: ""
  exec: " "
}
test: {
  id: "RT-2.11"
  description: "IS-IS metric style wide not enabled"
  readme: ""
  exec: " "
}
test: {
  id: "RT-2.12"
  description: "Static route to IS-IS redistribution"
  readme: "https://github.com/openconfig/featureprofiles/blob/main/feature/isis/static_route_isis_redistribution/README.md"
  exec: " "
}
test: {
  id: "RT-2.13"
  description: "Weighted-ECMP for IS-IS"
  readme: "https://github.com/openconfig/featureprofiles/blob/main/feature/isis/weighted_ECMP/README.md"
}
test: {
  id: "RT-2.14"
  description: "ISIS Drain Test"
  readme: "https://github.com/openconfig/featureprofiles/blob/main/feature/isis/otg_tests/isis_drain_test/README.md"
  exec: " "
}
test: {
  id: "RT-2.15"
  description: "IS-IS Extensions for Segment Routing"
  readme: "https://github.com/openconfig/featureprofiles/blob/main/feature/isis/otg_tests/isis_extensions_segment_routing_test/README.md"
  exec: " "
}
test: {
  id: "RT-2.16"
  description: "IS-IS Graceful Restart Helper"
  readme: "https://github.com/openconfig/featureprofiles/blob/main/feature/experimental/isis/otg_tests/graceful_restart_helper/README.md"
  exec: " "
}
test: {
  id: "RT-2.17"
  description: "Graceful Restart Restarting"
    readme: "https://github.com/openconfig/featureprofiles/feature/isis/otg_tests/graceful_restart_restarting/README.md"
  exec: " "
}
test: {
  id: "RT-2.2"
  description: "IS-IS LSP Updates"
  readme: "https://github.com/openconfig/featureprofiles/blob/main/feature/isis/otg_tests/lsp_updates_test/README.md"
}
test: {
  id: "RT-2.6"
  description: "IS-IS Hello-Padding  enabled at interface level"
  readme: ""
  exec: " "
}
test: {
  id: "RT-2.7"
  description: "IS-IS Passive is enabled at interface level"
  readme: ""
  exec: " "
}
test: {
  id: "RT-2.8"
  description: "IS-IS Passive is enabled at the area level"
  readme: ""
  exec: " "
}
test: {
  id: "RT-2.9"
  description: "IS-IS metric style wide enabled"
  readme: ""
  exec: " "
}
test: {
  id: "RT-3.1"
  description: "Policy based VRF selection base"
  readme: "https://github.com/openconfig/featureprofiles/blob/main/feature/policy_forwarding/policy_vrf_selection/otg_tests/base_vrf_selection/README.md"
  exec: " "
}
test: {
  id: "RT-3.2"
  description: "Policy based VRF selection with multiple protocol and DSCP values"
  readme: "https://github.com/openconfig/featureprofiles/blob/main/feature/policy_forwarding/policy_vrf_selection/otg_tests/protocol_dscp_rules_for_vrf_selection_test/README.md"
  exec: " "
}
test: {
  id: "RT-3.3"
  description: "Multiple VRFs and GUE DECAP in Default VRF"
  readme: ""
  exec: " "
}
test: {
  id: "RT-3.31"
  description: "DSCP based traffic steering from default VRF to non-Default VRF using Policy based VRF selection plus GUE DECAP"
  readme: ""
  exec: " "
}
test: {
  id: "RT-3.32"
  description: "DSCP based traffic steering from Non-default VRF to Default VRF using Policy based VRF selection plus GUE DECAP and ENCAP"
  readme: ""
  exec: " "
}
test: {
  id: "RT-3.52"
  description: "Multidimensional test for Static GUE Encap/Decap based on BGP path selection and selective DSCP marking based on tunnel destination."
  readme: "https://github.com/openconfig/featureprofiles/blob/main/feature/policy_forwarding/encapsulation/otg_tests/staticgueencap_and_bgp_path_selection/README.md"
  exec: " "
}
test: {
  id: "RT-4.10"
  description: "AFTs Route Summary"
  readme: "https://github.com/openconfig/featureprofiles/blob/main/feature/aft/aft_summary/otg_tests/route_summary_counters_test/README.md"
  exec: " "
}
test: {
  id: "RT-4.11"
  description: " Scale AFTs Route Summary"
  readme: "https://github.com/openconfig/featureprofiles/blob/main/feature/aft/aft_summary/otg_tests/scale_aft_summary/README.md"
  exec: " "
}

test: {
  id: "RT-5.1"
  description: "Singleton Interface"
  readme: "https://github.com/openconfig/featureprofiles/blob/main/feature/interface/singleton/otg_tests/singleton_test/README.md"
  exec: " "
}
test: {
  id: "RT-5.1"
  description: "Singleton Interface"
  readme: "https://github.com/openconfig/featureprofiles/blob/main/feature/interface/singleton/ate_tests/singleton_test/README.md"
  exec: " "
}
test: {
  id: "RT-5.10"
  description: "IPv6 Link Local generated by SLAAC"
  readme: "https://github.com/openconfig/featureprofiles/blob/main/feature/interface/ip/ipv6_slaac_link_local_test/otg_tests/ipv6_slaac_link_local_test/README.md"
  exec: "https://github.com/openconfig/featureprofiles/blob/main/feature/interface/ip/ipv6_slaac_link_local_test/otg_tests/ipv6_slaac_link_local_test/ipv6_slaac_link_local_test.go"
}
test: {
  id: "RT-5.2"
  description: "Aggregate Interfaces"
  readme: "https://github.com/openconfig/featureprofiles/blob/main/feature/interface/aggregate/otg_tests/aggregate_test/README.md"
  exec: " "
}
test: {
  id: "RT-5.2"
  description: "Aggregate Interfaces"
  readme: "https://github.com/openconfig/featureprofiles/blob/main/feature/interface/aggregate/ate_tests/aggregate_test/README.md"
  exec: " "
}
test: {
  id: "RT-5.3"
  description: "Aggregate Balancing"
  readme: "https://github.com/openconfig/featureprofiles/blob/main/feature/interface/aggregate/otg_tests/balancing_test/README.md"
  exec: " "
}
test: {
  id: "RT-5.3"
  description: "Aggregate Balancing"
  readme: "https://github.com/openconfig/featureprofiles/blob/main/feature/interface/aggregate/ate_tests/balancing_test/README.md"
  exec: " "
}
test: {
  id: "RT-5.4"
  description: "Aggregate Forwarding Viable"
  readme: "https://github.com/openconfig/featureprofiles/blob/main/feature/interface/aggregate/otg_tests/aggregate_forwarding_viable_test/README.md"
  exec: " "
}
test: {
  id: "RT-5.5"
  description: "Interface Hold-Times"
  readme: "https://github.com/openconfig/featureprofiles/blob/main/feature/interface/holdtime/otg_tests/holdtime_test/README.md"
  exec: " "
}
test: {
  id: "RT-5.6"
  description: "Interface Loopback mode"
  readme: "https://github.com/openconfig/featureprofiles/blob/main/feature/interface/interface_loopback_aggregate/otg_tests/interface_loopback_aggregate/README.md"
}
test: {
  id: "RT-5.7"
  description: "Aggregate Not Viable All"
  readme: "https://github.com/openconfig/featureprofiles/blob/main/feature/interface/aggregate/otg_tests/aggregate_all_not_viable_test/README.md"
  exec: " "
}
test: {
  id: "RT-5.8"
  description: "IPv6 link local"
  readme: "https://github.com/openconfig/featureprofiles/blob/main/feature/interface/ip/ipv6_link_local/otg_tests/ipv6_link_local_test/README.md"
  exec: " "
}
test: {
  id: "RT-5.9"
  description: "Interface IPv6 ND RA disable"
  readme: "https://github.com/openconfig/featureprofiles/blob/main/feature/interface/ip/ipv6_ND/otg_tests/disable_ipv6_nd_ra_test/README.md"
  exec: " "
}
test: {
  id: "RT-5.11"
  description: "Interface LACP Intervals"
  readme: "https://github.com/openconfig/featureprofiles/blob/main/feature/interface/lacp/tests/lacp_interval_test/README.md"
  exec: " "
}
test: {
  id: "RT-5.12"
  description: "Suppress IPv6 ND Router Advertisement [Depreciated]"
  readme: "https://github.com/openconfig/featureprofiles/blob/main/feature/interface/ip/ipv6_ND/otg_tests/suppress_ipv6_nd_ra_test/README.md"
  exec: " "
}
test: {
  id: "RT-6.1"
  description: "Core LLDP TLV Population"
  readme: "https://github.com/openconfig/featureprofiles/blob/main/feature/lldp/tests/core_lldp_tlv_population_test/README.md"
  exec: " "
}
test: {
  id: "RT-7"
  description: "BGP default policies"
  readme: "https://github.com/openconfig/featureprofiles/blob/main/feature/bgp/policybase/otg_tests/default_policies_test/README.md"
  exec: " "
}
test: {
  id: "RT-7.1"
  readme: "https://github.com/openconfig/featureprofiles/blob/main/feature/bgp/policybase/otg_tests/default_policies_test/README.md"
}
test: {
  id: "RT-7.11"
  description: "RT-7.11: BGP Policy - Import/Export Policy Action Using Multiple Criteria"
  readme: "https://github.com/openconfig/featureprofiles/blob/main/feature/bgp/policybase/otg_tests/import_export_multi_test/README.md"
  exec: " "
}
test: {
  id: "RT-7.2"
  description: "BGP Policy Community Set"
  readme: "https://github.com/openconfig/featureprofiles/blob/main/feature/bgp/policybase/otg_tests/community_test/README.md"
  exec: " "
}
test: {
  id: "RT-7.3"
  description: "BGP Policy AS Path Set"
  readme: "https://github.com/openconfig/featureprofiles/blob/main/feature/bgp/policybase/otg_tests/aspath_test/README.md"
  exec: " "
}
test: {
  id: "RT-7.4"
  description: "BGP Policy AS Path Set and Community Set"
  readme: "https://github.com/openconfig/featureprofiles/blob/main/feature/bgp/policybase/otg_tests/aspath_and_community_test/README.md"
  exec: " "
}
test: {
  id: "RT-7.5"
  description: "BGP Policy - Set Link Bandwidth Community"
  readme: "https://github.com/openconfig/featureprofiles/blob/main/feature/bgp/otg_tests/link_bandwidth_test/README.md"
}
test: {
  id: "RT-7.6"
  description: "RT-7.6: BGP Link Bandwidth Community - Aggregation"
  readme: ""
  exec: " "
}
test: {
  id: "RT-7.7"
  description: "RT-7.7: BGP Link Bandwidth Community - Set Bandwidth"
  readme: " "
  exec: " "
}
test: {
  id: "RT-7.8"
  description: "BGP Policy Match Standard Community and Add Community Import/Export Policy"
  readme: "https://github.com/openconfig/featureprofiles/blob/main/feature/bgp/policybase/otg_tests/comm_match_action_test/README.md"
  exec: " "
}
test: {
  id: "RT-7.9"
  description: "Support for configuring ECMP hashing based on *any* subset of the following (L3 src IP, L3 dst IP, protocol, L4 src port, L4 dst port, L3 IPv6 flow label)"
  readme: " "
  exec: " "
}
test: {
  id: "RT-7.10"
  description: "Routing policy statement insertion and removal"
  readme: "https://github.com/openconfig/featureprofiles/blob/main/feature/bgp/policybase/otg_tests/statement_insertion_removal/README.md"
  exec: " "
}
test: {
  id: "RT-8"
  description: "Singleton with breakouts"
  readme: "https://github.com/openconfig/featureprofiles/blob/main/feature/interface/singleton/tests/singleton_with_breakouts/README.md"
  exec: " "
}
test: {
  id: "RT-9"
  description: "Interface IPv6 ND RA disable"
  readme: "https://github.com/openconfig/featureprofiles/blob/main/feature/interface/holdtime/otg_tests/holdtime_test/README.md"
  exec: " "
}
test: {
  id: "RT-9.1"
  description: "Equal distribution of traffic"
  readme: "https://github.com/openconfig/featureprofiles/blob/main/feature/isis/weighted_ECMP/README.md"
  exec: " "
}
test: {
  id: "RT-9.2"
  description: "Unequal distribution of traffic"
  readme: "https://github.com/openconfig/featureprofiles/blob/main/feature/isis/weighted_ECMP/README.md"
}
test: {
  id: "Replay-1.2"
  readme: "https://github.com/openconfig/featureprofiles/blob/main/feature/replay/tests/p4rt_replay/README.md"
}
test: {
  id: "SFLOW-1"
  description: "sFlow Configuration and Traffic Sampling"
  readme: "https://github.com/openconfig/featureprofiles/blob/main/feature/sflow/otg_tests/sflow_base_test/README.md"
  exec: " "
}
test: {
  id: "System-1"
  readme: "https://github.com/openconfig/featureprofiles/blob/main/feature/system/tests/system_base_test/README.md"
}
test: {
  id: "TE-1.1"
  description: "Static ARP"
  readme: "https://github.com/openconfig/featureprofiles/blob/main/feature/interface/staticarp/otg_tests/static_arp_test/README.md"
  exec: " "
}
test: {
  id: "TE-1.1"
  description: "Static ARP"
  readme: "https://github.com/openconfig/featureprofiles/blob/main/feature/interface/staticarp/ate_tests/static_arp_test/README.md"
  exec: " "
}
test: {
  id: "TE-10"
  description: "gRIBI MPLS Forwarding"
  readme: "https://github.com/openconfig/featureprofiles/blob/main/feature/gribi/otg_tests/mpls_forwarding/README.md"
}
test: {
  id: "TE-11.2"
  description: "Backup NHG: Multiple NH"
  readme: "https://github.com/openconfig/featureprofiles/blob/main/feature/gribi/otg_tests/backup_nhg_multiple_nh_test/README.md"
  exec: " "
}
test: {
  id: "TE-11.2"
  description: "Backup NHG: Multiple NH"
  readme: "https://github.com/openconfig/featureprofiles/blob/main/feature/gribi/ate_tests/backup_nhg_multiple_nh_test/README.md"
  exec: " "
}
test: {
  id: "TE-14.1"
  description: "gRIBI Scaling"
  readme: "https://github.com/openconfig/featureprofiles/blob/main/feature/gribi/otg_tests/gribi_scaling/README.md"
  exec: " "
}
test: {
  id: "TE-14.2"
  description: "gRIBI encap and decap scale"
  readme: "https://github.com/openconfig/featureprofiles/blob/main/feature/gribi/otg_tests/encap_decap_scale/README.md"
  exec: " "
}
test: {
  id: "TE-15.1"
  description: "gRIBI Compliance"
  readme: "https://github.com/openconfig/featureprofiles/blob/main/feature/gribi/otg_tests/gribigo_compliance_test/README.md"
  exec: " "
}
test: {
  id: "TE-15.1"
  description: "gRIBI Compliance"
  readme: "https://github.com/openconfig/featureprofiles/blob/main/feature/gribi/ate_tests/gribigo_compliance_test/README.md"
  exec: " "
}
test: {
  id: "TE-16.1"
  description: "gRIBI Traffic Engineering - Basic encapsulation tests"
  readme: "https://github.com/openconfig/featureprofiles/blob/main/feature/gribi/otg_tests/basic_encap_test/README.md"
}
test: {
  id: "TE-16.2"
  description: "gRIBI Traffic Engineering encapsulation FRR scenarios"
  readme: "https://github.com/openconfig/featureprofiles/blob/main/feature/gribi/otg_tests/encap_frr/README.md"
}
test: {
  id: "TE-16.3"
  description: "gRIBI Traffic Engineering Encapsulation with Re-encap NI FRR scenarios"
  readme: "https://github.com/openconfig/featureprofiles/blob/main/feature/gribi/otg_tests/encap_frr_with_reencap_vrf_test/README.md"
}
test: {
  id: "TE-17.1"
  readme: "https://github.com/openconfig/featureprofiles/blob/main/feature/gribi/otg_tests/vrf_policy_driven_te/README.md"
}
test {
  id: "TE-18.1"
  description: "MPLS in UDP Encapsulation with QoS scheduler"
  readme: ""
}
test: {
  id: "TE-18.3"
  readme: "https://github.com/openconfig/featureprofiles/blob/main/feature/gribi/otg_tests/mpls_in_udp_scale/README.md"
}
test: {
  id: "TE-2.1"
  description: "gRIBI IPv4 Entry"
  readme: "https://github.com/openconfig/featureprofiles/blob/main/feature/gribi/otg_tests/ipv4_entry_test/README.md"
  exec: " "
}
test: {
  id: "TE-2.1"
  description: "gRIBI IPv4 Entry"
  readme: "https://github.com/openconfig/featureprofiles/blob/main/feature/gribi/ate_tests/ipv4_entry_test/README.md"
  exec: " "
}
test: {
  id: "TE-3.1"
  description: "Base Hierarchical Route Installation"
  readme: "https://github.com/openconfig/featureprofiles/blob/main/feature/gribi/otg_tests/base_hierarchical_route_installation_test/README.md"
  exec: " "
}
test: {
  id: "TE-3.1"
  description: "Base Hierarchical Route Installation"
  readme: "https://github.com/openconfig/featureprofiles/blob/main/feature/gribi/ate_tests/base_hierarchical_route_installation_test/README.md"
  exec: " "
}
test: {
  id: "TE-3.2"
  description: "Traffic Balancing According to Weights"
  readme: "https://github.com/openconfig/featureprofiles/blob/main/feature/gribi/otg_tests/weighted_balancing_test/README.md"
  exec: " "
}
test: {
  id: "TE-3.2"
  description: "Traffic Balancing According to Weights"
  readme: "https://github.com/openconfig/featureprofiles/blob/main/feature/gribi/ate_tests/weighted_balancing_test/README.md"
  exec: " "
}
test: {
  id: "TE-3.3"
  description: "Hierarchical weight resolution"
  readme: "https://github.com/openconfig/featureprofiles/blob/main/feature/gribi/ate_tests/hierarchical_weight_resolution_test/README.md"
  exec: " "
}
test: {
  id: "TE-3.5"
  description: "Ordering: ACK Received"
  readme: "https://github.com/openconfig/featureprofiles/blob/main/feature/gribi/otg_tests/ordering_ack_test/README.md"
  exec: " "
}
test: {
  id: "TE-3.5"
  description: "Ordering: ACK Received"
  readme: "https://github.com/openconfig/featureprofiles/blob/main/feature/gribi/ate_tests/ordering_ack_test/README.md"
  exec: " "
}
test: {
  id: "TE-3.6"
  description: "ACK in the Presence of Other Routes"
  readme: "https://github.com/openconfig/featureprofiles/blob/main/feature/gribi/otg_tests/ack_in_presence_other_routes/README.md"
  exec: " "
}
test: {
  id: "TE-3.6"
  description: "ACK in the Presence of Other Routes"
  readme: "https://github.com/openconfig/featureprofiles/blob/main/feature/gribi/ate_tests/ack_in_presence_other_routes/README.md"
  exec: " "
}
test: {
  id: "TE-3.7"
  description: "Base Hierarchical NHG Update"
  readme: "https://github.com/openconfig/featureprofiles/blob/main/feature/gribi/otg_tests/base_hierarchical_nhg_update/README.md"
  exec: " "
}
test: {
  id: "TE-3.7"
  description: "Base Hierarchical NHG Update"
  readme: "https://github.com/openconfig/featureprofiles/blob/main/feature/gribi/ate_tests/base_hierarchical_nhg_update/README.md"
  exec: " "
}
test: {
  id: "TE-4.1"
  description: "Base Leader Election"
  readme: "https://github.com/openconfig/featureprofiles/blob/main/feature/gribi/otg_tests/base_leader_election_test/README.md"
  exec: " "
}
test: {
  id: "TE-4.1"
  description: "Base Leader Election"
  readme: "https://github.com/openconfig/featureprofiles/blob/main/feature/gribi/ate_tests/base_leader_election_test/README.md"
  exec: " "
}
test: {
  id: "TE-4.2"
  description: "Leader Failover"
  readme: "https://github.com/openconfig/featureprofiles/blob/main/feature/gribi/otg_tests/leader_failover_test/README.md"
  exec: " "
}
test: {
  id: "TE-4.2"
  description: "Leader Failover"
  readme: "https://github.com/openconfig/featureprofiles/blob/main/feature/gribi/ate_tests/leader_failover_test/README.md"
  exec: " "
}
test: {
  id: "TE-5.1"
  description: "gRIBI Get RPC"
  readme: "https://github.com/openconfig/featureprofiles/blob/main/feature/gribi/otg_tests/get_rpc_test/README.md"
  exec: " "
}
test: {
  id: "TE-5.1"
  description: "gRIBI Get RPC"
  readme: "https://github.com/openconfig/featureprofiles/blob/main/feature/gribi/ate_tests/get_rpc_test/README.md"
  exec: " "
}
test: {
  id: "TE-6.1"
  description: "Route Removal via Flush"
  readme: "https://github.com/openconfig/featureprofiles/blob/main/feature/gribi/otg_tests/route_removal_via_flush_test/README.md"
  exec: " "
}
test: {
  id: "TE-6.1"
  description: "Route Removal via Flush"
  readme: "https://github.com/openconfig/featureprofiles/blob/main/feature/gribi/ate_tests/route_removal_via_flush_test/README.md"
  exec: " "
}
test: {
  id: "TE-6.2"
  description: "Route Removal In Non Default VRF"
  readme: "https://github.com/openconfig/featureprofiles/blob/main/feature/gribi/otg_tests/route_removal_non_default_vrf_test/README.md"
  exec: " "
}
test: {
  id: "TE-6.2"
  description: "Route Removal In Non Default VRF"
  readme: "https://github.com/openconfig/featureprofiles/blob/main/feature/gribi/ate_tests/route_removal_non_default_vrf_test/README.md"
  exec: " "
}
test: {
  id: "TE-8.2"
  description: "Supervisor Failure"
  readme: "https://github.com/openconfig/featureprofiles/blob/main/feature/gribi/otg_tests/supervisor_failure_test/README.md"
  exec: " "
}
test: {
  id: "TE-8.2"
  description: "Supervisor Failure"
  readme: "https://github.com/openconfig/featureprofiles/blob/main/feature/gribi/ate_tests/supervisor_failure_test/README.md"
  exec: " "
}
test: {
  id: "TE-9.1"
  description: "Push MPLS Labels to MPLS payload"
  readme: "https://github.com/openconfig/featureprofiles/blob/main/feature/gribi/otg_tests/mpls_compliance/README.md"
}
test: {
  id: "TE-9.3"
  description: "gRIBI FIB Failure due to hardware resource exhaust"
  readme: "https://github.com/openconfig/featureprofiles/blob/main/feature/gribi/otg_tests/fib_failed_due_to_hw_res_exhaust_test/README.md"
}
test: {
  id: "TE-9.2"
  description: "MPLS based forwarding Static LSP"
  readme: "https://github.com/openconfig/featureprofiles/blob/main/feature/gribi/otg_tests/mpls_compliance/README.md"
}
test: {
  id: "TR-6.1"
  description: "system logging remote syslog"
  readme: "https://github.com/openconfig/featureprofiles/blob/main/feature/system/logging/remote_syslog/otg_tests/README.md"
  exec: " "
}
test: {
  id: "TR-6.2"
  description: "Local logging destinations"
  readme: "https://github.com/openconfig/featureprofiles/blob/main/feature/system/logging/console_vty_file/tests/README.md"
  exec: " "
}
test: {
  id: "TRANSCEIVER-1"
  description: "400ZR Chromatic Dispersion(CD) telemetry values streaming"
  readme: "https://github.com/openconfig/featureprofiles/blob/main/feature/platform/transceiver/zr_cd_test/README.md"
  exec: " "
}
test: {
  id: "TRANSCEIVER-10"
  description: "400ZR Optics FEC(Forward Error Correction) Uncorrectable Frames Streaming"
  readme: "https://github.com/openconfig/featureprofiles/blob/main/feature/platform/transceiver/zr_fec_uncorrectable_frames_test/README.md"
  exec: " "
}
test: {
  id: "TRANSCEIVER-11"
  readme: "https://github.com/openconfig/featureprofiles/blob/main/feature/platform/transceiver/zr_logical_channels_test/README.md"
}
test: {
  id: "TRANSCEIVER-12"
  readme: "https://github.com/openconfig/featureprofiles/blob/main/feature/platform/transceiver/zr_supply_voltage_test/README.md"
}
test: {
  id: "TRANSCEIVER-13"
  readme: "https://github.com/openconfig/featureprofiles/blob/main/feature/platform/transceiver/zr_low_power_mode_test/README.md"
}
test: {
  id: "TRANSCEIVER-3"
  description: "400ZR Optics firmware version streaming"
  readme: "https://github.com/openconfig/featureprofiles/blob/main/feature/platform/transceiver/zr_firmware_version_test/README.md"
  exec: " "
}
test: {
  id: "TRANSCEIVER-4"
  description: "400ZR Optics RX Input and TX Output Power streaming"
  readme: "https://github.com/openconfig/featureprofiles/blob/main/feature/platform/transceiver/zr_input_output_power_test/README.md"
  exec: " "
}
test: {
  id: "TRANSCEIVER-5"
  description: "400ZR channel frequency and output TX launch power setting"
  readme: "https://github.com/openconfig/featureprofiles/blob/main/feature/platform/transceiver/zr_tunable_parameters_test/README.md"
  exec: " "
}
test: {
  id: "TRANSCEIVER-6"
  description: "400ZR Optics performance metrics (pm) streaming."
  readme: "https://github.com/openconfig/featureprofiles/blob/main/feature/platform/transceiver/zr_pm_test/README.md"
  exec: " "
}
test: {
  id: "TRANSCEIVER-8"
  description: "400ZR Optics module temperature streaming"
  readme: "https://github.com/openconfig/featureprofiles/blob/main/feature/platform/transceiver/zr_temperature_test/README.md"
  exec: " "
}
test: {
  id: "TRANSCEIVER-9"
  description: "400ZR TX laser bias current telemetry values streaming"
  readme: "https://github.com/openconfig/featureprofiles/blob/main/feature/platform/transceiver/zr_laser_bias_current_test/README.md"
  exec: " "
}
test: {
  id: "TUN-1.1"
  description: "Filter based IPv4 GRE encapsulation"
  readme: ""
  exec: " "
}
test: {
  id: "TUN-1.2"
  description: "Filter based IPv6 GRE encapsulation"
  readme: ""
  exec: " "
}
test: {
  id: "TUN-1.3"
  description: "Interface based IPv4 GRE Encapsulation"
  readme: ""
  exec: " "
}
test: {
  id: "TUN-1.4"
  description: "Interface based IPv6 GRE Encapsulation"
  readme: ""
  exec: " "
}
test: {
  id: "TUN-1.5"
  description: "Tunnel End Point Subnet Resize - Filter Based GRE Tunnel"
  readme: ""
  exec: " "
}
test: {
  id: "TUN-1.6"
  description: "Tunnel End Point Resize - Interface Based GRE Tunnel"
  readme: ""
  exec: " "
}
test: {
  id: "TUN-1.7"
  description: "Tunnel Interfaces disable and enable - Interface Based GRE Tunnel"
  readme: ""
  exec: " "
}
test: {
  id: "TUN-1.8"
  description: "GRE Fragmentation"
  readme: ""
  exec: " "
}
test: {
  id: "TUN-1.9"
  description: "GRE inner packet DSCP"
  readme: ""
  exec: " "
}
test: {
  id: "TUN-2.1"
  description: "GUE IPv4 traffic encapsulation"
  readme: ""
  exec: " "
}
test: {
  id: "TUN-2.2"
  description: "GUE IPv6 traffic encapsulation"
  readme: ""
  exec: " "
}
test: {
  id: "TUN-2.3"
  description: "GUE Underlay route convergence"
  readme: ""
  exec: " "
}
test: {
  id: "TUN-2.4"
  description: "GUE Overlay/Services route convergence"
  readme: ""
  exec: " "
}
test: {
  id: "TUN-2.5"
  description: "GUE Fragmentation"
  readme: ""
  exec: " "
}
test: {
  id: "TUN-2.6"
  description: "MPLSoUDP Encap"
  readme: ""
  exec: " "
}
test: {
  id: "TUN-2.7"
  description: "MPLSoUDP Decap"
  readme: ""
  exec: " "
}
test: {
  id: "TUN-2.8"
  description: "ECMP hashing based on outer header of MPLSoUDP packets"
  readme: ""
  exec: " "
}
test: {
  id: "TUN-2.10"
  description: "ECMP hashing based on outer and Inner header for GRE packets"
  readme: ""
  exec: " "
}
test: {
  id: "TUN-2.11"
  description: "Filter based GUE decap with IPv4 tunnel endpoints"
  readme: ""
  exec: " "
}
test: {
  id: "TUN-2.12"
  description: "Filter based GUE decap with IPv6 tunnel endpoints"
  readme: ""
  exec: " "
}
test: {
  id: "TUN-2.13"
  description: "Interface based GUE decap with IPv4 tunnel endpoints"
  readme: ""
  exec: " "
}
test: {
  id: "TUN-2.14"
  description: "Interface based GUE decap with IPv6 tunnel endpoints"
  readme: ""
  exec: " "
}
test: {
  id: "TUN-2.15"
  description: "Interface based GUE encapsulation with IPv4 outer header"
  readme: ""
  exec: " "
}
test: {
  id: "TUN-2.16"
  description: "Interface based GUE encapsulation with IPv6 outer header"
  readme: ""
  exec: " "
}
test: {
  id: "SEC-3.1"
  description: "TLS Authentication over gRPC"
  readme: "https://github.com/openconfig/featureprofiles/blob/main/feature/security/aaa/kne_tests/tls_authentication_over_grpc_test/README.md"
}
test: {
  id: "bootz-1.1"
  description: "Missing configuration - Device fails with status invalid parameter"
  readme: "https://github.com/openconfig/featureprofiles/blob/main/feature/system/bootz/tests/README.md"
}
test: {
  id: "bootz-1.2"
  description: "Invalid configuration - Device fails with status invalid parameter"
  readme: "https://github.com/openconfig/featureprofiles/blob/main/feature/system/bootz/tests/README.md"
}
test: {
  id: "bootz-1.3"
  description: "Valid configuration - Device succeded with status ok"
  readme: "https://github.com/openconfig/featureprofiles/blob/main/feature/system/bootz/tests/README.md"
}
test: {
  id: "bootz-2.1"
  description: "Software version is different - Device is upgraded to the new version"
  readme: "https://github.com/openconfig/featureprofiles/blob/main/feature/system/bootz/tests/README.md"
}
test: {
  id: "bootz-2.2"
  description: "Invalid software image - Device fails with status invalid parameter"
  readme: "https://github.com/openconfig/featureprofiles/blob/main/feature/system/bootz/tests/README.md"
}
test: {
  id: "bootz-3"
  description: "bootz-3: Validate Ownership Voucher in bootz configuration"
  readme: "https://github.com/openconfig/featureprofiles/blob/main/feature/system/bootz/tests/README.md"
}
test: {
  id: "bootz-3.1"
  description: "No ownership voucher - Device boots without OV present"
  readme: "https://github.com/openconfig/featureprofiles/blob/main/feature/system/bootz/tests/README.md"
}
test: {
  id: "bootz-3.2"
  description: "Invalid OV - Device fails with status invalid parameter"
  readme: "https://github.com/openconfig/featureprofiles/blob/main/feature/system/bootz/tests/README.md"
}
test: {
  id: "bootz-3.3"
  description: "OV fails - Device fails with status invalid parameter"
  readme: "https://github.com/openconfig/featureprofiles/blob/main/feature/system/bootz/tests/README.md"
}
test: {
  id: "bootz-3.4"
  description: "OV valid - Device boots with OV installed"
  readme: "https://github.com/openconfig/featureprofiles/blob/main/feature/system/bootz/tests/README.md"
}
test: {
  id: "bootz-4"
  description: "bootz-4: Validate device properly resets if provided invalid image"
  readme: "https://github.com/openconfig/featureprofiles/blob/main/feature/system/bootz/tests/README.md"
}
test: {
  id: "bootz-4.1"
  description: "no OS provided - Device boots with existing image"
  readme: "https://github.com/openconfig/featureprofiles/blob/main/feature/system/bootz/tests/README.md"
}
test: {
  id: "bootz-4.2"
  description: "Invalid OS image provided - Device fails with status invalid parameter"
  readme: "https://github.com/openconfig/featureprofiles/blob/main/feature/system/bootz/tests/README.md"
}
test: {
  id: "bootz-4.3"
  description: "failed to fetch image from remote URL - Device fails with status invalid parameter"
  readme: "https://github.com/openconfig/featureprofiles/blob/main/feature/system/bootz/tests/README.md"
}
test: {
  id: "bootz-4.4"
  description: "OS checksum doesn't match - Device fails with invalid parameter"
  readme: "https://github.com/openconfig/featureprofiles/blob/main/feature/system/bootz/tests/README.md"
}
test: {
  id: "bootz-5"
  description: "Validate gNSI components in bootz configuration"
  readme: "https://github.com/openconfig/featureprofiles/blob/main/feature/system/bootz/tests/README.md"
}
test: {
  id: "gNMI-1.1"
  description: "cli Origin"
  readme: "https://github.com/openconfig/featureprofiles/blob/main/feature/system/gnmi/cliorigin/ate_tests/cli_origin_test/README.md"
  exec: " "
}
test: {
  id: "gNMI-1.10"
  description: "Telemetry: Basic Check"
  readme: "https://github.com/openconfig/featureprofiles/blob/main/feature/gnmi/otg_tests/telemetry_basic_check_test/README.md"
  exec: " "
}
test: {
  id: "gNMI-1.10"
  description: "Telemetry: Basic Check"
  readme: "https://github.com/openconfig/featureprofiles/blob/main/feature/gnmi/ate_tests/telemetry_basic_check_test/README.md"
  exec: " "
}
test: {
  id: "gNMI-1.11"
  description: "Telemetry: Interface Packet Counters"
  readme: "https://github.com/openconfig/featureprofiles/blob/main/feature/gnmi/otg_tests/telemetry_interface_packet_counters_test/README.md"
  exec: " "
}
test: {
  id: "gNMI-1.11"
  description: "Telemetry: Interface Packet Counters"
  readme: "https://github.com/openconfig/featureprofiles/blob/main/feature/gnmi/ate_tests/telemetry_interface_packet_counters_test/README.md"
  exec: " "
}
test: {
  id: "gNMI-1.12"
  description: "Mixed OpenConfig/CLI Origin"
  readme: "https://github.com/openconfig/featureprofiles/blob/main/feature/system/gnmi/cliorigin/ate_tests/mixed_oc_cli_origin_support_test/README.md"
  exec: " "
}
test: {
  id: "gNMI-1.13"
  description: "Telemetry: Optics Power and Bias Current"
  readme: "https://github.com/openconfig/featureprofiles/blob/main/feature/platform/tests/optics_power_and_bias_current_test/README.md"
  exec: " "
}
test: {
  id: "gNMI-1.14"
  description: "OpenConfig metadate consistency during large config push"
  readme: "https://github.com/openconfig/featureprofiles/blob/main/feature/system/gnmi/metadata/tests/large_set_consistency_test/README.md"
  exec: " "
}
test: {
  id: "gNMI-1.15"
  description: "Set Requests"
  readme: "https://github.com/openconfig/featureprofiles/blob/main/feature/system/gnmi/set/tests/gnmi_set_test/metadata.textproto"
  exec: " "
}
test: {
  id: "gNMI-1.16"
  description: "Fabric module redundancy"
  readme: "https://github.com/openconfig/featureprofiles/blob/main/feature/platform/fabric/otg_tests/fabric_redundancy_test/README.md"
  exec: " "
}
test: {
  id: "gNMI-1.17"
  description: "Controller Card module redundancy"
  readme: "https://github.com/openconfig/featureprofiles/blob/main/feature/platform/controllercard/tests/controller_card_redundancy_test/README.md"
  exec: " "
}
test: {
  id: "gNMI-1.18"
  description: "gNMI subscribe with sample mode for backplane capacity counters"
  readme: "https://github.com/openconfig/featureprofiles/tree/main/feature/platform/fabric/otg_tests/sampled_backplane_capacity_counters_test/README.md"
  exec: " "
}
test: {
  id: "gNMI-1.19"
  description: "gNMI ConfigPush after Control Card switchover"
  readme: "https://github.com/openconfig/featureprofiles/tree/main/feature/platform/controllercard/tests/SetRequest_controll_card_switchover/README.md"
  exec: " "
}
test: {
  id: "gNMI-1.20"
  description: "Telemetry: Optics Thresholds"
  readme: "https://github.com/openconfig/featureprofiles/blob/main/feature/platform/tests/optics_thresholds_test/README.md"
  exec: " "
}
test: {
  id: "gNMI-1.21"
  description: "Integrated Circuit Hardware Resource Utilization Test"
  readme: "https://github.com/openconfig/featureprofiles/blob/main/feature/platform/integrated_circuit/otg_tests/utilization_test/README.md"
}
test: {
  id: "gNMI-1.22"
  description: "Controller card port attributes"
  readme: "https://github.com/openconfig/featureprofiles/blob/main/feature/platform/controllercard/tests/port/README.md"
}
test: {
  id: "gNMI-1.23"
  description: "Telemetry: Aggregate Interface Counters"
  readme: "https://github.com/openconfig/featureprofiles/blob/main/feature/gnmi/otg_tests/aggregate_interface_counters_test/README.md"
}
test: {
  id: "gNMI-1.4"
  description: "Telemetry: Inventory"
  readme: "https://github.com/openconfig/featureprofiles/blob/main/feature/platform/ate_tests/telemetry_inventory_test/README.md"
  exec: " "
}
test: {
  id: "gNMI-1.5"
  description: "Telemetry: Port Speed Test"
  readme: "https://github.com/openconfig/featureprofiles/blob/main/feature/gnmi/ate_tests/telemetry_port_speed_test/README.md"
  exec: " "
}
test: {
  id: "gNMI-1.8"
  description: "Configuration Metadata-only Retrieve and Replace"
  readme: "https://github.com/openconfig/featureprofiles/blob/main/feature/system/gnmi/metadata/tests/annotation_test/README.md"
  exec: " "
}
test: {
  id: "gNMI-1.9"
  description: "Get requests"
  readme: "https://github.com/openconfig/featureprofiles/blob/main/feature/system/gnmi/get/tests/system_gnmi_get_test/README.md"
  exec: " "
}
test: {
  id: "gNMI-2"
  description: "Gnmi Subscriptionlist Test"
  readme: "https://github.com/openconfig/featureprofiles/blob/main/feature/gnmi/subscribe/tests/gnmi_subscriptionlist_test/README.md"
  exec: " "
}
test: {
  id: "gNOI-2.1"
  description: "Packet-based Link Qualification"
  readme: "https://github.com/openconfig/featureprofiles/blob/main/feature/gnoi/packet_link_qualification/tests/packet_link_qualification_test/README.md"
  exec: " "
}
test: {
  id: "gNOI-3.1"
  description: "Complete Chassis Reboot"
  readme: "https://github.com/openconfig/featureprofiles/blob/main/feature/gnoi/system/tests/complete_chassis_reboot/README.md"
  exec: " "
}
test: {
  id: "gNOI-3.2"
  description: "Per-Component Reboot"
  readme: "https://github.com/openconfig/featureprofiles/blob/main/feature/gnoi/system/tests/per_component_reboot_test/README.md"
  exec: " "
}
test: {
  id: "gNOI-3.3"
  description: "Supervisor Switchover"
  readme: "https://github.com/openconfig/featureprofiles/blob/main/feature/gnoi/system/tests/supervisor_switchover_test/README.md"
  exec: " "
}
test: {
  id: "gNOI-3.4"
  description: "Chassis Reboot Status and Reboot Cancellation"
  readme: "https://github.com/openconfig/featureprofiles/blob/main/feature/gnoi/system/tests/chassis_reboot_status_and_cancel_test/README.md"
  exec: " "
}
test: {
  id: "gNOI-3.5"
  description: "Copying Debug Files"
  readme: "https://github.com/openconfig/featureprofiles/blob/main/feature/gnoi/system/tests/copying_debug_files_test/README.md"
  exec: " "
}
test: {
  id: "gNOI-4.1"
  description: "Software Upgrade"
  readme: "https://github.com/openconfig/featureprofiles/blob/main/feature/gnoi/os/tests/osinstall/README.md"
  exec: " "
}
test: {
  id: "gNOI-5.1"
  description: "Ping Test"
  readme: "https://github.com/openconfig/featureprofiles/blob/main/feature/gnoi/system/tests/ping_test/README.md"
  exec: " "
}
test: {
  id: "gNOI-5.2"
  description: "Traceroute Test"
  readme: "https://github.com/openconfig/featureprofiles/blob/main/feature/gnoi/system/tests/traceroute_test/README.md"
  exec: " "
}
test: {
  id: "gNOI-5.3"
  description: "Copying Debug Files"
  readme: "https://github.com/openconfig/featureprofiles/blob/main/feature/gnoi/system/tests/copying_debug_files_test/README.md"
  exec: " "
}
test: {
  id: "gNOI-6.1"
  readme: "https://github.com/openconfig/featureprofiles/blob/main/feature/gnoi/factory_reset/tests/factory_reset_test/README.md"
}
test: {
  id: "gNPSI-1"
  description: "Sampling and Subscription Test"
  readme: "https://github.com/openconfig/featureprofiles/blob/main/feature/gnpsi/otg_tests/sampling_test/README.md"
  exec: " "
}
test: {
  id: "CNTR-1"
  description: "Basic container lifecycle via `gnoi.Containerz`."
  readme: "https://github.com/openconfig/featureprofiles/blob/main/feature/container/containerz/tests/container_lifecycle/README.md"
  exec: " "
}
test: {
  id: "CNTR-1.1"
  description: "Deploy and Start a Container"
  readme: "https://github.com/openconfig/featureprofiles/blob/main/feature/container/containerz/tests/container_lifecycle/README.md"
  exec: " "
}
test: {
  id: "CNTR-1.2"
  description: "Retrieve a running container's logs."
  readme: "https://github.com/openconfig/featureprofiles/blob/main/feature/container/containerz/tests/container_lifecycle/README.md"
  exec: " "
}
test: {
  id: "CNTR-1.3"
  description: "List the running containers on a DUT"
  readme: "https://github.com/openconfig/featureprofiles/blob/main/feature/container/containerz/tests/container_lifecycle/README.md"
  exec: " "
}
test: {
  id: "CNTR-1.4"
  description: "Stop a container running on a DUT."
  readme: "https://github.com/openconfig/featureprofiles/blob/main/feature/container/containerz/tests/container_lifecycle/README.md"
  exec: " "
}
test: {
  id: "CNTR-2"
  description: "Container network connectivity tests"
  readme: "https://github.com/openconfig/featureprofiles/blob/main/feature/container/networking/tests/container_connectivity/README.md"
  exec: " "
}
test: {
  id: "CNTR-2.1"
  description: "Connect to container from external client."
  readme: "https://github.com/openconfig/featureprofiles/blob/main/feature/container/networking/tests/container_connectivity/README.md"
  exec: " "
}
test: {
  id: "CNTR-2.2"
  description: "Connect to locally running service."
  readme: "https://github.com/openconfig/featureprofiles/blob/main/feature/container/networking/tests/container_connectivity/README.md"
  exec: " "
}
test: {
  id: "CNTR-2.3"
  description: "Connect to a remote node."
  readme: "https://github.com/openconfig/featureprofiles/blob/main/feature/container/networking/tests/container_connectivity/README.md"
  exec: " "
}
test: {
  id: "CNTR-2.4"
  description: "Connect to another container on a local node"
  readme: "https://github.com/openconfig/featureprofiles/blob/main/feature/container/networking/tests/container_connectivity/README.md"
  exec: " "
}
test: {
  id: "AFT-1.1"
  description: "AFT Streaming"
  readme: "https://github.com/openconfig/featureprofiles/blob/main/feature/aft/aft_base/otg_tests/aft_base/README.md"
  exec: " "
}
test: {
  id: "AFT-2.1"
  description: "AFT Streaming"
  readme: "https://github.com/openconfig/featureprofiles/blob/main/feature/aft/aft_base/otg_tests/aft_prefixcounters/README.md"
  exec: " "
}<|MERGE_RESOLUTION|>--- conflicted
+++ resolved
@@ -533,15 +533,15 @@
   exec: " "
 }
 test: {
-<<<<<<< HEAD
+  id: "PF-1.21"
+  description: "IPv6 flow labels corresponding to IPV6 tunnels"
+  readme: "https://github.com/openconfig/featureprofiles/blob/main/feature/policy_forwarding/otg_tests/flow_label_ipv6_tunnel/README.md"
+  exec: " "
+}
+test: {
   id: "PF-1.22"
   description: "ECMP hashing for GUE flows with IPv4|UDP outer header"
   readme: "https://github.com/openconfig/featureprofiles/blob/main/feature/policy_forwarding/otg_tests/ipv4_gue_hashing_test/README.md"
-=======
-  id: "PF-1.21"
-  description: "IPv6 flow labels corresponding to IPV6 tunnels"
-  readme: "https://github.com/openconfig/featureprofiles/blob/main/feature/policy_forwarding/otg_tests/flow_label_ipv6_tunnel/README.md"
->>>>>>> eaad6dcf
   exec: " "
 }
 test: {
