# proto-file: /proto/testregistry.proto
# proto-message: TestRegistry

name: "WBB Test Registry"
test: {
  id: "ACCTZ-1.1"
  description: "gNSI.acctz.v1 (Accounting) Test Record Subscribe Full"
  readme: "https://github.com/openconfig/featureprofiles/blob/main/feature/security/gnsi/acctz/RecordSubscribeFull/README.md"
}
test: {
  id: "ACCTZ-1.1"
  readme: "https://github.com/openconfig/featureprofiles/blob/main/feature/security/gnsi/acctz/RecordSubscribeFull/README.md"
}
test: {
  id: "ACCTZ-10.1"
  description: "gNSI.acctz.v1 (Accounting) Test Accounting Authentication Error - Multi-transaction"
  readme: "https://github.com/openconfig/featureprofiles/blob/main/feature/security/gnsi/acctz/AccountingAuthenErrorMulti/README.md"
}
test: {
  id: "ACCTZ-2.1"
  description: "gNSI.acctz.v1 (Accounting) Test Record Subscribe Partial"
  readme: "https://github.com/openconfig/featureprofiles/blob/main/feature/security/gnsi/acctz/RecordSubscribePartial/README.md:"
}
test: {
  id: "ACCTZ-3.1"
  description: "gNSI.acctz.v1 (Accounting) Test Record Subscribe Non-gRPC"
  readme: "https://github.com/openconfig/featureprofiles/blob/main/feature/security/gnsi/acctz/RecordSubscribeNongrpc/README.md"
}
test: {
  id: "ACCTZ-4.1"
  description: "gNSI.acctz.v1 (Accounting) Test Record History Truncation"
  readme: "https://github.com/openconfig/featureprofiles/blob/main/feature/security/gnsi/acctz/RecordHistoryTruncation/README.md"
}
test: {
  id: "ACCTZ-4.2"
  description: "gNSI.acctz.v1 (Accounting) Test Record Payload Truncation"
  readme: "https://github.com/openconfig/featureprofiles/blob/main/feature/security/gnsi/acctz/RecordPayloadTruncation/README.md"
}
test: {
  id: "ACCTZ-5.1"
  description: "gNSI.acctz.v1 (Accounting) Test RecordSubscribe Idle Timeout - client becomes silent"
  readme: "https://github.com/openconfig/featureprofiles/blob/main/feature/security/gnsi/acctz/RecordSubscribeIdleTimeout/README.md"
}
test: {
  id: "ACCTZ-6.1"
  description: "gNSI.acctz.v1 (Accounting) Test RecordSubscribe Idle Timeout - DoA client"
  readme: "https://github.com/openconfig/featureprofiles/blob/main/feature/security/gnsi/acctz/RecordSubscribeIdleTimeoutDoA/README.md"
}
test: {
  id: "ACCTZ-7.1"
  description: "gNSI.acctz.v1 (Accounting) Test Accounting Authentication Failure - Multi-transaction"
  readme: "https://github.com/openconfig/featureprofiles/blob/main/feature/security/gnsi/acctz/AccountingAuthenFailMulti/README.md"
}
test: {
  id: "ACCTZ-8.1"
  description: "gNSI.acctz.v1 (Accounting) Test Accounting Authentication Failure - Uni-transaction"
  readme: "https://github.com/openconfig/featureprofiles/blob/main/feature/security/gnsi/acctz/AccountingAuthenFailUni/README.md"
}
test: {
  id: "ACCTZ-9.1"
  description: "gNSI.acctz.v1 (Accounting) Test Accounting Privilege Escalation"
  readme: "https://github.com/openconfig/featureprofiles/blob/main/feature/security/gnsi/acctz/AccountingPrivEscalation/README.md"
}
test: {
  id: "ACL-1.1"
  description: "Layer 3 filtering"
  exec: " "
}
test: {
  id: "ACL-1.2"
  description: "ACL Update (Make-before-break)"
  readme: "https://github.com/openconfig/featureprofiles/blob/main/feature/acl/otg_tests/acl_update_test/README.md"
  exec: " "
}
test: {
  id: "Authz-1"
  description: "test policy behaviors, and probe results matches actual client results"
  readme: "https://github.com/openconfig/featureprofiles/blob/main/feature/security/gnsi/authz/tests/README.md"
  exec: " "
}
test: {
  id: "Authz-2"
  description: "test rotation behavior"
  readme: "https://github.com/openconfig/featureprofiles/blob/main/feature/security/gnsi/authz/tests/README.md"
  exec: " "
}
test: {
  id: "Authz-3"
  description: "Test Get behavior"
  readme: "https://github.com/openconfig/featureprofiles/blob/main/feature/security/gnsi/authz/tests/README.md"
  exec: " "
}
test: {
  id: "Authz-4"
  description: "reboot persistent"
  readme: "https://github.com/openconfig/featureprofiles/blob/main/feature/security/gnsi/authz/tests/README.md"
  exec: " "
}
test: {
  id: "BMP-2.1"
  description: "BMP session establishment"
  readme: ""
  exec: " "
}
test: {
  id: "BMP-2.2"
  description: "BMP BGP session status"
  readme: ""
  exec: " "
}
test: {
  id: "BMP-2.3"
  description: "BMP BGP route new advertisement"
  readme: ""
  exec: " "
}
test: {
  id: "BMP-2.4"
  description: "BMP BGP route change"
  readme: ""
  exec: " "
}
test: {
  id: "BMP-2.5"
  description: "BMP BGP Route withdrawal"
  readme: ""
  exec: " "
}
test: {
  id: "BMP-2.6"
  description: "BMP Routing process restart/crash"
  readme: ""
  exec: " "
}
test: {
  id: "Certz-1"
  readme: "https://github.com/openconfig/featureprofiles/blob/main/feature/security/gnsi/certz/client_certificates/README.md"
}
test: {
  id: "Certz-2"
  readme: "https://github.com/openconfig/featureprofiles/blob/main/feature/security/gnsi/certz/server_certificates/README.md"
}
test: {
  id: "Certz-3"
  readme: "https://github.com/openconfig/featureprofiles/blob/main/feature/security/gnsi/certz/server_certificate_rotation/README.md"
}
test: {
  id: "Certz-4"
  readme: "https://github.com/openconfig/featureprofiles/blob/main/feature/security/gnsi/certz/trust_bundle/README.md"
}
test: {
  id: "Certz-5"
  readme: "https://github.com/openconfig/featureprofiles/blob/main/feature/ssecurity/gnsi/certz/trust_bundle_rotation/README.md"
}
test: {
  id: "Credentialz-1"
  readme: "https://github.com/openconfig/featureprofiles/blob/main/feature/security/gnsi/credentialz/tests/README.md"
}
test: {
  id: "Credentialz-2"
  readme: "https://github.com/openconfig/featureprofiles/blob/main/feature/security/gnsi/credentialz/tests/README.md"
}
test: {
  id: "Credentialz-3"
  readme: "https://github.com/openconfig/featureprofiles/blob/main/feature/security/gnsi/credentialz/tests/README.md"
}
test: {
  id: "Credentialz-4"
  readme: "https://github.com/openconfig/featureprofiles/blob/main/feature/security/gnsi/credentialz/tests/README.md"
}
test: {
  id: "Credentialz-5"
  readme: "https://github.com/openconfig/featureprofiles/blob/main/feature/security/gnsi/credentialz/tests/README.md"
}
test: {
  id: "DP-1.10"
  description: "Mixed strict priority and WRR traffic test"
  readme: "https://github.com/openconfig/featureprofiles/blob/main/feature/qos/ate_tests/mixed_sp_wrr_traffic_test/README.md"
  exec: " "
}
test: {
  id: "DP-1.11"
  description: "Bursty traffic test"
  readme: "https://github.com/openconfig/featureprofiles/blob/main/feature/qos/ate_tests/bursty_traffic_test/README.md"
  exec: " "
}
test: {
  id: "DP-1.12"
  description: "ECN enabled traffic test"
  readme: "https://github.com/openconfig/featureprofiles/blob/main/feature/qos/ecn/ate_tests/ecn_enabled_traffic_test/README.md"
  exec: " "
}
test: {
  id: "DP-1.13"
  description: "DSCP and ECN bits are copied over during IPinIP encap and decap"
  readme: "https://github.com/openconfig/featureprofiles/blob/main/feature/qos/ecn/ate_tests/dscp_ecn_encap_decap_test/README.md"
  exec: " "
}
test: {
  id: "DP-1.14"
  description: "DSCP transperency with ECN"
  readme: "https://github.com/openconfig/featureprofiles/blob/main/feature/qos/ecn/otg_tests/DSCP-transparency/README.md"
  exec: " "
}
test: {
  id: "DP-1.2"
  description: "QoS policy feature config"
  readme: "https://github.com/openconfig/featureprofiles/blob/main/feature/qos/ate_tests/qos_policy_config_test/README.md"
  exec: " "
}
test: {
  id: "DP-1.3"
  description: "QoS ECN feature config"
  readme: "https://github.com/openconfig/featureprofiles/blob/main/feature/qos/ate_tests/qos_ecn_config_test/README.md"
  exec: " "
}
test: {
  id: "DP-1.4"
  description: "QoS Interface Output Queue Counters"
  readme: "https://github.com/openconfig/featureprofiles/blob/main/feature/qos/otg_tests/qos_output_queue_counters_test/README.md"
}
test: {
  id: "DP-1.5"
  description: "Egress Strict Priority scheduler with bursty traffic"
  readme: "https://github.com/openconfig/featureprofiles/blob/main/feature/qos/otg_tests/egress_strict_priority_scheduler_with_bursty_traffic_test/README.md"
}
test: {
  id: "DP-1.7"
  description: "One strict priority queue traffic test"
  readme: "https://github.com/openconfig/featureprofiles/blob/main/feature/qos/ate_tests/one_sp_queue_traffic_test/README.md"
  exec: " "
}
test: {
  id: "DP-1.8"
  description: "Two strict priority queue traffic test"
  readme: "https://github.com/openconfig/featureprofiles/blob/main/feature/qos/ate_tests/two_sp_queue_traffic_test/README.md"
  exec: " "
}
test: {
  id: "DP-1.9"
  description: "WRR traffic test"
  readme: "https://github.com/openconfig/featureprofiles/blob/main/feature/qos/ate_tests/wrr_traffic_test/README.md"
  exec: " "
}
test: {
  id: "FP-1.1"
  description: "Power admin DOWN/UP Test"
  readme: "https://github.com/openconfig/featureprofiles/blob/main/feature/platform/tests/power_admin_down_up_test/README.md"
}
test: {
  id: "Health-1.1"
  description: "Generic Health Check"
  readme: "https://github.com/openconfig/featureprofiles/blob/d26ac7fac5406af29c9a582b8d8ee73d56953e3b/feature/experimental/system/health/tests/system_generic_health_check/README.md"
  exec: " "
}
test: {
  id: "Health-1.1"
  description: "Healthz component status paths"
  readme: "https://github.com/openconfig/featureprofiles/blob/main/feature/platform/healthz/tests/status/README.md"
  exec: " "
}
test: {
  id: "IC-1"
  description: "Integrated Circuit Utilization and Thresholds"
  readme: "https://github.com/openconfig/featureprofiles/blob/main/feature/platform/integrated_circuit/otg_tests/utilization/README.md"
  exec: " "
}
test: {
  id: "MGT-1"
  description: "Management HA test"
  readme: "https://github.com/openconfig/featureprofiles/blob/main/feature/system/management/README.md"
  exec: " "
}
test: {
  id: "MPLS-1.1"
  description: "MPLS label blocks: Static and MPLS-SR"
  readme: "https://github.com/openconfig/featureprofiles/blob/main/feature/mpls/otg_tests/label_block/README.md"
  exec: " "
}
test: {
  id: "OC-1.1"
  description: "System Configuration"
  readme: "https://github.com/openconfig/featureprofiles/blob/main/feature/system/tests/system_base_test/README.md"
  exec: " "
}
test: {
  id: "OC-1.2"
  description: "Default Address Families"
  readme: "https://github.com/openconfig/featureprofiles/blob/main/feature/networkinstance/otg_tests/defaults_test/README.md"
  exec: " "
}
test: {
  id: "OC-26.1"
  description: "NTP in Management Network Instance"
  readme: "https://github.com/openconfig/featureprofiles/blob/main/feature/system/ntp/tests/system_ntp_test/README.md"
  exec: " "
}
test: {
  id: "P4RT-1.1"
  readme: "https://github.com/openconfig/featureprofiles/blob/main/feature/experimental/p4rt/otg_tests/base_p4rt/README.md"
}
test: {
  id: "P4RT-1.2"
  readme: "https://github.com/openconfig/featureprofiles/blob/main/feature/p4rt/otg_tests/p4rt_daemon_failure_test/README.md"
}
test: {
  id: "P4RT-2.1"
  readme: "https://github.com/openconfig/featureprofiles/blob/main/feature/experimental/p4rt/tests/p4rt_election/README.md"
}
test: {
  id: "P4RT-2.2"
  readme: "https://github.com/openconfig/featureprofiles/blob/main/feature/experimental/p4rt/tests/metadata_validation_test/README.md"
}
test: {
  id: "P4RT-3.1"
  readme: "https://github.com/openconfig/featureprofiles/blob/main/feature/experimental/p4rt/otg_tests/google_discovery_protocol_packetin_test/README.md"
}
test: {
  id: "P4RT-3.2"
  readme: "https://github.com/openconfig/featureprofiles/blob/main/feature/experimental/p4rt/otg_tests/google_discovery_protocol_packetout_test/README.md"
}
test: {
  id: "P4RT-5.1"
  readme: "https://github.com/openconfig/featureprofiles/blob/main/feature/experimental/p4rt/otg_tests/traceroute_packetin_test/README.md"
}
test: {
  id: "P4RT-5.2"
  readme: "https://github.com/openconfig/featureprofiles/blob/main/feature/experimental/p4rt/otg_tests/traceroute_packetout_test/README.md"
}
test: {
  id: "P4RT-6.1"
  readme: "https://github.com/openconfig/featureprofiles/blob/main/feature/experimental/p4rt/otg_tests/performance_test/README.md"
}
test: {
  id: "P4RT-7.1"
  readme: "https://github.com/openconfig/featureprofiles/blob/main/feature/experimental/p4rt/otg_tests/lldp_packetin_test/README.md"
}
test: {
  id: "P4RT-7.2"
  readme: "https://github.com/openconfig/featureprofiles/blob/main/feature/experimental/p4rt/otg_tests/lldp_packetout_test/README.md"
}
test: {
  id: "PLT-1.1"
  description: "Interface breakout Test"
  readme: "https://github.com/openconfig/featureprofiles/feature/experimental/platform/tests/breakout_configuration/README.md"
  exec: " "
}
test: {
  id: "RT-1.2"
  description: "BGP Policy & Route Installation"
  readme: "https://github.com/openconfig/featureprofiles/blob/main/feature/bgp/policybase/otg_tests/route_installation_test/README.md"
  exec: " "
}
test: {
  id: "RT-1.3"
  description: "BGP Route Propagation"
  readme: "https://github.com/openconfig/featureprofiles/blob/main/feature/bgp/addpath/ate_tests/route_propagation_test/README.md"
  exec: " "
}
test: {
  id: "RT-1.4"
  description: "BGP Graceful Restart"
  readme: "https://github.com/openconfig/featureprofiles/blob/main/feature/bgp/gracefulrestart/ate_tests/bgp_graceful_restart_test/README.md"
  exec: " "
}
test: {
  id: "RT-1.5"
  description: "BGP Prefix Limit"
  readme: "https://github.com/openconfig/featureprofiles/blob/main/feature/bgp/prefixlimit/otg_tests/bgp_prefix_limit_test/README.md"
  readme: "https://github.com/openconfig/featureprofiles/blob/main/feature/bgp/prefixlimit/ate_tests/bgp_prefix_limit_test/README.md"
  exec: " "
}
test: {
  id: "RT-1.7"
  description: "Local BGP Test"
  readme: "https://github.com/openconfig/featureprofiles/blob/main/feature/bgp/tests/local_bgp_test/README.md"
  exec: " "
}
test: {
  id: "RT-1.8"
  description: "BGP Route Reflector test at scale"
  readme: ""
  exec: " "
}
test: {
  id: "RT-1.9"
  description: "BGP Transport Parameters test"
  readme: ""
  exec: " "
}
test: {
  id: "RT-1.10"
  description: "RT-1.10: BGP Keepalive and Holdtimer configuration"
  readme: ""
  exec: " "
}
test: {
  id: "RT-1.11"
  description: "RT-1.11: BGP remove private AS"
  readme: "https://github.com/openconfig/featureprofiles/blob/main/feature/experimental/bgp/ate_tests/bgp_remove_private_as/README.md"
  exec: " "
}
test: {
  id: "RT-1.12"
  description: "RT-1.12: BGP always compare MED"
  readme: "https://github.com/openconfig/featureprofiles/blob/main/feature/experimental/bgp/ate_tests/bgp_always_compare_med/README.md"
  exec: " "
}
test: {
  id: "RT-1.13"
  description: "RT-1.13: BGP best path selection using AIGP"
  readme: ""
  exec: " "
}
test: {
  id: "RT-1.14"
  description: "RT-1.14: BGP Long-Lived Graceful Restart"
  readme: ""
  exec: " "
}
test: {
  id: "RT-1.15"
  description: "RT-1.15: BGP Add Path (Scale)"
  readme: ""
  exec: " "
}
test: {
  id: "RT-1.16"
  description: "RT-1.16: BGP Add Path (Scale) with policy"
  readme: ""
  exec: " "
}
test: {
  id: "RT-1.17"
  description: "RT-1.17: BGP route-refresh capability"
  readme: ""
  exec: " "
}
test: {
  id: "RT-1.18"
  description: "RT-1.18: Support for MP-BGP w/ Multiple AFI-SAFI Tuples on a single neighborship"
  readme: ""
  exec: " "
}
test: {
  id: "RT-1.19"
  description: "BGP 2-Byte and 4-Byte ASN support"
  readme: "https://github.com/openconfig/featureprofiles/blob/main/feature/experimental/bgp/otg_tests/bgp_2byte_4byte_asn/README.md"
  exec: " "
}
test: {
  id: "RT-1.21"
  description: "BGP TCP MSS and PMTUD"
  readme: ""
  exec: " "
}
test: {
  id: "RT-1.22"
  description: ": BGP Link Bandwidth Community for recursive routes"
  readme: ""
  exec: " "
}
test: {
  id: "RT-1.23"
  description: "BGP AFI-SAFI OC defaults"
  readme: ""
  exec: " "
}
test: {
  id: "RT-1.24"
  description: "BGP 2-byte and 4-byte ASN support with policy"
  readme: "https://github.com/openconfig/featureprofiles/blob/main/feature/experimental/bgp/otg_tests/bgp_2byte_4byte_asn_policy_test/README.md"
  exec: " "
}
test: {
  id: "RT-1.25"
  description: "Management network-instance default static route"
  readme: ""
  exec: " "
}
test: {
  id: "RT-1.26"
  description: "Basic static route support test"
  readme: "https://github.com/openconfig/featureprofiles/blob/main/feature/staticroute/static_route_support/README.md"
  exec: " "
}
test: {
  id: "RT-1.27"
  description: "Static route to BGP redistribution"
  readme: "https://github.com/openconfig/featureprofiles/blob/main/feature/bgp/static_route_bgp_redistribution/otg_tests/static_route_bgp_redistribution_test/README.md"
  exec: " "
}
test: {
  id: "RT-1.28"
  description: "BGP to IS-IS redistribution"
  readme: "https://github.com/openconfig/featureprofiles/blob/main/feature/bgp/bgp_isis_redistribution/README.md"
  exec: " "
}
test: {
  id: "RT-1.29"
  description: "BGP chained import/export policy attachment"
  readme: "https://github.com/openconfig/featureprofiles/blob/main/feature/bgp/policybase/otg_tests/chained_policies/README.md"
  exec: " "
}
test: {
  id: "RT-1.30"
  description: "BGP nested import/export policy attachment"
  readme: "https://github.com/openconfig/featureprofiles/blob/main/feature/bgp/policybase/otg_tests/nested_policies/README.md"
  exec: " "
}
test: {
  id: "RT-1.31"
  description: "BGP 3 levels of nested import/export policy with match-set-options"
  readme: "https://github.com/openconfig/featureprofiles/blob/main/feature/bgp/policybase/otg_tests/3level_nested_policies/README.md"
  exec: " "
}
test: {
  id: "RT-1.32"
  description: "BGP policy actions - MED, LocPref, prepend, flow-control"
  readme: "https://github.com/openconfig/featureprofiles/feature/bgp/policybase/otg_tests/actions-MED_LocPref_prepend_flow-control/README.md"
  exec: " "
}
test: {
  id: "RT-1.33"
  readme: "https://github.com/openconfig/featureprofiles/feature/bgp/policybase/otg_tests/prefix_set_test/README.md"
}
test: {
  id: "RT-1.34"
  description: "Administrative Distance test for iBGP and eBGP"
  readme: "https://github.com/openconfig/featureprofiles/feature/bgp/admin_distance/README.md"
  exec: " "
}
test: {
  id: "RT-1.51"
  description: "BGP multipath ECMP"
  readme: "https://github.com/openconfig/featureprofiles/blob/main/feature/bgp/multipath/otg_tests/bgp_multipath_ecmp_test/README.md"
  exec: " "
}
test: {
  id: "RT-1.52"
  description: "BGP multipath ECMP support with Link Bandwidth Community"
  readme: "https://github.com/openconfig/featureprofiles/blob/main/feature/bgp/multipath/otg_tests/bgp_multipath_wecmp_lbw_community_test/README.md"
  exec: " "
}
test: {
  id: "RT-1.53"
  description: "Prefix-set test"
  readme: "https://github.com/openconfig/featureprofiles/blob/main/feature/experimental/policy/prefix_set/README.md"
  exec: " "
}
test: {
  id: "RT-1.55"
  description: "BGP session mode (active/passive)"
  readme: "https://github.com/openconfig/featureprofiles/blob/main/feature/bgp/bgp_session_mode_configuration_test/README.md"
  exec: " "
}
test: {
  id: "RT-1.56"
  description: "BGP extended Next-hop support (RFC 5549)"
  readme: " "
  exec: " "
}
test: {
  id: "RT-1.57"
  description: "Support [E|I]BGP updates for IPv6 NLRI (including ULA/64 address space) with IPv4 Next-hop."
  readme: " "
  exec: " "
}
test: {
  id: "RT-1.58"
  description: "Support for learning IPv6 ULA/64 address space over [E|I]BGP sessions"
  readme: " "
  exec: " "
}
test: {
  id: "RT-1.59"
  description: "Support for configuring static IPv6 ULA/64 routes with higher administrative distance"
  readme: " "
  exec: " "
}
test: {
  id: "RT-1.60"
  description: "ECMP hashing support for [E|I]BGP learnt ULA/64 address space"
  readme: " "
  exec: " "
}
test: {
  id: "RT-1.61"
  description: "ECMP hashing support for statically confifgured ULA/64 address space"
  readme: " "
  exec: " "
}
test: {
  id: "RT-1.62"
  description: "ECMP hash testing for [E|I]BGP learnt IPv6 NLRI (including ULA/64 address space) with IPv4 Next-hop."
  readme: " "
  exec: " "
}
test: {
  id: "RT-2.10"
  description: "IS-IS change LSP lifetime"
  readme: ""
  exec: " "
}
test: {
  id: "RT-2.11"
  description: "IS-IS metric style wide not enabled"
  readme: ""
  exec: " "
}
test: {
  id: "RT-2.12"
  description: "Static route to IS-IS redistribution"
  readme: "https://github.com/openconfig/featureprofiles/blob/main/feature/isis/static_route_isis_redistribution/README.md"
  exec: " "
}
test: {
  id: "RT-2.13"
  description: "Weighted-ECMP for IS-IS"
  readme: "https://github.com/openconfig/featureprofiles/blob/main/feature/isis/weighted_ECMP/README.md"
}
test: {
  id: "RT-2.14"
  description: "ISIS Drain Test"
  readme: "https://github.com/openconfig/featureprofiles/blob/main/feature/experimental/isis/otg_tests/isis_drain_test/README.md"
  exec: " "
}
test: {
  id: "RT-2.2"
  description: "IS-IS LSP Updates"
  readme: "https://github.com/openconfig/featureprofiles/feature/experimental/isis/otg_tests/lsp_updates_test/README.md"
}
test: {
  id: "RT-2.6"
  description: "IS-IS Hello-Padding  enabled at interface level"
  readme: ""
  exec: " "
}
test: {
  id: "RT-2.7"
  description: "IS-IS Passive is enabled at interface level"
  readme: ""
  exec: " "
}
test: {
  id: "RT-2.8"
  description: "IS-IS Passive is enabled at the area level"
  readme: ""
  exec: " "
}
test: {
  id: "RT-2.9"
  description: "IS-IS metric style wide enabled"
  readme: ""
  exec: " "
}
test: {
  id: "RT-3.1"
  description: "Policy based VRF selection base"
  readme: "https://github.com/openconfig/featureprofiles/blob/main/feature/experimental/policy/policy_vrf_selection/ate_tests/base_vrf_selection/README.md"
  exec: " "
}
test: {
  id: "RT-3.2"
  description: "Policy based VRF selection with multiple protocol and DSCP values"
  readme: "https://github.com/openconfig/featureprofiles/blob/main/feature/experimental/policy/policy_vrf_selection/ate_tests/protocol_dscp_rules_for_vrf_selection_test/README.md"
  exec: " "
}
test: {
  id: "RT-4.10"
  description: "AFTs Route Summary"
  readme: "https://github.com/openconfig/featureprofiles/blob/main/feature/aft/aft_summary/otg_tests/route_summary_counters_test/README.md"
  exec: " "
}
test: {
  id: "RT-5.1"
  description: "Singleton Interface"
  readme: "https://github.com/openconfig/featureprofiles/blob/main/feature/interface/singleton/otg_tests/singleton_test/README.md"
  exec: " "
}
test: {
  id: "RT-5.1"
  description: "Singleton Interface"
  readme: "https://github.com/openconfig/featureprofiles/blob/main/feature/interface/singleton/ate_tests/singleton_test/README.md"
  exec: " "
}
test: {
  id: "RT-5.10"
  description: "IPv6 Link Local generated by SLAAC"
  readme: "https://github.com/openconfig/featureprofiles/blob/main/feature/interface/ip/ipv6_slaac_link_local_test/otg_tests/ipv6_slaac_link_local_test/README.md"
  exec: "https://github.com/openconfig/featureprofiles/blob/main/feature/interface/ip/ipv6_slaac_link_local_test/otg_tests/ipv6_slaac_link_local_test/ipv6_slaac_link_local_test.go"
}
test: {
  id: "RT-5.2"
  description: "Aggregate Interfaces"
  readme: "https://github.com/openconfig/featureprofiles/blob/main/feature/interface/aggregate/otg_tests/aggregate_test/README.md"
  exec: " "
}
test: {
  id: "RT-5.2"
  description: "Aggregate Interfaces"
  readme: "https://github.com/openconfig/featureprofiles/blob/main/feature/interface/aggregate/ate_tests/aggregate_test/README.md"
  exec: " "
}
test: {
  id: "RT-5.3"
  description: "Aggregate Balancing"
  readme: "https://github.com/openconfig/featureprofiles/blob/main/feature/interface/aggregate/otg_tests/balancing_test/README.md"
  exec: " "
}
test: {
  id: "RT-5.3"
  description: "Aggregate Balancing"
  readme: "https://github.com/openconfig/featureprofiles/blob/main/feature/interface/aggregate/ate_tests/balancing_test/README.md"
  exec: " "
}
test: {
  id: "RT-5.4"
  description: "Aggregate Forwarding Viable"
  readme: "https://github.com/openconfig/featureprofiles/blob/main/feature/interface/aggregate/ate_tests/aggregate_forwarding_viable_test/README.md"
  exec: " "
}
test: {
  id: "RT-5.5"
  description: "Interface Hold-Times"
  readme: "https://github.com/openconfig/featureprofiles/blob/main/feature/interface/holdtime/otg_tests/holdtime_test/README.md"
  exec: " "
}
test: {
  id: "RT-5.6"
  description: "Interface Loopback mode"
  readme: "https://github.com/openconfig/featureprofiles/blob/main/feature/experimental/interface/interface_loopback_aggregate/otg_tests/interface_loopback_aggregate/README.md"
}
test: {
  id: "RT-5.7"
  description: "Aggregate Not Viable All"
  readme: "https://github.com/openconfig/featureprofiles/blob/main/feature/interface/aggregate/ate_tests/aggregate_all_not_viable_test/README.md"
  exec: " "
}
test: {
  id: "RT-5.8"
  description: "IPv6 link local"
  readme: "https://github.com/openconfig/featureprofiles/blob/main/feature/interface/ip/ipv6_link_local/otg_tests/ipv6_link_local_test/README.md"
  exec: " "
}
test: {
  id: "RT-5.9"
  description: "Interface IPv6 ND RA disable"
  readme: "https://github.com/openconfig/featureprofiles/blob/main/feature/interface/ip/ipv6_ND/otg_tests/disable_ipv6_nd_ra_test/README.md"
  exec: " "
}
test: {
  id: "RT-6.1"
  description: "Core LLDP TLV Population"
  readme: "https://github.com/openconfig/featureprofiles/blob/main/feature/lldp/tests/core_lldp_tlv_population_test/README.md"
  exec: " "
}
test: {
  id: "RT-7"
  description: "BGP default policies"
  readme: "https://github.com/openconfig/featureprofiles/blob/main/feature/bgp/policybase/otg_tests/default_policies_test/README.md"
  exec: " "
}
test: {
  id: "RT-7.1"
  readme: "https://github.com/openconfig/featureprofiles/blob/main/feature/bgp/policybase/otg_tests/default_policies_test/README.md"
}
test: {
  id: "RT-7.11"
  description: "RT-7.11: BGP Policy - Import/Export Policy Action Using Multiple Criteria"
  readme: "https://github.com/openconfig/featureprofiles/blob/main/feature/bgp/policybase/otg_tests/import_export_multi_test/README.md"
  exec: " "
}
test: {
  id: "RT-7.2"
  description: "BGP Policy Community Set"
  readme: "https://github.com/openconfig/featureprofiles/blob/main/feature/bgp/policybase/otg_tests/community_test/README.md"
  exec: " "
}
test: {
  id: "RT-7.3"
  description: "BGP Policy AS Path Set"
  readme: "https://github.com/openconfig/featureprofiles/blob/main/feature/bgp/policybase/otg_tests/aspath_test/README.md"
  exec: " "
}
test: {
  id: "RT-7.4"
  description: "BGP Policy AS Path Set and Community Set"
  readme: "https://github.com/openconfig/featureprofiles/blob/main/feature/bgp/policybase/otg_tests/aspath_and_community_test/README.md"
  exec: " "
}
test: {
  id: "RT-7.5"
  description: "BGP Policy - Set Link Bandwidth Community"
  readme: "https://github.com/openconfig/featureprofiles/blob/main/feature/experimental/bgp/otg_tests/link_bandwidth_test/README.md"
}
test: {
  id: "RT-7.6"
  description: "RT-7.6: BGP Link Bandwidth Community - Aggregation"
  readme: ""
  exec: " "
}
test: {
  id: "RT-7.7"
  description: "RT-7.7: BGP Link Bandwidth Community - Set Bandwidth"
  readme: " "
  exec: " "
}
test: {
  id: "RT-7.8"
  description: "BGP Policy Match Standard Community and Add Community Import/Export Policy"
  readme: "https://github.com/openconfig/featureprofiles/blob/main/feature/bgp/policybase/otg_tests/comm_match_action_test/README.md"
  exec: " "
}
test: {
  id: "RT-7.9"
  description: "Support for configuring ECMP hashing based on *any* subset of the following (L3 src IP, L3 dst IP, protocol, L4 src port, L4 dst port, L3 IPv6 flow label)"
  readme: " "
  exec: " "
}
test: {
  id: "RT-8"
  description: "Singleton with breakouts"
  readme: "https://github.com/openconfig/featureprofiles/blob/main/feature/interface/singleton/tests/singleton_with_breakouts/README.md"
  exec: " "
}
test: {
  id: "RT-9"
  description: "Interface IPv6 ND RA disable"
  readme: "https://github.com/openconfig/featureprofiles/blob/main/feature/interface/holdtime/otg_tests/holdtime_test/README.md"
  exec: " "
}
test: {
  id: "RT-9.1"
  description: "Equal distribution of traffic"
  readme: "https://github.com/openconfig/featureprofiles/blob/main/feature/isis/weighted_ECMP/README.md"
  exec: " "
}
test: {
  id: "RT-9.2"
  description: "Unequal distribution of traffic"
  readme: "https://github.com/openconfig/featureprofiles/blob/main/feature/isis/weighted_ECMP/README.md"
}
test: {
  id: "Replay-1.2"
  readme: "https://github.com/openconfig/featureprofiles/blob/main/feature/experimental/replay/tests/p4rt_replay/README.md"
}
test: {
  id: "SFLOW-1"
  description: "sFlow Configuration and Traffic Sampling"
  readme: "https://github.com/openconfig/featureprofiles/blob/main/feature/sflow/otg_tests/sflow_base_test/README.md"
  exec: " "
}
test: {
  id: "System-1"
  readme: "https://github.com/openconfig/featureprofiles/blob/main/feature/system/tests/system_base_test/README.md"
}
test: {
  id: "TE-1.1"
  description: "Static ARP"
  readme: "https://github.com/openconfig/featureprofiles/blob/main/feature/interface/staticarp/otg_tests/static_arp_test/README.md"
  exec: " "
}
test: {
  id: "TE-1.1"
  description: "Static ARP"
  readme: "https://github.com/openconfig/featureprofiles/blob/main/feature/interface/staticarp/ate_tests/static_arp_test/README.md"
  exec: " "
}
test: {
  id: "TE-10"
  description: "gRIBI MPLS Forwarding"
  readme: "https://github.com/openconfig/featureprofiles/blob/main/feature/gribi/otg_tests/mpls_forwarding/README.md"
}
test: {
  id: "TE-11.2"
  description: "Backup NHG: Multiple NH"
  readme: "https://github.com/openconfig/featureprofiles/blob/main/feature/gribi/otg_tests/backup_nhg_multiple_nh_test/README.md"
  exec: " "
}
test: {
  id: "TE-11.2"
  description: "Backup NHG: Multiple NH"
  readme: "https://github.com/openconfig/featureprofiles/blob/main/feature/gribi/ate_tests/backup_nhg_multiple_nh_test/README.md"
  exec: " "
}
test: {
  id: "TE-14.1"
  description: "gRIBI Scaling"
  readme: "https://github.com/openconfig/featureprofiles/blob/main/feature/gribi/otg_tests/gribi_scaling/README.md"
  exec: " "
}
test: {
  id: "TE-14.1"
  description: "gRIBI Scaling"
  readme: "https://github.com/openconfig/featureprofiles/blob/main/feature/gribi/ate_tests/gribi_scaling/README.md"
  exec: " "
}
test: {
  id: "TE-15.1"
  description: "gRIBI Compliance"
  readme: "https://github.com/openconfig/featureprofiles/blob/main/feature/gribi/otg_tests/gribigo_compliance_test/README.md"
  exec: " "
}
test: {
  id: "TE-15.1"
  description: "gRIBI Compliance"
  readme: "https://github.com/openconfig/featureprofiles/blob/main/feature/gribi/ate_tests/gribigo_compliance_test/README.md"
  exec: " "
}
test: {
  id: "TE-16.1"
  readme: "https://github.com/openconfig/featureprofiles/blob/main/feature/gribi/otg_tests/basic_encap_test/README.md"
}
test: {
  id: "TE-16.2"
  description: "gRIBI encapsulation FRR scenarios"
  readme: "https://github.com/openconfig/featureprofiles/blob/main/feature/gribi/otg_tests/encap_frr/README.md"
}
test: {
  id: "TE-17.1"
  readme: "https://github.com/openconfig/featureprofiles/blob/main/feature/experimental/gribi/otg_tests/vrf_policy_driven_te/README.md"
}
test: {
  id: "TE-2.1"
  description: "gRIBI IPv4 Entry"
  readme: "https://github.com/openconfig/featureprofiles/blob/main/feature/gribi/otg_tests/ipv4_entry_test/README.md"
  exec: " "
}
test: {
  id: "TE-2.1"
  description: "gRIBI IPv4 Entry"
  readme: "https://github.com/openconfig/featureprofiles/blob/main/feature/gribi/ate_tests/ipv4_entry_test/README.md"
  exec: " "
}
test: {
  id: "TE-3.1"
  description: "Base Hierarchical Route Installation"
  readme: "https://github.com/openconfig/featureprofiles/blob/main/feature/gribi/otg_tests/base_hierarchical_route_installation_test/README.md"
  exec: " "
}
test: {
  id: "TE-3.1"
  description: "Base Hierarchical Route Installation"
  readme: "https://github.com/openconfig/featureprofiles/blob/main/feature/gribi/ate_tests/base_hierarchical_route_installation_test/README.md"
  exec: " "
}
test: {
  id: "TE-3.2"
  description: "Traffic Balancing According to Weights"
  readme: "https://github.com/openconfig/featureprofiles/blob/main/feature/gribi/otg_tests/weighted_balancing_test/README.md"
  exec: " "
}
test: {
  id: "TE-3.2"
  description: "Traffic Balancing According to Weights"
  readme: "https://github.com/openconfig/featureprofiles/blob/main/feature/gribi/ate_tests/weighted_balancing_test/README.md"
  exec: " "
}
test: {
  id: "TE-3.3"
  description: "Hierarchical weight resolution"
  readme: "https://github.com/openconfig/featureprofiles/blob/main/feature/gribi/ate_tests/hierarchical_weight_resolution_test/README.md"
  exec: " "
}
test: {
  id: "TE-3.5"
  description: "Ordering: ACK Received"
  readme: "https://github.com/openconfig/featureprofiles/blob/main/feature/gribi/otg_tests/ordering_ack_test/README.md"
  exec: " "
}
test: {
  id: "TE-3.5"
  description: "Ordering: ACK Received"
  readme: "https://github.com/openconfig/featureprofiles/blob/main/feature/gribi/ate_tests/ordering_ack_test/README.md"
  exec: " "
}
test: {
  id: "TE-3.6"
  description: "ACK in the Presence of Other Routes"
  readme: "https://github.com/openconfig/featureprofiles/blob/main/feature/gribi/otg_tests/ack_in_presence_other_routes/README.md"
  exec: " "
}
test: {
  id: "TE-3.6"
  description: "ACK in the Presence of Other Routes"
  readme: "https://github.com/openconfig/featureprofiles/blob/main/feature/gribi/ate_tests/ack_in_presence_other_routes/README.md"
  exec: " "
}
test: {
  id: "TE-3.7"
  description: "Base Hierarchical NHG Update"
  readme: "https://github.com/openconfig/featureprofiles/blob/main/feature/gribi/otg_tests/base_hierarchical_nhg_update/README.md"
  exec: " "
}
test: {
  id: "TE-3.7"
  description: "Base Hierarchical NHG Update"
  readme: "https://github.com/openconfig/featureprofiles/blob/main/feature/gribi/ate_tests/base_hierarchical_nhg_update/README.md"
  exec: " "
}
test: {
  id: "TE-4.1"
  description: "Base Leader Election"
  readme: "https://github.com/openconfig/featureprofiles/blob/main/feature/gribi/otg_tests/base_leader_election_test/README.md"
  exec: " "
}
test: {
  id: "TE-4.1"
  description: "Base Leader Election"
  readme: "https://github.com/openconfig/featureprofiles/blob/main/feature/gribi/ate_tests/base_leader_election_test/README.md"
  exec: " "
}
test: {
  id: "TE-4.2"
  description: "Leader Failover"
  readme: "https://github.com/openconfig/featureprofiles/blob/main/feature/gribi/otg_tests/leader_failover_test/README.md"
  exec: " "
}
test: {
  id: "TE-4.2"
  description: "Leader Failover"
  readme: "https://github.com/openconfig/featureprofiles/blob/main/feature/gribi/ate_tests/leader_failover_test/README.md"
  exec: " "
}
test: {
  id: "TE-5.1"
  description: "gRIBI Get RPC"
  readme: "https://github.com/openconfig/featureprofiles/blob/main/feature/gribi/otg_tests/get_rpc_test/README.md"
  exec: " "
}
test: {
  id: "TE-5.1"
  description: "gRIBI Get RPC"
  readme: "https://github.com/openconfig/featureprofiles/blob/main/feature/gribi/ate_tests/get_rpc_test/README.md"
  exec: " "
}
test: {
  id: "TE-6.1"
  description: "Route Removal via Flush"
  readme: "https://github.com/openconfig/featureprofiles/blob/main/feature/gribi/otg_tests/route_removal_via_flush_test/README.md"
  exec: " "
}
test: {
  id: "TE-6.1"
  description: "Route Removal via Flush"
  readme: "https://github.com/openconfig/featureprofiles/blob/main/feature/gribi/ate_tests/route_removal_via_flush_test/README.md"
  exec: " "
}
test: {
  id: "TE-6.2"
  description: "Route Removal In Non Default VRF"
  readme: "https://github.com/openconfig/featureprofiles/blob/main/feature/gribi/otg_tests/route_removal_non_default_vrf_test/README.md"
  exec: " "
}
test: {
  id: "TE-6.2"
  description: "Route Removal In Non Default VRF"
  readme: "https://github.com/openconfig/featureprofiles/blob/main/feature/gribi/ate_tests/route_removal_non_default_vrf_test/README.md"
  exec: " "
}
test: {
  id: "TE-8.2"
  description: "Supervisor Failure"
  readme: "https://github.com/openconfig/featureprofiles/blob/main/feature/gribi/otg_tests/supervisor_failure_test/README.md"
  exec: " "
}
test: {
  id: "TE-8.2"
  description: "Supervisor Failure"
  readme: "https://github.com/openconfig/featureprofiles/blob/main/feature/gribi/ate_tests/supervisor_failure_test/README.md"
  exec: " "
}
test: {
  id: "TE-9.1"
  description: "Base gRIBI MPLS Compliance"
  readme: "https://github.com/openconfig/featureprofiles/blob/main/feature/gribi/otg_tests/static_lsp/README.md"
}
test: {
  id: "TE-9.2"
  description: "MPLS based forwarding Static LSP"
  readme: "https://github.com/openconfig/featureprofiles/blob/main/feature/gribi/otg_tests/mpls_compliance/README.md"
}
test: {
  id: "TR-6.1"
  description: "system logging remote syslog"
  readme: "https://github.com/openconfig/featureprofiles/blob/main/feature/system/logging/remote_syslog/otg_tests/README.md"
  exec: " "
}
test: {
  id: "TR-6.2"
  description: "Local logging destinations"
  readme: "https://github.com/openconfig/featureprofiles/blob/main/feature/system/logging/console_vty_file/tests/README.md"
  exec: " "
}
test: {
  id: "TRANSCEIVER-1"
  description: "400ZR Chromatic Dispersion(CD) telemetry values streaming"
  readme: "https://github.com/openconfig/featureprofiles/blob/main/feature/platform/transceiver/zr_cd_test/README.md"
  exec: " "
}
test: {
  id: "TRANSCEIVER-10"
  description: "400ZR Optics FEC(Forward Error Correction) Uncorrectable Frames Streaming"
  readme: "https://github.com/openconfig/featureprofiles/blob/main/feature/platform/transceiver/zr_fec_uncorrectable_frames_test/README.md"
  exec: " "
}
test: {
  id: "TRANSCEIVER-11"
  readme: "https://github.com/openconfig/featureprofiles/blob/main/feature/platform/transceiver/zr_logical_channels_test/README.md"
}
test: {
  id: "TRANSCEIVER-12"
  readme: "https://github.com/openconfig/featureprofiles/blob/main/feature/platform/transceiver/zr_supply_voltage_test/README.md"
}
test: {
  id: "TRANSCEIVER-13"
  readme: "https://github.com/openconfig/featureprofiles/blob/main/feature/platform/transceiver/zr_low_power_mode_test/README.md"
}
test: {
  id: "TRANSCEIVER-3"
  description: "400ZR Optics firmware version streaming"
  readme: "https://github.com/openconfig/featureprofiles/blob/main/feature/platform/transceiver/zr_firmware_version_test/README.md"
  exec: " "
}
test: {
  id: "TRANSCEIVER-4"
  description: "400ZR Optics RX Input and TX Output Power streaming"
  readme: "https://github.com/openconfig/featureprofiles/blob/main/feature/platform/transceiver/zr_input_output_power_test/README.md"
  exec: " "
}
test: {
  id: "TRANSCEIVER-5"
  description: "400ZR channel frequency and output TX launch power setting"
  readme: "https://github.com/openconfig/featureprofiles/blob/main/feature/platform/transceiver/zr_tunable_parameters_test/README.md"
  exec: " "
}
test: {
  id: "TRANSCEIVER-6"
  description: "400ZR Optics performance metrics (pm) streaming."
  readme: "https://github.com/openconfig/featureprofiles/blob/main/feature/platform/transceiver/zr_pm_test/README.md"
  exec: " "
}
test: {
  id: "TRANSCEIVER-8"
  description: "400ZR Optics module temperature streaming"
  readme: "https://github.com/openconfig/featureprofiles/blob/main/feature/platform/transceiver/zr_temperature_test/README.md"
  exec: " "
}
test: {
  id: "TRANSCEIVER-9"
  description: "400ZR TX laser bias current telemetry values streaming"
  readme: "https://github.com/openconfig/featureprofiles/blob/main/feature/platform/transceiver/zr_laser_bias_current_test/README.md"
  exec: " "
}
test: {
  id: "TUN-1.1"
  description: "Filter based IPv4 GRE encapsulation"
  readme: ""
  exec: " "
}
test: {
  id: "TUN-1.2"
  description: "Filter based IPv6 GRE encapsulation"
  readme: ""
  exec: " "
}
test: {
  id: "TUN-1.3"
  description: "Interface based IPv4 GRE Encapsulation"
  readme: ""
  exec: " "
}
test: {
  id: "TUN-1.4"
  description: "Interface based IPv6 GRE Encapsulation"
  readme: ""
  exec: " "
}
test: {
  id: "TUN-1.5"
  description: "Tunnel End Point Subnet Resize - Filter Based GRE Tunnel"
  readme: ""
  exec: " "
}
test: {
  id: "TUN-1.6"
  description: "Tunnel End Point Resize - Interface Based GRE Tunnel"
  readme: ""
  exec: " "
}
test: {
  id: "TUN-1.7"
  description: "Tunnel Interfaces disable and enable - Interface Based GRE Tunnel"
  readme: ""
  exec: " "
}
test: {
  id: "TUN-1.8"
  description: "GRE Fragmentation"
  readme: ""
  exec: " "
}
test: {
  id: "TUN-1.9"
  description: "GRE inner packet DSCP"
  readme: ""
  exec: " "
}
test: {
  id: "TUN-2.1"
  description: "GUE IPv4 traffic encapsulation"
  readme: ""
  exec: " "
}
test: {
  id: "TUN-2.2"
  description: "GUE IPv6 traffic encapsulation"
  readme: ""
  exec: " "
}
test: {
  id: "TUN-2.3"
  description: "GUE Underlay route convergence"
  readme: ""
  exec: " "
}
test: {
  id: "TUN-2.4"
  description: "GUE Overlay/Services route convergence"
  readme: ""
  exec: " "
}
test: {
  id: "TUN-2.5"
  description: "GUE Fragmentation"
  readme: ""
  exec: " "
}
test: {
  id: "TUN-2.6"
  description: "MPLSoUDP Encap"
  readme: ""
  exec: " "
}
test: {
  id: "TUN-2.7"
  description: "MPLSoUDP Decap"
  readme: ""
  exec: " "
}
test: {
  id: "TUN-2.8"
  description: "ECMP hashing based on outer header of MPLSoUDP packets"
  readme: ""
  exec: " "
}
test: {
  id: "TUN-2.9"
  description: "ECMP hashing for GUE flows with IPv4 and IPv6 outer and inner headers"
  readme: ""
  exec: " "
}
test: {
  id: "TUN-2.10"
  description: "ECMP hashing based on outer and Inner header for GRE packets"
  readme: ""
  exec: " "
}
test: {
  id: "TUN-2.11"
  description: "Filter based GUE decap with IPv4 tunnel endpoints"
  readme: ""
  exec: " "
}
test: {
  id: "TUN-2.12"
  description: "Filter based GUE decap with IPv6 tunnel endpoints"
  readme: ""
  exec: " "
}
test: {
  id: "TUN-2.13"
  description: "Interface based GUE decap with IPv4 tunnel endpoints"
  readme: ""
  exec: " "
}
test: {
  id: "TUN-2.14"
  description: "Interface based GUE decap with IPv6 tunnel endpoints"
  readme: ""
  exec: " "
}
test: {
  id: "TUN-2.15"
  description: "Interface based GUE encapsulation with IPv4 outer header"
  readme: ""
  exec: " "
}
test: {
  id: "TUN-2.16"
  description: "Interface based GUE encapsulation with IPv6 outer header"
  readme: ""
  exec: " "
}
test: {
  id: "bootz-1.1"
  description: "Missing configuration - Device fails with status invalid parameter"
  readme: "https://github.com/openconfig/featureprofiles/blob/main/feature/system/bootz/tests/README.md"
}
test: {
  id: "bootz-1.2"
  description: "Invalid configuration - Device fails with status invalid parameter"
  readme: "https://github.com/openconfig/featureprofiles/blob/main/feature/system/bootz/tests/README.md"
}
test: {
  id: "bootz-1.3"
  description: "Valid configuration - Device succeded with status ok"
  readme: "https://github.com/openconfig/featureprofiles/blob/main/feature/system/bootz/tests/README.md"
}
test: {
  id: "bootz-2.1"
  description: "Software version is different - Device is upgraded to the new version"
  readme: "https://github.com/openconfig/featureprofiles/blob/main/feature/system/bootz/tests/README.md"
}
test: {
  id: "bootz-2.2"
  description: "Invalid software image - Device fails with status invalid parameter"
  readme: "https://github.com/openconfig/featureprofiles/blob/main/feature/system/bootz/tests/README.md"
}
test: {
  id: "bootz-3"
  description: "bootz-3: Validate Ownership Voucher in bootz configuration"
  readme: "https://github.com/openconfig/featureprofiles/blob/main/feature/system/bootz/tests/README.md"
}
test: {
  id: "bootz-3.1"
  description: "No ownership voucher - Device boots without OV present"
  readme: "https://github.com/openconfig/featureprofiles/blob/main/feature/system/bootz/tests/README.md"
}
test: {
  id: "bootz-3.2"
  description: "Invalid OV - Device fails with status invalid parameter"
  readme: "https://github.com/openconfig/featureprofiles/blob/main/feature/system/bootz/tests/README.md"
}
test: {
  id: "bootz-3.3"
  description: "OV fails - Device fails with status invalid parameter"
  readme: "https://github.com/openconfig/featureprofiles/blob/main/feature/system/bootz/tests/README.md"
}
test: {
  id: "bootz-3.4"
  description: "OV valid - Device boots with OV installed"
  readme: "https://github.com/openconfig/featureprofiles/blob/main/feature/system/bootz/tests/README.md"
}
test: {
  id: "bootz-4"
  description: "bootz-4: Validate device properly resets if provided invalid image"
  readme: "https://github.com/openconfig/featureprofiles/blob/main/feature/system/bootz/tests/README.md"
}
test: {
  id: "bootz-4.1"
  description: "no OS provided - Device boots with existing image"
  readme: "https://github.com/openconfig/featureprofiles/blob/main/feature/system/bootz/tests/README.md"
}
test: {
  id: "bootz-4.2"
  description: "Invalid OS image provided - Device fails with status invalid parameter"
  readme: "https://github.com/openconfig/featureprofiles/blob/main/feature/system/bootz/tests/README.md"
}
test: {
  id: "bootz-4.3"
  description: "failed to fetch image from remote URL - Device fails with status invalid parameter"
  readme: "https://github.com/openconfig/featureprofiles/blob/main/feature/system/bootz/tests/README.md"
}
test: {
  id: "bootz-4.4"
  description: "OS checksum doesn't match - Device fails with invalid parameter"
  readme: "https://github.com/openconfig/featureprofiles/blob/main/feature/system/bootz/tests/README.md"
}
test: {
  id: "bootz-5"
  description: "Validate gNSI components in bootz configuration"
  readme: "https://github.com/openconfig/featureprofiles/blob/main/feature/system/bootz/tests/README.md"
}
test: {
  id: "gNMI-1.1"
  description: "cli Origin"
  readme: "https://github.com/openconfig/featureprofiles/blob/main/feature/system/gnmi/cliorigin/ate_tests/cli_origin_test/README.md"
  exec: " "
}
test: {
  id: "gNMI-1.10"
  description: "Telemetry: Basic Check"
  readme: "https://github.com/openconfig/featureprofiles/blob/main/feature/gnmi/otg_tests/telemetry_basic_check_test/README.md"
  exec: " "
}
test: {
  id: "gNMI-1.10"
  description: "Telemetry: Basic Check"
  readme: "https://github.com/openconfig/featureprofiles/blob/main/feature/gnmi/ate_tests/telemetry_basic_check_test/README.md"
  exec: " "
}
test: {
  id: "gNMI-1.11"
  description: "Telemetry: Interface Packet Counters"
  readme: "https://github.com/openconfig/featureprofiles/blob/main/feature/gnmi/otg_tests/telemetry_interface_packet_counters_test/README.md"
  exec: " "
}
test: {
  id: "gNMI-1.11"
  description: "Telemetry: Interface Packet Counters"
  readme: "https://github.com/openconfig/featureprofiles/blob/main/feature/gnmi/ate_tests/telemetry_interface_packet_counters_test/README.md"
  exec: " "
}
test: {
  id: "gNMI-1.12"
  description: "Mixed OpenConfig/CLI Origin"
  readme: "https://github.com/openconfig/featureprofiles/blob/main/feature/system/gnmi/cliorigin/ate_tests/mixed_oc_cli_origin_support_test/README.md"
  exec: " "
}
test: {
  id: "gNMI-1.13"
  description: "Telemetry: Optics Power and Bias Current"
  readme: "https://github.com/openconfig/featureprofiles/blob/main/feature/platform/tests/optics_power_and_bias_current_test/README.md"
  exec: " "
}
test: {
  id: "gNMI-1.14"
  description: "OpenConfig metadate consistency during large config push"
  readme: "https://github.com/openconfig/featureprofiles/blob/main/feature/system/gnmi/metadata/tests/large_set_consistency_test/README.md"
  exec: " "
}
test: {
  id: "gNMI-1.15"
  description: "Set Requests"
  readme: "https://github.com/openconfig/featureprofiles/blob/main/feature/system/gnmi/set/tests/gnmi_set_test/metadata.textproto"
  exec: " "
}
test: {
  id: "gNMI-1.16"
  description: "Fabric module redundancy"
  readme: "https://github.com/openconfig/featureprofiles/blob/main/feature/platform/fabric/otg_tests/fabric_redundancy_test/README.md"
  exec: " "
}
test: {
  id: "gNMI-1.17"
  description: "Controller Card module redundancy"
  readme: "https://github.com/openconfig/featureprofiles/blob/main/feature/platform/controllercard/tests/controller_card_redundancy_test/README.md"
  exec: " "
}
test: {
  id: "gNMI-1.18"
  description: "gNMI subscribe with sample mode for backplane capacity counters"
  readme: "https://github.com/openconfig/featureprofiles/tree/main/feature/platform/fabric/otg_tests/sampled_backplane_capacity_counters_test/README.md"
  exec: " "
}
test: {
  id: "gNMI-1.19"
  description: "gNMI ConfigPush after Control Card switchover"
  readme: "https://github.com/openconfig/featureprofiles/tree/main/feature/platform/controllercard/tests/SetRequest_controll_card_switchover/README.md"
  exec: " "
}
test: {
  id: "gNMI-1.20"
  description: "Telemetry: Optics Thresholds"
  readme: "https://github.com/openconfig/featureprofiles/feature/experimental/platform/tests/optics_thresholds_test/README.md"
  exec: " "
}
test: {
  id: "gNMI-1.21"
  description: "Integrated Circuit Hardware Resource Utilization Test"
  readme: "https://github.com/openconfig/featureprofiles/blob/main/feature/platform/integrated_circuit/otg_tests/utilization_test/README.md"
}
test: {
  id: "gNMI-1.22"
  description: "Controller card port attributes"
  readme: "https://github.com/openconfig/featureprofiles/blob/main/feature/platform/controllercard/tests/port/README.md"
}
test: {
  id: "gNMI-1.4"
  description: "Telemetry: Inventory"
  readme: "https://github.com/openconfig/featureprofiles/blob/main/feature/platform/ate_tests/telemetry_inventory_test/README.md"
  exec: " "
}
test: {
  id: "gNMI-1.5"
  description: "Telemetry: Port Speed Test"
  readme: "https://github.com/openconfig/featureprofiles/blob/main/feature/gnmi/ate_tests/telemetry_port_speed_test/README.md"
  exec: " "
}
test: {
  id: "gNMI-1.8"
  description: "Configuration Metadata-only Retrieve and Replace"
  readme: "https://github.com/openconfig/featureprofiles/blob/main/feature/system/gnmi/metadata/tests/annotation_test/README.md"
  exec: " "
}
test: {
  id: "gNMI-1.9"
  description: "Get requests"
  readme: "https://github.com/openconfig/featureprofiles/blob/main/feature/system/gnmi/get/tests/system_gnmi_get_test/README.md"
  exec: " "
}
test: {
  id: "gNMI-2"
  description: "Gnmi Subscriptionlist Test"
  readme: "https://github.com/openconfig/featureprofiles/blob/main/feature/gnmi/subscribe/tests/gnmi_subscriptionlist_test/README.md"
  exec: " "
}
test: {
  id: "gNOI-2.1"
  description: "Packet-based Link Qualification"
  readme: "https://github.com/openconfig/featureprofiles/blob/main/feature/gnoi/packet_link_qualification/tests/packet_link_qualification_test/README.md"
  exec: " "
}
test: {
  id: "gNOI-3.1"
  description: "Complete Chassis Reboot"
  readme: "https://github.com/openconfig/featureprofiles/blob/main/feature/gnoi/system/tests/complete_chassis_reboot/README.md"
  exec: " "
}
test: {
  id: "gNOI-3.2"
  description: "Per-Component Reboot"
  readme: "https://github.com/openconfig/featureprofiles/blob/main/feature/gnoi/system/tests/per_component_reboot_test/README.md"
  exec: " "
}
test: {
  id: "gNOI-3.3"
  description: "Supervisor Switchover"
  readme: "https://github.com/openconfig/featureprofiles/blob/main/feature/gnoi/system/tests/supervisor_switchover_test/README.md"
  exec: " "
}
test: {
  id: "gNOI-3.4"
  description: "Chassis Reboot Status and Reboot Cancellation"
  readme: "https://github.com/openconfig/featureprofiles/blob/main/feature/gnoi/system/tests/chassis_reboot_status_and_cancel_test/README.md"
  exec: " "
}
test: {
  id: "gNOI-3.5"
  description: "Copying Debug Files"
  readme: "https://github.com/openconfig/featureprofiles/blob/main/feature/gnoi/system/tests/copying_debug_files_test/README.md"
  exec: " "
}
test: {
  id: "gNOI-4.1"
  description: "Software Upgrade"
  readme: "https://github.com/openconfig/featureprofiles/blob/main/feature/gnoi/os/tests/osinstall/README.md"
  exec: " "
}
test: {
  id: "gNOI-5.1"
  description: "Ping Test"
  readme: "https://github.com/openconfig/featureprofiles/blob/main/feature/gnoi/system/tests/ping_test/README.md"
  exec: " "
}
test: {
  id: "gNOI-5.2"
  description: "Traceroute Test"
  readme: "https://github.com/openconfig/featureprofiles/blob/main/feature/gnoi/system/tests/traceroute_test/README.md"
  exec: " "
}
test: {
  id: "gNOI-5.3"
  description: "Copying Debug Files"
  readme: "https://github.com/openconfig/featureprofiles/blob/main/feature/gnoi/system/tests/copying_debug_files_test/README.md"
  exec: " "
}
test: {
  id: "gNOI-6.1"
  readme: "https://github.com/openconfig/featureprofiles/blob/main/feature/gnoi/factory_reset/tests/factory_reset_test/README.md"
}
test: {
  id: "gNPSI-1"
  description: "Sampling and Subscription Test"
  readme: "https://github.com/openconfig/featureprofiles/blob/main/feature/gnpsi/otg_tests/sampling_test/README.md"
  exec: " "
<<<<<<< HEAD
}
test: {
  id: "TRANSCEIVER-1"
  description: "400ZR Chromatic Dispersion(CD) telemetry values streaming"
  readme: "https://github.com/openconfig/featureprofiles/blob/main/feature/platform/transceiver/zr_cd_test/README.md"
  exec: " "
}
test: {
  id: "TRANSCEIVER-3"
  description: "400ZR Optics firmware version streaming"
  readme: "https://github.com/openconfig/featureprofiles/blob/main/feature/platform/transceiver/zr_firmware_version_test/README.md"
  exec: " "
}
test: {
  id: "TRANSCEIVER-4"
  description: "400ZR Optics RX Input and TX Output Power streaming"
  readme: "https://github.com/openconfig/featureprofiles/blob/main/feature/platform/transceiver/zr_input_output_power_test/README.md"
  exec: " "
}
test: {
  id: "TRANSCEIVER-5"
  description: "400ZR channel frequency and output TX launch power setting"
  readme: "https://github.com/openconfig/featureprofiles/blob/main/feature/platform/transceiver/zr_tunable_parameters_test/README.md"
  exec: " "
}
test: {
  id: "TRANSCEIVER-6"
  description: "400ZR Optics performance metrics (pm) streaming."
  readme: "https://github.com/openconfig/featureprofiles/blob/main/feature/platform/transceiver/zr_pm_test/README.md"
  exec: " "
}
test: {
  id: "TRANSCEIVER-8"
  description: "400ZR Optics module temperature streaming"
  readme: "https://github.com/openconfig/featureprofiles/blob/main/feature/platform/transceiver/zr_temperature_test/README.md"
  exec: " "
}
test: {
  id: "TRANSCEIVER-9"
  description: "400ZR TX laser bias current telemetry values streaming"
  readme: "https://github.com/openconfig/featureprofiles/blob/main/feature/platform/transceiver/zr_laser_bias_current_test/README.md"
  exec: " "
}
test: {
  id: "TRANSCEIVER-10"
  description: "400ZR Optics FEC(Forward Error Correction) Uncorrectable Frames Streaming"
  readme: "https://github.com/openconfig/featureprofiles/blob/main/feature/platform/transceiver/zr_fec_uncorrectable_frames_test/README.md"
  exec: " "
}
test: {
  id: "TRANSCEIVER-11"
  readme: "https://github.com/openconfig/featureprofiles/blob/main/feature/platform/transceiver/zr_logical_channels_test/README.md"
}
test: {
  id: "TRANSCEIVER-12"
  readme: "https://github.com/openconfig/featureprofiles/blob/main/feature/platform/transceiver/zr_supply_voltage_test/README.md"
}
test: {
  id: "TRANSCEIVER-13"
  readme: "https://github.com/openconfig/featureprofiles/blob/main/feature/platform/transceiver/zr_low_power_mode_test/README.md"
}
test: {
  id: "PLT-1.1"
  description: "Interface breakout Test"
  readme: "https://github.com/openconfig/featureprofiles/feature/experimental/platform/tests/breakout_configuration/README.md"
  exec: " "
}
test: {
  id: "MGT-1"
  description: "Management HA test"
  readme: "https://github.com/openconfig/featureprofiles/blob/main/feature/system/management/README.md"
  exec: " "
}
test: {
  id: "CNTR-1"
  description: "Basic container lifecycle via `gnoi.Containerz`."
  readme: "https://github.com/openconfig/featureprofiles/blob/main/feature/container/containerz/tests/container_lifecycle/README.md"
  exec: " "
}
test: {
  id: "CNTR-1.1"
  description: "Deploy and Start a Container"
  readme: "https://github.com/openconfig/featureprofiles/blob/main/feature/container/containerz/tests/container_lifecycle/README.md"
  exec: " "
}
test: {
  id: "CNTR-1.2"
  description: "Retrieve a running container's logs."
  readme: "https://github.com/openconfig/featureprofiles/blob/main/feature/container/containerz/tests/container_lifecycle/README.md"
  exec: " "
}
test: {
  id: "CNTR-1.3"
  description: "List the running containers on a DUT"
  readme: "https://github.com/openconfig/featureprofiles/blob/main/feature/container/containerz/tests/container_lifecycle/README.md"
  exec: " "
}
test: {
  id: "CNTR-1.4"
  description: "Stop a container running on a DUT."
  readme: "https://github.com/openconfig/featureprofiles/blob/main/feature/container/containerz/tests/container_lifecycle/README.md"
  exec: " "
}
test: {
  id: "CNTR-2"
  description: "Container network connectivity tests"
  readme: "https://github.com/openconfig/featureprofiles/blob/main/feature/container/networking/tests/container_connectivity/README.md"
  exec: " "
}
test: {
  id: "CNTR-2.1"
  description: "Connect to container from external client."
  readme: "https://github.com/openconfig/featureprofiles/blob/main/feature/container/networking/tests/container_connectivity/README.md"
  exec: " "
}
test: {
  id: "CNTR-2.2"
  description: "Connect to locally running service."
  readme: "https://github.com/openconfig/featureprofiles/blob/main/feature/container/networking/tests/container_connectivity/README.md"
  exec: " "
}
test: {
  id: "CNTR-2.3"
  description: "Connect to a remote node."
  readme: "https://github.com/openconfig/featureprofiles/blob/main/feature/container/networking/tests/container_connectivity/README.md"
  exec: " "
}
test: {
  id: "CNTR-2.4"
  description: "Connect to another container on a local node"
  readme: "https://github.com/openconfig/featureprofiles/blob/main/feature/container/networking/tests/container_connectivity/README.md"
  exec: " "
=======
>>>>>>> f0c6d022
}<|MERGE_RESOLUTION|>--- conflicted
+++ resolved
@@ -1576,79 +1576,6 @@
   description: "Sampling and Subscription Test"
   readme: "https://github.com/openconfig/featureprofiles/blob/main/feature/gnpsi/otg_tests/sampling_test/README.md"
   exec: " "
-<<<<<<< HEAD
-}
-test: {
-  id: "TRANSCEIVER-1"
-  description: "400ZR Chromatic Dispersion(CD) telemetry values streaming"
-  readme: "https://github.com/openconfig/featureprofiles/blob/main/feature/platform/transceiver/zr_cd_test/README.md"
-  exec: " "
-}
-test: {
-  id: "TRANSCEIVER-3"
-  description: "400ZR Optics firmware version streaming"
-  readme: "https://github.com/openconfig/featureprofiles/blob/main/feature/platform/transceiver/zr_firmware_version_test/README.md"
-  exec: " "
-}
-test: {
-  id: "TRANSCEIVER-4"
-  description: "400ZR Optics RX Input and TX Output Power streaming"
-  readme: "https://github.com/openconfig/featureprofiles/blob/main/feature/platform/transceiver/zr_input_output_power_test/README.md"
-  exec: " "
-}
-test: {
-  id: "TRANSCEIVER-5"
-  description: "400ZR channel frequency and output TX launch power setting"
-  readme: "https://github.com/openconfig/featureprofiles/blob/main/feature/platform/transceiver/zr_tunable_parameters_test/README.md"
-  exec: " "
-}
-test: {
-  id: "TRANSCEIVER-6"
-  description: "400ZR Optics performance metrics (pm) streaming."
-  readme: "https://github.com/openconfig/featureprofiles/blob/main/feature/platform/transceiver/zr_pm_test/README.md"
-  exec: " "
-}
-test: {
-  id: "TRANSCEIVER-8"
-  description: "400ZR Optics module temperature streaming"
-  readme: "https://github.com/openconfig/featureprofiles/blob/main/feature/platform/transceiver/zr_temperature_test/README.md"
-  exec: " "
-}
-test: {
-  id: "TRANSCEIVER-9"
-  description: "400ZR TX laser bias current telemetry values streaming"
-  readme: "https://github.com/openconfig/featureprofiles/blob/main/feature/platform/transceiver/zr_laser_bias_current_test/README.md"
-  exec: " "
-}
-test: {
-  id: "TRANSCEIVER-10"
-  description: "400ZR Optics FEC(Forward Error Correction) Uncorrectable Frames Streaming"
-  readme: "https://github.com/openconfig/featureprofiles/blob/main/feature/platform/transceiver/zr_fec_uncorrectable_frames_test/README.md"
-  exec: " "
-}
-test: {
-  id: "TRANSCEIVER-11"
-  readme: "https://github.com/openconfig/featureprofiles/blob/main/feature/platform/transceiver/zr_logical_channels_test/README.md"
-}
-test: {
-  id: "TRANSCEIVER-12"
-  readme: "https://github.com/openconfig/featureprofiles/blob/main/feature/platform/transceiver/zr_supply_voltage_test/README.md"
-}
-test: {
-  id: "TRANSCEIVER-13"
-  readme: "https://github.com/openconfig/featureprofiles/blob/main/feature/platform/transceiver/zr_low_power_mode_test/README.md"
-}
-test: {
-  id: "PLT-1.1"
-  description: "Interface breakout Test"
-  readme: "https://github.com/openconfig/featureprofiles/feature/experimental/platform/tests/breakout_configuration/README.md"
-  exec: " "
-}
-test: {
-  id: "MGT-1"
-  description: "Management HA test"
-  readme: "https://github.com/openconfig/featureprofiles/blob/main/feature/system/management/README.md"
-  exec: " "
 }
 test: {
   id: "CNTR-1"
@@ -1709,6 +1636,4 @@
   description: "Connect to another container on a local node"
   readme: "https://github.com/openconfig/featureprofiles/blob/main/feature/container/networking/tests/container_connectivity/README.md"
   exec: " "
-=======
->>>>>>> f0c6d022
 }