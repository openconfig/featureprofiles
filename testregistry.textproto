--- conflicted
+++ resolved
@@ -203,15 +203,15 @@
   exec: " "
 }
 test: {
-<<<<<<< HEAD
   id: "DP-1.15"
   description: "Egress Strict Priority scheduler"
   readme: "https://github.com/openconfig/featureprofiles/blob/main/feature/qos/otg_tests/egress_strict_priority_scheduler_test/README.md"
-=======
+  exec: " "
+}
+test: {
   id: "DP-1.16"
   description: "Ingress traffic classification and rewrite"
   readme: "https://github.com/openconfig/featureprofiles/blob/main/feature/qos/otg_tests/ingress_traffic_classification_and_rewrite_test/README.md"
->>>>>>> 10ecc081
   exec: " "
 }
 test: {
