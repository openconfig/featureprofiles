--- conflicted
+++ resolved
@@ -888,13 +888,10 @@
   description: "400ZR Optics RX Input and TX Output Power streaming"
   readme: "https://github.com/openconfig/featureprofiles/blob/main/feature/platform/transceiver/zr_input_output_power_test/README.md"
   exec: " "
-<<<<<<< HEAD
 }
 test: {
   id: "TRANSCEIVER-5"
   description: "400ZR Optics channel frequency and output launch power setting"
   readme: "https://github.com/openconfig/featureprofiles/blob/main/feature/platform/transceiver/zr_tunable_parameters_test/README.md"
   exec: " "
-=======
->>>>>>> 45757611
 }