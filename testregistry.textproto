--- conflicted
+++ resolved
@@ -790,21 +790,12 @@
   exec: " "
 }
 test: {
-<<<<<<< HEAD
-  id: "RT-7.9"
-  description: "BGP Policy - Import/Export Policy Action Using Extended Communities"
-  readme: "https://github.com/openconfig/featureprofiles/blob/main/feature/bgp/policybase/otg_tests/extcomm_action_test/README.md"
-  exec: " "
-}
-test: {
   id: "RT-7.11"
   description: "RT-7.11: BGP Policy - Import/Export Policy Action Using Multiple Criteria"
   readme: "https://github.com/openconfig/featureprofiles/blob/main/feature/bgp/policybase/otg_tests/import-export-multi/README.md"
   exec: " "
 }
 test: {
-=======
->>>>>>> 8856fd89
   id: "RT-8"
   description: "Singleton with breakouts"
   readme: "https://github.com/openconfig/featureprofiles/blob/main/feature/interface/singleton/tests/singleton_with_breakouts/README.md"
