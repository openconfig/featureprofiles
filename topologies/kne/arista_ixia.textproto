--- conflicted
+++ resolved
@@ -2,11 +2,7 @@
 nodes: {
     name: "otg"
     type: IXIA_TG
-<<<<<<< HEAD
-    version: "0.0.1-3027"
-=======
     version: "0.0.1-3182"
->>>>>>> dba23f07
     services: {
         key: 443
         value: {
