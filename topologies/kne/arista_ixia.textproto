--- conflicted
+++ resolved
@@ -39,10 +39,7 @@
         config_path: "/mnt/flash"
         config_file: "startup-config"
         file: "arista_ceos.config"
-<<<<<<< HEAD
-=======
-    	image: "us-central1-docker.pkg.dev/kt-nts-athena-dev/keysight/ceos:4.28.2F-28057378.googleb4rel.1"
->>>>>>> 3da579ef
+        image: "us-central1-docker.pkg.dev/kt-nts-athena-dev/keysight/ceos:4.28.2F-28057378.googleb4rel.1"
     }
     services:{
         key: 22
