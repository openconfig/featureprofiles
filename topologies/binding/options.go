--- conflicted
+++ resolved
@@ -134,12 +134,8 @@
 		User: d.Username,
 		Auth: []ssh.AuthMethod{
 			ssh.Password(d.Password),
-<<<<<<< HEAD
-			ssh.KeyboardInteractive(d.sshInteractive)},
-=======
 			ssh.KeyboardInteractive(d.sshInteractive),
 		},
->>>>>>> f5f06672
 	}
 	if d.SkipVerify {
 		c.HostKeyCallback = ssh.InsecureIgnoreHostKey()
