--- conflicted
+++ resolved
@@ -114,24 +114,6 @@
 	return lossPct
 }
 
-<<<<<<< HEAD
-// ValidateECMPonLAG validates if packets are properly distributed among the interfaces of the LAG
-func (v *OTGValidation) ValidateECMPonLAG(t *testing.T, ate *ondatra.ATEDevice) error {
-	totalPkts := gnmi.Get(t, ate.OTG(), gnmi.OTG().Flow(v.Flow.Name).Counters().InPkts().State())
-	p1Pkts := gnmi.Get[uint64](t, ate.OTG(), gnmi.OTG().Port(ate.Port(t, v.Interface.Ports[0]).ID()).Counters().InFrames().State())
-	p2Pkts := gnmi.Get[uint64](t, ate.OTG(), gnmi.OTG().Port(ate.Port(t, v.Interface.Ports[1]).ID()).Counters().InFrames().State())
-
-	expectedPkts := totalPkts / 2
-	tolerance := float64(2)
-	if got := (math.Abs(float64(expectedPkts)-float64(p1Pkts)) * 100) / float64(expectedPkts); got > tolerance {
-		return fmt.Errorf("port 1 packet count out of expected range: got %d, expected ~%d ±%f", p1Pkts, expectedPkts, tolerance)
-	}
-	if got := (math.Abs(float64(expectedPkts)-float64(p2Pkts)) * 100) / float64(expectedPkts); got > tolerance {
-		return fmt.Errorf("port 2 packet count out of expected range: got %d, expected ~%d ±%f", p2Pkts, expectedPkts, tolerance)
-	}
-
-	return nil
-=======
 // ValidateOTGISISTelemetry validates the isis adjancency states
 func ValidateOTGISISTelemetry(t *testing.T, ate *ondatra.ATEDevice, expectedAdj map[string]interface{}) {
 	isisAdj := gnmi.GetAll(t, ate.OTG(), gnmi.OTG().IsisRouter(expectedAdj["IsisRouterName"].(string)).Adjacencies().AdjacencyAny().State())
@@ -174,5 +156,22 @@
 		}
 	}
 
->>>>>>> 6b6d9968
+}
+
+// ValidateECMPonLAG validates if packets are properly distributed among the interfaces of the LAG
+func (v *OTGValidation) ValidateECMPonLAG(t *testing.T, ate *ondatra.ATEDevice) error {
+	totalPkts := gnmi.Get(t, ate.OTG(), gnmi.OTG().Flow(v.Flow.Name).Counters().InPkts().State())
+	p1Pkts := gnmi.Get[uint64](t, ate.OTG(), gnmi.OTG().Port(ate.Port(t, v.Interface.Ports[0]).ID()).Counters().InFrames().State())
+	p2Pkts := gnmi.Get[uint64](t, ate.OTG(), gnmi.OTG().Port(ate.Port(t, v.Interface.Ports[1]).ID()).Counters().InFrames().State())
+
+	expectedPkts := totalPkts / 2
+	tolerance := float64(2)
+	if got := (math.Abs(float64(expectedPkts)-float64(p1Pkts)) * 100) / float64(expectedPkts); got > tolerance {
+		return fmt.Errorf("port 1 packet count out of expected range: got %d, expected ~%d ±%f", p1Pkts, expectedPkts, tolerance)
+	}
+	if got := (math.Abs(float64(expectedPkts)-float64(p2Pkts)) * 100) / float64(expectedPkts); got > tolerance {
+		return fmt.Errorf("port 2 packet count out of expected range: got %d, expected ~%d ±%f", p2Pkts, expectedPkts, tolerance)
+	}
+
+	return nil
 }