--- conflicted
+++ resolved
@@ -158,19 +158,11 @@
 
 }
 
-<<<<<<< HEAD
-// ValidateECMPonLAG checks LAG port counters to ensure that traffic is evenly distributed across all LAG member ports within a tolerance of 2 percent.
-func (v *OTGValidation) ValidateECMPonLAG(t *testing.T, ate *ondatra.ATEDevice) error {
-	totalPkts := gnmi.Get(t, ate.OTG(), gnmi.OTG().Flow(v.Flow.Name).Counters().InPkts().State())
-	p1Pkts := gnmi.Get[uint64](t, ate.OTG(), gnmi.OTG().Port(ate.Port(t, v.Interface.Ports[0]).ID()).Counters().InFrames().State())
-	p2Pkts := gnmi.Get[uint64](t, ate.OTG(), gnmi.OTG().Port(ate.Port(t, v.Interface.Ports[1]).ID()).Counters().InFrames().State())
-=======
 // ValidateECMPonLAG validates if packets are properly distributed among the interfaces of the LAG
 func (v *OTGValidation) ValidateECMPonLAG(t *testing.T, ate *ondatra.ATEDevice) error {
 	totalPkts := gnmi.Get(t, ate.OTG(), gnmi.OTG().Flow(v.Flow.Name).Counters().InPkts().State())
 	p1Pkts := gnmi.Get(t, ate.OTG(), gnmi.OTG().Port(ate.Port(t, v.Interface.Ports[0]).ID()).Counters().InFrames().State())
 	p2Pkts := gnmi.Get(t, ate.OTG(), gnmi.OTG().Port(ate.Port(t, v.Interface.Ports[1]).ID()).Counters().InFrames().State())
->>>>>>> 614607cd
 
 	expectedPkts := totalPkts / 2
 	tolerance := float64(2)
@@ -182,26 +174,4 @@
 	}
 
 	return nil
-<<<<<<< HEAD
-}
-
-// ValidateECMPonLAGWithTolerance checks LAG port counters to ensure that traffic is evenly distributed across all LAG member ports within the tolerance provided as input.
-func (v *OTGValidation) ValidateECMPonLAGWithTolerance(t *testing.T, ate *ondatra.ATEDevice, tolerancePer float64) error {
-	totalPkts := gnmi.Get(t, ate.OTG(), gnmi.OTG().Flow(v.Flow.Name).Counters().InPkts().State())
-	p1Pkts := gnmi.Get[uint64](t, ate.OTG(), gnmi.OTG().Port(ate.Port(t, v.Interface.Ports[0]).ID()).Counters().InFrames().State())
-	p2Pkts := gnmi.Get[uint64](t, ate.OTG(), gnmi.OTG().Port(ate.Port(t, v.Interface.Ports[1]).ID()).Counters().InFrames().State())
-
-	expectedPkts := totalPkts / 2
-	pct1 := (math.Abs(float64(p1Pkts)-float64(expectedPkts)) * 100) / float64(expectedPkts)
-	if pct1 > tolerancePer {
-		return fmt.Errorf("port 1 packet count out of expected range: got %d, expected ~%d ±%.0f%%", p1Pkts, expectedPkts, tolerancePer)
-	}
-	pct2 := (math.Abs(float64(p2Pkts)-float64(expectedPkts)) * 100) / float64(expectedPkts)
-	if pct2 > tolerancePer {
-		return fmt.Errorf("port 2 packet count out of expected range: got %d, expected ~%d ±%.0f%%", p2Pkts, expectedPkts, tolerancePer)
-	}
-
-	return nil
-=======
->>>>>>> 614607cd
 }