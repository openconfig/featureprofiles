--- conflicted
+++ resolved
@@ -173,7 +173,24 @@
 
 }
 
-<<<<<<< HEAD
+// ValidateECMPonLAG validates if packets are properly distributed among the interfaces of the LAG
+func (v *OTGValidation) ValidateECMPonLAG(t *testing.T, ate *ondatra.ATEDevice) error {
+	totalPkts := gnmi.Get(t, ate.OTG(), gnmi.OTG().Flow(v.Flow.Name).Counters().InPkts().State())
+	p1Pkts := gnmi.Get(t, ate.OTG(), gnmi.OTG().Port(ate.Port(t, v.Interface.Ports[0]).ID()).Counters().InFrames().State())
+	p2Pkts := gnmi.Get(t, ate.OTG(), gnmi.OTG().Port(ate.Port(t, v.Interface.Ports[1]).ID()).Counters().InFrames().State())
+
+	expectedPkts := totalPkts / 2
+	tolerance := float64(2)
+	if got := (math.Abs(float64(expectedPkts)-float64(p1Pkts)) * 100) / float64(expectedPkts); got > tolerance {
+		return fmt.Errorf("port 1 packet count out of expected range: got %d, expected ~%d ±%f", p1Pkts, expectedPkts, tolerance)
+	}
+	if got := (math.Abs(float64(expectedPkts)-float64(p2Pkts)) * 100) / float64(expectedPkts); got > tolerance {
+		return fmt.Errorf("port 2 packet count out of expected range: got %d, expected ~%d ±%f", p2Pkts, expectedPkts, tolerance)
+	}
+
+	return nil
+}
+
 // ValidateECMP validates if equal number of packets shared across the interfaces given
 func (ev *OTGECMPValidation) ValidateECMP(t *testing.T, ate *ondatra.ATEDevice) error {
 	t.Helper()
@@ -201,22 +218,6 @@
 
 	if len(validationErrors) > 0 {
 		return fmt.Errorf("ecmp validation failed:\n%v", errors.Join(validationErrors...))
-=======
-// ValidateECMPonLAG validates if packets are properly distributed among the interfaces of the LAG
-func (v *OTGValidation) ValidateECMPonLAG(t *testing.T, ate *ondatra.ATEDevice) error {
-	totalPkts := gnmi.Get(t, ate.OTG(), gnmi.OTG().Flow(v.Flow.Name).Counters().InPkts().State())
-	p1Pkts := gnmi.Get(t, ate.OTG(), gnmi.OTG().Port(ate.Port(t, v.Interface.Ports[0]).ID()).Counters().InFrames().State())
-	p2Pkts := gnmi.Get(t, ate.OTG(), gnmi.OTG().Port(ate.Port(t, v.Interface.Ports[1]).ID()).Counters().InFrames().State())
-
-	expectedPkts := totalPkts / 2
-	tolerance := float64(2)
-	if got := (math.Abs(float64(expectedPkts)-float64(p1Pkts)) * 100) / float64(expectedPkts); got > tolerance {
-		return fmt.Errorf("port 1 packet count out of expected range: got %d, expected ~%d ±%f", p1Pkts, expectedPkts, tolerance)
-	}
-	if got := (math.Abs(float64(expectedPkts)-float64(p2Pkts)) * 100) / float64(expectedPkts); got > tolerance {
-		return fmt.Errorf("port 2 packet count out of expected range: got %d, expected ~%d ±%f", p2Pkts, expectedPkts, tolerance)
->>>>>>> 3044b82e
-	}
-
+	}
 	return nil
 }