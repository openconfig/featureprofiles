package otgutils

import (
	"fmt"
	"log"
	"os"
	"os/exec"
	"regexp"
	"runtime"
	"strconv"
	"strings"
	"testing"
	"time"

	"github.com/c-robinson/iplib"
	"github.com/open-traffic-generator/snappi/gosnappi"
	"github.com/openconfig/ondatra"
	"google.golang.org/protobuf/encoding/protojson"
)

// using protojson to marshal will emit property names with lowerCamelCase
// instead of snake_case
var protoMarshaller = protojson.MarshalOptions{UseProtoNames: true}
var prettyProtoMarshaller = protojson.MarshalOptions{UseProtoNames: true, Multiline: true}

// WaitForOpts is used at tests level whenever WaitFor func is called
type WaitForOpts struct {
	Condition string
	Interval  time.Duration
	Timeout   time.Duration
}

// MetricsTableOpts is used for fetching OTG stats
type MetricsTableOpts struct {
	ClearPrevious  bool
	FlowMetrics    gosnappi.MetricsResponseFlowMetricIter
	PortMetrics    gosnappi.MetricsResponsePortMetricIter
	AllPortMetrics gosnappi.MetricsResponsePortMetricIter
	Bgpv4Metrics   gosnappi.MetricsResponseBgpv4MetricIter
	Bgpv6Metrics   gosnappi.MetricsResponseBgpv6MetricIter
	IsisMetrics    gosnappi.MetricsResponseIsisMetricIter
}

// StatesTableOpts used for the IPv4 and IPv6 states
type StatesTableOpts struct {
	ClearPrevious       bool
	Ipv4NeighborsStates gosnappi.StatesResponseNeighborsv4StateIter
	Ipv6NeighborsStates gosnappi.StatesResponseNeighborsv6StateIter
}

// timer prints time elapsed in ms since a given start time
func timer(start time.Time, name string) {
	elapsed := time.Since(start)
	log.Printf("%s took %d ms", name, elapsed.Milliseconds())
}

// WaitFor returns nil once the given function param returns true. It will wait and retry for the entire timeout duration
func WaitFor(t *testing.T, fn func() (bool, error), opts *WaitForOpts) error {
	if opts == nil {
		opts = &WaitForOpts{
			Condition: "condition to be true",
		}
	}
	defer timer(time.Now(), fmt.Sprintf("Waiting for %s", opts.Condition))

	if opts.Interval == 0 {
		opts.Interval = 500 * time.Millisecond
	}
	if opts.Timeout == 0 {
		opts.Timeout = 120 * time.Second
	}

	start := time.Now()
	log.Printf("Waiting for %s ...\n", opts.Condition)

	for {
		done, err := fn()
		if err != nil {
			return (fmt.Errorf("error waiting for %s: %v", opts.Condition, err))
		}
		if done {
			log.Printf("Done waiting for %s\n", opts.Condition)
			return nil
		}

		if time.Since(start) > opts.Timeout {
			return (fmt.Errorf("timeout occurred while waiting for %s", opts.Condition))
		}
		time.Sleep(opts.Interval)
	}
}

func clearScreen() {
	switch runtime.GOOS {
	case "darwin":
		fallthrough
	case "linux":
		cmd := exec.Command("clear")
		cmd.Stdout = os.Stdout
		cmd.Run()
	case "windows":
		cmd := exec.Command("cmd", "/c", "cls")
		cmd.Stdout = os.Stdout
		cmd.Run()
	default:
		return
	}
}

// PrintMetricsTable prints the given metrics in a table
func PrintMetricsTable(opts *MetricsTableOpts) {
	if opts == nil {
		return
	}
	opts.ClearPrevious = false
	out := "\n"

	if opts.Bgpv4Metrics != nil {
		border := strings.Repeat("-", 20*9+5)
		out += "\nBGPv4 Metrics\n" + border + "\n"
		rowNames := []string{
			"Name",
			"Session State",
			"Session Flaps",
			"Routes Advertised",
			"Routes Received",
			"Route Withdraws Tx",
			"Route Withdraws Rx",
			"Keepalives Tx",
			"Keepalives Rx",
		}

		for _, rowName := range rowNames {
			out += fmt.Sprintf("%-28s", rowName)
			for _, d := range opts.Bgpv4Metrics.Items() {
				if d != nil {
					switch rowName {
					case "Name":
						out += fmt.Sprintf("%-25v", d.Name())
					case "Session State":
						out += fmt.Sprintf("%-25v", d.SessionState())
					case "Session Flaps":
						out += fmt.Sprintf("%-25v", d.SessionFlapCount())
					case "Routes Advertised":
						out += fmt.Sprintf("%-25v", d.RoutesAdvertised())
					case "Routes Received":
						out += fmt.Sprintf("%-25v", d.RoutesReceived())
					case "Route Withdraws Tx":
						out += fmt.Sprintf("%-25v", d.RouteWithdrawsSent())
					case "Route Withdraws Rx":
						out += fmt.Sprintf("%-25v", d.RouteWithdrawsReceived())
					case "Keepalives Tx":
						out += fmt.Sprintf("%-25v", d.KeepalivesSent())
					case "Keepalives Rx":
						out += fmt.Sprintf("%-25v", d.KeepalivesReceived())
					}
				}
			}

			out += "\n"

		}
		out += border + "\n\n"
	}

	if opts.Bgpv6Metrics != nil {
		border := strings.Repeat("-", 20*9+5)
		out += "\nBGPv6 Metrics\n" + border + "\n"
		rowNames := []string{
			"Name",
			"Session State",
			"Session Flaps",
			"Routes Advertised",
			"Routes Received",
			"Route Withdraws Tx",
			"Route Withdraws Rx",
			"Keepalives Tx",
			"Keepalives Rx",
		}

		for _, rowName := range rowNames {
			out += fmt.Sprintf("%-28s", rowName)
			for _, d := range opts.Bgpv6Metrics.Items() {
				if d != nil {
					switch rowName {
					case "Name":
						out += fmt.Sprintf("%-25v", d.Name())
					case "Session State":
						out += fmt.Sprintf("%-25v", d.SessionState())
					case "Session Flaps":
						out += fmt.Sprintf("%-25v", d.SessionFlapCount())
					case "Routes Advertised":
						out += fmt.Sprintf("%-25v", d.RoutesAdvertised())
					case "Routes Received":
						out += fmt.Sprintf("%-25v", d.RoutesReceived())
					case "Route Withdraws Tx":
						out += fmt.Sprintf("%-25v", d.RouteWithdrawsSent())
					case "Route Withdraws Rx":
						out += fmt.Sprintf("%-25v", d.RouteWithdrawsReceived())
					case "Keepalives Tx":
						out += fmt.Sprintf("%-25v", d.KeepalivesSent())
					case "Keepalives Rx":
						out += fmt.Sprintf("%-25v", d.KeepalivesReceived())
					}
				}
			}

			out += "\n"

		}
		out += border + "\n\n"
	}

	if opts.IsisMetrics != nil {
		border := strings.Repeat("-", 20*9+5)
		out += "\nIS-IS Metrics\n" + border + "\n"
		rowNames := []string{
			"Name",
			"L1 Sessions UP",
			"L1 Sessions Flap",
			"L1 Broadcast Hellos Sent",
			"L1 Broadcast Hellos Recv",
			"L1 P2P Hellos Sent",
			"L1 P2P Hellos Recv",
			"L1 Lsp Sent",
			"L1 Lsp Recv",
			"L1 Database Size",
			"L2 Sessions UP",
			"L2 Sessions Flap",
			"L2 Broadcast Hellos Sent",
			"L2 Broadcast Hellos Recv",
			"L2 P2P Hellos Sent",
			"L2 P2P Hellos Recv",
			"L2 Lsp Sent",
			"L2 Lsp Recv",
			"L2 Database Size",
		}
		for _, rowName := range rowNames {
			out += fmt.Sprintf("%-28s", rowName)
			for _, d := range opts.IsisMetrics.Items() {
				if d != nil {
					switch rowName {
					case "Name":
						out += fmt.Sprintf("%-25v", d.Name())
					case "L1 Sessions UP":
						out += fmt.Sprintf("%-25v", d.L1SessionsUp())
					case "L1 Sessions Flap":
						out += fmt.Sprintf("%-25v", d.L1SessionFlap())
					case "L1 Broadcast Hellos Sent":
						out += fmt.Sprintf("%-25v", d.L1BroadcastHellosSent())
					case "L1 Broadcast Hellos Recv":
						out += fmt.Sprintf("%-25v", d.L1BroadcastHellosReceived())
					case "L1 P2P Hellos Sent":
						out += fmt.Sprintf("%-25v", d.L1PointToPointHellosSent())
					case "L1 P2P Hellos Recv":
						out += fmt.Sprintf("%-25v", d.L1PointToPointHellosReceived())
					case "L1 Lsp Sent":
						out += fmt.Sprintf("%-25v", d.L1LspSent())
					case "L1 Lsp Recv":
						out += fmt.Sprintf("%-25v", d.L1LspReceived())
					case "L1 Database Size":
						out += fmt.Sprintf("%-25v", d.L1DatabaseSize())
					case "L2 Sessions UP":
						out += fmt.Sprintf("%-25v", d.L2SessionsUp())
					case "L2 Sessions Flap":
						out += fmt.Sprintf("%-25v", d.L2SessionFlap())
					case "L2 Broadcast Hellos Sent":
						out += fmt.Sprintf("%-25v", d.L2BroadcastHellosSent())
					case "L2 Broadcast Hellos Recv":
						out += fmt.Sprintf("%-25v", d.L2BroadcastHellosReceived())
					case "L2 P2P Hellos Sent":
						out += fmt.Sprintf("%-25v", d.L2PointToPointHellosSent())
					case "L2 P2P Hellos Recv":
						out += fmt.Sprintf("%-25v", d.L2PointToPointHellosReceived())
					case "L2 Lsp Sent":
						out += fmt.Sprintf("%-25v", d.L2LspSent())
					case "L2 Lsp Recv":
						out += fmt.Sprintf("%-25v", d.L2LspReceived())
					case "L2 Database Size":
						out += fmt.Sprintf("%-25v", d.L2DatabaseSize())
					}
				}
			}
			out += "\n"
		}
		out += border + "\n\n"
	}

	if opts.PortMetrics != nil {
		border := strings.Repeat("-", 15*4+5)
		out += "\nPort Metrics\n" + border + "\n"
		out += fmt.Sprintf(
			"%-15s%-15s%-15s%-15s\n",
			"Name", "Frames Tx", "Frames Rx", "FPS Tx",
		)
		for _, m := range opts.PortMetrics.Items() {
			if m != nil {
				name := m.Name()
				tx := m.FramesTx()
				rx := m.FramesRx()
				txRate := m.FramesTxRate()

				out += fmt.Sprintf(
					"%-15v%-15v%-15v%-15v\n",
					name, tx, rx, txRate,
				)
			}
		}
		out += border + "\n\n"
	}

	if opts.AllPortMetrics != nil {
		border := strings.Repeat("-", 15*8-10)
		out += "\nPort Metrics\n" + border + "\n"
		out += fmt.Sprintf(
			"%-15s%-15s%-15s%-15s%-15s%-15s%-15s%-15s\n",
			"Name", "Frames Tx", "Frames Rx", "Bytes Tx", "Bytes Rx", "FPS Tx", "FPS Rx", "Link",
		)
		for _, m := range opts.AllPortMetrics.Items() {
			if m != nil {
				name := m.Name()
				txFrames := m.FramesTx()
				rxFrames := m.FramesRx()
				txBytes := m.BytesTx()
				rxBytes := m.BytesRx()
				txRate := m.FramesTxRate()
				rxRate := m.FramesRxRate()
				link := m.Link()
				out += fmt.Sprintf(
					"%-15v%-15v%-15v%-15v%-15v%-15v%-15v%-15v\n",
					name, txFrames, rxFrames, txBytes, rxBytes, txRate, rxRate, link,
				)
			}
		}
		out += border + "\n\n"
	}

	if opts.FlowMetrics != nil {
		border := strings.Repeat("-", 32*3+10)
		out += "\nFlow Metrics\n" + border + "\n"
		out += fmt.Sprintf("%-25s%-25s%-25s%-25s%-25s\n", "Name", "Frames Tx", "Frames Rx", "FPS Tx", "FPS Rx")
		for _, m := range opts.FlowMetrics.Items() {
			if m != nil {
				name := m.Name()
				tx := m.FramesTx()
				rx := m.FramesRx()
				txRate := m.FramesTxRate()
				rxRate := m.FramesRxRate()
				out += fmt.Sprintf("%-25v%-25v%-25v%-25v%-25v\n", name, tx, rx, txRate, rxRate)
			}
		}
		out += border + "\n\n"
	}

	if opts.ClearPrevious {
		clearScreen()
	}
	log.Println(out)
}

// WatchFlowMetrics is displaying flow stats for the given timeout duration
func WatchFlowMetrics(t *testing.T, otg *ondatra.OTG, c gosnappi.Config, opts *WaitForOpts) error {
	start := time.Now()
	for {
		fMetrics, err := GetFlowMetrics(t, otg, c)
		if err != nil {
			return err
		}
		PrintMetricsTable(&MetricsTableOpts{
			ClearPrevious: false,
			FlowMetrics:   fMetrics,
		})

		if time.Since(start) > opts.Timeout {
			return nil
		}
		time.Sleep(opts.Interval)
	}
}

func WatchPortMetrics(t *testing.T, otg *ondatra.OTG, c gosnappi.Config, opts *WaitForOpts) error {
	start := time.Now()
	for {
		pMetrics, err := GetPortMetrics(t, otg, c)
		if err != nil {
			return err
		}
		PrintMetricsTable(&MetricsTableOpts{
			ClearPrevious: false,
			PortMetrics:   pMetrics,
		})

		if time.Since(start) > opts.Timeout {
			return nil
		}
		time.Sleep(opts.Interval)
	}
}

func PrintStatesTable(opts *StatesTableOpts) {
	if opts == nil {
		return
	}
	out := "\n"

	if opts.Ipv4NeighborsStates != nil {
		border := strings.Repeat("-", 25*3+5)
		out += "\nIPv4 Neighbors States\n" + border + "\n"
		out += fmt.Sprintf(
			"%-25s%-25s%-25s\n",
			"Ethernet Name", "IPv4 Address", "Link Layer Address",
		)
		for _, state := range opts.Ipv4NeighborsStates.Items() {
			if state != nil {
				ethernetName := state.EthernetName()
				ipv4Address := state.Ipv4Address()
				linkLayerAddress := ""
				if state.HasLinkLayerAddress() {
					linkLayerAddress = state.LinkLayerAddress()
				}

				out += fmt.Sprintf(
					"%-25v%-25v%-25v\n",
					ethernetName, ipv4Address, linkLayerAddress,
				)
			}
		}
		out += border + "\n\n"
	}

	if opts.Ipv6NeighborsStates != nil {
		border := strings.Repeat("-", 35*3+5)
		out += "\nIPv6 Neighbors States\n" + border + "\n"
		out += fmt.Sprintf(
			"%-25s%-55s%-55s\n",
			"Ethernet Name", "IPv6 Address", "Link Layer Address",
		)
		for _, state := range opts.Ipv6NeighborsStates.Items() {
			if state != nil {
				ethernetName := state.EthernetName()
				ipv6Address := state.Ipv6Address()
				linkLayerAddress := ""
				if state.HasLinkLayerAddress() {
					linkLayerAddress = state.LinkLayerAddress()
				}

				out += fmt.Sprintf(
					"%-25v%-55v%-55v\n",
					ethernetName, ipv6Address, linkLayerAddress,
				)
			}
		}
		out += border + "\n\n"
	}

	if opts.ClearPrevious {
		ClearScreen()
	}
	log.Println(out)
}

func expectedElementsPresent(expected, actual []string) bool {
	exists := make(map[string]bool)
	for _, value := range actual {
		exists[value] = true
	}
	for _, value := range expected {
		if !exists[value] {
			return false
		}
	}
	return true
<<<<<<< HEAD
}

func IncrementedMac(mac string, i int) (string, error) {
	// Uses an mac string and increments it by the given i
	macAddr, err := net.ParseMAC(mac)
	if err != nil {
		return "", err
	}
	convMac := binary.BigEndian.Uint64(append([]byte{0, 0}, macAddr...))
	convMac = convMac + uint64(i)
	buf := new(bytes.Buffer)
	err = binary.Write(buf, binary.BigEndian, convMac)
	if err != nil {
		return "", err
	}
	newMac := net.HardwareAddr(buf.Bytes()[2:8])
	return newMac.String(), nil
}

func GetFirstIPv4AddrAndCount(cidr string) (string, uint32) {
	// Uses a CIDR input and generates the first IP and the count of host IPs in the subnet
	ipAddr, _, _ := net.ParseCIDR(cidr)
	re, _ := regexp.Compile(".+/([0-9]+)$")
	prefixLen, _ := strconv.Atoi(re.FindStringSubmatch(cidr)[1])
	n := iplib.NewNet4(ipAddr, prefixLen)
	return n.FirstAddress().String(), n.Count()
=======
>>>>>>> dfc28606
}<|MERGE_RESOLUTION|>--- conflicted
+++ resolved
@@ -5,14 +5,11 @@
 	"log"
 	"os"
 	"os/exec"
-	"regexp"
 	"runtime"
-	"strconv"
 	"strings"
 	"testing"
 	"time"
 
-	"github.com/c-robinson/iplib"
 	"github.com/open-traffic-generator/snappi/gosnappi"
 	"github.com/openconfig/ondatra"
 	"google.golang.org/protobuf/encoding/protojson"
@@ -454,7 +451,7 @@
 	}
 
 	if opts.ClearPrevious {
-		ClearScreen()
+		clearScreen()
 	}
 	log.Println(out)
 }
@@ -470,33 +467,4 @@
 		}
 	}
 	return true
-<<<<<<< HEAD
-}
-
-func IncrementedMac(mac string, i int) (string, error) {
-	// Uses an mac string and increments it by the given i
-	macAddr, err := net.ParseMAC(mac)
-	if err != nil {
-		return "", err
-	}
-	convMac := binary.BigEndian.Uint64(append([]byte{0, 0}, macAddr...))
-	convMac = convMac + uint64(i)
-	buf := new(bytes.Buffer)
-	err = binary.Write(buf, binary.BigEndian, convMac)
-	if err != nil {
-		return "", err
-	}
-	newMac := net.HardwareAddr(buf.Bytes()[2:8])
-	return newMac.String(), nil
-}
-
-func GetFirstIPv4AddrAndCount(cidr string) (string, uint32) {
-	// Uses a CIDR input and generates the first IP and the count of host IPs in the subnet
-	ipAddr, _, _ := net.ParseCIDR(cidr)
-	re, _ := regexp.Compile(".+/([0-9]+)$")
-	prefixLen, _ := strconv.Atoi(re.FindStringSubmatch(cidr)[1])
-	n := iplib.NewNet4(ipAddr, prefixLen)
-	return n.FirstAddress().String(), n.Count()
-=======
->>>>>>> dfc28606
 }