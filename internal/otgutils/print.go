--- conflicted
+++ resolved
@@ -50,10 +50,7 @@
 	}
 }
 
-<<<<<<< HEAD
-=======
 // WatchPortMetrics is displaying port stats for the given timeout duration
->>>>>>> 05116ab9
 func WatchPortMetrics(t *testing.T, otg *ondatra.OTG, c gosnappi.Config, opts *WaitForOpts) error {
 	start := time.Now()
 	for {
