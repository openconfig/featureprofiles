package cfgplugins

import (
	"fmt"
	"testing"

	"github.com/openconfig/featureprofiles/internal/deviations"
	"github.com/openconfig/featureprofiles/internal/helpers"
	"github.com/openconfig/ondatra"
	"github.com/openconfig/ondatra/gnmi/oc"
	"github.com/openconfig/ygot/ygot"
)

var (
	nextHopGroupConfigIPV4Arista = `
	nexthop-group 1V4_vlan_3_20 type mpls-over-gre
   tos 96 
   ttl 64 
   fec hierarchical
   entry 0 push label-stack 116383 tunnel-destination 10.99.1.1 tunnel-source 10.235.143.208
   entry 1 push label-stack 116383 tunnel-destination 10.99.1.1 tunnel-source 10.235.143.209
   entry 2 push label-stack 116383 tunnel-destination 10.99.1.1 tunnel-source 10.235.143.210
   entry 3 push label-stack 116383 tunnel-destination 10.99.1.1 tunnel-source 10.235.143.211
   entry 4 push label-stack 116383 tunnel-destination 10.99.1.1 tunnel-source 10.235.143.212
   entry 5 push label-stack 116383 tunnel-destination 10.99.1.1 tunnel-source 10.235.143.213
   entry 6 push label-stack 116383 tunnel-destination 10.99.1.1 tunnel-source 10.235.143.215
   entry 7 push label-stack 116383 tunnel-destination 10.99.1.1 tunnel-source 10.235.143.216
   entry 8 push label-stack 116383 tunnel-destination 10.99.1.1 tunnel-source 10.235.143.217
   entry 9 push label-stack 116383 tunnel-destination 10.99.1.1 tunnel-source 10.235.143.218
   entry 10 push label-stack 116383 tunnel-destination 10.99.1.1 tunnel-source 10.235.143.219
   entry 11 push label-stack 116383 tunnel-destination 10.99.1.1 tunnel-source 10.235.143.220
   entry 12 push label-stack 116383 tunnel-destination 10.99.1.1 tunnel-source 10.235.143.221
   entry 13 push label-stack 116383 tunnel-destination 10.99.1.1 tunnel-source 10.235.143.222
   entry 14 push label-stack 116383 tunnel-destination 10.99.1.1 tunnel-source 10.235.143.223
   entry 15 push label-stack 116383 tunnel-destination 10.99.1.1 tunnel-source 10.235.143.224
!
`
	nextHopGroupConfigIPV6Arista = `
nexthop-group 1V6_vlan_3_21 type mpls-over-gre
tos 96 
ttl 64 
fec hierarchical
entry 0 push label-stack 99999 tunnel-destination 10.99.1.2 tunnel-source 10.235.143.208
entry 1 push label-stack 99999 tunnel-destination 10.99.1.2 tunnel-source 10.235.143.209
entry 2 push label-stack 99999 tunnel-destination 10.99.1.2 tunnel-source 10.235.143.210
entry 3 push label-stack 99999 tunnel-destination 10.99.1.2 tunnel-source 10.235.143.211
entry 4 push label-stack 99999 tunnel-destination 10.99.1.2 tunnel-source 10.235.143.212
entry 5 push label-stack 99999 tunnel-destination 10.99.1.2 tunnel-source 10.235.143.213
entry 6 push label-stack 99999 tunnel-destination 10.99.1.2 tunnel-source 10.235.143.215
entry 7 push label-stack 99999 tunnel-destination 10.99.1.2 tunnel-source 10.235.143.216
entry 8 push label-stack 99999 tunnel-destination 10.99.1.2 tunnel-source 10.235.143.217
entry 9 push label-stack 99999 tunnel-destination 10.99.1.2 tunnel-source 10.235.143.218
entry 10 push label-stack 99999 tunnel-destination 10.99.1.2 tunnel-source 10.235.143.219
entry 11 push label-stack 99999 tunnel-destination 10.99.1.2 tunnel-source 10.235.143.220
entry 12 push label-stack 99999 tunnel-destination 10.99.1.2 tunnel-source 10.235.143.221
entry 13 push label-stack 99999 tunnel-destination 10.99.1.2 tunnel-source 10.235.143.222
entry 14 push label-stack 99999 tunnel-destination 10.99.1.2 tunnel-source 10.235.143.223
entry 15 push label-stack 99999 tunnel-destination 10.99.1.2 tunnel-source 10.235.143.224
!
`
	nextHopGroupConfigDualStackIPV4Arista = `
nexthop-group 1V4_vlan_3_22 type mpls-over-gre
tos 96 
ttl 64 
fec hierarchical
entry 0 push label-stack 362143 tunnel-destination 10.99.1.3 tunnel-source 10.235.143.208
entry 1 push label-stack 362143 tunnel-destination 10.99.1.3 tunnel-source 10.235.143.209
entry 2 push label-stack 362143 tunnel-destination 10.99.1.3 tunnel-source 10.235.143.210
entry 3 push label-stack 362143 tunnel-destination 10.99.1.3 tunnel-source 10.235.143.211
entry 4 push label-stack 362143 tunnel-destination 10.99.1.3 tunnel-source 10.235.143.212
entry 5 push label-stack 362143 tunnel-destination 10.99.1.3 tunnel-source 10.235.143.213
entry 6 push label-stack 362143 tunnel-destination 10.99.1.3 tunnel-source 10.235.143.215
entry 7 push label-stack 362143 tunnel-destination 10.99.1.3 tunnel-source 10.235.143.216
entry 8 push label-stack 362143 tunnel-destination 10.99.1.3 tunnel-source 10.235.143.217
entry 9 push label-stack 362143 tunnel-destination 10.99.1.3 tunnel-source 10.235.143.218
entry 10 push label-stack 362143 tunnel-destination 10.99.1.3 tunnel-source 10.235.143.219
entry 11 push label-stack 362143 tunnel-destination 10.99.1.3 tunnel-source 10.235.143.220
entry 12 push label-stack 362143 tunnel-destination 10.99.1.3 tunnel-source 10.235.143.221
entry 13 push label-stack 362143 tunnel-destination 10.99.1.3 tunnel-source 10.235.143.222
entry 14 push label-stack 362143 tunnel-destination 10.99.1.3 tunnel-source 10.235.143.223
entry 15 push label-stack 362143 tunnel-destination 10.99.1.3 tunnel-source 10.235.143.224
!
   `
	nextHopGroupConfigDualStackIPV6Arista = `
   nexthop-group 1V6_vlan_3_22 type mpls-over-gre
   tos 96 
   ttl 64 
   fec hierarchical
   entry 0 push label-stack 899999 tunnel-destination 10.99.1.4 tunnel-source 10.235.143.208
   entry 1 push label-stack 899999 tunnel-destination 10.99.1.4 tunnel-source 10.235.143.209
   entry 2 push label-stack 899999 tunnel-destination 10.99.1.4 tunnel-source 10.235.143.210
   entry 3 push label-stack 899999 tunnel-destination 10.99.1.4 tunnel-source 10.235.143.211
   entry 4 push label-stack 899999 tunnel-destination 10.99.1.4 tunnel-source 10.235.143.212
   entry 5 push label-stack 899999 tunnel-destination 10.99.1.4 tunnel-source 10.235.143.213
   entry 6 push label-stack 899999 tunnel-destination 10.99.1.4 tunnel-source 10.235.143.215
   entry 7 push label-stack 899999 tunnel-destination 10.99.1.4 tunnel-source 10.235.143.216
   entry 8 push label-stack 899999 tunnel-destination 10.99.1.4 tunnel-source 10.235.143.217
   entry 9 push label-stack 899999 tunnel-destination 10.99.1.4 tunnel-source 10.235.143.218
   entry 10 push label-stack 899999 tunnel-destination 10.99.1.4 tunnel-source 10.235.143.219
   entry 11 push label-stack 899999 tunnel-destination 10.99.1.4 tunnel-source 10.235.143.220
   entry 12 push label-stack 899999 tunnel-destination 10.99.1.4 tunnel-source 10.235.143.221
   entry 13 push label-stack 899999 tunnel-destination 10.99.1.4 tunnel-source 10.235.143.222
   entry 14 push label-stack 899999 tunnel-destination 10.99.1.4 tunnel-source 10.235.143.223
   entry 15 push label-stack 899999 tunnel-destination 10.99.1.4 tunnel-source 10.235.143.224
!
  
	`
	// nextHopGroupConfigMulticloudIPV4Arista : Arista specific configuration for next-hop-group for multicloud ipv4.
	nextHopGroupConfigMulticloudIPV4Arista = `
	 nexthop-group 1V4_vlan_3_23 type mpls-over-gre
   tos 96 
   ttl 64 
   fec hierarchical
   entry 0 push label-stack 965535 tunnel-destination 10.99.1.5 tunnel-source 10.235.143.208
   entry 1 push label-stack 965535 tunnel-destination 10.99.1.5 tunnel-source 10.235.143.209
   entry 2 push label-stack 965535 tunnel-destination 10.99.1.5 tunnel-source 10.235.143.210
   entry 3 push label-stack 965535 tunnel-destination 10.99.1.5 tunnel-source 10.235.143.211
   entry 4 push label-stack 965535 tunnel-destination 10.99.1.5 tunnel-source 10.235.143.212
   entry 5 push label-stack 965535 tunnel-destination 10.99.1.5 tunnel-source 10.235.143.213
   entry 6 push label-stack 965535 tunnel-destination 10.99.1.5 tunnel-source 10.235.143.215
   entry 7 push label-stack 965535 tunnel-destination 10.99.1.5 tunnel-source 10.235.143.216
   entry 8 push label-stack 965535 tunnel-destination 10.99.1.5 tunnel-source 10.235.143.217
   entry 9 push label-stack 965535 tunnel-destination 10.99.1.5 tunnel-source 10.235.143.218
   entry 10 push label-stack 965535 tunnel-destination 10.99.1.5 tunnel-source 10.235.143.219
   entry 11 push label-stack 965535 tunnel-destination 10.99.1.5 tunnel-source 10.235.143.220
   entry 12 push label-stack 965535 tunnel-destination 10.99.1.5 tunnel-source 10.235.143.221
   entry 13 push label-stack 965535 tunnel-destination 10.99.1.5 tunnel-source 10.235.143.222
   entry 14 push label-stack 965535 tunnel-destination 10.99.1.5 tunnel-source 10.235.143.223
   entry 15 push label-stack 965535 tunnel-destination 10.99.1.5 tunnel-source 10.235.143.224
!
	`
)

// NextHopGroupConfig configures the interface next-hop-group config.
func NextHopGroupConfig(t *testing.T, dut *ondatra.DUTDevice, traffictype string, ni *oc.NetworkInstance, params StaticNextHopGroupParams) {
	t.Helper()
	if deviations.NextHopGroupOCUnsupported(dut) {
		switch dut.Vendor() {
		case ondatra.ARISTA:
			if traffictype == "ipv4" {
				if params.DynamicVal {
					for _, dynamicValues := range params.DynamicValues {
						nextHopGroupConfigIPV4AristaDyn := fmt.Sprintf(`
						nexthop-group %s type %s
						ttl %d
						entry  %d push label-stack %d tunnel-destination %s tunnel-source %s					
						`, dynamicValues.NexthopGrpName, dynamicValues.NexthopType, dynamicValues.TTL,
							dynamicValues.EntryValue, dynamicValues.MplsLabel,
							dynamicValues.TunnelDst, dynamicValues.TunnelSrc)
						helpers.GnmiCLIConfig(t, dut, nextHopGroupConfigIPV4AristaDyn)
					}
				} else {
					helpers.GnmiCLIConfig(t, dut, nextHopGroupConfigIPV4Arista)
				}
			} else if traffictype == "dualstack" {
				helpers.GnmiCLIConfig(t, dut, nextHopGroupConfigDualStackIPV4Arista)
				helpers.GnmiCLIConfig(t, dut, nextHopGroupConfigDualStackIPV6Arista)
			} else if traffictype == "ipv6" {
				if params.DynamicVal {
					for _, dynamicValues := range params.DynamicValues {
						nextHopGroupConfigIPV4AristaDyn := fmt.Sprintf(`
						nexthop-group %s type %s
						ttl %d
						entry  %d push label-stack %d tunnel-destination %s tunnel-source %s					
						`, dynamicValues.NexthopGrpName, dynamicValues.NexthopType, dynamicValues.TTL,
							dynamicValues.EntryValue, dynamicValues.MplsLabel,
							dynamicValues.TunnelDst, dynamicValues.TunnelSrc)
						helpers.GnmiCLIConfig(t, dut, nextHopGroupConfigIPV4AristaDyn)
					}
				} else {
					helpers.GnmiCLIConfig(t, dut, nextHopGroupConfigIPV6Arista)
				}
			} else if traffictype == "multicloudv4" {
				helpers.GnmiCLIConfig(t, dut, nextHopGroupConfigMulticloudIPV4Arista)
			}
		default:
			t.Logf("Unsupported vendor %s for native command support for deviation 'next-hop-group config'", dut.Vendor())
		}
	} else {
		configureNextHopGroups(t, ni, params)
	}
}

// StaticNextHopGroupParams holds parameters for generating the OC Static Next Hop Group config.
type StaticNextHopGroupParams struct {

	// For the "MPLS_in_GRE_Encap" Next-Hop Group definition from JSON's "static" block
	StaticNHGName    string
	NHIPAddr1        string
	NHIPAddr2        string
	OuterIpv4DstDef  string
	OuterIpv4Src1Def string
	OuterIpv4Src2Def string
	OuterDscpDef     uint8
	OuterTTLDef      uint8
	DynamicValues    []DynamicStructParams
	DynamicVal       bool
	// TODO: b/417988636 - Set the MplsLabel to the correct value.

}

<<<<<<< HEAD
type DynamicStructParams struct {
	NexthopGrpName string
	NexthopType    string
	TTL            int
	TunnelSrc      string
	TunnelDst      string
	MplsLabel      int
	EntryValue     int
=======
// NexthopGroupUDPParams defines the parameters used to create or configure a Next Hop Group that performs UDP encapsulation for traffic forwarding.
type NexthopGroupUDPParams struct {
	IPFamily           string // IPFamily specifies the IP address family for encapsulation. For example, "V4Udp" for IPv4-over-UDP or "V6Udp" for IPv6-over-UDP.
	NexthopGrpName     string
	DstIp              []string
	SrcIp              string
	DstUdpPort         uint16
	SrcUdpPort         uint16
	TTL                uint8
	DSCP               uint8
	NetworkInstanceObj *oc.NetworkInstance
>>>>>>> a3c77e75
}

// configureNextHopGroups configures the next-hop groups and their encapsulation headers.
func configureNextHopGroups(t *testing.T, ni *oc.NetworkInstance, params StaticNextHopGroupParams) {
	t.Helper()
	nhg := ni.GetOrCreateStatic().GetOrCreateNextHopGroup("MPLS_in_GRE_Encap")
	nhg.GetOrCreateNextHop("Dest A-NH1").Index = ygot.String("Dest A-NH1")
	nhg.GetOrCreateNextHop("Dest A-NH2").Index = ygot.String("Dest A-NH2")
	ni.GetOrCreateStatic().GetOrCreateNextHop("Dest A-NH1").NextHop = oc.UnionString(params.NHIPAddr1)
	ni.GetOrCreateStatic().GetOrCreateNextHop("Dest A-NH2").NextHop = oc.UnionString(params.NHIPAddr2)

	// Set the encap header for each next-hop
	ueh1 := ni.GetOrCreateStatic().GetOrCreateNextHop("Dest A-NH1").GetOrCreateEncapHeader(1)
	ueh1.GetOrCreateUdpV4().DstIp = ygot.String(params.OuterIpv4DstDef)
	ueh1.GetOrCreateUdpV4().SrcIp = ygot.String(params.OuterIpv4Src1Def)
	ueh1.GetOrCreateUdpV4().Dscp = ygot.Uint8(params.OuterDscpDef)
	ueh1.GetOrCreateUdpV4().IpTtl = ygot.Uint8(params.OuterTTLDef)

	// TODO: b/417988636 -  mpls to equal params.MplsLabel
	// if params.MplsLabel != nil && len(params.MplsLabel) > 0 {
	// 	ueh1.GetOrCreateMpls().Label = ygot.Uint32(100)

	ueh2 := ni.GetOrCreateStatic().GetOrCreateNextHop("Dest A-NH2").GetOrCreateEncapHeader(1)
	ueh2.GetOrCreateUdpV4().DstIp = ygot.String(params.OuterIpv4DstDef)
	ueh2.GetOrCreateUdpV4().SrcIp = ygot.String(params.OuterIpv4Src2Def)
	ueh2.GetOrCreateUdpV4().Dscp = ygot.Uint8(params.OuterDscpDef)
	ueh2.GetOrCreateUdpV4().IpTtl = ygot.Uint8(params.OuterTTLDef)

	// TODO: b/417988636 -  mpls to equal params.MplsLabel
	// if params.MplsLabel != nil && len(params.MplsLabel) > 0 {
	// 	ueh2.GetOrCreateMpls().Label = ygot.Uint32(100)
}

// NextHopGroupConfigForMulticloud configures the interface next-hop-group config for multicloud.
func NextHopGroupConfigForMulticloud(t *testing.T, dut *ondatra.DUTDevice, traffictype string, ni *oc.NetworkInstance, params StaticNextHopGroupParams) {
	if deviations.NextHopGroupOCUnsupported(dut) {
		switch dut.Vendor() {
		case ondatra.ARISTA:
			if traffictype == "multicloudv4" {
				helpers.GnmiCLIConfig(t, dut, nextHopGroupConfigMulticloudIPV4Arista)
			}
		default:
			t.Logf("Unsupported vendor %s for native command support for deviation 'next-hop-group config'", dut.Vendor())
		}
	} else {
		configureNextHopGroups(t, ni, params)
	}
}

// NextHopGroupConfigForIpOverUdp configures the interface next-hop-group config for ip over udp.
func NextHopGroupConfigForIpOverUdp(t *testing.T, dut *ondatra.DUTDevice, params NexthopGroupUDPParams) {
	t.Helper()
	if deviations.NextHopGroupOCUnsupported(dut) {
		var cli string
		var groupType string
		switch dut.Vendor() {
		case ondatra.ARISTA:
			switch params.IPFamily {
			case "V4Udp":
				groupType = "ipv4-over-udp"
			case "V6Udp":
				groupType = "ipv6-over-udp"
			default:
				t.Fatalf("Unsupported address family type %q", params.IPFamily)
			}
			if len(params.DstIp) > 0 {
				var tunnelDst string
				for i, addr := range params.DstIp {
					tunnelDst += fmt.Sprintf("entry %d tunnel-destination %s \n", i, addr)
				}
				cli = fmt.Sprintf(`
					nexthop-group %s type %s
					tunnel-source %s
					fec hierarchical
   					%s
					`, params.NexthopGrpName, groupType, params.SrcIp, tunnelDst)
				helpers.GnmiCLIConfig(t, dut, cli)
			}
			if params.TTL != 0 {
				cli = fmt.Sprintf(`
					nexthop-group %s type %s
					ttl %v
					`, params.NexthopGrpName, groupType, params.TTL)
				helpers.GnmiCLIConfig(t, dut, cli)
			}

			if params.DSCP != 0 {
				cli = fmt.Sprintf(`
					nexthop-group %s type %s
					tos %v
					`, params.NexthopGrpName, groupType, params.DSCP)
				helpers.GnmiCLIConfig(t, dut, cli)
			}

			if params.DstUdpPort != 0 {
				// Select and apply the appropriate CLI snippet based on 'traffictype'.
				cli = fmt.Sprintf(`tunnel type %s udp destination port %v`, groupType, params.DstUdpPort)
				helpers.GnmiCLIConfig(t, dut, cli)
			}
		default:
			t.Logf("Unsupported vendor %s for native command support for deviation 'next-hop-group config'", dut.Vendor())
		}
	} else {
		t.Helper()
		nhg := params.NetworkInstanceObj.GetOrCreateStatic().GetOrCreateNextHopGroup(params.NexthopGrpName)
		nhg.GetOrCreateNextHop("Dest A-NH1").Index = ygot.String("Dest A-NH1")

		// Set the encap header for each next-hop
		ueh1 := params.NetworkInstanceObj.GetOrCreateStatic().GetOrCreateNextHop("Dest A-NH1").GetOrCreateEncapHeader(1)
		for _, addr := range params.DstIp {
			ueh1.GetOrCreateUdpV4().DstIp = ygot.String(addr)
		}
		if params.TTL != 0 {
			ueh1.GetOrCreateUdpV4().IpTtl = ygot.Uint8(params.TTL)
		}
		ueh1.GetOrCreateUdpV4().SetSrcIp(params.SrcIp)
		ueh1.GetOrCreateUdpV4().SetDscp(params.DSCP)
		ueh1.GetOrCreateUdpV4().SetDstUdpPort(params.DstUdpPort)
		ueh1.GetOrCreateUdpV4().SetSrcUdpPort(params.SrcUdpPort)
	}
}<|MERGE_RESOLUTION|>--- conflicted
+++ resolved
@@ -199,7 +199,6 @@
 
 }
 
-<<<<<<< HEAD
 type DynamicStructParams struct {
 	NexthopGrpName string
 	NexthopType    string
@@ -208,7 +207,8 @@
 	TunnelDst      string
 	MplsLabel      int
 	EntryValue     int
-=======
+}
+
 // NexthopGroupUDPParams defines the parameters used to create or configure a Next Hop Group that performs UDP encapsulation for traffic forwarding.
 type NexthopGroupUDPParams struct {
 	IPFamily           string // IPFamily specifies the IP address family for encapsulation. For example, "V4Udp" for IPv4-over-UDP or "V6Udp" for IPv6-over-UDP.
@@ -220,7 +220,6 @@
 	TTL                uint8
 	DSCP               uint8
 	NetworkInstanceObj *oc.NetworkInstance
->>>>>>> a3c77e75
 }
 
 // configureNextHopGroups configures the next-hop groups and their encapsulation headers.
