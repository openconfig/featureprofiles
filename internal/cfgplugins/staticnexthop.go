--- conflicted
+++ resolved
@@ -2,10 +2,7 @@
 
 import (
 	"fmt"
-<<<<<<< HEAD
 	"strings"
-=======
->>>>>>> 98497ba8
 	"testing"
 
 	"github.com/openconfig/featureprofiles/internal/deviations"
