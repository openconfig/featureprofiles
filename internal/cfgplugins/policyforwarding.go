--- conflicted
+++ resolved
@@ -905,94 +905,6 @@
 	}
 }
 
-<<<<<<< HEAD
-// NewPolicyForwardingGueEncap configure policy forwarding for GUE encapsulation.
-func NewPolicyForwardingGueEncap(t *testing.T, dut *ondatra.DUTDevice, params GueEncapPolicyParams) {
-	t.Helper()
-	_, _, pf := SetupPolicyForwardingInfraOC(deviations.DefaultNetworkInstance(dut))
-
-	// Configure traffic policy
-	if deviations.PolicyForwardingOCUnsupported(dut) {
-		switch dut.Vendor() {
-		case ondatra.ARISTA:
-			switch params.TrafficType {
-			case "V4Udp":
-				createPolicyForwardingNexthopConfig(t, dut, params.PolicyName, "rule1", "ipv4", params.NexthopGroupName)
-			case "V6Udp":
-				createPolicyForwardingNexthopConfig(t, dut, params.PolicyName, "rule2", "ipv6", params.NexthopGroupName)
-			default:
-				t.Logf("Unsupported traffic type %s", params.TrafficType)
-			}
-		default:
-			t.Logf("Unsupported vendor %s for native command support for deviation 'policy-forwarding config'", dut.Vendor())
-		}
-	} else {
-		configurePolicyForwardingNextHopFromOC(t, dut, pf, params.PolicyName, 1, params.DstAddr, params.SrcAddr, params.NexthopGroupName)
-	}
-}
-
-// createPolicyForwardingNexthopConfig configure nexthop policy forwarding through CLI.
-func createPolicyForwardingNexthopConfig(t *testing.T, dut *ondatra.DUTDevice, policyName string, ruleName string, traffictype string, nhGrpName string) {
-	t.Helper()
-	// Check if the DUT requires CLI-based configuration due to an OpenConfig deviation.
-	if deviations.PolicyForwardingOCUnsupported(dut) {
-		// If deviations exist, apply configuration using vendor-specific CLI commands.
-		cli := ""
-		switch dut.Vendor() {
-		case ondatra.ARISTA:
-			// Select and apply the appropriate CLI snippet based on 'traffictype'.
-			cli = fmt.Sprintf(`
-				traffic-policies
-				traffic-policy %s
-      			match %s %s
-         		actions
-            	redirect next-hop group %s`, policyName, ruleName, traffictype, nhGrpName)
-			helpers.GnmiCLIConfig(t, dut, cli)
-		default:
-			// Log a message if the vendor is not supported for this specific CLI deviation.
-			t.Logf("Unsupported vendor %s for native command support for deviation 'policy-forwarding config'", dut.Vendor())
-		}
-	}
-}
-
-// configurePolicyForwardingNextHopFromOC configure nexthop policy forwarding through OC.
-func configurePolicyForwardingNextHopFromOC(t *testing.T, dut *ondatra.DUTDevice, pf *oc.NetworkInstance_PolicyForwarding, policyName string, rule uint32, dstAddr []string, srcAddr []string, nexthopGroupName string) {
-	t.Helper()
-	policy := pf.GetOrCreatePolicy(policyName)
-	policy.Type = oc.Policy_Type_PBR_POLICY
-
-	rule1 := policy.GetOrCreateRule(rule)
-	rule1.GetOrCreateTransport()
-	if len(dstAddr) != 0 {
-		for _, addr := range dstAddr {
-			rule1.GetOrCreateIpv4().DestinationAddress = ygot.String(addr)
-		}
-	}
-	if len(srcAddr) != 0 {
-		for _, addr := range srcAddr {
-			rule1.GetOrCreateIpv4().SourceAddress = ygot.String(addr)
-		}
-	}
-	rule1.GetOrCreateAction().SetNextHop(nexthopGroupName)
-}
-
-// InterfacePolicyForwardingApply configure to apply policy forwarding.
-func InterfacePolicyForwardingApply(t *testing.T, dut *ondatra.DUTDevice, interfaceName string, policyName string, ni *oc.NetworkInstance, params OcPolicyForwardingParams) {
-	t.Helper()
-	// Check if the DUT requires CLI-based configuration due to an OpenConfig deviation.
-	if deviations.InterfacePolicyForwardingOCUnsupported(dut) {
-		// If deviations exist, apply configuration using vendor-specific CLI commands.
-		switch dut.Vendor() {
-		case ondatra.ARISTA:
-			helpers.GnmiCLIConfig(t, dut, fmt.Sprintf("interface %s \n traffic-policy input %s \n", interfaceName, policyName))
-		default:
-			t.Logf("Unsupported vendor %s for native command support for deviation 'policy-forwarding config'", dut.Vendor())
-		}
-	} else {
-		policyForward := ni.GetOrCreatePolicyForwarding()
-		ApplyPolicyToInterfaceOC(t, policyForward, params.InterfaceID, params.AppliedPolicyName)
-	}
-=======
 // PbrRule defines a policy-based routing rule configuration
 type PbrRule struct {
 	Sequence  uint32
@@ -1072,5 +984,92 @@
 		return i + seqIDBase
 	}
 	return i
->>>>>>> e5fde933
+}
+
+// NewPolicyForwardingGueEncap configure policy forwarding for GUE encapsulation.
+func NewPolicyForwardingGueEncap(t *testing.T, dut *ondatra.DUTDevice, params GueEncapPolicyParams) {
+	t.Helper()
+	_, _, pf := SetupPolicyForwardingInfraOC(deviations.DefaultNetworkInstance(dut))
+
+	// Configure traffic policy
+	if deviations.PolicyForwardingOCUnsupported(dut) {
+		switch dut.Vendor() {
+		case ondatra.ARISTA:
+			switch params.TrafficType {
+			case "V4Udp":
+				createPolicyForwardingNexthopConfig(t, dut, params.PolicyName, "rule1", "ipv4", params.NexthopGroupName)
+			case "V6Udp":
+				createPolicyForwardingNexthopConfig(t, dut, params.PolicyName, "rule2", "ipv6", params.NexthopGroupName)
+			default:
+				t.Logf("Unsupported traffic type %s", params.TrafficType)
+			}
+		default:
+			t.Logf("Unsupported vendor %s for native command support for deviation 'policy-forwarding config'", dut.Vendor())
+		}
+	} else {
+		configurePolicyForwardingNextHopFromOC(t, dut, pf, params.PolicyName, 1, params.DstAddr, params.SrcAddr, params.NexthopGroupName)
+	}
+}
+
+// createPolicyForwardingNexthopConfig configure nexthop policy forwarding through CLI.
+func createPolicyForwardingNexthopConfig(t *testing.T, dut *ondatra.DUTDevice, policyName string, ruleName string, traffictype string, nhGrpName string) {
+	t.Helper()
+	// Check if the DUT requires CLI-based configuration due to an OpenConfig deviation.
+	if deviations.PolicyForwardingOCUnsupported(dut) {
+		// If deviations exist, apply configuration using vendor-specific CLI commands.
+		cli := ""
+		switch dut.Vendor() {
+		case ondatra.ARISTA:
+			// Select and apply the appropriate CLI snippet based on 'traffictype'.
+			cli = fmt.Sprintf(`
+				traffic-policies
+				traffic-policy %s
+      			match %s %s
+         		actions
+            	redirect next-hop group %s`, policyName, ruleName, traffictype, nhGrpName)
+			helpers.GnmiCLIConfig(t, dut, cli)
+		default:
+			// Log a message if the vendor is not supported for this specific CLI deviation.
+			t.Logf("Unsupported vendor %s for native command support for deviation 'policy-forwarding config'", dut.Vendor())
+		}
+	}
+}
+
+// configurePolicyForwardingNextHopFromOC configure nexthop policy forwarding through OC.
+func configurePolicyForwardingNextHopFromOC(t *testing.T, dut *ondatra.DUTDevice, pf *oc.NetworkInstance_PolicyForwarding, policyName string, rule uint32, dstAddr []string, srcAddr []string, nexthopGroupName string) {
+	t.Helper()
+	policy := pf.GetOrCreatePolicy(policyName)
+	policy.Type = oc.Policy_Type_PBR_POLICY
+
+	rule1 := policy.GetOrCreateRule(rule)
+	rule1.GetOrCreateTransport()
+	if len(dstAddr) != 0 {
+		for _, addr := range dstAddr {
+			rule1.GetOrCreateIpv4().DestinationAddress = ygot.String(addr)
+		}
+	}
+	if len(srcAddr) != 0 {
+		for _, addr := range srcAddr {
+			rule1.GetOrCreateIpv4().SourceAddress = ygot.String(addr)
+		}
+	}
+	rule1.GetOrCreateAction().SetNextHop(nexthopGroupName)
+}
+
+// InterfacePolicyForwardingApply configure to apply policy forwarding.
+func InterfacePolicyForwardingApply(t *testing.T, dut *ondatra.DUTDevice, interfaceName string, policyName string, ni *oc.NetworkInstance, params OcPolicyForwardingParams) {
+	t.Helper()
+	// Check if the DUT requires CLI-based configuration due to an OpenConfig deviation.
+	if deviations.InterfacePolicyForwardingOCUnsupported(dut) {
+		// If deviations exist, apply configuration using vendor-specific CLI commands.
+		switch dut.Vendor() {
+		case ondatra.ARISTA:
+			helpers.GnmiCLIConfig(t, dut, fmt.Sprintf("interface %s \n traffic-policy input %s \n", interfaceName, policyName))
+		default:
+			t.Logf("Unsupported vendor %s for native command support for deviation 'policy-forwarding config'", dut.Vendor())
+		}
+	} else {
+		policyForward := ni.GetOrCreatePolicyForwarding()
+		ApplyPolicyToInterfaceOC(t, policyForward, params.InterfaceID, params.AppliedPolicyName)
+	}
 }