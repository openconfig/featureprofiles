package cfgplugins

import (
	"context"
	"fmt"
	"maps"
	"slices"
	"strings"
	"testing"

	"github.com/openconfig/featureprofiles/internal/attrs"
	"github.com/openconfig/featureprofiles/internal/deviations"
	"github.com/openconfig/featureprofiles/internal/helpers"
	"github.com/openconfig/ondatra"
	"github.com/openconfig/ondatra/gnmi"
	"github.com/openconfig/ondatra/gnmi/oc"
	"github.com/openconfig/ygot/ygot"
)

const (
	ethernetCsmacd = oc.IETFInterfaces_InterfaceType_ethernetCsmacd
	ieee8023adLag  = oc.IETFInterfaces_InterfaceType_ieee8023adLag

	ethertypeIPv4 = oc.PacketMatchTypes_ETHERTYPE_ETHERTYPE_IPV4
	ethertypeIPv6 = oc.PacketMatchTypes_ETHERTYPE_ETHERTYPE_IPV6
	seqIDBase     = uint32(10)
)

// DecapPolicyParams defines parameters for the Decap MPLS in GRE policy and related MPLS configs.
type DecapPolicyParams struct {
	PolicyID                  string
	RuleSeqID                 uint32
	IPv4DestAddress           string // For the match criteria in the decap rule
	MPLSInterfaceID           string // For MPLS global interface attributes (e.g., "Aggregate4")
	StaticLSPNameIPv4         string
	StaticLSPLabelIPv4        uint32
	StaticLSPNextHopIPv4      string
	StaticLSPNameIPv6         string
	StaticLSPLabelIPv6        uint32
	StaticLSPNextHopIPv6      string
	StaticLSPNameMulticast    string
	StaticLSPLabelMulticast   uint32
	StaticLSPNextHopMulticast string
	DecapMPLSParams           DecapMPLSParams
}

// OcPolicyForwardingParams holds parameters for generating the OC Policy Forwarding config.
type OcPolicyForwardingParams struct {
	NetworkInstanceName string
	InterfaceID         string
	AppliedPolicyName   string

	// Policy Rule specific params
<<<<<<< HEAD
	InnerDstIPv6      string
	InnerDstIPv4      string
	CloudV4NHG        string
	CloudV6NHG        string
	DecapPolicy       DecapPolicyParams
	GUEPort           uint32
	IPType            string
	Dynamic           bool
	TunnelIP          string
	ChangeCli         bool
	InterfaceName     string
	TTL               int
	RwTTL             int
	PolicyForwardName string
	NHGName           string
	RemovePolicy      bool
=======
	InnerDstIPv6       string
	InnerDstIPv4       string
	CloudV4NHG         string
	CloudV6NHG         string
	DecapPolicy        DecapPolicyParams
	GUEPort            uint32
	IPType             string
	Dynamic            bool
	TunnelIP           string
	InterfaceName      string              // InterfaceName specifies the DUT interface where the policy will be applied.
	PolicyName         string              // PolicyName refers to the traffic policy that is bound to the given interface in CLI-based configuration.
	NetworkInstanceObj *oc.NetworkInstance // NetworkInstanceObj represents the OpenConfig network instance (default/non-default VRF).
>>>>>>> a3c77e75
}

type PolicyForwardingRule struct {
	Id                 uint32
	Name               string
	IpType             string
	SourceAddress      string
	DestinationAddress string
	TTL                []uint8
	Dscp               uint8
	Action             *oc.NetworkInstance_PolicyForwarding_Policy_Rule_Action
}

// GueEncapPolicyParams defines parameters required to configure a GUE (Generic UDP Encapsulation) policy-based forwarding rule on the DUT.
type GueEncapPolicyParams struct {
	IPFamily         string // IPFamily specifies the IP address family for encapsulation. For example, "V4Udp" for IPv4-over-UDP or "V6Udp" for IPv6-over-UDP.
	PolicyName       string
	NexthopGroupName string
	SrcIntfName      string
	DstAddr          []string
	SrcAddr          []string
	Ttl              uint8
	Rule             uint8
}

var (

	// PolicyForwardingConfigv4Arista configuration for policy-forwarding for ipv4.
	PolicyForwardingConfigv4Arista = `
Traffic-policies
   traffic-policy tp_cloud_id_3_20
      match bgpsetttlv4 ipv4
         ttl 1
         actions
            redirect next-hop group 1V4_vlan_3_20 ttl 1
            set traffic class 3
      match icmpechov4 ipv4
         destination prefix 169.254.0.11/32
         protocol icmp type echo-reply code all
      match ipv4-all-default ipv4
         actions
            redirect next-hop group 1V4_vlan_3_20
            set traffic class 3
      match ipv6-all-default ipv6
   !
     `
	// PolicyForwardingConfigv6Arista configuration for policy-forwarding for ipv6.
	PolicyForwardingConfigv6Arista = `
Traffic-policies
    traffic-policy tp_cloud_id_3_21
    match bgpsetttlv6 ipv6
       ttl 1
       !
       actions
          count
          redirect next-hop group 1V6_vlan_3_21 ttl 1
          set traffic class 3
    !
    match icmpv6 ipv6
       destination prefix 2600:2d00:0:1:8000:10:0:ca33/128
       protocol icmpv6 type echo-reply neighbor-advertisement code all
       !
       
    !
    match ipv4-all-default ipv4
    !
    match ipv6-all-default ipv6
       actions
          count
          redirect next-hop group 1V6_vlan_3_21
          set traffic class 3
 !
    `
	// PolicyForwardingConfigDualStackArista configuration for policy-forwarding for the dualstack.
	PolicyForwardingConfigDualStackArista = `
   Traffic-policies
    traffic-policy tp_cloud_id_3_22
    match bgpsetttlv6 ipv6
       ttl 1
       !
       actions
          count
          redirect next-hop group 1V6_vlan_3_22 ttl 1
          set traffic class 3
    !
    match icmpv6 ipv6
       destination prefix 2600:2d00:0:1:7000:10:0:ca33/128
       protocol icmpv6 type echo-reply neighbor-advertisement code all
       !
       actions
          count
    !
    match bgpsetttlv4 ipv4
       ttl 1
       !
       actions
          count
          redirect next-hop group 1V4_vlan_3_22 ttl 1
          set traffic class 3
    !
    match icmpechov4 ipv4
       destination prefix 169.254.0.27/32
       protocol icmp type echo-reply code all
       !
       actions
          count
    !
    match ipv4-all-default ipv4
       actions
          count
          redirect next-hop group 1V4_vlan_3_22
          set traffic class 3
    !
    match ipv6-all-default ipv6
       actions
          count
          redirect next-hop group 1V6_vlan_3_22
          set traffic class 3
 !`
	// PolicyForwardingConfigMulticloudAristav4 configuration for policy-forwarding for multicloud ipv4.
	PolicyForwardingConfigMulticloudAristav4 = `
 Traffic-policies
 counter interface per-interface ingress
 !
 traffic-policy tp_cloud_id_3_23
		match icmpechov4 ipv4
			 destination prefix 169.254.0.33/32
			 protocol icmp type echo-reply code all
			 !
			 actions
					count
		!
		match bgpsetttlv4 ipv4
			 ttl 1
			 !
			 actions
					count
					redirect next-hop group 1V4_vlan_3_23 ttl 1
					set traffic class 3
		!
		match ipv4-all-default ipv4
			 actions
					count
					redirect next-hop group 1V4_vlan_3_23
					set traffic class 3
		!
		match ipv6-all-default ipv6
 !
`
	qosconfigArista = `
 qos map dscp 0 1 2 3 4 5 6 7 to traffic-class 0
 qos map dscp 8 9 10 11 12 13 14 15 to traffic-class 1
 qos map dscp 40 41 42 43 44 45 46 47 to traffic-class 4
 qos map dscp 48 49 50 51 52 53 54 55 to traffic-class 7
!
 policy-map type quality-of-service af3
   class class-default
      set traffic-class 3
!
`

	mplsLabelRangeArista = `
mpls label range bgp-sr 16 0
mpls label range dynamic 16 0
mpls label range isis-sr 16 0
mpls label range l2evpn 16 0
mpls label range l2evpn ethernet-segment 16 0
mpls label range ospf-sr 16 0
mpls label range srlb 16 0
mpls label range static 16 1048560
!
`
	decapGroupGREArista = `
ip decap-group gre-decap
  tunnel type gre
  tunnel decap-ip 11.0.0.0/8
  tunnel overlay mpls qos map mpls-traffic-class to traffic-class
!`

	decapGroupGUEArista = `
!
ip decap-group type udp destination port 6635 payload mpls
!
ip decap-group gre-decap
  tunnel type udp
  tunnel decap-ip 11.0.0.0/8
  tunnel overlay mpls qos map mpls-traffic-class to traffic-class
!`

	staticLSPArista = `
mpls static top-label 99991 169.254.0.12 pop payload-type ipv4 access-list bypass
mpls static top-label 99992 2600:2d00:0:1:8000:10:0:ca32 pop payload-type ipv6 access-list bypass
mpls static top-label 99993 169.254.0.26 pop payload-type ipv4 access-list bypass
mpls static top-label 99994 2600:2d00:0:1:7000:10:0:ca32 pop payload-type ipv6 access-list bypass
`
)

// InterfacelocalProxyConfig configures the interface local-proxy-arp.
func InterfacelocalProxyConfig(t *testing.T, dut *ondatra.DUTDevice, a *attrs.Attributes, aggID string) {
	if deviations.LocalProxyOCUnsupported(dut) {
		switch dut.Vendor() {
		case ondatra.ARISTA:
			if a.IPv4 != "" {
				helpers.GnmiCLIConfig(t, dut, fmt.Sprintf("interface %s.%d \n ip local-proxy-arp \n", aggID, a.Subinterface))
			}
		default:
			t.Logf("Unsupported vendor %s for native command support for deviation 'local-proxy-arp'", dut.Vendor())
		}
	}

}

// InterfaceQosClassificationConfig configures the interface qos classification.
func InterfaceQosClassificationConfig(t *testing.T, dut *ondatra.DUTDevice, a *attrs.Attributes, aggID string) {
	if deviations.QosClassificationOCUnsupported(dut) {
		switch dut.Vendor() {
		case ondatra.ARISTA:
			helpers.GnmiCLIConfig(t, dut, fmt.Sprintf("interface %s.%d \n service-policy type qos input af3 \n", aggID, a.Subinterface))
		default:
			t.Logf("Unsupported vendor %s for native command support for deviation 'qos classification'", dut.Vendor())
		}
	}
}

// InterfacePolicyForwardingConfig configures the interface policy-forwarding config.
func InterfacePolicyForwardingConfig(t *testing.T, dut *ondatra.DUTDevice, a *attrs.Attributes, aggID string, pf *oc.NetworkInstance_PolicyForwarding, params OcPolicyForwardingParams) {
	t.Helper()

	// Check if the DUT requires CLI-based configuration due to an OpenConfig deviation.
	if deviations.InterfacePolicyForwardingOCUnsupported(dut) {
		// If deviations exist, apply configuration using vendor-specific CLI commands.
		switch dut.Vendor() {
		case ondatra.ARISTA: // Currently supports Arista devices for CLI deviations.
			// Format and apply the CLI command for traffic policy input.
			helpers.GnmiCLIConfig(t, dut, fmt.Sprintf("interface %s.%d \n traffic-policy input tp_cloud_id_3_%d \n", aggID, a.Subinterface, a.Subinterface))
		default:
			// Log a message if the vendor is not supported for this specific CLI deviation.
			t.Logf("Unsupported vendor %s for native command support for deviation 'policy-forwarding config'", dut.Vendor())
		}
	} else {
		ApplyPolicyToInterfaceOC(t, pf, params.InterfaceID, params.AppliedPolicyName)

	}
}

// MplsConfig configures the interface mpls.
func MplsConfig(t *testing.T, dut *ondatra.DUTDevice) {
	if deviations.MplsOCUnsupported(dut) {
		switch dut.Vendor() {
		case ondatra.ARISTA:
			helpers.GnmiCLIConfig(t, dut, "mpls ip")
		default:
			t.Logf("Unsupported vendor %s for native command support for deviation 'mpls ip'", dut.Vendor())
		}
	} else {
		t.Log("Currently do not have support to enable Mpls through OC, need to uncomment once implemented")
		// TODO: Currently do not have support to enable Mpls through OC, need to uncomment once implemented.
		// d := &oc.Root{}
		// ni := d.GetOrCreateNetworkInstance(deviations.DefaultNetworkInstance(dut))
		// mpls := ni.GetOrCreateMpls()
		// mpls.Enabled = ygot.Bool(true)
	}
}

// QosClassificationConfig configures the interface qos classification.
func QosClassificationConfig(t *testing.T, dut *ondatra.DUTDevice) {
	if deviations.QosClassificationOCUnsupported(dut) {
		switch dut.Vendor() {
		case ondatra.ARISTA:
			helpers.GnmiCLIConfig(t, dut, qosconfigArista)
		default:
			t.Logf("Unsupported vendor %s for native command support for deviation 'qos classification'", dut.Vendor())
		}
	} else {
		QosClassificationOCConfig(t)
	}
}

// LabelRangeConfig configures the interface label range.
func LabelRangeConfig(t *testing.T, dut *ondatra.DUTDevice) {
	if deviations.MplsLabelClassificationOCUnsupported(dut) {
		switch dut.Vendor() {
		case ondatra.ARISTA:
			helpers.GnmiCLIConfig(t, dut, mplsLabelRangeArista)
		default:
			t.Logf("Unsupported vendor %s for native command support for deviation 'mpls label range'", dut.Vendor())
		}
	} else {
		LabelRangeOCConfig(t, dut)
	}
}

// PolicyForwardingConfig configures the interface policy-forwarding config.
func PolicyForwardingConfig(t *testing.T, dut *ondatra.DUTDevice, traffictype string, pf *oc.NetworkInstance_PolicyForwarding, params OcPolicyForwardingParams) {
	t.Helper()
	// Check if the DUT requires CLI-based configuration due to an OpenConfig deviation.
	if deviations.PolicyForwardingOCUnsupported(dut) {
		switch dut.Vendor() {
		case ondatra.ARISTA:
			if params.RemovePolicy {
				removeCmd := fmt.Sprintf(`
				traffic-policies
				  no traffic-policy %s
				`, params.PolicyForwardName)
				helpers.GnmiCLIConfig(t, dut, removeCmd)
				return
			} else if params.ChangeCli {
				switch traffictype {
				case "ipv4":
					policyForwardingConfigv4Vrf := fmt.Sprintf(`
					traffic-policies
						traffic-policy %[1]s
							match rewritettlv4 ipv4
								ttl %[2]d
								!
								actions
									count
									redirect next-hop group %[3]s ttl %[4]d
							!
							match ipv4-all-default ipv4
								actions
									count
									redirect next-hop group %[3]s ttl %[4]d
							!
							match ipv6-all-default ipv6
						!
							interface %[5]s
							traffic-policy input %[1]s
						!
							`, params.PolicyForwardName, params.TTL, params.NHGName, params.RwTTL, params.InterfaceName)
					helpers.GnmiCLIConfig(t, dut, policyForwardingConfigv4Vrf)
				case "ipv6":
					policyForwardingConfigv6Vrf := fmt.Sprintf(`
					traffic-policies
						no traffic-policy %[1]s
						traffic-policy %[1]s
							match rewritettlv6 ipv6
								ttl %[2]d
								!
								actions
									count
									redirect next-hop group %[3]s ttl %[4]d
							!
							match ipv6-all-default ipv6
								actions
									count
									redirect next-hop group %[3]s ttl %[4]d
							!
							match ipv4-all-default ipv4
						!
							interface %[5]s
							traffic-policy input %[1]s
						!
							`, params.PolicyForwardName, params.TTL, params.NHGName, params.RwTTL, params.InterfaceName)
					helpers.GnmiCLIConfig(t, dut, policyForwardingConfigv6Vrf)
				default:
					t.Logf("Unsupported traffictype %s", traffictype)
				}
			} else {
				switch traffictype {
				case "v4":
					helpers.GnmiCLIConfig(t, dut, PolicyForwardingConfigv4Arista)
				case "v6":
					helpers.GnmiCLIConfig(t, dut, PolicyForwardingConfigv6Arista)
				case "dualstack":
					helpers.GnmiCLIConfig(t, dut, PolicyForwardingConfigDualStackArista)
				case "multicloudv4":
					helpers.GnmiCLIConfig(t, dut, PolicyForwardingConfigMulticloudAristav4)
				default:
					t.Logf("Unsupported traffictype %s", traffictype)
				}
			}
		default:
			t.Logf("Unsupported vendor %s for native command support for deviation 'policy-forwarding config'", dut.Vendor())
		}
	} else {
		RulesAndActions(params, pf)
	}
}

// SetupPolicyForwardingInfraOC creates a new OpenConfig root object, the specified network instance,
// and the policy-forwarding container within it.
// It returns the root, the network instance, and the policy-forwarding container.
func SetupPolicyForwardingInfraOC(networkInstanceName string) (*oc.Root, *oc.NetworkInstance, *oc.NetworkInstance_PolicyForwarding) {
	root := &oc.Root{}
	ni := root.GetOrCreateNetworkInstance(networkInstanceName)
	pf := ni.GetOrCreatePolicyForwarding()
	return root, ni, pf
}

// RulesAndActions defines forwarding policies, their rules, and associated next-hop groups
// within the provided policy-forwarding container, based on canonical OpenConfig modeling.
func RulesAndActions(params OcPolicyForwardingParams, pf *oc.NetworkInstance_PolicyForwarding) {
	// --- Define the Main Policy (e.g., "customer1") and its Rules ---
	pols := pf.GetOrCreatePolicy("customer1")
	var ruleSeq uint32 = 1

	// Rule 1: (derived from JSON "customer1_prefixv6_and_icmpv6_ns")
	rule1 := pols.GetOrCreateRule(ruleSeq)
	rule1.GetOrCreateIpv4().DestinationAddress = ygot.String(params.InnerDstIPv6)
	rule1.GetOrCreateIpv6().GetOrCreateIcmpv6().Type = oc.Icmpv6Types_TYPE_NEIGHBOR_SOLICITATION

	// TODO: b/417988636 - Set the action to count
	// rule1.GetOrCreateAction().Count = ygot.Bool(true)
	ruleSeq++

	// Rule 2: (derived from JSON "customer1_prefixv6_and_icmpv6_na")
	rule2 := pols.GetOrCreateRule(ruleSeq)
	rule2.GetOrCreateIpv4().DestinationAddress = ygot.String(params.InnerDstIPv6)
	rule2.GetOrCreateIpv6().GetOrCreateIcmpv6().Type = oc.Icmpv6Types_TYPE_NEIGHBOR_ADVERTISEMENT

	// TODO: b/417988636 - Set the action to count
	// rule2.GetOrCreateAction().Count = ygot.Bool(true)
	ruleSeq++

	// Rule 3: (derivGetOrCreateRules().ed from JSON "customer1_prefixv4_and_icmp")
	rule3 := pols.GetOrCreateRule(ruleSeq)
	rule3.GetOrCreateIpv4().DestinationAddress = ygot.String(params.InnerDstIPv4)
	rule3.GetOrCreateIpv4().GetOrCreateIcmpv4().Type = oc.Icmpv4Types_TYPE_EXT_ECHO_REPLY

	// TODO: b/417988636 - Set the action to count
	// rule3.GetOrCreateAction().Count = ygot.Bool(true)
	ruleSeq++

	// Rule 4: (derived from JSON "customer1_prefixv6_and_icmp")
	rule4 := pols.GetOrCreateRule(ruleSeq)
	rule4.GetOrCreateIpv6().DestinationAddress = ygot.String(params.InnerDstIPv6)
	rule4.GetOrCreateIpv6().GetOrCreateIcmpv6().Type = oc.Icmpv6Types_TYPE_EXT_ECHO_REPLY

	// TODO: b/417988636 - Set the action to count
	// rule4.GetOrCreateAction().Count = ygot.Bool(true)
	ruleSeq++

	// Rule 5: (derived from JSON "customer1_ttl_v4")
	rule5 := pols.GetOrCreateRule(ruleSeq)
	rule5.GetOrCreateIpv4().HopLimit = ygot.Uint8(1)

	// TODO: b/417988636 - Set the action to count
	// rule5.GetOrCreateAction().Count = ygot.Bool(true)
	// rule5.GetOrCreateAction().NextHopGroup = ygot.String(params.CloudV4NHG)
	// rule5.GetOrCreateAction().SetTtl = ygot.Uint8(1)
	ruleSeq++

	// Rule 6: (derived from JSON "customer1_ttl_v6")
	rule6 := pols.GetOrCreateRule(ruleSeq)
	rule6.GetOrCreateIpv6().HopLimit = ygot.Uint8(1)

	// TODO: b/417988636 - Set the action to count
	// rule6.GetOrCreateAction().Count = ygot.Bool(true)
	// rule6.GetOrCreateAction().NextHopGroup = ygot.String(params.CloudV6NHG)
	// rule6.GetOrCreateAction().SetHopLimit = ygot.Uint8(1)
	ruleSeq++

	// Rule 7: (derived from JSON "customer1_default_v4")
	rule7 := pols.GetOrCreateRule(ruleSeq)
	rule7.GetOrCreateIpv4().DestinationAddress = ygot.String(params.InnerDstIPv4)
	// TODO: b/417988636 - Set the action to count
	// rule7.GetOrCreateAction().Count = ygot.Bool(true)
	// rule7.GetOrCreateAction().NextHopGroup = ygot.String(params.CloudV4NHG)
	ruleSeq++

	// Rule 8: (derived from JSON "customer1_default_v6")
	rule8 := pols.GetOrCreateRule(ruleSeq)
	rule8.GetOrCreateIpv6().DestinationAddress = ygot.String(params.InnerDstIPv6)
	// TODO: sancheetaroy - Set the action to count
	// rule8.GetOrCreateAction().Count = ygot.Bool(true)
	// rule8.GetOrCreateAction().NextHopGroup = ygot.String(params.CloudV6NHG)
	ruleSeq++
}

// DecapPolicyRulesandActionsGre configures the "decap MPLS in GRE" policy and related MPLS global and static LSP settings.
func DecapPolicyRulesandActionsGre(t *testing.T, pf *oc.NetworkInstance_PolicyForwarding, params OcPolicyForwardingParams) {
	t.Helper()

	pols := pf.GetOrCreatePolicy("customer10")
	var ruleSeq uint32 = 10
	var protocol uint8 = 4

	rule10 := pols.GetOrCreateRule(ruleSeq)
	rule10.GetOrCreateIpv4().DestinationAddress = ygot.String(params.InnerDstIPv4)
	rule10.GetOrCreateIpv4().Protocol = oc.UnionUint8(protocol)

	rule10.GetOrCreateAction().DecapsulateGre = ygot.Bool(true)
}

// DecapPolicyRulesandActionsGue configures the "decap MPLS in GUE" policy and related MPLS global and static LSP settings.
func DecapPolicyRulesandActionsGue(t *testing.T, pf *oc.NetworkInstance_PolicyForwarding, params OcPolicyForwardingParams) {
	t.Helper()

	pols := pf.GetOrCreatePolicy("customer10")
	var ruleSeq uint32 = 10
	var protocol uint8 = 4

	rule10 := pols.GetOrCreateRule(ruleSeq)
	rule10.GetOrCreateIpv4().DestinationAddress = ygot.String(params.InnerDstIPv4)
	rule10.GetOrCreateIpv4().Protocol = oc.UnionUint8(protocol)

	rule10.GetOrCreateAction().DecapsulateGue = ygot.Bool(true)
}

// ApplyPolicyToInterfaceOC configures the policy-forwarding interfaces section to apply the specified
// policy to the given interface ID.
func ApplyPolicyToInterfaceOC(t *testing.T, pf *oc.NetworkInstance_PolicyForwarding, interfaceID string, appliedPolicyName string) {
	t.Helper()
	iface := pf.GetOrCreateInterface(interfaceID)
	iface.ApplyForwardingPolicy = ygot.String(appliedPolicyName)
}

// PushPolicyForwardingConfig pushes the complete Policy Forwarding config.
func PushPolicyForwardingConfig(t *testing.T, dut *ondatra.DUTDevice, ni *oc.NetworkInstance) {
	t.Helper()
	niPath := gnmi.OC().NetworkInstance(ni.GetName()).Config()
	gnmi.Replace(t, dut, niPath, ni)
}

// DecapGroupConfigGre configures the interface decap-group.
func DecapGroupConfigGre(t *testing.T, dut *ondatra.DUTDevice, pf *oc.NetworkInstance_PolicyForwarding, ocPFParams OcPolicyForwardingParams) {
	if deviations.GueGreDecapUnsupported(dut) {
		switch dut.Vendor() {
		case ondatra.ARISTA:
			if ocPFParams.Dynamic {
				t.Logf("Going into decap")
				aristaGreDecapCLIConfig(t, dut, ocPFParams)
			} else {
				helpers.GnmiCLIConfig(t, dut, decapGroupGREArista)
			}
		default:
			t.Logf("Unsupported vendor %s for native command support for deviation 'decap-group config'", dut.Vendor())
		}
	} else {
		DecapPolicyRulesandActionsGre(t, pf, ocPFParams)
	}
}

// DecapGroupConfigGue configures the interface decap-group for GUE.
func DecapGroupConfigGue(t *testing.T, dut *ondatra.DUTDevice, pf *oc.NetworkInstance_PolicyForwarding, ocPFParams OcPolicyForwardingParams) {
	if deviations.GueGreDecapUnsupported(dut) {
		switch dut.Vendor() {
		case ondatra.ARISTA:
			if ocPFParams.Dynamic {
				t.Logf("Going into decap")
				aristaGueDecapCLIConfig(t, dut, ocPFParams)
			} else {
				helpers.GnmiCLIConfig(t, dut, decapGroupGUEArista)
			}
		default:
			t.Logf("Unsupported vendor %s for native command support for deviation 'decap-group config'", dut.Vendor())
		}
	} else {
		DecapPolicyRulesandActionsGue(t, pf, ocPFParams)
	}
}

// aristaGueDecapCLIConfig configures GUEDEcapConfig for Arista
func aristaGueDecapCLIConfig(t *testing.T, dut *ondatra.DUTDevice, params OcPolicyForwardingParams) {

	cliConfig := fmt.Sprintf(`
		                    ip decap-group type udp destination port %v payload %s
							tunnel type %s-over-udp udp destination port %v
							ip decap-group %s
							tunnel type UDP
							tunnel decap-ip %s
							tunnel decap-interface %s
							`, params.GUEPort, params.IPType, params.IPType, params.GUEPort, params.AppliedPolicyName, params.TunnelIP, params.InterfaceID)
	helpers.GnmiCLIConfig(t, dut, cliConfig)

}

// aristaGreDecapCLIConfig configures GREDEcapConfig for Arista
func aristaGreDecapCLIConfig(t *testing.T, dut *ondatra.DUTDevice, params OcPolicyForwardingParams) {

	cliConfig := fmt.Sprintf(`
			ip decap-group %s
			 tunnel type gre
			 tunnel decap-ip %s
			`, params.AppliedPolicyName, params.TunnelIP)
	helpers.GnmiCLIConfig(t, dut, cliConfig)

}

// Configure GRE decapsulated. Adding deviation when device doesn't support OC
func PolicyForwardingGreDecapsulation(t *testing.T, batch *gnmi.SetBatch, dut *ondatra.DUTDevice, decapIp string, policyName string, portName string, decapGrpName string) {
	if deviations.GreDecapsulationOCUnsupported(dut) {
		switch dut.Vendor() {
		case ondatra.ARISTA:
			cliConfig := fmt.Sprintf(`
			ip decap-group %s
			 tunnel type gre
			 tunnel decap-ip %s
			`, decapGrpName, strings.Split(decapIp, "/")[0])
			helpers.GnmiCLIConfig(t, dut, cliConfig)

		default:
			t.Errorf("Deviation GreDecapsulationUnsupported is not handled for the dut: %v", dut.Vendor())
		}
		return
	} else {
		d := &oc.Root{}
		ni1 := d.GetOrCreateNetworkInstance(deviations.DefaultNetworkInstance(dut))
		ni1.SetType(oc.NetworkInstanceTypes_NETWORK_INSTANCE_TYPE_DEFAULT_INSTANCE)
		npf := ni1.GetOrCreatePolicyForwarding()
		np := npf.GetOrCreatePolicy(policyName)
		np.PolicyId = ygot.String(policyName)
		np.Type = oc.Policy_Type_PBR_POLICY

		npRule := np.GetOrCreateRule(10)
		ip := npRule.GetOrCreateIpv4()
		ip.DestinationAddressPrefixSet = ygot.String(decapIp)
		npAction := npRule.GetOrCreateAction()
		npAction.DecapsulateGre = ygot.Bool(true)

		port := dut.Port(t, portName)
		ingressPort := port.Name()
		t.Logf("Applying forwarding policy on interface %v ... ", ingressPort)

		intf := npf.GetOrCreateInterface(ingressPort)
		intf.ApplyForwardingPolicy = ygot.String(policyName)
		intf.GetOrCreateInterfaceRef().Interface = ygot.String(ingressPort)

		gnmi.BatchReplace(batch, gnmi.OC().NetworkInstance(deviations.DefaultNetworkInstance(dut)).Config(), ni1)
	}
}

func ConfigureVrfSelectionPolicy(t *testing.T, dut *ondatra.DUTDevice, pf *oc.NetworkInstance_PolicyForwarding, policyName string, vrfRules []VrfRule) {
	t.Logf("Configuring VRF Selection Policy")
	policy := pf.GetOrCreatePolicy(policyName)
	policy.Type = oc.Policy_Type_VRF_SELECTION_POLICY

	for _, vrfRule := range vrfRules {
		rule := policy.GetOrCreateRule(vrfRule.Index)
		switch vrfRule.IpType {
		case IPv4:
			rule.GetOrCreateIpv4().SourceAddress = ygot.String(fmt.Sprintf("%s/%d", vrfRule.SourcePrefix, vrfRule.PrefixLength))
		case IPv6:
			rule.GetOrCreateIpv6().SourceAddress = ygot.String(fmt.Sprintf("%s/%d", vrfRule.SourcePrefix, vrfRule.PrefixLength))
		default:
			t.Fatalf("Unsupported IP type %s in vrf rule", vrfRule.IpType)
		}
		rule.GetOrCreateTransport()
		ruleAction := rule.GetOrCreateAction()
		ruleAction.SetNetworkInstance(vrfRule.NetInstName)
	}
}

func ApplyVrfSelectionPolicyToInterfaceOC(t *testing.T, pf *oc.NetworkInstance_PolicyForwarding, interfaceID string, appliedPolicyName string) {
	t.Helper()
	iface := pf.GetOrCreateInterface(interfaceID)
	iface.ApplyVrfSelectionPolicy = ygot.String(appliedPolicyName)
	iface.GetOrCreateInterfaceRef().Interface = ygot.String(interfaceID)
	iface.GetOrCreateInterfaceRef().Subinterface = ygot.Uint32(0)
}

func NewPolicyForwardingEncapGre(t *testing.T, dut *ondatra.DUTDevice, pf *oc.NetworkInstance_PolicyForwarding, policyName string, interfaceName string, targetName string, rules []PolicyForwardingRule) {
	if deviations.PolicyForwardingGreEncapsulationOcUnsupported(dut) || deviations.PolicyForwardingToNextHopOcUnsupported(dut) {
		t.Logf("Configuring pf through CLI")
		newPolicyForwardingEncapGreFromCli(t, dut, policyName, interfaceName, targetName, rules)
	} else {
		t.Logf("Configuring pf through OC")
		newPolicyForwardingEncapGreFromOC(t, pf, policyName, interfaceName, rules)
	}
}

func newPolicyForwardingEncapGreFromCli(t *testing.T, dut *ondatra.DUTDevice, policyName string, interfaceName string, targetName string, rules []PolicyForwardingRule) {
	gnmiClient := dut.RawAPIs().GNMI(t)
	tpConfig := getTrafficPolicyCliConfig(t, dut, policyName, interfaceName, targetName, rules)
	t.Logf("Push the CLI Policy config:%s", dut.Vendor())
	gpbSetRequest := buildCliSetRequest(tpConfig)
	if _, err := gnmiClient.Set(context.Background(), gpbSetRequest); err != nil {
		t.Errorf("Failed to set policy forwarding from cli: %v", err)
	}
}

func newPolicyForwardingEncapGreFromOC(t *testing.T, pf *oc.NetworkInstance_PolicyForwarding, policyName string, interfaceName string, rules []PolicyForwardingRule) {
	t.Helper()
	policy := pf.GetOrCreatePolicy(policyName)
	policy.Type = oc.Policy_Type_PBR_POLICY
	for _, ruleConfig := range rules {
		t.Logf("Processing rule %s", ruleConfig.Name)
		rule := policy.GetOrCreateRule(ruleConfig.Id)
		switch ruleConfig.IpType {
		case IPv4:
			ruleIpv4 := rule.GetOrCreateIpv4()
			if ruleConfig.SourceAddress != "" {
				ruleIpv4.SourceAddress = ygot.String(ruleConfig.SourceAddress)
			}
			if ruleConfig.DestinationAddress != "" {
				ruleIpv4.DestinationAddress = ygot.String(ruleConfig.DestinationAddress)
			}
			if ruleConfig.Dscp != 0 {
				ruleIpv4.Dscp = ygot.Uint8(ruleConfig.Dscp)
			}
		case IPv6:
			ruleIpv6 := rule.GetOrCreateIpv6()
			if ruleConfig.SourceAddress != "" {
				ruleIpv6.SourceAddress = ygot.String(ruleConfig.SourceAddress)
			}
			if ruleConfig.DestinationAddress != "" {
				ruleIpv6.DestinationAddress = ygot.String(ruleConfig.DestinationAddress)
			}
			if ruleConfig.Dscp != 0 {
				ruleIpv6.Dscp = ygot.Uint8(ruleConfig.Dscp)
			}
		default:
			t.Errorf("Unknown IP type %s in PolicyForwardingRule", ruleConfig.IpType)
			return
		}
		if ruleConfig.Action != nil {
			rule.Action = ruleConfig.Action
		}
	}
}

func getTrafficPolicyCliConfig(t *testing.T, dut *ondatra.DUTDevice, policyName string, interfaceName string, targetName string, rules []PolicyForwardingRule) string {
	switch dut.Vendor() {
	case ondatra.ARISTA:
		var matchRules string
		var nhGroupTargets = make(map[string][]string)
		var nhGroupsBySource = make(map[string]string)
		var nhTTlBySource = make(map[string]uint8)
		for _, ruleConfig := range rules {
			var matchTarget string
			t.Logf("Processing rule %s", ruleConfig.Name)
			if ruleConfig.Action == nil ||
				ruleConfig.Name == "" {
				t.Errorf("Invalid rule configuration: %v", ruleConfig)
				return ""
			}
			if ruleConfig.DestinationAddress != "" {
				matchTarget += fmt.Sprintf("destination prefix %s\n", ruleConfig.DestinationAddress)
			}
			if ruleConfig.SourceAddress != "" {
				matchTarget += fmt.Sprintf("source prefix %s\n", ruleConfig.SourceAddress)
			}
			if len(ruleConfig.TTL) > 0 {
				ttlStrs := make([]string, len(ruleConfig.TTL))
				for i, v := range ruleConfig.TTL {
					ttlStrs[i] = fmt.Sprintf("%d", v)
				}
				ttlValues := strings.Join(ttlStrs, ", ")
				matchTarget += fmt.Sprintf("ttl %s\n", ttlValues)
			}
			if matchTarget == "" {
				t.Errorf("Rule %s must have either SourceAddress, DestinationAddress or TTL defined", ruleConfig.Name)
				return ""
			}
			switch ruleConfig.IpType {
			case IPv4, IPv6:
				matchRules += fmt.Sprintf(`
                match %s %s
                %s
                actions
                count`, ruleConfig.Name, strings.ToLower(ruleConfig.IpType), matchTarget)
				if (*ruleConfig.Action).NextHop != nil {
					matchRules += fmt.Sprintf(`
                redirect next-hop %s
                !`, *(*ruleConfig.Action).NextHop)
				} else if (*ruleConfig.Action).EncapsulateGre != nil {
					for _, targetKey := range slices.Sorted(maps.Keys((*ruleConfig.Action).EncapsulateGre.Target)) {
						target := (*ruleConfig.Action).EncapsulateGre.Target[targetKey]
						if target != nil {
							if target.Source == nil || target.Destination == nil {
								t.Errorf("Target in EncapsulateGre action must have Source and Destination defined")
								return ""
							}
							if !slices.Contains(nhGroupTargets[*(target.Source)], *target.Destination) {
								nhGroupTargets[*(target.Source)] = append(nhGroupTargets[*(target.Source)], *target.Destination)
							}
							if target.IpTtl != nil {
								nhTTlBySource[*(target.Source)] = *target.IpTtl
							}
						}
					}
					index := 1
					nhGroups := ""
					for source := range nhGroupTargets {
						nhGroupName := fmt.Sprintf("%s_%d", targetName, index)
						nhGroupsBySource[source] = nhGroupName
						nhGroups += fmt.Sprintf("%s ", nhGroupName)
					}
					matchRules += fmt.Sprintf(`
                    redirect next-hop group %s
                    !`, nhGroups)
				}
			default:
				t.Errorf("Unknown IP type %s in PolicyForwardingRule %s", ruleConfig.IpType, ruleConfig.Name)
				return ""
			}
		}

		var ipv4GreNHs string
		for src, destinations := range nhGroupTargets {
			ipv4GreNHs += fmt.Sprintf(`
            nexthop-group %s type gre`, nhGroupsBySource[src])
			if len(nhTTlBySource) > 0 && nhTTlBySource[src] > 0 {
				ipv4GreNHs += fmt.Sprintf(`
                ttl %d`, nhTTlBySource[src])
			}
			ipv4GreNHs += fmt.Sprintf(`
            tunnel-source %s`, src)
			for index, dest := range destinations {
				ipv4GreNHs += fmt.Sprintf(`
                entry %d tunnel-destination %s`, index, dest)
			}
		}

		// Apply Policy on the interface
		trafficPolicyConfig := fmt.Sprintf(`
            traffic-policies
            traffic-policy %s
            %s
            %s
            !
            interface %s
            traffic-policy input %s
            `, policyName, matchRules, ipv4GreNHs, interfaceName, policyName)
		return trafficPolicyConfig
	default:
		return ""
	}
}

// Configure GRE decapsulated. Adding deviation when device doesn't support OC
func NewConfigureGRETunnel(t *testing.T, dut *ondatra.DUTDevice, decapIp string, decapGrpName string) {
	if deviations.GreDecapsulationOCUnsupported(dut) {
		var decapIPAddr string
		if strings.Contains(decapIp, "/") {
			decapIPAddr = strings.Split(decapIp, "/")[0]
		} else {
			decapIPAddr = decapIp
		}
		switch dut.Vendor() {
		case ondatra.ARISTA:
			cliConfig := fmt.Sprintf(`
			ip decap-group %s
			 tunnel type gre
			 tunnel decap-ip %s
			`, decapGrpName, decapIPAddr)
			helpers.GnmiCLIConfig(t, dut, cliConfig)

		default:
			t.Errorf("Deviation GreDecapsulationUnsupported is not handled for the dut: %v", dut.Vendor())
		}
	} else {
		d := &oc.Root{}
		ni1 := d.GetOrCreateNetworkInstance(deviations.DefaultNetworkInstance(dut))
		ni1.SetType(oc.NetworkInstanceTypes_NETWORK_INSTANCE_TYPE_DEFAULT_INSTANCE)
		npf := ni1.GetOrCreatePolicyForwarding()
		np := npf.GetOrCreatePolicy("PBR-MAP")
		np.PolicyId = ygot.String("PBR-MAP")
		np.Type = oc.Policy_Type_PBR_POLICY

		npRule := np.GetOrCreateRule(10)
		ip := npRule.GetOrCreateIpv4()
		ip.DestinationAddressPrefixSet = ygot.String(decapIp)
		npAction := npRule.GetOrCreateAction()
		npAction.DecapsulateGre = ygot.Bool(true)

		port := dut.Port(t, "port1")
		ingressPort := port.Name()
		t.Logf("Applying forwarding policy on interface %v ... ", ingressPort)

		intf := npf.GetOrCreateInterface(ingressPort)
		intf.ApplyForwardingPolicy = ygot.String("PBR-MAP")
		intf.GetOrCreateInterfaceRef().Interface = ygot.String(ingressPort)

		gnmi.Update(t, dut, gnmi.OC().NetworkInstance(deviations.DefaultNetworkInstance(dut)).Config(), ni1)
	}
}

// ConfigureDutWithGueDecap configures the DUT to decapsulate GUE (Generic UDP Encapsulation) traffic. It supports both native CLI configuration (for vendors like Arista) and OpenConfig (GNMI) configuration.
func ConfigureDutWithGueDecap(t *testing.T, dut *ondatra.DUTDevice, guePort int, ipType, tunIp, decapInt, policyName string, policyId int) {
	t.Logf("Configure DUT with decapsulation UDP port %v", guePort)
	if deviations.DecapsulateGueOCUnsupported(dut) {
		switch dut.Vendor() {
		case ondatra.ARISTA:
			cliConfig := fmt.Sprintf(`
                            ip decap-group type udp destination port %[1]d payload %[2]s 
                            tunnel type %[2]s-over-udp udp destination port %[1]d
                            ip decap-group test
                            tunnel type UDP
                            tunnel decap-ip %[3]s
                            tunnel decap-interface %[4]s
                            `, guePort, ipType, tunIp, decapInt)
			helpers.GnmiCLIConfig(t, dut, cliConfig)

		default:
			t.Errorf("Deviation decapsulateGueOCUnsupported is not handled for the dut: %v", dut.Vendor())
		}
	} else {
		// TODO: As per the latest OpenConfig GNMI OC schema — the Encapsulation/Decapsulation sub-tree is not fully implemented, need to add OC commands once implemented.
		d := &oc.Root{}
		ni1 := d.GetOrCreateNetworkInstance(deviations.DefaultNetworkInstance(dut))
		npf := ni1.GetOrCreatePolicyForwarding()
		np := npf.GetOrCreatePolicy(policyName)
		np.PolicyId = ygot.String(policyName)
		npRule := np.GetOrCreateRule(uint32(policyId))
		ip := npRule.GetOrCreateIpv4()
		ip.DestinationAddressPrefixSet = ygot.String(tunIp)
		ip.Protocol = oc.PacketMatchTypes_IP_PROTOCOL_IP_UDP
		// transport := npRule.GetOrCreateTransport()
		// transport.SetDestinationPort()
	}
}

// PbrRule defines a policy-based routing rule configuration
type PbrRule struct {
	Sequence  uint32
	EtherType oc.NetworkInstance_PolicyForwarding_Policy_Rule_L2_Ethertype_Union
	EncapVrf  string
}

// PolicyForwardingConfigName defines the configuration parameters for PBR VRF selection.
type PolicyForwardingConfigName struct {
	Name string // Policy name (e.g., "VRF-SELECT-POLICY")
}

// NewPolicyForwardingVRFSelection configures Policy-Based Routing for VRF selection.
func NewPolicyForwardingVRFSelection(t *testing.T, dut *ondatra.DUTDevice, sb *gnmi.SetBatch, cfg PolicyForwardingConfigName) *gnmi.SetBatch {
	t.Helper()

	d := &oc.Root{}
	ni := d.GetOrCreateNetworkInstance(deviations.DefaultNetworkInstance(dut))
	pf := ni.GetOrCreatePolicyForwarding()
	p := pf.GetOrCreatePolicy(cfg.Name)
	p.SetType(oc.Policy_Type_VRF_SELECTION_POLICY)

	for _, pRule := range getPbrRules(dut) {
		r := p.GetOrCreateRule(seqIDOffset(dut, pRule.Sequence))

		// Optional default rule match requirement.
		if deviations.PfRequireMatchDefaultRule(dut) && pRule.EtherType != nil {
			r.GetOrCreateL2().Ethertype = pRule.EtherType
		}

		// Set forwarding action (encap VRF)
		if pRule.EncapVrf != "" {
			r.GetOrCreateAction().SetNetworkInstance(pRule.EncapVrf)
		}
	}

	// Push policy forwarding configuration via GNMI batch.
	gnmi.BatchUpdate(sb,
		gnmi.OC().NetworkInstance(deviations.DefaultNetworkInstance(dut)).PolicyForwarding().Config(),
		pf,
	)

	t.Logf("Configured policy forwarding VRF selection: policy=%s", cfg.Name)

	return sb
}

// getPbrRules returns policy-based routing rules for VRF selection
func getPbrRules(dut *ondatra.DUTDevice) []PbrRule {
	vrfDefault := deviations.DefaultNetworkInstance(dut)

	if deviations.PfRequireMatchDefaultRule(dut) {
		return []PbrRule{
			{
				Sequence:  17,
				EtherType: ethertypeIPv4,
				EncapVrf:  vrfDefault,
			},
			{
				Sequence:  18,
				EtherType: ethertypeIPv6,
				EncapVrf:  vrfDefault,
			},
		}
	}
	return []PbrRule{
		{
			Sequence: 17,
			EncapVrf: vrfDefault,
		},
	}
}

// seqIDOffset returns sequence ID with base offset to ensure proper ordering
func seqIDOffset(dut *ondatra.DUTDevice, i uint32) uint32 {
	if deviations.PfRequireSequentialOrderPbrRules(dut) {
		return i + seqIDBase
	}
	return i
}

// NewPolicyForwardingGueEncap configure policy forwarding for GUE encapsulation.
func NewPolicyForwardingGueEncap(t *testing.T, dut *ondatra.DUTDevice, params GueEncapPolicyParams) {
	t.Helper()
	_, _, pf := SetupPolicyForwardingInfraOC(deviations.DefaultNetworkInstance(dut))

	// Configure traffic policy
	if deviations.PolicyForwardingOCUnsupported(dut) {
		switch dut.Vendor() {
		case ondatra.ARISTA:
			switch params.IPFamily {
			case "V4Udp":
				createPolicyForwardingNexthopCLIConfig(t, dut, params.PolicyName, "rule1", "ipv4", params.NexthopGroupName)
			case "V6Udp":
				createPolicyForwardingNexthopCLIConfig(t, dut, params.PolicyName, "rule2", "ipv6", params.NexthopGroupName)
			default:
				t.Logf("Unsupported address family type %s", params.IPFamily)
			}
		default:
			t.Logf("Unsupported vendor %s for native command support for deviation 'policy-forwarding config'", dut.Vendor())
		}
	} else {
		policy := pf.GetOrCreatePolicy(params.PolicyName)
		policy.Type = oc.Policy_Type_PBR_POLICY

		rule1 := policy.GetOrCreateRule(1)
		rule1.GetOrCreateTransport()
		if len(params.DstAddr) != 0 {
			for _, addr := range params.DstAddr {
				rule1.GetOrCreateIpv4().DestinationAddress = ygot.String(addr)
			}
		}
		if len(params.SrcAddr) != 0 {
			for _, addr := range params.SrcAddr {
				rule1.GetOrCreateIpv4().SourceAddress = ygot.String(addr)
			}
		}
		// Validate NexthopGroupName before applying it to the rule.
		if params.NexthopGroupName != "" {
			rule1.GetOrCreateAction().SetNextHop(params.NexthopGroupName)
		} else {
			t.Errorf("NexthopGroupName is required for OpenConfig policy-forwarding GUE encapsulation rules")
		}
	}
}

// createPolicyForwardingNexthopCLIConfig configure nexthop policy forwarding through CLI.
func createPolicyForwardingNexthopCLIConfig(t *testing.T, dut *ondatra.DUTDevice, policyName string, ruleName string, traffictype string, nhGrpName string) {
	t.Helper()
	// Check if the DUT requires CLI-based configuration due to an OpenConfig deviation.
	if deviations.PolicyForwardingOCUnsupported(dut) {
		// If deviations exist, apply configuration using vendor-specific CLI commands.
		cli := ""
		switch dut.Vendor() {
		case ondatra.ARISTA:
			// Select and apply the appropriate CLI snippet based on 'traffictype'.
			cli = fmt.Sprintf(`
				traffic-policies
				traffic-policy %s
      			match %s %s
         		actions
            	redirect next-hop group %s`, policyName, ruleName, traffictype, nhGrpName)
			helpers.GnmiCLIConfig(t, dut, cli)
		default:
			// Log a message if the vendor is not supported for this specific CLI deviation.
			t.Logf("Unsupported vendor %s for native command support for deviation 'policy-forwarding config'", dut.Vendor())
		}
	}
}

// InterfacePolicyForwardingApply configure to apply policy forwarding.
func InterfacePolicyForwardingApply(t *testing.T, dut *ondatra.DUTDevice, params OcPolicyForwardingParams) {
	t.Helper()
	// Check if the DUT requires CLI-based configuration due to an OpenConfig deviation.
	if deviations.InterfacePolicyForwardingOCUnsupported(dut) {
		// If deviations exist, apply configuration using vendor-specific CLI commands.
		switch dut.Vendor() {
		case ondatra.ARISTA:
			pfa := fmt.Sprintf(`interface %s
				traffic-policy input %s`, params.InterfaceName, params.PolicyName)
			helpers.GnmiCLIConfig(t, dut, pfa)
		default:
			t.Logf("Unsupported vendor %s for native command support for deviation 'policy-forwarding config'", dut.Vendor())
		}
	} else {
		// params.NetworkInstanceObj represents the OpenConfig network instance (default/non-default VRF) where the policy-forwarding configuration will be applied.
		// It provides access to the PolicyForwarding container for interface-level policy bindings.
		policyForward := params.NetworkInstanceObj.GetOrCreatePolicyForwarding()
		iface := policyForward.GetOrCreateInterface(params.InterfaceID)
		iface.ApplyForwardingPolicy = ygot.String(params.AppliedPolicyName)
	}
}<|MERGE_RESOLUTION|>--- conflicted
+++ resolved
@@ -51,24 +51,6 @@
 	AppliedPolicyName   string
 
 	// Policy Rule specific params
-<<<<<<< HEAD
-	InnerDstIPv6      string
-	InnerDstIPv4      string
-	CloudV4NHG        string
-	CloudV6NHG        string
-	DecapPolicy       DecapPolicyParams
-	GUEPort           uint32
-	IPType            string
-	Dynamic           bool
-	TunnelIP          string
-	ChangeCli         bool
-	InterfaceName     string
-	TTL               int
-	RwTTL             int
-	PolicyForwardName string
-	NHGName           string
-	RemovePolicy      bool
-=======
 	InnerDstIPv6       string
 	InnerDstIPv4       string
 	CloudV4NHG         string
@@ -81,7 +63,11 @@
 	InterfaceName      string              // InterfaceName specifies the DUT interface where the policy will be applied.
 	PolicyName         string              // PolicyName refers to the traffic policy that is bound to the given interface in CLI-based configuration.
 	NetworkInstanceObj *oc.NetworkInstance // NetworkInstanceObj represents the OpenConfig network instance (default/non-default VRF).
->>>>>>> a3c77e75
+	ChangeCli          bool
+	TTL                int
+	RwTTL              int
+	NHGName            string
+	RemovePolicy       bool
 }
 
 type PolicyForwardingRule struct {
@@ -385,7 +371,7 @@
 				removeCmd := fmt.Sprintf(`
 				traffic-policies
 				  no traffic-policy %s
-				`, params.PolicyForwardName)
+				`, params.PolicyName)
 				helpers.GnmiCLIConfig(t, dut, removeCmd)
 				return
 			} else if params.ChangeCli {
@@ -411,7 +397,7 @@
 							interface %[5]s
 							traffic-policy input %[1]s
 						!
-							`, params.PolicyForwardName, params.TTL, params.NHGName, params.RwTTL, params.InterfaceName)
+							`, params.PolicyName, params.TTL, params.NHGName, params.RwTTL, params.InterfaceName)
 					helpers.GnmiCLIConfig(t, dut, policyForwardingConfigv4Vrf)
 				case "ipv6":
 					policyForwardingConfigv6Vrf := fmt.Sprintf(`
@@ -435,7 +421,7 @@
 							interface %[5]s
 							traffic-policy input %[1]s
 						!
-							`, params.PolicyForwardName, params.TTL, params.NHGName, params.RwTTL, params.InterfaceName)
+							`, params.PolicyName, params.TTL, params.NHGName, params.RwTTL, params.InterfaceName)
 					helpers.GnmiCLIConfig(t, dut, policyForwardingConfigv6Vrf)
 				default:
 					t.Logf("Unsupported traffictype %s", traffictype)
