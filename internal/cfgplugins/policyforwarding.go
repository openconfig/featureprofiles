--- conflicted
+++ resolved
@@ -614,7 +614,27 @@
 	}
 }
 
-<<<<<<< HEAD
+func ConfigureVrfSelectionPolicy(t *testing.T, dut *ondatra.DUTDevice, pf *oc.NetworkInstance_PolicyForwarding, policyName string, vrfRules []VrfRule) {
+	t.Logf("Configuring VRF Selection Policy")
+	policy := pf.GetOrCreatePolicy(policyName)
+	policy.Type = oc.Policy_Type_VRF_SELECTION_POLICY
+
+	for _, vrfRule := range vrfRules {
+		rule := policy.GetOrCreateRule(vrfRule.Index)
+		switch vrfRule.IpType {
+		case IPv4:
+			rule.GetOrCreateIpv4().SourceAddress = ygot.String(fmt.Sprintf("%s/%d", vrfRule.SourcePrefix, vrfRule.PrefixLength))
+		case IPv6:
+			rule.GetOrCreateIpv6().SourceAddress = ygot.String(fmt.Sprintf("%s/%d", vrfRule.SourcePrefix, vrfRule.PrefixLength))
+		default:
+			t.Fatalf("Unsupported IP type %s in vrf rule", vrfRule.IpType)
+		}
+		rule.GetOrCreateTransport()
+		ruleAction := rule.GetOrCreateAction()
+		ruleAction.SetNetworkInstance(vrfRule.NetInstName)
+	}
+}
+
 func ApplyVrfSelectionPolicyToInterfaceOC(t *testing.T, pf *oc.NetworkInstance_PolicyForwarding, interfaceID string, appliedPolicyName string) {
 	t.Helper()
 	iface := pf.GetOrCreateInterface(interfaceID)
@@ -641,30 +661,6 @@
 	helpers.GnmiCLIConfig(t, dut, cliConfig)
 }
 
-=======
->>>>>>> 634c13fb
-func ConfigureVrfSelectionPolicy(t *testing.T, dut *ondatra.DUTDevice, pf *oc.NetworkInstance_PolicyForwarding, policyName string, vrfRules []VrfRule) {
-	t.Logf("Configuring VRF Selection Policy")
-	policy := pf.GetOrCreatePolicy(policyName)
-	policy.Type = oc.Policy_Type_VRF_SELECTION_POLICY
-
-	for _, vrfRule := range vrfRules {
-		rule := policy.GetOrCreateRule(vrfRule.Index)
-		switch vrfRule.IpType {
-		case IPv4:
-			rule.GetOrCreateIpv4().SourceAddress = ygot.String(fmt.Sprintf("%s/%d", vrfRule.SourcePrefix, vrfRule.PrefixLength))
-		case IPv6:
-			rule.GetOrCreateIpv6().SourceAddress = ygot.String(fmt.Sprintf("%s/%d", vrfRule.SourcePrefix, vrfRule.PrefixLength))
-		default:
-			t.Fatalf("Unsupported IP type %s in vrf rule", vrfRule.IpType)
-		}
-		rule.GetOrCreateTransport()
-		ruleAction := rule.GetOrCreateAction()
-		ruleAction.SetNetworkInstance(vrfRule.NetInstName)
-	}
-}
-
-<<<<<<< HEAD
 // MPLSStaticLSPScaleConfig configures static MPLS LSP entries on the DUT.
 // It programs either CLI-based configurations for vendors that do not support
 // OpenConfig static MPLS, or uses OpenConfig models where supported.
@@ -688,12 +684,4 @@
 	} else {
 		MplsGlobalStaticLspAttributes(t, ni, ocPFParams)
 	}
-=======
-func ApplyVrfSelectionPolicyToInterfaceOC(t *testing.T, pf *oc.NetworkInstance_PolicyForwarding, interfaceID string, appliedPolicyName string) {
-	t.Helper()
-	iface := pf.GetOrCreateInterface(interfaceID)
-	iface.ApplyVrfSelectionPolicy = ygot.String(appliedPolicyName)
-	iface.GetOrCreateInterfaceRef().Interface = ygot.String(interfaceID)
-	iface.GetOrCreateInterfaceRef().Subinterface = ygot.Uint32(0)
->>>>>>> 634c13fb
 }