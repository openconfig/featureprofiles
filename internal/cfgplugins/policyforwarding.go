package cfgplugins

import (
	"context"
	"fmt"
	"maps"
	"slices"
	"strings"
	"testing"

	"github.com/openconfig/featureprofiles/internal/attrs"
	"github.com/openconfig/featureprofiles/internal/deviations"
	"github.com/openconfig/featureprofiles/internal/helpers"
	"github.com/openconfig/ondatra"
	"github.com/openconfig/ondatra/gnmi"
	"github.com/openconfig/ondatra/gnmi/oc"
	"github.com/openconfig/ygot/ygot"
)

const (
	ethernetCsmacd = oc.IETFInterfaces_InterfaceType_ethernetCsmacd
	ieee8023adLag  = oc.IETFInterfaces_InterfaceType_ieee8023adLag

	ethertypeIPv4 = oc.PacketMatchTypes_ETHERTYPE_ETHERTYPE_IPV4
	ethertypeIPv6 = oc.PacketMatchTypes_ETHERTYPE_ETHERTYPE_IPV6
	seqIDBase     = uint32(10)
)

// DecapPolicyParams defines parameters for the Decap MPLS in GRE policy and related MPLS configs.
type DecapPolicyParams struct {
	PolicyID                  string
	RuleSeqID                 uint32
	IPv4DestAddress           string // For the match criteria in the decap rule
	MPLSInterfaceID           string // For MPLS global interface attributes (e.g., "Aggregate4")
	StaticLSPNameIPv4         string
	StaticLSPLabelIPv4        uint32
	StaticLSPNextHopIPv4      string
	StaticLSPNameIPv6         string
	StaticLSPLabelIPv6        uint32
	StaticLSPNextHopIPv6      string
	StaticLSPNameMulticast    string
	StaticLSPLabelMulticast   uint32
	StaticLSPNextHopMulticast string
	DecapMPLSParams           DecapMPLSParams
}

// OcPolicyForwardingParams holds parameters for generating the OC Policy Forwarding config.
type OcPolicyForwardingParams struct {
	NetworkInstanceName string
	InterfaceID         string
	AppliedPolicyName   string

	// Policy Rule specific params
<<<<<<< HEAD
	InnerDstIPv6 string
	InnerDstIPv4 string
	CloudV4NHG   string
	CloudV6NHG   string
	DecapPolicy  DecapPolicyParams
	GUEPort      uint32
	IPType       string
	Dynamic      bool
	TunnelIP     string

	// policy applied on Interfaces
	AggID      string
	Attributes []*attrs.Attributes
=======
	InnerDstIPv6       string
	InnerDstIPv4       string
	CloudV4NHG         string
	CloudV6NHG         string
	DecapPolicy        DecapPolicyParams
	GUEPort            uint32
	IPType             string
	Dynamic            bool
	TunnelIP           string
	InterfaceName      string              // InterfaceName specifies the DUT interface where the policy will be applied.
	PolicyName         string              // PolicyName refers to the traffic policy that is bound to the given interface in CLI-based configuration.
	NetworkInstanceObj *oc.NetworkInstance // NetworkInstanceObj represents the OpenConfig network instance (default/non-default VRF).
>>>>>>> 98497ba8
}

type PolicyForwardingRule struct {
	Id                 uint32
	Name               string
	IpType             string
	SourceAddress      string
	DestinationAddress string
	TTL                []uint8
	Dscp               uint8
	Action             *oc.NetworkInstance_PolicyForwarding_Policy_Rule_Action
}

// GueEncapPolicyParams defines parameters required to configure a GUE (Generic UDP Encapsulation) policy-based forwarding rule on the DUT.
type GueEncapPolicyParams struct {
	IPFamily         string // IPFamily specifies the IP address family for encapsulation. For example, "V4Udp" for IPv4-over-UDP or "V6Udp" for IPv6-over-UDP.
	PolicyName       string
	NexthopGroupName string
	SrcIntfName      string
	DstAddr          []string
	SrcAddr          []string
	Ttl              uint8
	Rule             uint8
}

var (

	// PolicyForwardingConfigv4Arista configuration for policy-forwarding for ipv4.
	PolicyForwardingConfigv4Arista = `
Traffic-policies
   traffic-policy tp_cloud_id_3_20
      match bgpsetttlv4 ipv4
         ttl 1
         actions
            redirect next-hop group 1V4_vlan_3_20 ttl 1
            set traffic class 3
      match icmpechov4 ipv4
         destination prefix 169.254.0.11/32
         protocol icmp type echo-reply code all
      match ipv4-all-default ipv4
         actions
            redirect next-hop group 1V4_vlan_3_20
            set traffic class 3
      match ipv6-all-default ipv6
   !
     `
	// PolicyForwardingConfigv6Arista configuration for policy-forwarding for ipv6.
	PolicyForwardingConfigv6Arista = `
Traffic-policies
    traffic-policy tp_cloud_id_3_21
    match bgpsetttlv6 ipv6
       ttl 1
       !
       actions
          count
          redirect next-hop group 1V6_vlan_3_21 ttl 1
          set traffic class 3
    !
    match icmpv6 ipv6
       destination prefix 2600:2d00:0:1:8000:10:0:ca33/128
       protocol icmpv6 type echo-reply neighbor-advertisement code all
       !
       
    !
    match ipv4-all-default ipv4
    !
    match ipv6-all-default ipv6
       actions
          count
          redirect next-hop group 1V6_vlan_3_21
          set traffic class 3
 !
    `
	// PolicyForwardingConfigDualStackArista configuration for policy-forwarding for the dualstack.
	PolicyForwardingConfigDualStackArista = `
   Traffic-policies
    traffic-policy tp_cloud_id_3_22
    match bgpsetttlv6 ipv6
       ttl 1
       !
       actions
          count
          redirect next-hop group 1V6_vlan_3_22 ttl 1
          set traffic class 3
    !
    match icmpv6 ipv6
       destination prefix 2600:2d00:0:1:7000:10:0:ca33/128
       protocol icmpv6 type echo-reply neighbor-advertisement code all
       !
       actions
          count
    !
    match bgpsetttlv4 ipv4
       ttl 1
       !
       actions
          count
          redirect next-hop group 1V4_vlan_3_22 ttl 1
          set traffic class 3
    !
    match icmpechov4 ipv4
       destination prefix 169.254.0.27/32
       protocol icmp type echo-reply code all
       !
       actions
          count
    !
    match ipv4-all-default ipv4
       actions
          count
          redirect next-hop group 1V4_vlan_3_22
          set traffic class 3
    !
    match ipv6-all-default ipv6
       actions
          count
          redirect next-hop group 1V6_vlan_3_22
          set traffic class 3
 !`
	// PolicyForwardingConfigMulticloudAristav4 configuration for policy-forwarding for multicloud ipv4.
	PolicyForwardingConfigMulticloudAristav4 = `
 Traffic-policies
 counter interface per-interface ingress
 !
 traffic-policy tp_cloud_id_3_23
		match icmpechov4 ipv4
			 destination prefix 169.254.0.33/32
			 protocol icmp type echo-reply code all
			 !
			 actions
					count
		!
		match bgpsetttlv4 ipv4
			 ttl 1
			 !
			 actions
					count
					redirect next-hop group 1V4_vlan_3_23 ttl 1
					set traffic class 3
		!
		match ipv4-all-default ipv4
			 actions
					count
					redirect next-hop group 1V4_vlan_3_23
					set traffic class 3
		!
		match ipv6-all-default ipv6
 !
`
	qosconfigArista = `
 qos map dscp 0 1 2 3 4 5 6 7 to traffic-class 0
 qos map dscp 8 9 10 11 12 13 14 15 to traffic-class 1
 qos map dscp 40 41 42 43 44 45 46 47 to traffic-class 4
 qos map dscp 48 49 50 51 52 53 54 55 to traffic-class 7
!
 policy-map type quality-of-service af3
   class class-default
      set traffic-class 3
!
`

	mplsLabelRangeArista = `
mpls label range bgp-sr 16 0
mpls label range dynamic 16 0
mpls label range isis-sr 16 0
mpls label range l2evpn 16 0
mpls label range l2evpn ethernet-segment 16 0
mpls label range ospf-sr 16 0
mpls label range srlb 16 0
mpls label range static 16 1048560
!
`
	decapGroupGREArista = `
ip decap-group gre-decap
  tunnel type gre
  tunnel decap-ip 11.0.0.0/8
  tunnel overlay mpls qos map mpls-traffic-class to traffic-class
!`

	decapGroupGUEArista = `
!
ip decap-group type udp destination port 6635 payload mpls
!
ip decap-group gre-decap
  tunnel type udp
  tunnel decap-ip 11.0.0.0/8
  tunnel overlay mpls qos map mpls-traffic-class to traffic-class
!`

	staticLSPArista = `
mpls static top-label 99991 169.254.0.12 pop payload-type ipv4 access-list bypass
mpls static top-label 99992 2600:2d00:0:1:8000:10:0:ca32 pop payload-type ipv6 access-list bypass
mpls static top-label 99993 169.254.0.26 pop payload-type ipv4 access-list bypass
mpls static top-label 99994 2600:2d00:0:1:7000:10:0:ca32 pop payload-type ipv6 access-list bypass
`
)

// InterfacelocalProxyConfig configures the interface local-proxy-arp.
func InterfacelocalProxyConfig(t *testing.T, dut *ondatra.DUTDevice, a *attrs.Attributes, aggID string) {
	if deviations.LocalProxyOCUnsupported(dut) {
		switch dut.Vendor() {
		case ondatra.ARISTA:
			if a.IPv4 != "" {
				helpers.GnmiCLIConfig(t, dut, fmt.Sprintf("interface %s.%d \n ip local-proxy-arp \n", aggID, a.Subinterface))
			}
		default:
			t.Logf("Unsupported vendor %s for native command support for deviation 'local-proxy-arp'", dut.Vendor())
		}
	}

}

// InterfaceLocalProxyConfigScale configures local-proxy-arp on multiple subinterfaces.
// When the device does not support the OpenConfig path, vendor-specific CLI commands
// are applied.
func InterfaceLocalProxyConfigScale(t *testing.T, dut *ondatra.DUTDevice, sb *gnmi.SetBatch, params OcPolicyForwardingParams) *gnmi.SetBatch {
	if deviations.LocalProxyOCUnsupported(dut) {
		switch dut.Vendor() {
		case ondatra.ARISTA:
			interfacelocalproxy := new(strings.Builder)
			for _, a := range params.Attributes {
				if a.IPv4 != "" {
					fmt.Fprintf(interfacelocalproxy, `
					interface %s.%d
					 ip local-proxy-arp 
					!`, params.AggID, a.Subinterface)
				}
			}
			helpers.GnmiCLIConfig(t, dut, interfacelocalproxy.String())
		default:
			t.Logf("Unsupported vendor %s for native command support for deviation 'local-proxy-arp'", dut.Vendor())
		}
		return nil
	} else {
		ocInterface := &oc.Interface{}
		for i, a := range params.Attributes {
			s := ocInterface.GetOrCreateSubinterface(a.Subinterface)
			b4 := s.GetOrCreateIpv4()
			parp := b4.GetOrCreateProxyArp()
			parp.SetMode(oc.E_ProxyArp_Mode(3))
			gnmi.BatchUpdate(sb, gnmi.OC().Interface(a.Name).Subinterface(uint32(i)).Config(), s)
		}
		return sb
	}
}

// InterfaceQosClassificationConfigScale configures qos-classification on multiple subinterfaces.
// When the device does not support the OpenConfig path, vendor-specific CLI commands
// are applied.
func InterfaceQosClassificationConfigScale(t *testing.T, dut *ondatra.DUTDevice, sb *gnmi.SetBatch, params OcPolicyForwardingParams) *gnmi.SetBatch {
	if deviations.QosClassificationOCUnsupported(dut) {
		switch dut.Vendor() {
		case ondatra.ARISTA:
			interfaceqosconfig := new(strings.Builder)
			for _, a := range params.Attributes {
				fmt.Fprintf(interfaceqosconfig, `
				interface %s.%d
				 service-policy type qos input af3 
				!`, params.AggID, a.Subinterface)
			}
			helpers.GnmiCLIConfig(t, dut, interfaceqosconfig.String())
		default:
			t.Logf("Unsupported vendor %s for native command support for deviation 'qos classification'", dut.Vendor())
		}
		return nil
	} else {
		d := &oc.Root{}
		ni := d.GetOrCreateNetworkInstance(deviations.DefaultNetworkInstance(dut))
		ni.SetType(oc.NetworkInstanceTypes_NETWORK_INSTANCE_TYPE_DEFAULT_INSTANCE)
		ni.GetOrCreatePolicyForwarding()
		gnmi.BatchUpdate(sb, gnmi.OC().NetworkInstance(deviations.DefaultNetworkInstance(dut)).Config(), ni)
		return sb
	}
}

// InterfacePolicyForwardingConfigScale configures policy forwarding on multiple subinterfaces.
// When the device does not support the OpenConfig path, vendor-specific CLI commands
// are applied.
func InterfacePolicyForwardingConfigScale(t *testing.T, dut *ondatra.DUTDevice, sb *gnmi.SetBatch, pf *oc.NetworkInstance_PolicyForwarding, params OcPolicyForwardingParams) *gnmi.SetBatch {
	t.Helper()

	// Check if the DUT requires CLI-based configuration due to an OpenConfig deviation.
	if deviations.InterfacePolicyForwardingOCUnsupported(dut) {
		// If deviations exist, apply configuration using vendor-specific CLI commands.
		switch dut.Vendor() {
		case ondatra.ARISTA: // Currently supports Arista devices for CLI deviations.
			// Format and apply the CLI command for traffic policy input.
			trafficpolicyconfig := new(strings.Builder)
			for _, a := range params.Attributes {
				fmt.Fprintf(trafficpolicyconfig, `
				interface %[1]s.%[2]d  
				 traffic-policy input tp_cloud_id_3_%[2]d
				!`, params.AggID, a.Subinterface)
			}
			helpers.GnmiCLIConfig(t, dut, trafficpolicyconfig.String())
		default:
			// Log a message if the vendor is not supported for this specific CLI deviation.
			t.Logf("Unsupported vendor %s for native command support for deviation 'policy-forwarding config'", dut.Vendor())
		}
		return nil
	} else {
		d := &oc.Root{}
		ni := d.GetOrCreateNetworkInstance(deviations.DefaultNetworkInstance(dut))
		ni.SetType(oc.NetworkInstanceTypes_NETWORK_INSTANCE_TYPE_DEFAULT_INSTANCE)
		pf := ni.GetOrCreatePolicyForwarding()
		iface := pf.GetOrCreateInterface(params.InterfaceID)
		iface.ApplyForwardingPolicy = ygot.String(params.AppliedPolicyName)
		gnmi.BatchUpdate(sb, gnmi.OC().NetworkInstance(deviations.DefaultNetworkInstance(dut)).PolicyForwarding().Config(), pf)
		return sb
	}
}

// InterfaceQosClassificationConfig configures the interface qos classification.
func InterfaceQosClassificationConfig(t *testing.T, dut *ondatra.DUTDevice, a *attrs.Attributes, aggID string) {
	if deviations.QosClassificationOCUnsupported(dut) {
		switch dut.Vendor() {
		case ondatra.ARISTA:
			helpers.GnmiCLIConfig(t, dut, fmt.Sprintf("interface %s.%d \n service-policy type qos input af3 \n", aggID, a.Subinterface))
		default:
			t.Logf("Unsupported vendor %s for native command support for deviation 'qos classification'", dut.Vendor())
		}
	}
}

// InterfacePolicyForwardingConfig configures the interface policy-forwarding config.
func InterfacePolicyForwardingConfig(t *testing.T, dut *ondatra.DUTDevice, a *attrs.Attributes, aggID string, pf *oc.NetworkInstance_PolicyForwarding, params OcPolicyForwardingParams) {
	t.Helper()

	// Check if the DUT requires CLI-based configuration due to an OpenConfig deviation.
	if deviations.InterfacePolicyForwardingOCUnsupported(dut) {
		// If deviations exist, apply configuration using vendor-specific CLI commands.
		switch dut.Vendor() {
		case ondatra.ARISTA: // Currently supports Arista devices for CLI deviations.
			// Format and apply the CLI command for traffic policy input.
			helpers.GnmiCLIConfig(t, dut, fmt.Sprintf("interface %s.%d \n traffic-policy input tp_cloud_id_3_%d \n", aggID, a.Subinterface, a.Subinterface))
		default:
			// Log a message if the vendor is not supported for this specific CLI deviation.
			t.Logf("Unsupported vendor %s for native command support for deviation 'policy-forwarding config'", dut.Vendor())
		}
	} else {
		ApplyPolicyToInterfaceOC(t, pf, params.InterfaceID, params.AppliedPolicyName)

	}
}

// MplsConfig configures the interface mpls.
func MplsConfig(t *testing.T, dut *ondatra.DUTDevice) {
	if deviations.MplsOCUnsupported(dut) {
		switch dut.Vendor() {
		case ondatra.ARISTA:
			helpers.GnmiCLIConfig(t, dut, "mpls ip")
		default:
			t.Logf("Unsupported vendor %s for native command support for deviation 'mpls ip'", dut.Vendor())
		}
	} else {
		t.Log("Currently do not have support to enable Mpls through OC, need to uncomment once implemented")
		// TODO: Currently do not have support to enable Mpls through OC, need to uncomment once implemented.
		// d := &oc.Root{}
		// ni := d.GetOrCreateNetworkInstance(deviations.DefaultNetworkInstance(dut))
		// mpls := ni.GetOrCreateMpls()
		// mpls.Enabled = ygot.Bool(true)
	}
}

// QosClassificationConfig configures the interface qos classification.
func QosClassificationConfig(t *testing.T, dut *ondatra.DUTDevice) {
	if deviations.QosClassificationOCUnsupported(dut) {
		switch dut.Vendor() {
		case ondatra.ARISTA:
			helpers.GnmiCLIConfig(t, dut, qosconfigArista)
		default:
			t.Logf("Unsupported vendor %s for native command support for deviation 'qos classification'", dut.Vendor())
		}
	} else {
		QosClassificationOCConfig(t)
	}
}

// LabelRangeConfig configures the interface label range.
func LabelRangeConfig(t *testing.T, dut *ondatra.DUTDevice) {
	if deviations.MplsLabelClassificationOCUnsupported(dut) {
		switch dut.Vendor() {
		case ondatra.ARISTA:
			helpers.GnmiCLIConfig(t, dut, mplsLabelRangeArista)
		default:
			t.Logf("Unsupported vendor %s for native command support for deviation 'mpls label range'", dut.Vendor())
		}
	} else {
		LabelRangeOCConfig(t, dut)
	}
}

// PolicyForwardingConfig configures the interface policy-forwarding config.
func PolicyForwardingConfig(t *testing.T, dut *ondatra.DUTDevice, traffictype string, pf *oc.NetworkInstance_PolicyForwarding, params OcPolicyForwardingParams) {
	t.Helper()

	// Check if the DUT requires CLI-based configuration due to an OpenConfig deviation.
	if deviations.PolicyForwardingOCUnsupported(dut) {
		// If deviations exist, apply configuration using vendor-specific CLI commands.
		switch dut.Vendor() {
		case ondatra.ARISTA: // Currently supports Arista devices for CLI deviations.
			// Select and apply the appropriate CLI snippet based on 'traffictype'.
			if traffictype == "v4" {
				helpers.GnmiCLIConfig(t, dut, PolicyForwardingConfigv4Arista)
			} else if traffictype == "v6" {
				helpers.GnmiCLIConfig(t, dut, PolicyForwardingConfigv6Arista)
			} else if traffictype == "dualstack" {
				helpers.GnmiCLIConfig(t, dut, PolicyForwardingConfigDualStackArista)
			} else if traffictype == "multicloudv4" {
				helpers.GnmiCLIConfig(t, dut, PolicyForwardingConfigMulticloudAristav4)
			}
		default:
			// Log a message if the vendor is not supported for this specific CLI deviation.
			t.Logf("Unsupported vendor %s for native command support for deviation 'policy-forwarding config'", dut.Vendor())
		}
	} else {

		RulesAndActions(params, pf)

	}
}

// PolicyForwardingConfigScale configures policy forwarding using multiple traffic-policies.
// When the device does not support the OpenConfig path, vendor-specific CLI commands
// are applied.
func PolicyForwardingConfigScale(t *testing.T, dut *ondatra.DUTDevice, sb *gnmi.SetBatch, encapparams OCEncapsulationParams, pf *oc.NetworkInstance_PolicyForwarding, params OcPolicyForwardingParams) *gnmi.SetBatch {
	t.Helper()

	// Check if the DUT requires CLI-based configuration due to an OpenConfig deviation.
	if deviations.PolicyForwardingOCUnsupported(dut) {
		// If deviations exist, apply configuration using vendor-specific CLI commands.
		switch dut.Vendor() {
		case ondatra.ARISTA: // Currently supports Arista devices for CLI deviations.
			PolicyForwardingConfig := new(strings.Builder)

			PolicyForwardingConfig.WriteString("traffic-policies\n")

			for i := 1; i <= encapparams.Count; i++ {

				fmt.Fprintf(PolicyForwardingConfig, `
    traffic-policy tp_cloud_id_3_%[1]d
    match setttlv6 ipv6
       ttl 1
       !
       actions
          count
          redirect next-hop group 1V6_vlan_3_%[1]d
          set traffic class 3
    !
    match setttlv4 ipv4
       ttl 1
       !
       actions
          count
          redirect next-hop group 1V4_vlan_3_%[1]d
          set traffic class 3
    !
    match ipv4-all-default ipv4
       actions
          count
          redirect next-hop group 1V4_vlan_3_%[1]d
          set traffic class 3
    !
    match ipv6-all-default ipv6
       actions
          count
          redirect next-hop group 1V6_vlan_3_%[1]d
          set traffic class 3
    !`, i)
			}

			helpers.GnmiCLIConfig(t, dut, PolicyForwardingConfig.String())
		default:
			// Log a message if the vendor is not supported for this specific CLI deviation.
			t.Logf("Unsupported vendor %s for native command support for deviation 'policy-forwarding config'", dut.Vendor())
		}
		return nil
	} else {
		ruleSeq := uint32(1)
		for i := 1; i <= encapparams.Count; i++ {
			// https://partnerissuetracker.corp.google.com/issues/417988636
			//  pols := pf.GetOrCreatePolicy(fmt.Sprintf("tp_cloud_id_3_%d", i))
			// rule := pols.GetOrCreateRule(ruleSeq)
			// rule.GetOrCreateAction().Count = ygot.Bool(true)
			// groupName := fmt.Sprintf("V4_vlan_3_%d", i)
			// rule.GetOrCreateAction().SetNextHopGroup(groupName)
			// rule.GetOrCreateAction().SetTtl(1)
		}
		ruleSeq++
		gnmi.BatchReplace(sb, gnmi.OC().NetworkInstance(deviations.DefaultNetworkInstance(dut)).PolicyForwarding().Config(), pf)
		return sb
	}
}

// SetupPolicyForwardingInfraOC creates a new OpenConfig root object, the specified network instance,
// and the policy-forwarding container within it.
// It returns the root, the network instance, and the policy-forwarding container.
func SetupPolicyForwardingInfraOC(networkInstanceName string) (*oc.Root, *oc.NetworkInstance, *oc.NetworkInstance_PolicyForwarding) {
	root := &oc.Root{}
	ni := root.GetOrCreateNetworkInstance(networkInstanceName)
	pf := ni.GetOrCreatePolicyForwarding()
	return root, ni, pf
}

// RulesAndActions defines forwarding policies, their rules, and associated next-hop groups
// within the provided policy-forwarding container, based on canonical OpenConfig modeling.
func RulesAndActions(params OcPolicyForwardingParams, pf *oc.NetworkInstance_PolicyForwarding) {
	// --- Define the Main Policy (e.g., "customer1") and its Rules ---
	pols := pf.GetOrCreatePolicy("customer1")
	var ruleSeq uint32 = 1

	// Rule 1: (derived from JSON "customer1_prefixv6_and_icmpv6_ns")
	rule1 := pols.GetOrCreateRule(ruleSeq)
	rule1.GetOrCreateIpv4().DestinationAddress = ygot.String(params.InnerDstIPv6)
	rule1.GetOrCreateIpv6().GetOrCreateIcmpv6().Type = oc.Icmpv6Types_TYPE_NEIGHBOR_SOLICITATION

	// TODO: b/417988636 - Set the action to count
	// rule1.GetOrCreateAction().Count = ygot.Bool(true)
	ruleSeq++

	// Rule 2: (derived from JSON "customer1_prefixv6_and_icmpv6_na")
	rule2 := pols.GetOrCreateRule(ruleSeq)
	rule2.GetOrCreateIpv4().DestinationAddress = ygot.String(params.InnerDstIPv6)
	rule2.GetOrCreateIpv6().GetOrCreateIcmpv6().Type = oc.Icmpv6Types_TYPE_NEIGHBOR_ADVERTISEMENT

	// TODO: b/417988636 - Set the action to count
	// rule2.GetOrCreateAction().Count = ygot.Bool(true)
	ruleSeq++

	// Rule 3: (derivGetOrCreateRules().ed from JSON "customer1_prefixv4_and_icmp")
	rule3 := pols.GetOrCreateRule(ruleSeq)
	rule3.GetOrCreateIpv4().DestinationAddress = ygot.String(params.InnerDstIPv4)
	rule3.GetOrCreateIpv4().GetOrCreateIcmpv4().Type = oc.Icmpv4Types_TYPE_EXT_ECHO_REPLY

	// TODO: b/417988636 - Set the action to count
	// rule3.GetOrCreateAction().Count = ygot.Bool(true)
	ruleSeq++

	// Rule 4: (derived from JSON "customer1_prefixv6_and_icmp")
	rule4 := pols.GetOrCreateRule(ruleSeq)
	rule4.GetOrCreateIpv6().DestinationAddress = ygot.String(params.InnerDstIPv6)
	rule4.GetOrCreateIpv6().GetOrCreateIcmpv6().Type = oc.Icmpv6Types_TYPE_EXT_ECHO_REPLY

	// TODO: b/417988636 - Set the action to count
	// rule4.GetOrCreateAction().Count = ygot.Bool(true)
	ruleSeq++

	// Rule 5: (derived from JSON "customer1_ttl_v4")
	rule5 := pols.GetOrCreateRule(ruleSeq)
	rule5.GetOrCreateIpv4().HopLimit = ygot.Uint8(1)

	// TODO: b/417988636 - Set the action to count
	// rule5.GetOrCreateAction().Count = ygot.Bool(true)
	// rule5.GetOrCreateAction().NextHopGroup = ygot.String(params.CloudV4NHG)
	// rule5.GetOrCreateAction().SetTtl = ygot.Uint8(1)
	ruleSeq++

	// Rule 6: (derived from JSON "customer1_ttl_v6")
	rule6 := pols.GetOrCreateRule(ruleSeq)
	rule6.GetOrCreateIpv6().HopLimit = ygot.Uint8(1)

	// TODO: b/417988636 - Set the action to count
	// rule6.GetOrCreateAction().Count = ygot.Bool(true)
	// rule6.GetOrCreateAction().NextHopGroup = ygot.String(params.CloudV6NHG)
	// rule6.GetOrCreateAction().SetHopLimit = ygot.Uint8(1)
	ruleSeq++

	// Rule 7: (derived from JSON "customer1_default_v4")
	rule7 := pols.GetOrCreateRule(ruleSeq)
	rule7.GetOrCreateIpv4().DestinationAddress = ygot.String(params.InnerDstIPv4)
	// TODO: b/417988636 - Set the action to count
	// rule7.GetOrCreateAction().Count = ygot.Bool(true)
	// rule7.GetOrCreateAction().NextHopGroup = ygot.String(params.CloudV4NHG)
	ruleSeq++

	// Rule 8: (derived from JSON "customer1_default_v6")
	rule8 := pols.GetOrCreateRule(ruleSeq)
	rule8.GetOrCreateIpv6().DestinationAddress = ygot.String(params.InnerDstIPv6)
	// TODO: sancheetaroy - Set the action to count
	// rule8.GetOrCreateAction().Count = ygot.Bool(true)
	// rule8.GetOrCreateAction().NextHopGroup = ygot.String(params.CloudV6NHG)
	ruleSeq++
}

// DecapPolicyRulesandActionsGre configures the "decap MPLS in GRE" policy and related MPLS global and static LSP settings.
func DecapPolicyRulesandActionsGre(t *testing.T, pf *oc.NetworkInstance_PolicyForwarding, params OcPolicyForwardingParams) {
	t.Helper()

	pols := pf.GetOrCreatePolicy("customer10")
	var ruleSeq uint32 = 10
	var protocol uint8 = 4

	rule10 := pols.GetOrCreateRule(ruleSeq)
	rule10.GetOrCreateIpv4().DestinationAddress = ygot.String(params.InnerDstIPv4)
	rule10.GetOrCreateIpv4().Protocol = oc.UnionUint8(protocol)

	rule10.GetOrCreateAction().DecapsulateGre = ygot.Bool(true)
}

// DecapPolicyRulesandActionsGue configures the "decap MPLS in GUE" policy and related MPLS global and static LSP settings.
func DecapPolicyRulesandActionsGue(t *testing.T, pf *oc.NetworkInstance_PolicyForwarding, params OcPolicyForwardingParams) {
	t.Helper()

	pols := pf.GetOrCreatePolicy("customer10")
	var ruleSeq uint32 = 10
	var protocol uint8 = 4

	rule10 := pols.GetOrCreateRule(ruleSeq)
	rule10.GetOrCreateIpv4().DestinationAddress = ygot.String(params.InnerDstIPv4)
	rule10.GetOrCreateIpv4().Protocol = oc.UnionUint8(protocol)

	rule10.GetOrCreateAction().DecapsulateGue = ygot.Bool(true)
}

// ApplyPolicyToInterfaceOC configures the policy-forwarding interfaces section to apply the specified
// policy to the given interface ID.
func ApplyPolicyToInterfaceOC(t *testing.T, pf *oc.NetworkInstance_PolicyForwarding, interfaceID string, appliedPolicyName string) {
	t.Helper()
	iface := pf.GetOrCreateInterface(interfaceID)
	iface.ApplyForwardingPolicy = ygot.String(appliedPolicyName)
}

// PushPolicyForwardingConfig pushes the complete Policy Forwarding config.
func PushPolicyForwardingConfig(t *testing.T, dut *ondatra.DUTDevice, ni *oc.NetworkInstance) {
	t.Helper()
	niPath := gnmi.OC().NetworkInstance(ni.GetName()).Config()
	gnmi.Replace(t, dut, niPath, ni)
}

// DecapGroupConfigGre configures the interface decap-group.
func DecapGroupConfigGre(t *testing.T, dut *ondatra.DUTDevice, pf *oc.NetworkInstance_PolicyForwarding, ocPFParams OcPolicyForwardingParams) {
	if deviations.GueGreDecapUnsupported(dut) {
		switch dut.Vendor() {
		case ondatra.ARISTA:
			if ocPFParams.Dynamic {
				t.Logf("Going into decap")
				aristaGreDecapCLIConfig(t, dut, ocPFParams)
			} else {
				helpers.GnmiCLIConfig(t, dut, decapGroupGREArista)
			}
		default:
			t.Logf("Unsupported vendor %s for native command support for deviation 'decap-group config'", dut.Vendor())
		}
	} else {
		DecapPolicyRulesandActionsGre(t, pf, ocPFParams)
	}
}

// DecapGroupConfigGue configures the interface decap-group for GUE.
func DecapGroupConfigGue(t *testing.T, dut *ondatra.DUTDevice, pf *oc.NetworkInstance_PolicyForwarding, ocPFParams OcPolicyForwardingParams) {
	if deviations.GueGreDecapUnsupported(dut) {
		switch dut.Vendor() {
		case ondatra.ARISTA:
			if ocPFParams.Dynamic {
				t.Logf("Going into decap")
				aristaGueDecapCLIConfig(t, dut, ocPFParams)
			} else {
				helpers.GnmiCLIConfig(t, dut, decapGroupGUEArista)
			}
		default:
			t.Logf("Unsupported vendor %s for native command support for deviation 'decap-group config'", dut.Vendor())
		}
	} else {
		DecapPolicyRulesandActionsGue(t, pf, ocPFParams)
	}
}

// aristaGueDecapCLIConfig configures GUEDEcapConfig for Arista
func aristaGueDecapCLIConfig(t *testing.T, dut *ondatra.DUTDevice, params OcPolicyForwardingParams) {

	cliConfig := fmt.Sprintf(`
		                    ip decap-group type udp destination port %v payload %s
							tunnel type %s-over-udp udp destination port %v
							ip decap-group %s
							tunnel type UDP
							tunnel decap-ip %s
							tunnel decap-interface %s
							`, params.GUEPort, params.IPType, params.IPType, params.GUEPort, params.AppliedPolicyName, params.TunnelIP, params.InterfaceID)
	helpers.GnmiCLIConfig(t, dut, cliConfig)

}

// aristaGreDecapCLIConfig configures GREDEcapConfig for Arista
func aristaGreDecapCLIConfig(t *testing.T, dut *ondatra.DUTDevice, params OcPolicyForwardingParams) {

	cliConfig := fmt.Sprintf(`
			ip decap-group %s
			 tunnel type gre
			 tunnel decap-ip %s
			`, params.AppliedPolicyName, params.TunnelIP)
	helpers.GnmiCLIConfig(t, dut, cliConfig)

}

// Configure GRE decapsulated. Adding deviation when device doesn't support OC
func PolicyForwardingGreDecapsulation(t *testing.T, batch *gnmi.SetBatch, dut *ondatra.DUTDevice, decapIp string, policyName string, portName string, decapGrpName string) {
	if deviations.GreDecapsulationOCUnsupported(dut) {
		switch dut.Vendor() {
		case ondatra.ARISTA:
			cliConfig := fmt.Sprintf(`
			ip decap-group %s
			 tunnel type gre
			 tunnel decap-ip %s
			`, decapGrpName, strings.Split(decapIp, "/")[0])
			helpers.GnmiCLIConfig(t, dut, cliConfig)

		default:
			t.Errorf("Deviation GreDecapsulationUnsupported is not handled for the dut: %v", dut.Vendor())
		}
		return
	} else {
		d := &oc.Root{}
		ni1 := d.GetOrCreateNetworkInstance(deviations.DefaultNetworkInstance(dut))
		ni1.SetType(oc.NetworkInstanceTypes_NETWORK_INSTANCE_TYPE_DEFAULT_INSTANCE)
		npf := ni1.GetOrCreatePolicyForwarding()
		np := npf.GetOrCreatePolicy(policyName)
		np.PolicyId = ygot.String(policyName)
		np.Type = oc.Policy_Type_PBR_POLICY

		npRule := np.GetOrCreateRule(10)
		ip := npRule.GetOrCreateIpv4()
		ip.DestinationAddressPrefixSet = ygot.String(decapIp)
		npAction := npRule.GetOrCreateAction()
		npAction.DecapsulateGre = ygot.Bool(true)

		port := dut.Port(t, portName)
		ingressPort := port.Name()
		t.Logf("Applying forwarding policy on interface %v ... ", ingressPort)

		intf := npf.GetOrCreateInterface(ingressPort)
		intf.ApplyForwardingPolicy = ygot.String(policyName)
		intf.GetOrCreateInterfaceRef().Interface = ygot.String(ingressPort)

		gnmi.BatchReplace(batch, gnmi.OC().NetworkInstance(deviations.DefaultNetworkInstance(dut)).Config(), ni1)
	}
}

func ConfigureVrfSelectionPolicy(t *testing.T, dut *ondatra.DUTDevice, pf *oc.NetworkInstance_PolicyForwarding, policyName string, vrfRules []VrfRule) {
	t.Logf("Configuring VRF Selection Policy")
	policy := pf.GetOrCreatePolicy(policyName)
	policy.Type = oc.Policy_Type_VRF_SELECTION_POLICY

	for _, vrfRule := range vrfRules {
		rule := policy.GetOrCreateRule(vrfRule.Index)
		switch vrfRule.IpType {
		case IPv4:
			rule.GetOrCreateIpv4().SourceAddress = ygot.String(fmt.Sprintf("%s/%d", vrfRule.SourcePrefix, vrfRule.PrefixLength))
		case IPv6:
			rule.GetOrCreateIpv6().SourceAddress = ygot.String(fmt.Sprintf("%s/%d", vrfRule.SourcePrefix, vrfRule.PrefixLength))
		default:
			t.Fatalf("Unsupported IP type %s in vrf rule", vrfRule.IpType)
		}
		rule.GetOrCreateTransport()
		ruleAction := rule.GetOrCreateAction()
		ruleAction.SetNetworkInstance(vrfRule.NetInstName)
	}
}

func ApplyVrfSelectionPolicyToInterfaceOC(t *testing.T, pf *oc.NetworkInstance_PolicyForwarding, interfaceID string, appliedPolicyName string) {
	t.Helper()
	iface := pf.GetOrCreateInterface(interfaceID)
	iface.ApplyVrfSelectionPolicy = ygot.String(appliedPolicyName)
	iface.GetOrCreateInterfaceRef().Interface = ygot.String(interfaceID)
	iface.GetOrCreateInterfaceRef().Subinterface = ygot.Uint32(0)
}

func NewPolicyForwardingEncapGre(t *testing.T, dut *ondatra.DUTDevice, pf *oc.NetworkInstance_PolicyForwarding, policyName string, interfaceName string, targetName string, rules []PolicyForwardingRule) {
	if deviations.PolicyForwardingGreEncapsulationOcUnsupported(dut) || deviations.PolicyForwardingToNextHopOcUnsupported(dut) {
		t.Logf("Configuring pf through CLI")
		newPolicyForwardingEncapGreFromCli(t, dut, policyName, interfaceName, targetName, rules)
	} else {
		t.Logf("Configuring pf through OC")
		newPolicyForwardingEncapGreFromOC(t, pf, policyName, interfaceName, rules)
	}
}

func newPolicyForwardingEncapGreFromCli(t *testing.T, dut *ondatra.DUTDevice, policyName string, interfaceName string, targetName string, rules []PolicyForwardingRule) {
	gnmiClient := dut.RawAPIs().GNMI(t)
	tpConfig := getTrafficPolicyCliConfig(t, dut, policyName, interfaceName, targetName, rules)
	t.Logf("Push the CLI Policy config:%s", dut.Vendor())
	gpbSetRequest := buildCliSetRequest(tpConfig)
	if _, err := gnmiClient.Set(context.Background(), gpbSetRequest); err != nil {
		t.Errorf("Failed to set policy forwarding from cli: %v", err)
	}
}

func newPolicyForwardingEncapGreFromOC(t *testing.T, pf *oc.NetworkInstance_PolicyForwarding, policyName string, interfaceName string, rules []PolicyForwardingRule) {
	t.Helper()
	policy := pf.GetOrCreatePolicy(policyName)
	policy.Type = oc.Policy_Type_PBR_POLICY
	for _, ruleConfig := range rules {
		t.Logf("Processing rule %s", ruleConfig.Name)
		rule := policy.GetOrCreateRule(ruleConfig.Id)
		switch ruleConfig.IpType {
		case IPv4:
			ruleIpv4 := rule.GetOrCreateIpv4()
			if ruleConfig.SourceAddress != "" {
				ruleIpv4.SourceAddress = ygot.String(ruleConfig.SourceAddress)
			}
			if ruleConfig.DestinationAddress != "" {
				ruleIpv4.DestinationAddress = ygot.String(ruleConfig.DestinationAddress)
			}
			if ruleConfig.Dscp != 0 {
				ruleIpv4.Dscp = ygot.Uint8(ruleConfig.Dscp)
			}
		case IPv6:
			ruleIpv6 := rule.GetOrCreateIpv6()
			if ruleConfig.SourceAddress != "" {
				ruleIpv6.SourceAddress = ygot.String(ruleConfig.SourceAddress)
			}
			if ruleConfig.DestinationAddress != "" {
				ruleIpv6.DestinationAddress = ygot.String(ruleConfig.DestinationAddress)
			}
			if ruleConfig.Dscp != 0 {
				ruleIpv6.Dscp = ygot.Uint8(ruleConfig.Dscp)
			}
		default:
			t.Errorf("Unknown IP type %s in PolicyForwardingRule", ruleConfig.IpType)
			return
		}
		if ruleConfig.Action != nil {
			rule.Action = ruleConfig.Action
		}
	}
}

func getTrafficPolicyCliConfig(t *testing.T, dut *ondatra.DUTDevice, policyName string, interfaceName string, targetName string, rules []PolicyForwardingRule) string {
	switch dut.Vendor() {
	case ondatra.ARISTA:
		var matchRules string
		var nhGroupTargets = make(map[string][]string)
		var nhGroupsBySource = make(map[string]string)
		var nhTTlBySource = make(map[string]uint8)
		for _, ruleConfig := range rules {
			var matchTarget string
			t.Logf("Processing rule %s", ruleConfig.Name)
			if ruleConfig.Action == nil ||
				ruleConfig.Name == "" {
				t.Errorf("Invalid rule configuration: %v", ruleConfig)
				return ""
			}
			if ruleConfig.DestinationAddress != "" {
				matchTarget += fmt.Sprintf("destination prefix %s\n", ruleConfig.DestinationAddress)
			}
			if ruleConfig.SourceAddress != "" {
				matchTarget += fmt.Sprintf("source prefix %s\n", ruleConfig.SourceAddress)
			}
			if len(ruleConfig.TTL) > 0 {
				ttlStrs := make([]string, len(ruleConfig.TTL))
				for i, v := range ruleConfig.TTL {
					ttlStrs[i] = fmt.Sprintf("%d", v)
				}
				ttlValues := strings.Join(ttlStrs, ", ")
				matchTarget += fmt.Sprintf("ttl %s\n", ttlValues)
			}
			if matchTarget == "" {
				t.Errorf("Rule %s must have either SourceAddress, DestinationAddress or TTL defined", ruleConfig.Name)
				return ""
			}
			switch ruleConfig.IpType {
			case IPv4, IPv6:
				matchRules += fmt.Sprintf(`
                match %s %s
                %s
                actions
                count`, ruleConfig.Name, strings.ToLower(ruleConfig.IpType), matchTarget)
				if (*ruleConfig.Action).NextHop != nil {
					matchRules += fmt.Sprintf(`
                redirect next-hop %s
                !`, *(*ruleConfig.Action).NextHop)
				} else if (*ruleConfig.Action).EncapsulateGre != nil {
					for _, targetKey := range slices.Sorted(maps.Keys((*ruleConfig.Action).EncapsulateGre.Target)) {
						target := (*ruleConfig.Action).EncapsulateGre.Target[targetKey]
						if target != nil {
							if target.Source == nil || target.Destination == nil {
								t.Errorf("Target in EncapsulateGre action must have Source and Destination defined")
								return ""
							}
							if !slices.Contains(nhGroupTargets[*(target.Source)], *target.Destination) {
								nhGroupTargets[*(target.Source)] = append(nhGroupTargets[*(target.Source)], *target.Destination)
							}
							if target.IpTtl != nil {
								nhTTlBySource[*(target.Source)] = *target.IpTtl
							}
						}
					}
					index := 1
					nhGroups := ""
					for source := range nhGroupTargets {
						nhGroupName := fmt.Sprintf("%s_%d", targetName, index)
						nhGroupsBySource[source] = nhGroupName
						nhGroups += fmt.Sprintf("%s ", nhGroupName)
					}
					matchRules += fmt.Sprintf(`
                    redirect next-hop group %s
                    !`, nhGroups)
				}
			default:
				t.Errorf("Unknown IP type %s in PolicyForwardingRule %s", ruleConfig.IpType, ruleConfig.Name)
				return ""
			}
		}

		var ipv4GreNHs string
		for src, destinations := range nhGroupTargets {
			ipv4GreNHs += fmt.Sprintf(`
            nexthop-group %s type gre`, nhGroupsBySource[src])
			if len(nhTTlBySource) > 0 && nhTTlBySource[src] > 0 {
				ipv4GreNHs += fmt.Sprintf(`
                ttl %d`, nhTTlBySource[src])
			}
			ipv4GreNHs += fmt.Sprintf(`
            tunnel-source %s`, src)
			for index, dest := range destinations {
				ipv4GreNHs += fmt.Sprintf(`
                entry %d tunnel-destination %s`, index, dest)
			}
		}

		// Apply Policy on the interface
		trafficPolicyConfig := fmt.Sprintf(`
            traffic-policies
            traffic-policy %s
            %s
            %s
            !
            interface %s
            traffic-policy input %s
            `, policyName, matchRules, ipv4GreNHs, interfaceName, policyName)
		return trafficPolicyConfig
	default:
		return ""
	}
}

// Configure GRE decapsulated. Adding deviation when device doesn't support OC
func NewConfigureGRETunnel(t *testing.T, dut *ondatra.DUTDevice, decapIp string, decapGrpName string) {
	if deviations.GreDecapsulationOCUnsupported(dut) {
		var decapIPAddr string
		if strings.Contains(decapIp, "/") {
			decapIPAddr = strings.Split(decapIp, "/")[0]
		} else {
			decapIPAddr = decapIp
		}
		switch dut.Vendor() {
		case ondatra.ARISTA:
			cliConfig := fmt.Sprintf(`
			ip decap-group %s
			 tunnel type gre
			 tunnel decap-ip %s
			`, decapGrpName, decapIPAddr)
			helpers.GnmiCLIConfig(t, dut, cliConfig)

		default:
			t.Errorf("Deviation GreDecapsulationUnsupported is not handled for the dut: %v", dut.Vendor())
		}
	} else {
		d := &oc.Root{}
		ni1 := d.GetOrCreateNetworkInstance(deviations.DefaultNetworkInstance(dut))
		ni1.SetType(oc.NetworkInstanceTypes_NETWORK_INSTANCE_TYPE_DEFAULT_INSTANCE)
		npf := ni1.GetOrCreatePolicyForwarding()
		np := npf.GetOrCreatePolicy("PBR-MAP")
		np.PolicyId = ygot.String("PBR-MAP")
		np.Type = oc.Policy_Type_PBR_POLICY

		npRule := np.GetOrCreateRule(10)
		ip := npRule.GetOrCreateIpv4()
		ip.DestinationAddressPrefixSet = ygot.String(decapIp)
		npAction := npRule.GetOrCreateAction()
		npAction.DecapsulateGre = ygot.Bool(true)

		port := dut.Port(t, "port1")
		ingressPort := port.Name()
		t.Logf("Applying forwarding policy on interface %v ... ", ingressPort)

		intf := npf.GetOrCreateInterface(ingressPort)
		intf.ApplyForwardingPolicy = ygot.String("PBR-MAP")
		intf.GetOrCreateInterfaceRef().Interface = ygot.String(ingressPort)

		gnmi.Update(t, dut, gnmi.OC().NetworkInstance(deviations.DefaultNetworkInstance(dut)).Config(), ni1)
	}
}

// ConfigureDutWithGueDecap configures the DUT to decapsulate GUE (Generic UDP Encapsulation) traffic. It supports both native CLI configuration (for vendors like Arista) and OpenConfig (GNMI) configuration.
func ConfigureDutWithGueDecap(t *testing.T, dut *ondatra.DUTDevice, guePort int, ipType, tunIp, decapInt, policyName string, policyId int) {
	t.Logf("Configure DUT with decapsulation UDP port %v", guePort)
	if deviations.DecapsulateGueOCUnsupported(dut) {
		switch dut.Vendor() {
		case ondatra.ARISTA:
			cliConfig := fmt.Sprintf(`
                            ip decap-group type udp destination port %[1]d payload %[2]s 
                            tunnel type %[2]s-over-udp udp destination port %[1]d
                            ip decap-group test
                            tunnel type UDP
                            tunnel decap-ip %[3]s
                            tunnel decap-interface %[4]s
                            `, guePort, ipType, tunIp, decapInt)
			helpers.GnmiCLIConfig(t, dut, cliConfig)

		default:
			t.Errorf("Deviation decapsulateGueOCUnsupported is not handled for the dut: %v", dut.Vendor())
		}
	} else {
		// TODO: As per the latest OpenConfig GNMI OC schema — the Encapsulation/Decapsulation sub-tree is not fully implemented, need to add OC commands once implemented.
		d := &oc.Root{}
		ni1 := d.GetOrCreateNetworkInstance(deviations.DefaultNetworkInstance(dut))
		npf := ni1.GetOrCreatePolicyForwarding()
		np := npf.GetOrCreatePolicy(policyName)
		np.PolicyId = ygot.String(policyName)
		npRule := np.GetOrCreateRule(uint32(policyId))
		ip := npRule.GetOrCreateIpv4()
		ip.DestinationAddressPrefixSet = ygot.String(tunIp)
		ip.Protocol = oc.PacketMatchTypes_IP_PROTOCOL_IP_UDP
		// transport := npRule.GetOrCreateTransport()
		// transport.SetDestinationPort()
	}
}

// PbrRule defines a policy-based routing rule configuration
type PbrRule struct {
	Sequence  uint32
	EtherType oc.NetworkInstance_PolicyForwarding_Policy_Rule_L2_Ethertype_Union
	EncapVrf  string
}

// PolicyForwardingConfigName defines the configuration parameters for PBR VRF selection.
type PolicyForwardingConfigName struct {
	Name string // Policy name (e.g., "VRF-SELECT-POLICY")
}

// NewPolicyForwardingVRFSelection configures Policy-Based Routing for VRF selection.
func NewPolicyForwardingVRFSelection(t *testing.T, dut *ondatra.DUTDevice, sb *gnmi.SetBatch, cfg PolicyForwardingConfigName) *gnmi.SetBatch {
	t.Helper()

	d := &oc.Root{}
	ni := d.GetOrCreateNetworkInstance(deviations.DefaultNetworkInstance(dut))
	pf := ni.GetOrCreatePolicyForwarding()
	p := pf.GetOrCreatePolicy(cfg.Name)
	p.SetType(oc.Policy_Type_VRF_SELECTION_POLICY)

	for _, pRule := range getPbrRules(dut) {
		r := p.GetOrCreateRule(seqIDOffset(dut, pRule.Sequence))

		// Optional default rule match requirement.
		if deviations.PfRequireMatchDefaultRule(dut) && pRule.EtherType != nil {
			r.GetOrCreateL2().Ethertype = pRule.EtherType
		}

		// Set forwarding action (encap VRF)
		if pRule.EncapVrf != "" {
			r.GetOrCreateAction().SetNetworkInstance(pRule.EncapVrf)
		}
	}

	// Push policy forwarding configuration via GNMI batch.
	gnmi.BatchUpdate(sb,
		gnmi.OC().NetworkInstance(deviations.DefaultNetworkInstance(dut)).PolicyForwarding().Config(),
		pf,
	)

	t.Logf("Configured policy forwarding VRF selection: policy=%s", cfg.Name)

	return sb
}

// getPbrRules returns policy-based routing rules for VRF selection
func getPbrRules(dut *ondatra.DUTDevice) []PbrRule {
	vrfDefault := deviations.DefaultNetworkInstance(dut)

	if deviations.PfRequireMatchDefaultRule(dut) {
		return []PbrRule{
			{
				Sequence:  17,
				EtherType: ethertypeIPv4,
				EncapVrf:  vrfDefault,
			},
			{
				Sequence:  18,
				EtherType: ethertypeIPv6,
				EncapVrf:  vrfDefault,
			},
		}
	}
	return []PbrRule{
		{
			Sequence: 17,
			EncapVrf: vrfDefault,
		},
	}
}

// seqIDOffset returns sequence ID with base offset to ensure proper ordering
func seqIDOffset(dut *ondatra.DUTDevice, i uint32) uint32 {
	if deviations.PfRequireSequentialOrderPbrRules(dut) {
		return i + seqIDBase
	}
	return i
}

// NewPolicyForwardingGueEncap configure policy forwarding for GUE encapsulation.
func NewPolicyForwardingGueEncap(t *testing.T, dut *ondatra.DUTDevice, params GueEncapPolicyParams) {
	t.Helper()
	_, _, pf := SetupPolicyForwardingInfraOC(deviations.DefaultNetworkInstance(dut))

	// Configure traffic policy
	if deviations.PolicyForwardingOCUnsupported(dut) {
		switch dut.Vendor() {
		case ondatra.ARISTA:
			switch params.IPFamily {
			case "V4Udp":
				createPolicyForwardingNexthopCLIConfig(t, dut, params.PolicyName, "rule1", "ipv4", params.NexthopGroupName)
			case "V6Udp":
				createPolicyForwardingNexthopCLIConfig(t, dut, params.PolicyName, "rule2", "ipv6", params.NexthopGroupName)
			default:
				t.Logf("Unsupported address family type %s", params.IPFamily)
			}
		default:
			t.Logf("Unsupported vendor %s for native command support for deviation 'policy-forwarding config'", dut.Vendor())
		}
	} else {
		policy := pf.GetOrCreatePolicy(params.PolicyName)
		policy.Type = oc.Policy_Type_PBR_POLICY

		rule1 := policy.GetOrCreateRule(1)
		rule1.GetOrCreateTransport()
		if len(params.DstAddr) != 0 {
			for _, addr := range params.DstAddr {
				rule1.GetOrCreateIpv4().DestinationAddress = ygot.String(addr)
			}
		}
		if len(params.SrcAddr) != 0 {
			for _, addr := range params.SrcAddr {
				rule1.GetOrCreateIpv4().SourceAddress = ygot.String(addr)
			}
		}
		// Validate NexthopGroupName before applying it to the rule.
		if params.NexthopGroupName != "" {
			rule1.GetOrCreateAction().SetNextHop(params.NexthopGroupName)
		} else {
			t.Errorf("NexthopGroupName is required for OpenConfig policy-forwarding GUE encapsulation rules")
		}
	}
}

// createPolicyForwardingNexthopCLIConfig configure nexthop policy forwarding through CLI.
func createPolicyForwardingNexthopCLIConfig(t *testing.T, dut *ondatra.DUTDevice, policyName string, ruleName string, traffictype string, nhGrpName string) {
	t.Helper()
	// Check if the DUT requires CLI-based configuration due to an OpenConfig deviation.
	if deviations.PolicyForwardingOCUnsupported(dut) {
		// If deviations exist, apply configuration using vendor-specific CLI commands.
		cli := ""
		switch dut.Vendor() {
		case ondatra.ARISTA:
			// Select and apply the appropriate CLI snippet based on 'traffictype'.
			cli = fmt.Sprintf(`
				traffic-policies
				traffic-policy %s
      			match %s %s
         		actions
            	redirect next-hop group %s`, policyName, ruleName, traffictype, nhGrpName)
			helpers.GnmiCLIConfig(t, dut, cli)
		default:
			// Log a message if the vendor is not supported for this specific CLI deviation.
			t.Logf("Unsupported vendor %s for native command support for deviation 'policy-forwarding config'", dut.Vendor())
		}
	}
}

// InterfacePolicyForwardingApply configure to apply policy forwarding.
func InterfacePolicyForwardingApply(t *testing.T, dut *ondatra.DUTDevice, params OcPolicyForwardingParams) {
	t.Helper()
	// Check if the DUT requires CLI-based configuration due to an OpenConfig deviation.
	if deviations.InterfacePolicyForwardingOCUnsupported(dut) {
		// If deviations exist, apply configuration using vendor-specific CLI commands.
		switch dut.Vendor() {
		case ondatra.ARISTA:
			pfa := fmt.Sprintf(`interface %s
				traffic-policy input %s`, params.InterfaceName, params.PolicyName)
			helpers.GnmiCLIConfig(t, dut, pfa)
		default:
			t.Logf("Unsupported vendor %s for native command support for deviation 'policy-forwarding config'", dut.Vendor())
		}
	} else {
		// params.NetworkInstanceObj represents the OpenConfig network instance (default/non-default VRF) where the policy-forwarding configuration will be applied.
		// It provides access to the PolicyForwarding container for interface-level policy bindings.
		policyForward := params.NetworkInstanceObj.GetOrCreatePolicyForwarding()
		iface := policyForward.GetOrCreateInterface(params.InterfaceID)
		iface.ApplyForwardingPolicy = ygot.String(params.AppliedPolicyName)
	}
}<|MERGE_RESOLUTION|>--- conflicted
+++ resolved
@@ -51,21 +51,6 @@
 	AppliedPolicyName   string
 
 	// Policy Rule specific params
-<<<<<<< HEAD
-	InnerDstIPv6 string
-	InnerDstIPv4 string
-	CloudV4NHG   string
-	CloudV6NHG   string
-	DecapPolicy  DecapPolicyParams
-	GUEPort      uint32
-	IPType       string
-	Dynamic      bool
-	TunnelIP     string
-
-	// policy applied on Interfaces
-	AggID      string
-	Attributes []*attrs.Attributes
-=======
 	InnerDstIPv6       string
 	InnerDstIPv4       string
 	CloudV4NHG         string
@@ -78,7 +63,10 @@
 	InterfaceName      string              // InterfaceName specifies the DUT interface where the policy will be applied.
 	PolicyName         string              // PolicyName refers to the traffic policy that is bound to the given interface in CLI-based configuration.
 	NetworkInstanceObj *oc.NetworkInstance // NetworkInstanceObj represents the OpenConfig network instance (default/non-default VRF).
->>>>>>> 98497ba8
+
+	// policy applied on Interfaces
+	AggID      string
+	Attributes []*attrs.Attributes
 }
 
 type PolicyForwardingRule struct {
