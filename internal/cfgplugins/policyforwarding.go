package cfgplugins

import (
	"fmt"
	"strings"
	"testing"

	"github.com/openconfig/featureprofiles/internal/attrs"
	"github.com/openconfig/featureprofiles/internal/deviations"
	"github.com/openconfig/featureprofiles/internal/helpers"
	"github.com/openconfig/ondatra"
	"github.com/openconfig/ondatra/gnmi"
	"github.com/openconfig/ondatra/gnmi/oc"
	"github.com/openconfig/ygot/ygot"
)

const (
	ethernetCsmacd = oc.IETFInterfaces_InterfaceType_ethernetCsmacd
	ieee8023adLag  = oc.IETFInterfaces_InterfaceType_ieee8023adLag
)

// DecapPolicyParams defines parameters for the Decap MPLS in GRE policy and related MPLS configs.
type DecapPolicyParams struct {
	PolicyID                  string
	RuleSeqID                 uint32
	IPv4DestAddress           string // For the match criteria in the decap rule
	MPLSInterfaceID           string // For MPLS global interface attributes (e.g., "Aggregate4")
	StaticLSPNameIPv4         string
	StaticLSPLabelIPv4        uint32
	StaticLSPNextHopIPv4      string
	StaticLSPNameIPv6         string
	StaticLSPLabelIPv6        uint32
	StaticLSPNextHopIPv6      string
	StaticLSPNameMulticast    string
	StaticLSPLabelMulticast   uint32
	StaticLSPNextHopMulticast string
	// Mpls Scale LSP params
	ScaleStaticLSP          bool
	MplsStaticLabels        []int
	MplsStaticLabelsForIpv6 []int
	NextHops                []string
	NextHopsV6              []string
}

// OcPolicyForwardingParams holds parameters for generating the OC Policy Forwarding config.
type OcPolicyForwardingParams struct {
	NetworkInstanceName string
	InterfaceID         string
	AppliedPolicyName   string

	// Policy Rule specific params
	InnerDstIPv6 string
	InnerDstIPv4 string
	CloudV4NHG   string
	CloudV6NHG   string
	DecapPolicy  DecapPolicyParams
	GuePort      uint32
	IpType       string
	Dynamic      bool
	TunnelIP     string
}

var (

	// PolicyForwardingConfigv4Arista configuration for policy-forwarding for ipv4.
	PolicyForwardingConfigv4Arista = `
Traffic-policies
   traffic-policy tp_cloud_id_3_20
      match bgpsetttlv4 ipv4
         ttl 1
         actions
            redirect next-hop group 1V4_vlan_3_20 ttl 1
            set traffic class 3
      match icmpechov4 ipv4
         destination prefix 169.254.0.11/32
         protocol icmp type echo-reply code all
      match ipv4-all-default ipv4
         actions
            redirect next-hop group 1V4_vlan_3_20
            set traffic class 3
      match ipv6-all-default ipv6
   !
	 `
	// PolicyForwardingConfigv6Arista configuration for policy-forwarding for ipv6.
	PolicyForwardingConfigv6Arista = `
Traffic-policies
    traffic-policy tp_cloud_id_3_21
    match bgpsetttlv6 ipv6
       ttl 1
       !
       actions
          count
          redirect next-hop group 1V6_vlan_3_21 ttl 1
          set traffic class 3
    !
    match icmpv6 ipv6
       destination prefix 2600:2d00:0:1:8000:10:0:ca33/128
       protocol icmpv6 type echo-reply neighbor-advertisement code all
       !
       
    !
    match ipv4-all-default ipv4
    !
    match ipv6-all-default ipv6
       actions
          count
          redirect next-hop group 1V6_vlan_3_21
          set traffic class 3
 !
    `
	// PolicyForwardingConfigDualStackArista configuration for policy-forwarding for the dualstack.
	PolicyForwardingConfigDualStackArista = `
   Traffic-policies
    traffic-policy tp_cloud_id_3_22
    match bgpsetttlv6 ipv6
       ttl 1
       !
       actions
          count
          redirect next-hop group 1V6_vlan_3_22 ttl 1
          set traffic class 3
    !
    match icmpv6 ipv6
       destination prefix 2600:2d00:0:1:7000:10:0:ca33/128
       protocol icmpv6 type echo-reply neighbor-advertisement code all
       !
       actions
          count
    !
    match bgpsetttlv4 ipv4
       ttl 1
       !
       actions
          count
          redirect next-hop group 1V4_vlan_3_22 ttl 1
          set traffic class 3
    !
    match icmpechov4 ipv4
       destination prefix 169.254.0.27/32
       protocol icmp type echo-reply code all
       !
       actions
          count
    !
    match ipv4-all-default ipv4
       actions
          count
          redirect next-hop group 1V4_vlan_3_22
          set traffic class 3
    !
    match ipv6-all-default ipv6
       actions
          count
          redirect next-hop group 1V6_vlan_3_22
          set traffic class 3
 !`
	// PolicyForwardingConfigMulticloudAristav4 configuration for policy-forwarding for multicloud ipv4.
	PolicyForwardingConfigMulticloudAristav4 = `
 Traffic-policies
 counter interface per-interface ingress
 !
 traffic-policy tp_cloud_id_3_23
		match icmpechov4 ipv4
			 destination prefix 169.254.0.33/32
			 protocol icmp type echo-reply code all
			 !
			 actions
					count
		!
		match bgpsetttlv4 ipv4
			 ttl 1
			 !
			 actions
					count
					redirect next-hop group 1V4_vlan_3_23 ttl 1
					set traffic class 3
		!
		match ipv4-all-default ipv4
			 actions
					count
					redirect next-hop group 1V4_vlan_3_23
					set traffic class 3
		!
		match ipv6-all-default ipv6
 !
`
	qosconfigArista = `
 qos map dscp 0 1 2 3 4 5 6 7 to traffic-class 0
 qos map dscp 8 9 10 11 12 13 14 15 to traffic-class 1
 qos map dscp 40 41 42 43 44 45 46 47 to traffic-class 4
 qos map dscp 48 49 50 51 52 53 54 55 to traffic-class 7
!
 policy-map type quality-of-service af3
   class class-default
      set traffic-class 3
!
`

	mplsLabelRangeArista = `
mpls label range bgp-sr 16 0
mpls label range dynamic 16 0
mpls label range isis-sr 16 0
mpls label range l2evpn 16 0
mpls label range l2evpn ethernet-segment 16 0
mpls label range ospf-sr 16 0
mpls label range srlb 16 0
mpls label range static 16 1048560
!
`
	decapGroupGREArista = `
ip decap-group gre-decap
  tunnel type gre
  tunnel decap-ip 11.0.0.0/8
  tunnel overlay mpls qos map mpls-traffic-class to traffic-class
!`

	decapGroupGUEArista = `
!
ip decap-group type udp destination port 6635 payload mpls
!
ip decap-group gre-decap
  tunnel type udp
  tunnel decap-ip 11.0.0.0/8
  tunnel overlay mpls qos map mpls-traffic-class to traffic-class
!`

	staticLSPArista = `
mpls static top-label 99991 169.254.0.12 pop payload-type ipv4 access-list bypass
mpls static top-label 99992 2600:2d00:0:1:8000:10:0:ca32 pop payload-type ipv6 access-list bypass
mpls static top-label 99993 169.254.0.26 pop payload-type ipv4 access-list bypass
mpls static top-label 99994 2600:2d00:0:1:7000:10:0:ca32 pop payload-type ipv6 access-list bypass
`
)

// InterfacelocalProxyConfig configures the interface local-proxy-arp.
func InterfacelocalProxyConfig(t *testing.T, dut *ondatra.DUTDevice, a *attrs.Attributes, aggID string) {
	if deviations.LocalProxyOCUnsupported(dut) {
		switch dut.Vendor() {
		case ondatra.ARISTA:
			if a.IPv4 != "" {
				helpers.GnmiCLIConfig(t, dut, fmt.Sprintf("interface %s.%d \n ip local-proxy-arp \n", aggID, a.Subinterface))
			}
		default:
			t.Logf("Unsupported vendor %s for native command support for deviation 'local-proxy-arp'", dut.Vendor())
		}
	}

}

// InterfaceQosClassificationConfig configures the interface qos classification.
func InterfaceQosClassificationConfig(t *testing.T, dut *ondatra.DUTDevice, a *attrs.Attributes, aggID string) {
	if deviations.QosClassificationOCUnsupported(dut) {
		switch dut.Vendor() {
		case ondatra.ARISTA:
			helpers.GnmiCLIConfig(t, dut, fmt.Sprintf("interface %s.%d \n service-policy type qos input af3 \n", aggID, a.Subinterface))
		default:
			t.Logf("Unsupported vendor %s for native command support for deviation 'qos classification'", dut.Vendor())
		}
	}
}

// InterfacePolicyForwardingConfig configures the interface policy-forwarding config.
func InterfacePolicyForwardingConfig(t *testing.T, dut *ondatra.DUTDevice, a *attrs.Attributes, aggID string, pf *oc.NetworkInstance_PolicyForwarding, params OcPolicyForwardingParams) {
	t.Helper()

	// Check if the DUT requires CLI-based configuration due to an OpenConfig deviation.
	if deviations.InterfacePolicyForwardingOCUnsupported(dut) {
		// If deviations exist, apply configuration using vendor-specific CLI commands.
		switch dut.Vendor() {
		case ondatra.ARISTA: // Currently supports Arista devices for CLI deviations.
			// Format and apply the CLI command for traffic policy input.
			helpers.GnmiCLIConfig(t, dut, fmt.Sprintf("interface %s.%d \n traffic-policy input tp_cloud_id_3_%d \n", aggID, a.Subinterface, a.Subinterface))
		default:
			// Log a message if the vendor is not supported for this specific CLI deviation.
			t.Logf("Unsupported vendor %s for native command support for deviation 'policy-forwarding config'", dut.Vendor())
		}
	} else {
		ApplyPolicyToInterfaceOC(t, pf, params.InterfaceID, params.AppliedPolicyName)

	}
}

// MplsConfig configures the interface mpls.
func MplsConfig(t *testing.T, dut *ondatra.DUTDevice) {
	if deviations.MplsOCUnsupported(dut) {
		switch dut.Vendor() {
		case ondatra.ARISTA:
			helpers.GnmiCLIConfig(t, dut, "mpls ip")
		default:
			t.Logf("Unsupported vendor %s for native command support for deviation 'mpls ip'", dut.Vendor())
		}
	}
}

// QosClassificationConfig configures the interface qos classification.
func QosClassificationConfig(t *testing.T, dut *ondatra.DUTDevice) {
	if deviations.QosClassificationOCUnsupported(dut) {
		switch dut.Vendor() {
		case ondatra.ARISTA:
			helpers.GnmiCLIConfig(t, dut, qosconfigArista)
		default:
			t.Logf("Unsupported vendor %s for native command support for deviation 'qos classification'", dut.Vendor())
		}
	}

}

// LabelRangeConfig configures the interface label range.
func LabelRangeConfig(t *testing.T, dut *ondatra.DUTDevice) {
	if deviations.MplsLabelClassificationOCUnsupported(dut) {
		switch dut.Vendor() {
		case ondatra.ARISTA:
			helpers.GnmiCLIConfig(t, dut, mplsLabelRangeArista)
		default:
			t.Logf("Unsupported vendor %s for native command support for deviation 'mpls label range'", dut.Vendor())
		}
	}
}

// PolicyForwardingConfig configures the interface policy-forwarding config.
func PolicyForwardingConfig(t *testing.T, dut *ondatra.DUTDevice, traffictype string, pf *oc.NetworkInstance_PolicyForwarding, params OcPolicyForwardingParams) {
	t.Helper()

	// Check if the DUT requires CLI-based configuration due to an OpenConfig deviation.
	if deviations.PolicyForwardingOCUnsupported(dut) {
		// If deviations exist, apply configuration using vendor-specific CLI commands.
		switch dut.Vendor() {
		case ondatra.ARISTA: // Currently supports Arista devices for CLI deviations.
			// Select and apply the appropriate CLI snippet based on 'traffictype'.
			if traffictype == "v4" {
				helpers.GnmiCLIConfig(t, dut, PolicyForwardingConfigv4Arista)
			} else if traffictype == "v6" {
				helpers.GnmiCLIConfig(t, dut, PolicyForwardingConfigv6Arista)
			} else if traffictype == "dualstack" {
				helpers.GnmiCLIConfig(t, dut, PolicyForwardingConfigDualStackArista)
			} else if traffictype == "multicloudv4" {
				helpers.GnmiCLIConfig(t, dut, PolicyForwardingConfigMulticloudAristav4)
			}
		default:
			// Log a message if the vendor is not supported for this specific CLI deviation.
			t.Logf("Unsupported vendor %s for native command support for deviation 'policy-forwarding config'", dut.Vendor())
		}
	} else {

		RulesAndActions(params, pf)

	}
}

// SetupPolicyForwardingInfraOC creates a new OpenConfig root object, the specified network instance,
// and the policy-forwarding container within it.
// It returns the root, the network instance, and the policy-forwarding container.
func SetupPolicyForwardingInfraOC(networkInstanceName string) (*oc.Root, *oc.NetworkInstance, *oc.NetworkInstance_PolicyForwarding) {
	root := &oc.Root{}
	ni := root.GetOrCreateNetworkInstance(networkInstanceName)
	pf := ni.GetOrCreatePolicyForwarding()
	return root, ni, pf
}

// RulesAndActions defines forwarding policies, their rules, and associated next-hop groups
// within the provided policy-forwarding container, based on canonical OpenConfig modeling.
func RulesAndActions(params OcPolicyForwardingParams, pf *oc.NetworkInstance_PolicyForwarding) {
	// --- Define the Main Policy (e.g., "customer1") and its Rules ---
	pols := pf.GetOrCreatePolicy("customer1")
	var ruleSeq uint32 = 1

	// Rule 1: (derived from JSON "customer1_prefixv6_and_icmpv6_ns")
	rule1 := pols.GetOrCreateRule(ruleSeq)
	rule1.GetOrCreateIpv4().DestinationAddress = ygot.String(params.InnerDstIPv6)
	rule1.GetOrCreateIpv6().GetOrCreateIcmpv6().Type = oc.Icmpv6Types_TYPE_NEIGHBOR_SOLICITATION

	// TODO: b/417988636 - Set the action to count
	// rule1.GetOrCreateAction().Count = ygot.Bool(true)
	ruleSeq++

	// Rule 2: (derived from JSON "customer1_prefixv6_and_icmpv6_na")
	rule2 := pols.GetOrCreateRule(ruleSeq)
	rule2.GetOrCreateIpv4().DestinationAddress = ygot.String(params.InnerDstIPv6)
	rule2.GetOrCreateIpv6().GetOrCreateIcmpv6().Type = oc.Icmpv6Types_TYPE_NEIGHBOR_ADVERTISEMENT

	// TODO: b/417988636 - Set the action to count
	// rule2.GetOrCreateAction().Count = ygot.Bool(true)
	ruleSeq++

	// Rule 3: (derivGetOrCreateRules().ed from JSON "customer1_prefixv4_and_icmp")
	rule3 := pols.GetOrCreateRule(ruleSeq)
	rule3.GetOrCreateIpv4().DestinationAddress = ygot.String(params.InnerDstIPv4)
	rule3.GetOrCreateIpv4().GetOrCreateIcmpv4().Type = oc.Icmpv4Types_TYPE_EXT_ECHO_REPLY

	// TODO: b/417988636 - Set the action to count
	// rule3.GetOrCreateAction().Count = ygot.Bool(true)
	ruleSeq++

	// Rule 4: (derived from JSON "customer1_prefixv6_and_icmp")
	rule4 := pols.GetOrCreateRule(ruleSeq)
	rule4.GetOrCreateIpv6().DestinationAddress = ygot.String(params.InnerDstIPv6)
	rule4.GetOrCreateIpv6().GetOrCreateIcmpv6().Type = oc.Icmpv6Types_TYPE_EXT_ECHO_REPLY

	// TODO: b/417988636 - Set the action to count
	// rule4.GetOrCreateAction().Count = ygot.Bool(true)
	ruleSeq++

	// Rule 5: (derived from JSON "customer1_ttl_v4")
	rule5 := pols.GetOrCreateRule(ruleSeq)
	rule5.GetOrCreateIpv4().HopLimit = ygot.Uint8(1)

	// TODO: b/417988636 - Set the action to count
	// rule5.GetOrCreateAction().Count = ygot.Bool(true)
	// rule5.GetOrCreateAction().NextHopGroup = ygot.String(params.CloudV4NHG)
	// rule5.GetOrCreateAction().SetTtl = ygot.Uint8(1)
	ruleSeq++

	// Rule 6: (derived from JSON "customer1_ttl_v6")
	rule6 := pols.GetOrCreateRule(ruleSeq)
	rule6.GetOrCreateIpv6().HopLimit = ygot.Uint8(1)

	// TODO: b/417988636 - Set the action to count
	// rule6.GetOrCreateAction().Count = ygot.Bool(true)
	// rule6.GetOrCreateAction().NextHopGroup = ygot.String(params.CloudV6NHG)
	// rule6.GetOrCreateAction().SetHopLimit = ygot.Uint8(1)
	ruleSeq++

	// Rule 7: (derived from JSON "customer1_default_v4")
	rule7 := pols.GetOrCreateRule(ruleSeq)
	rule7.GetOrCreateIpv4().DestinationAddress = ygot.String(params.InnerDstIPv4)
	// TODO: b/417988636 - Set the action to count
	// rule7.GetOrCreateAction().Count = ygot.Bool(true)
	// rule7.GetOrCreateAction().NextHopGroup = ygot.String(params.CloudV4NHG)
	ruleSeq++

	// Rule 8: (derived from JSON "customer1_default_v6")
	rule8 := pols.GetOrCreateRule(ruleSeq)
	rule8.GetOrCreateIpv6().DestinationAddress = ygot.String(params.InnerDstIPv6)
	// TODO: sancheetaroy - Set the action to count
	// rule8.GetOrCreateAction().Count = ygot.Bool(true)
	// rule8.GetOrCreateAction().NextHopGroup = ygot.String(params.CloudV6NHG)
	ruleSeq++
}

// DecapPolicyRulesandActionsGre configures the "decap MPLS in GRE" policy and related MPLS global and static LSP settings.
func DecapPolicyRulesandActionsGre(t *testing.T, pf *oc.NetworkInstance_PolicyForwarding, params OcPolicyForwardingParams) {
	t.Helper()

	pols := pf.GetOrCreatePolicy("customer10")
	var ruleSeq uint32 = 10
	var protocol uint8 = 4

	rule10 := pols.GetOrCreateRule(ruleSeq)
	rule10.GetOrCreateIpv4().DestinationAddress = ygot.String(params.InnerDstIPv4)
	rule10.GetOrCreateIpv4().Protocol = oc.UnionUint8(protocol)

	rule10.GetOrCreateAction().DecapsulateGre = ygot.Bool(true)
}

// DecapPolicyRulesandActionsGue configures the "decap MPLS in GUE" policy and related MPLS global and static LSP settings.
func DecapPolicyRulesandActionsGue(t *testing.T, pf *oc.NetworkInstance_PolicyForwarding, params OcPolicyForwardingParams) {
	t.Helper()

	pols := pf.GetOrCreatePolicy("customer10")
	var ruleSeq uint32 = 10
	var protocol uint8 = 4

	rule10 := pols.GetOrCreateRule(ruleSeq)
	rule10.GetOrCreateIpv4().DestinationAddress = ygot.String(params.InnerDstIPv4)
	rule10.GetOrCreateIpv4().Protocol = oc.UnionUint8(protocol)

	rule10.GetOrCreateAction().DecapsulateGue = ygot.Bool(true)
}

// ApplyPolicyToInterfaceOC configures the policy-forwarding interfaces section to apply the specified
// policy to the given interface ID.
func ApplyPolicyToInterfaceOC(t *testing.T, pf *oc.NetworkInstance_PolicyForwarding, interfaceID string, appliedPolicyName string) {
	t.Helper()
	iface := pf.GetOrCreateInterface(interfaceID)
	iface.ApplyForwardingPolicy = ygot.String(appliedPolicyName)
}

// PushPolicyForwardingConfig pushes the complete Policy Forwarding config.
func PushPolicyForwardingConfig(t *testing.T, dut *ondatra.DUTDevice, ni *oc.NetworkInstance) {
	t.Helper()
	niPath := gnmi.OC().NetworkInstance(ni.GetName()).Config()
	gnmi.Replace(t, dut, niPath, ni)
}

// DecapGroupConfigGre configures the interface decap-group.
func DecapGroupConfigGre(t *testing.T, dut *ondatra.DUTDevice, pf *oc.NetworkInstance_PolicyForwarding, ocPFParams OcPolicyForwardingParams) {
	if deviations.GueGreDecapUnsupported(dut) {
		switch dut.Vendor() {
		case ondatra.ARISTA:
			if ocPFParams.Dynamic {
				t.Logf("Going into decap")
				aristaGreDecapCLIConfig(t, dut, ocPFParams)
			} else {
				helpers.GnmiCLIConfig(t, dut, decapGroupGREArista)
			}
		default:
			t.Logf("Unsupported vendor %s for native command support for deviation 'decap-group config'", dut.Vendor())
		}
	} else {
		DecapPolicyRulesandActionsGre(t, pf, ocPFParams)
	}
}

// DecapGroupConfigGue configures the interface decap-group for GUE.
func DecapGroupConfigGue(t *testing.T, dut *ondatra.DUTDevice, pf *oc.NetworkInstance_PolicyForwarding, ocPFParams OcPolicyForwardingParams) {
	if deviations.GueGreDecapUnsupported(dut) {
		switch dut.Vendor() {
		case ondatra.ARISTA:
			if ocPFParams.Dynamic {
				t.Logf("Going into decap")
				aristaGueDecapCLIConfig(t, dut, ocPFParams)
			} else {
				helpers.GnmiCLIConfig(t, dut, decapGroupGUEArista)
			}
		default:
			t.Logf("Unsupported vendor %s for native command support for deviation 'decap-group config'", dut.Vendor())
		}
	} else {
		DecapPolicyRulesandActionsGue(t, pf, ocPFParams)
	}
}

<<<<<<< HEAD
=======
// aristaGueDecapCLIConfig configures GUEDEcapConfig for Arista
func aristaGueDecapCLIConfig(t *testing.T, dut *ondatra.DUTDevice, params OcPolicyForwardingParams) {

	cliConfig := fmt.Sprintf(`
		                    ip decap-group type udp destination port %v payload %s
							tunnel type %s-over-udp udp destination port %v
							ip decap-group %s
							tunnel type UDP
							tunnel decap-ip %s
							tunnel decap-interface %s
							`, params.GuePort, params.IpType, params.IpType, params.GuePort, params.AppliedPolicyName, params.TunnelIP, params.InterfaceID)
	helpers.GnmiCLIConfig(t, dut, cliConfig)

}

// aristaGreDecapCLIConfig configures GREDEcapConfig for Arista
func aristaGreDecapCLIConfig(t *testing.T, dut *ondatra.DUTDevice, params OcPolicyForwardingParams) {

	cliConfig := fmt.Sprintf(`
			ip decap-group %s
			 tunnel type gre
			 tunnel decap-ip %s
			`, params.AppliedPolicyName, params.TunnelIP)
	helpers.GnmiCLIConfig(t, dut, cliConfig)

}

// MPLSStaticLSPConfig configures the interface mpls static lsp.
func MPLSStaticLSPConfig(t *testing.T, dut *ondatra.DUTDevice, ni *oc.NetworkInstance, ocPFParams OcPolicyForwardingParams) {
	if deviations.StaticMplsUnsupported(dut) {
		switch dut.Vendor() {
		case ondatra.ARISTA:
			helpers.GnmiCLIConfig(t, dut, staticLSPArista)
		default:
			t.Logf("Unsupported vendor %s for native command support for deviation 'mpls static lsp'", dut.Vendor())
		}
	} else {
		MplsGlobalStaticLspAttributes(t, ni, ocPFParams)
	}
}

>>>>>>> 6b6d9968
// Configure GRE decapsulated. Adding deviation when device doesn't support OC
func PolicyForwardingGreDecapsulation(t *testing.T, batch *gnmi.SetBatch, dut *ondatra.DUTDevice, decapIp string, policyName string, portName string, decapGrpName string) {
	if deviations.GreDecapsulationOCUnsupported(dut) {
		switch dut.Vendor() {
		case ondatra.ARISTA:
			cliConfig := fmt.Sprintf(`
			ip decap-group %s
			 tunnel type gre
			 tunnel decap-ip %s
			`, decapGrpName, strings.Split(decapIp, "/")[0])
			helpers.GnmiCLIConfig(t, dut, cliConfig)

		default:
			t.Errorf("Deviation GreDecapsulationUnsupported is not handled for the dut: %v", dut.Vendor())
		}
		return
	} else {
		d := &oc.Root{}
		ni1 := d.GetOrCreateNetworkInstance(deviations.DefaultNetworkInstance(dut))
		ni1.SetType(oc.NetworkInstanceTypes_NETWORK_INSTANCE_TYPE_DEFAULT_INSTANCE)
		npf := ni1.GetOrCreatePolicyForwarding()
		np := npf.GetOrCreatePolicy(policyName)
		np.PolicyId = ygot.String(policyName)
		np.Type = oc.Policy_Type_PBR_POLICY

		npRule := np.GetOrCreateRule(10)
		ip := npRule.GetOrCreateIpv4()
		ip.DestinationAddressPrefixSet = ygot.String(decapIp)
		npAction := npRule.GetOrCreateAction()
		npAction.DecapsulateGre = ygot.Bool(true)

		port := dut.Port(t, portName)
		ingressPort := port.Name()
		t.Logf("Applying forwarding policy on interface %v ... ", ingressPort)

		intf := npf.GetOrCreateInterface(ingressPort)
		intf.ApplyForwardingPolicy = ygot.String(policyName)
		intf.GetOrCreateInterfaceRef().Interface = ygot.String(ingressPort)

		gnmi.BatchReplace(batch, gnmi.OC().NetworkInstance(deviations.DefaultNetworkInstance(dut)).Config(), ni1)
	}
}

func ConfigureVrfSelectionPolicy(t *testing.T, dut *ondatra.DUTDevice, pf *oc.NetworkInstance_PolicyForwarding, policyName string, vrfRules []VrfRule) {
	t.Logf("Configuring VRF Selection Policy")
	policy := pf.GetOrCreatePolicy(policyName)
	policy.Type = oc.Policy_Type_VRF_SELECTION_POLICY

	for _, vrfRule := range vrfRules {
		rule := policy.GetOrCreateRule(vrfRule.Index)
		switch vrfRule.IpType {
		case IPv4:
			rule.GetOrCreateIpv4().SourceAddress = ygot.String(fmt.Sprintf("%s/%d", vrfRule.SourcePrefix, vrfRule.PrefixLength))
		case IPv6:
			rule.GetOrCreateIpv6().SourceAddress = ygot.String(fmt.Sprintf("%s/%d", vrfRule.SourcePrefix, vrfRule.PrefixLength))
		default:
			t.Fatalf("Unsupported IP type %s in vrf rule", vrfRule.IpType)
		}
		rule.GetOrCreateTransport()
		ruleAction := rule.GetOrCreateAction()
		ruleAction.SetNetworkInstance(vrfRule.NetInstName)
	}
}

func ApplyVrfSelectionPolicyToInterfaceOC(t *testing.T, pf *oc.NetworkInstance_PolicyForwarding, interfaceID string, appliedPolicyName string) {
	t.Helper()
	iface := pf.GetOrCreateInterface(interfaceID)
	iface.ApplyVrfSelectionPolicy = ygot.String(appliedPolicyName)
	iface.GetOrCreateInterfaceRef().Interface = ygot.String(interfaceID)
	iface.GetOrCreateInterfaceRef().Subinterface = ygot.Uint32(0)
}<|MERGE_RESOLUTION|>--- conflicted
+++ resolved
@@ -520,8 +520,6 @@
 	}
 }
 
-<<<<<<< HEAD
-=======
 // aristaGueDecapCLIConfig configures GUEDEcapConfig for Arista
 func aristaGueDecapCLIConfig(t *testing.T, dut *ondatra.DUTDevice, params OcPolicyForwardingParams) {
 
@@ -549,21 +547,6 @@
 
 }
 
-// MPLSStaticLSPConfig configures the interface mpls static lsp.
-func MPLSStaticLSPConfig(t *testing.T, dut *ondatra.DUTDevice, ni *oc.NetworkInstance, ocPFParams OcPolicyForwardingParams) {
-	if deviations.StaticMplsUnsupported(dut) {
-		switch dut.Vendor() {
-		case ondatra.ARISTA:
-			helpers.GnmiCLIConfig(t, dut, staticLSPArista)
-		default:
-			t.Logf("Unsupported vendor %s for native command support for deviation 'mpls static lsp'", dut.Vendor())
-		}
-	} else {
-		MplsGlobalStaticLspAttributes(t, ni, ocPFParams)
-	}
-}
-
->>>>>>> 6b6d9968
 // Configure GRE decapsulated. Adding deviation when device doesn't support OC
 func PolicyForwardingGreDecapsulation(t *testing.T, batch *gnmi.SetBatch, dut *ondatra.DUTDevice, decapIp string, policyName string, portName string, decapGrpName string) {
 	if deviations.GreDecapsulationOCUnsupported(dut) {
