package cfgplugins

import (
	"context"
	"fmt"
	"maps"
	"slices"
	"strings"
	"testing"

	"github.com/openconfig/featureprofiles/internal/attrs"
	"github.com/openconfig/featureprofiles/internal/deviations"
	"github.com/openconfig/featureprofiles/internal/helpers"
	"github.com/openconfig/ondatra"
	"github.com/openconfig/ondatra/gnmi"
	"github.com/openconfig/ondatra/gnmi/oc"
	"github.com/openconfig/ygot/ygot"
)

const (
	ethernetCsmacd = oc.IETFInterfaces_InterfaceType_ethernetCsmacd
	ieee8023adLag  = oc.IETFInterfaces_InterfaceType_ieee8023adLag

	ethertypeIPv4 = oc.PacketMatchTypes_ETHERTYPE_ETHERTYPE_IPV4
	ethertypeIPv6 = oc.PacketMatchTypes_ETHERTYPE_ETHERTYPE_IPV6
	seqIDBase     = uint32(10)
)

// DecapPolicyParams defines parameters for the Decap MPLS in GRE policy and related MPLS configs.
type DecapPolicyParams struct {
	PolicyID                  string
	RuleSeqID                 uint32
	IPv4DestAddress           string // For the match criteria in the decap rule
	MPLSInterfaceID           string // For MPLS global interface attributes (e.g., "Aggregate4")
	StaticLSPNameIPv4         string
	StaticLSPLabelIPv4        uint32
	StaticLSPNextHopIPv4      string
	StaticLSPNameIPv6         string
	StaticLSPLabelIPv6        uint32
	StaticLSPNextHopIPv6      string
	StaticLSPNameMulticast    string
	StaticLSPLabelMulticast   uint32
	StaticLSPNextHopMulticast string
	DecapMPLSParams           DecapMPLSParams
}

// OcPolicyForwardingParams holds parameters for generating the OC Policy Forwarding config.
type OcPolicyForwardingParams struct {
	NetworkInstanceName string
	InterfaceID         string
	AppliedPolicyName   string

	// Policy Rule specific params
<<<<<<< HEAD
	InnerDstIPv6  string
	InnerDstIPv4  string
	CloudV4NHG    string
	CloudV6NHG    string
	DecapPolicy   DecapPolicyParams
	GuePort       uint32
	IpType        string
	Dynamic       bool
	TunnelIP      string
	DecapProtocol string
=======
	InnerDstIPv6       string
	InnerDstIPv4       string
	CloudV4NHG         string
	CloudV6NHG         string
	DecapPolicy        DecapPolicyParams
	GUEPort            uint32
	IPType             string
	Dynamic            bool
	TunnelIP           string
	InterfaceName      string              // InterfaceName specifies the DUT interface where the policy will be applied.
	PolicyName         string              // PolicyName refers to the traffic policy that is bound to the given interface in CLI-based configuration.
	NetworkInstanceObj *oc.NetworkInstance // NetworkInstanceObj represents the OpenConfig network instance (default/non-default VRF).
>>>>>>> 721769bf
}

type PolicyForwardingRule struct {
	Id                 uint32
	Name               string
	IpType             string
	SourceAddress      string
	DestinationAddress string
	TTL                []uint8
	Dscp               uint8
	Action             *oc.NetworkInstance_PolicyForwarding_Policy_Rule_Action
}

// GueEncapPolicyParams defines parameters required to configure a GUE (Generic UDP Encapsulation) policy-based forwarding rule on the DUT.
type GueEncapPolicyParams struct {
	IPFamily         string // IPFamily specifies the IP address family for encapsulation. For example, "V4Udp" for IPv4-over-UDP or "V6Udp" for IPv6-over-UDP.
	PolicyName       string
	NexthopGroupName string
	SrcIntfName      string
	DstAddr          []string
	SrcAddr          []string
	Ttl              uint8
	Rule             uint8
}

var (

	// PolicyForwardingConfigv4Arista configuration for policy-forwarding for ipv4.
	PolicyForwardingConfigv4Arista = `
Traffic-policies
   traffic-policy tp_cloud_id_3_20
      match bgpsetttlv4 ipv4
         ttl 1
         actions
            redirect next-hop group 1V4_vlan_3_20 ttl 1
            set traffic class 3
      match icmpechov4 ipv4
         destination prefix 169.254.0.11/32
         protocol icmp type echo-reply code all
      match ipv4-all-default ipv4
         actions
            redirect next-hop group 1V4_vlan_3_20
            set traffic class 3
      match ipv6-all-default ipv6
   !
     `
	// PolicyForwardingConfigv6Arista configuration for policy-forwarding for ipv6.
	PolicyForwardingConfigv6Arista = `
Traffic-policies
    traffic-policy tp_cloud_id_3_21
    match bgpsetttlv6 ipv6
       ttl 1
       !
       actions
          count
          redirect next-hop group 1V6_vlan_3_21 ttl 1
          set traffic class 3
    !
    match icmpv6 ipv6
       destination prefix 2600:2d00:0:1:8000:10:0:ca33/128
       protocol icmpv6 type echo-reply neighbor-advertisement code all
       !
       
    !
    match ipv4-all-default ipv4
    !
    match ipv6-all-default ipv6
       actions
          count
          redirect next-hop group 1V6_vlan_3_21
          set traffic class 3
 !
    `
	// PolicyForwardingConfigDualStackArista configuration for policy-forwarding for the dualstack.
	PolicyForwardingConfigDualStackArista = `
   Traffic-policies
    traffic-policy tp_cloud_id_3_22
    match bgpsetttlv6 ipv6
       ttl 1
       !
       actions
          count
          redirect next-hop group 1V6_vlan_3_22 ttl 1
          set traffic class 3
    !
    match icmpv6 ipv6
       destination prefix 2600:2d00:0:1:7000:10:0:ca33/128
       protocol icmpv6 type echo-reply neighbor-advertisement code all
       !
       actions
          count
    !
    match bgpsetttlv4 ipv4
       ttl 1
       !
       actions
          count
          redirect next-hop group 1V4_vlan_3_22 ttl 1
          set traffic class 3
    !
    match icmpechov4 ipv4
       destination prefix 169.254.0.27/32
       protocol icmp type echo-reply code all
       !
       actions
          count
    !
    match ipv4-all-default ipv4
       actions
          count
          redirect next-hop group 1V4_vlan_3_22
          set traffic class 3
    !
    match ipv6-all-default ipv6
       actions
          count
          redirect next-hop group 1V6_vlan_3_22
          set traffic class 3
 !`
	// PolicyForwardingConfigMulticloudAristav4 configuration for policy-forwarding for multicloud ipv4.
	PolicyForwardingConfigMulticloudAristav4 = `
 Traffic-policies
 counter interface per-interface ingress
 !
 traffic-policy tp_cloud_id_3_23
		match icmpechov4 ipv4
			 destination prefix 169.254.0.33/32
			 protocol icmp type echo-reply code all
			 !
			 actions
					count
		!
		match bgpsetttlv4 ipv4
			 ttl 1
			 !
			 actions
					count
					redirect next-hop group 1V4_vlan_3_23 ttl 1
					set traffic class 3
		!
		match ipv4-all-default ipv4
			 actions
					count
					redirect next-hop group 1V4_vlan_3_23
					set traffic class 3
		!
		match ipv6-all-default ipv6
 !
`
	qosconfigArista = `
 qos map dscp 0 1 2 3 4 5 6 7 to traffic-class 0
 qos map dscp 8 9 10 11 12 13 14 15 to traffic-class 1
 qos map dscp 40 41 42 43 44 45 46 47 to traffic-class 4
 qos map dscp 48 49 50 51 52 53 54 55 to traffic-class 7
!
 policy-map type quality-of-service af3
   class class-default
      set traffic-class 3
!
`

	mplsLabelRangeArista = `
mpls label range bgp-sr 16 0
mpls label range dynamic 16 0
mpls label range isis-sr 16 0
mpls label range l2evpn 16 0
mpls label range l2evpn ethernet-segment 16 0
mpls label range ospf-sr 16 0
mpls label range srlb 16 0
mpls label range static 16 1048560
!
`
	decapGroupGREArista = `
ip decap-group gre-decap
  tunnel type gre
  tunnel decap-ip 11.0.0.0/8
  tunnel overlay mpls qos map mpls-traffic-class to traffic-class
!`

	decapGroupGUEArista = `
!
ip decap-group type udp destination port 6635 payload mpls
!
ip decap-group gre-decap
  tunnel type udp
  tunnel decap-ip 11.0.0.0/8
  tunnel overlay mpls qos map mpls-traffic-class to traffic-class
!`

	staticLSPArista = `
mpls static top-label 99991 169.254.0.12 pop payload-type ipv4 access-list bypass
mpls static top-label 99992 2600:2d00:0:1:8000:10:0:ca32 pop payload-type ipv6 access-list bypass
mpls static top-label 99993 169.254.0.26 pop payload-type ipv4 access-list bypass
mpls static top-label 99994 2600:2d00:0:1:7000:10:0:ca32 pop payload-type ipv6 access-list bypass
`
)

// InterfacelocalProxyConfig configures the interface local-proxy-arp.
func InterfacelocalProxyConfig(t *testing.T, dut *ondatra.DUTDevice, a *attrs.Attributes, aggID string) {
	if deviations.LocalProxyOCUnsupported(dut) {
		switch dut.Vendor() {
		case ondatra.ARISTA:
			if a.IPv4 != "" {
				helpers.GnmiCLIConfig(t, dut, fmt.Sprintf("interface %s.%d \n ip local-proxy-arp \n", aggID, a.Subinterface))
			}
		default:
			t.Logf("Unsupported vendor %s for native command support for deviation 'local-proxy-arp'", dut.Vendor())
		}
	}

}

// InterfaceQosClassificationConfig configures the interface qos classification.
func InterfaceQosClassificationConfig(t *testing.T, dut *ondatra.DUTDevice, a *attrs.Attributes, aggID string) {
	if deviations.QosClassificationOCUnsupported(dut) {
		switch dut.Vendor() {
		case ondatra.ARISTA:
			helpers.GnmiCLIConfig(t, dut, fmt.Sprintf("interface %s.%d \n service-policy type qos input af3 \n", aggID, a.Subinterface))
		default:
			t.Logf("Unsupported vendor %s for native command support for deviation 'qos classification'", dut.Vendor())
		}
	}
}

// InterfacePolicyForwardingConfig configures the interface policy-forwarding config.
func InterfacePolicyForwardingConfig(t *testing.T, dut *ondatra.DUTDevice, a *attrs.Attributes, aggID string, pf *oc.NetworkInstance_PolicyForwarding, params OcPolicyForwardingParams) {
	t.Helper()

	// Check if the DUT requires CLI-based configuration due to an OpenConfig deviation.
	if deviations.InterfacePolicyForwardingOCUnsupported(dut) {
		// If deviations exist, apply configuration using vendor-specific CLI commands.
		switch dut.Vendor() {
		case ondatra.ARISTA: // Currently supports Arista devices for CLI deviations.
			// Format and apply the CLI command for traffic policy input.
			helpers.GnmiCLIConfig(t, dut, fmt.Sprintf("interface %s.%d \n traffic-policy input tp_cloud_id_3_%d \n", aggID, a.Subinterface, a.Subinterface))
		default:
			// Log a message if the vendor is not supported for this specific CLI deviation.
			t.Logf("Unsupported vendor %s for native command support for deviation 'policy-forwarding config'", dut.Vendor())
		}
	} else {
		ApplyPolicyToInterfaceOC(t, pf, params.InterfaceID, params.AppliedPolicyName)

	}
}

// MplsConfig configures the interface mpls.
func MplsConfig(t *testing.T, dut *ondatra.DUTDevice) {
	if deviations.MplsOCUnsupported(dut) {
		switch dut.Vendor() {
		case ondatra.ARISTA:
			helpers.GnmiCLIConfig(t, dut, "mpls ip")
		default:
			t.Logf("Unsupported vendor %s for native command support for deviation 'mpls ip'", dut.Vendor())
		}
	} else {
		t.Log("Currently do not have support to enable Mpls through OC, need to uncomment once implemented")
		// TODO: Currently do not have support to enable Mpls through OC, need to uncomment once implemented.
		// d := &oc.Root{}
		// ni := d.GetOrCreateNetworkInstance(deviations.DefaultNetworkInstance(dut))
		// mpls := ni.GetOrCreateMpls()
		// mpls.Enabled = ygot.Bool(true)
	}
}

// QosClassificationConfig configures the interface qos classification.
func QosClassificationConfig(t *testing.T, dut *ondatra.DUTDevice) {
	if deviations.QosClassificationOCUnsupported(dut) {
		switch dut.Vendor() {
		case ondatra.ARISTA:
			helpers.GnmiCLIConfig(t, dut, qosconfigArista)
		default:
			t.Logf("Unsupported vendor %s for native command support for deviation 'qos classification'", dut.Vendor())
		}
	} else {
		QosClassificationOCConfig(t)
	}
}

// LabelRangeConfig configures the interface label range.
func LabelRangeConfig(t *testing.T, dut *ondatra.DUTDevice) {
	if deviations.MplsLabelClassificationOCUnsupported(dut) {
		switch dut.Vendor() {
		case ondatra.ARISTA:
			helpers.GnmiCLIConfig(t, dut, mplsLabelRangeArista)
		default:
			t.Logf("Unsupported vendor %s for native command support for deviation 'mpls label range'", dut.Vendor())
		}
	} else {
		LabelRangeOCConfig(t, dut)
	}
}

// PolicyForwardingConfig configures the interface policy-forwarding config.
func PolicyForwardingConfig(t *testing.T, dut *ondatra.DUTDevice, traffictype string, pf *oc.NetworkInstance_PolicyForwarding, params OcPolicyForwardingParams) {
	t.Helper()

	// Check if the DUT requires CLI-based configuration due to an OpenConfig deviation.
	if deviations.PolicyForwardingOCUnsupported(dut) {
		// If deviations exist, apply configuration using vendor-specific CLI commands.
		switch dut.Vendor() {
		case ondatra.ARISTA: // Currently supports Arista devices for CLI deviations.
			// Select and apply the appropriate CLI snippet based on 'traffictype'.
			if traffictype == "v4" {
				helpers.GnmiCLIConfig(t, dut, PolicyForwardingConfigv4Arista)
			} else if traffictype == "v6" {
				helpers.GnmiCLIConfig(t, dut, PolicyForwardingConfigv6Arista)
			} else if traffictype == "dualstack" {
				helpers.GnmiCLIConfig(t, dut, PolicyForwardingConfigDualStackArista)
			} else if traffictype == "multicloudv4" {
				helpers.GnmiCLIConfig(t, dut, PolicyForwardingConfigMulticloudAristav4)
			}
		default:
			// Log a message if the vendor is not supported for this specific CLI deviation.
			t.Logf("Unsupported vendor %s for native command support for deviation 'policy-forwarding config'", dut.Vendor())
		}
	} else {

		RulesAndActions(params, pf)

	}
}

// SetupPolicyForwardingInfraOC creates a new OpenConfig root object, the specified network instance,
// and the policy-forwarding container within it.
// It returns the root, the network instance, and the policy-forwarding container.
func SetupPolicyForwardingInfraOC(networkInstanceName string) (*oc.Root, *oc.NetworkInstance, *oc.NetworkInstance_PolicyForwarding) {
	root := &oc.Root{}
	ni := root.GetOrCreateNetworkInstance(networkInstanceName)
	pf := ni.GetOrCreatePolicyForwarding()
	return root, ni, pf
}

// RulesAndActions defines forwarding policies, their rules, and associated next-hop groups
// within the provided policy-forwarding container, based on canonical OpenConfig modeling.
func RulesAndActions(params OcPolicyForwardingParams, pf *oc.NetworkInstance_PolicyForwarding) {
	// --- Define the Main Policy (e.g., "customer1") and its Rules ---
	pols := pf.GetOrCreatePolicy("customer1")
	var ruleSeq uint32 = 1

	// Rule 1: (derived from JSON "customer1_prefixv6_and_icmpv6_ns")
	rule1 := pols.GetOrCreateRule(ruleSeq)
	rule1.GetOrCreateIpv4().DestinationAddress = ygot.String(params.InnerDstIPv6)
	rule1.GetOrCreateIpv6().GetOrCreateIcmpv6().Type = oc.Icmpv6Types_TYPE_NEIGHBOR_SOLICITATION

	// TODO: b/417988636 - Set the action to count
	// rule1.GetOrCreateAction().Count = ygot.Bool(true)
	ruleSeq++

	// Rule 2: (derived from JSON "customer1_prefixv6_and_icmpv6_na")
	rule2 := pols.GetOrCreateRule(ruleSeq)
	rule2.GetOrCreateIpv4().DestinationAddress = ygot.String(params.InnerDstIPv6)
	rule2.GetOrCreateIpv6().GetOrCreateIcmpv6().Type = oc.Icmpv6Types_TYPE_NEIGHBOR_ADVERTISEMENT

	// TODO: b/417988636 - Set the action to count
	// rule2.GetOrCreateAction().Count = ygot.Bool(true)
	ruleSeq++

	// Rule 3: (derivGetOrCreateRules().ed from JSON "customer1_prefixv4_and_icmp")
	rule3 := pols.GetOrCreateRule(ruleSeq)
	rule3.GetOrCreateIpv4().DestinationAddress = ygot.String(params.InnerDstIPv4)
	rule3.GetOrCreateIpv4().GetOrCreateIcmpv4().Type = oc.Icmpv4Types_TYPE_EXT_ECHO_REPLY

	// TODO: b/417988636 - Set the action to count
	// rule3.GetOrCreateAction().Count = ygot.Bool(true)
	ruleSeq++

	// Rule 4: (derived from JSON "customer1_prefixv6_and_icmp")
	rule4 := pols.GetOrCreateRule(ruleSeq)
	rule4.GetOrCreateIpv6().DestinationAddress = ygot.String(params.InnerDstIPv6)
	rule4.GetOrCreateIpv6().GetOrCreateIcmpv6().Type = oc.Icmpv6Types_TYPE_EXT_ECHO_REPLY

	// TODO: b/417988636 - Set the action to count
	// rule4.GetOrCreateAction().Count = ygot.Bool(true)
	ruleSeq++

	// Rule 5: (derived from JSON "customer1_ttl_v4")
	rule5 := pols.GetOrCreateRule(ruleSeq)
	rule5.GetOrCreateIpv4().HopLimit = ygot.Uint8(1)

	// TODO: b/417988636 - Set the action to count
	// rule5.GetOrCreateAction().Count = ygot.Bool(true)
	// rule5.GetOrCreateAction().NextHopGroup = ygot.String(params.CloudV4NHG)
	// rule5.GetOrCreateAction().SetTtl = ygot.Uint8(1)
	ruleSeq++

	// Rule 6: (derived from JSON "customer1_ttl_v6")
	rule6 := pols.GetOrCreateRule(ruleSeq)
	rule6.GetOrCreateIpv6().HopLimit = ygot.Uint8(1)

	// TODO: b/417988636 - Set the action to count
	// rule6.GetOrCreateAction().Count = ygot.Bool(true)
	// rule6.GetOrCreateAction().NextHopGroup = ygot.String(params.CloudV6NHG)
	// rule6.GetOrCreateAction().SetHopLimit = ygot.Uint8(1)
	ruleSeq++

	// Rule 7: (derived from JSON "customer1_default_v4")
	rule7 := pols.GetOrCreateRule(ruleSeq)
	rule7.GetOrCreateIpv4().DestinationAddress = ygot.String(params.InnerDstIPv4)
	// TODO: b/417988636 - Set the action to count
	// rule7.GetOrCreateAction().Count = ygot.Bool(true)
	// rule7.GetOrCreateAction().NextHopGroup = ygot.String(params.CloudV4NHG)
	ruleSeq++

	// Rule 8: (derived from JSON "customer1_default_v6")
	rule8 := pols.GetOrCreateRule(ruleSeq)
	rule8.GetOrCreateIpv6().DestinationAddress = ygot.String(params.InnerDstIPv6)
	// TODO: sancheetaroy - Set the action to count
	// rule8.GetOrCreateAction().Count = ygot.Bool(true)
	// rule8.GetOrCreateAction().NextHopGroup = ygot.String(params.CloudV6NHG)
	ruleSeq++
}

// DecapPolicyRulesandActionsGre configures the "decap MPLS in GRE" policy and related MPLS global and static LSP settings.
func DecapPolicyRulesandActionsGre(t *testing.T, pf *oc.NetworkInstance_PolicyForwarding, params OcPolicyForwardingParams) {
	t.Helper()

	pols := pf.GetOrCreatePolicy("customer10")
	var ruleSeq uint32 = 10
	var protocol uint8 = 4

	rule10 := pols.GetOrCreateRule(ruleSeq)
	rule10.GetOrCreateIpv4().DestinationAddress = ygot.String(params.InnerDstIPv4)
	rule10.GetOrCreateIpv4().Protocol = oc.UnionUint8(protocol)

	rule10.GetOrCreateAction().DecapsulateGre = ygot.Bool(true)
}

// DecapPolicyRulesandActionsGue configures the "decap MPLS in GUE" policy and related MPLS global and static LSP settings.
func DecapPolicyRulesandActionsGue(t *testing.T, pf *oc.NetworkInstance_PolicyForwarding, params OcPolicyForwardingParams) {
	t.Helper()

	pols := pf.GetOrCreatePolicy("customer10")
	var ruleSeq uint32 = 10
	var protocol uint8 = 4

	rule10 := pols.GetOrCreateRule(ruleSeq)
	rule10.GetOrCreateIpv4().DestinationAddress = ygot.String(params.InnerDstIPv4)
	rule10.GetOrCreateIpv4().Protocol = oc.UnionUint8(protocol)

	rule10.GetOrCreateAction().DecapsulateGue = ygot.Bool(true)
}

// ApplyPolicyToInterfaceOC configures the policy-forwarding interfaces section to apply the specified
// policy to the given interface ID.
func ApplyPolicyToInterfaceOC(t *testing.T, pf *oc.NetworkInstance_PolicyForwarding, interfaceID string, appliedPolicyName string) {
	t.Helper()
	iface := pf.GetOrCreateInterface(interfaceID)
	iface.ApplyForwardingPolicy = ygot.String(appliedPolicyName)
}

// PushPolicyForwardingConfig pushes the complete Policy Forwarding config.
func PushPolicyForwardingConfig(t *testing.T, dut *ondatra.DUTDevice, ni *oc.NetworkInstance) {
	t.Helper()
	niPath := gnmi.OC().NetworkInstance(ni.GetName()).Config()
	gnmi.Replace(t, dut, niPath, ni)
}

// DecapGroupConfigGre configures the interface decap-group.
func DecapGroupConfigGre(t *testing.T, dut *ondatra.DUTDevice, pf *oc.NetworkInstance_PolicyForwarding, ocPFParams OcPolicyForwardingParams) {
	if deviations.GueGreDecapUnsupported(dut) {
		switch dut.Vendor() {
		case ondatra.ARISTA:
			if ocPFParams.Dynamic {
				t.Logf("Going into decap")
				aristaGreDecapCLIConfig(t, dut, ocPFParams)
			} else {
				helpers.GnmiCLIConfig(t, dut, decapGroupGREArista)
			}
		default:
			t.Logf("Unsupported vendor %s for native command support for deviation 'decap-group config'", dut.Vendor())
		}
	} else {
		DecapPolicyRulesandActionsGre(t, pf, ocPFParams)
	}
}

// DecapGroupConfigGue configures the interface decap-group for GUE.
func DecapGroupConfigGue(t *testing.T, dut *ondatra.DUTDevice, pf *oc.NetworkInstance_PolicyForwarding, ocPFParams OcPolicyForwardingParams) {
	if deviations.GueGreDecapUnsupported(dut) {
		switch dut.Vendor() {
		case ondatra.ARISTA:
			if ocPFParams.Dynamic {
				t.Logf("Going into decap")
				aristaGueDecapCLIConfig(t, dut, ocPFParams)
			} else {
				helpers.GnmiCLIConfig(t, dut, decapGroupGUEArista)
			}
		default:
			t.Logf("Unsupported vendor %s for native command support for deviation 'decap-group config'", dut.Vendor())
		}
	} else {
		DecapPolicyRulesandActionsGue(t, pf, ocPFParams)
	}
}

// aristaGueDecapCLIConfig configures GUEDEcapConfig for Arista
func aristaGueDecapCLIConfig(t *testing.T, dut *ondatra.DUTDevice, params OcPolicyForwardingParams) {

	cliConfig := fmt.Sprintf(`
		                    ip decap-group type udp destination port %v payload %s
							tunnel type %s-over-udp udp destination port %v
							ip decap-group %s
							tunnel type UDP
							tunnel decap-ip %s
							tunnel decap-interface %s
							`, params.GuePort, params.DecapProtocol, params.IpType, params.GuePort, params.AppliedPolicyName, params.TunnelIP, params.InterfaceID)
	helpers.GnmiCLIConfig(t, dut, cliConfig)

}

// aristaGreDecapCLIConfig configures GREDEcapConfig for Arista
func aristaGreDecapCLIConfig(t *testing.T, dut *ondatra.DUTDevice, params OcPolicyForwardingParams) {

	cliConfig := fmt.Sprintf(`
			ip decap-group %s
			 tunnel type gre
			 tunnel decap-ip %s
			`, params.AppliedPolicyName, params.TunnelIP)
	helpers.GnmiCLIConfig(t, dut, cliConfig)

}

// Configure GRE decapsulated. Adding deviation when device doesn't support OC
func PolicyForwardingGreDecapsulation(t *testing.T, batch *gnmi.SetBatch, dut *ondatra.DUTDevice, decapIp string, policyName string, portName string, decapGrpName string) {
	if deviations.GreDecapsulationOCUnsupported(dut) {
		switch dut.Vendor() {
		case ondatra.ARISTA:
			cliConfig := fmt.Sprintf(`
			ip decap-group %s
			 tunnel type gre
			 tunnel decap-ip %s
			`, decapGrpName, strings.Split(decapIp, "/")[0])
			helpers.GnmiCLIConfig(t, dut, cliConfig)

		default:
			t.Errorf("Deviation GreDecapsulationUnsupported is not handled for the dut: %v", dut.Vendor())
		}
		return
	} else {
		d := &oc.Root{}
		ni1 := d.GetOrCreateNetworkInstance(deviations.DefaultNetworkInstance(dut))
		ni1.SetType(oc.NetworkInstanceTypes_NETWORK_INSTANCE_TYPE_DEFAULT_INSTANCE)
		npf := ni1.GetOrCreatePolicyForwarding()
		np := npf.GetOrCreatePolicy(policyName)
		np.PolicyId = ygot.String(policyName)
		np.Type = oc.Policy_Type_PBR_POLICY

		npRule := np.GetOrCreateRule(10)
		ip := npRule.GetOrCreateIpv4()
		ip.DestinationAddressPrefixSet = ygot.String(decapIp)
		npAction := npRule.GetOrCreateAction()
		npAction.DecapsulateGre = ygot.Bool(true)

		port := dut.Port(t, portName)
		ingressPort := port.Name()
		t.Logf("Applying forwarding policy on interface %v ... ", ingressPort)

		intf := npf.GetOrCreateInterface(ingressPort)
		intf.ApplyForwardingPolicy = ygot.String(policyName)
		intf.GetOrCreateInterfaceRef().Interface = ygot.String(ingressPort)

		gnmi.BatchReplace(batch, gnmi.OC().NetworkInstance(deviations.DefaultNetworkInstance(dut)).Config(), ni1)
	}
}

func ConfigureVrfSelectionPolicy(t *testing.T, dut *ondatra.DUTDevice, pf *oc.NetworkInstance_PolicyForwarding, policyName string, vrfRules []VrfRule) {
	t.Logf("Configuring VRF Selection Policy")
	policy := pf.GetOrCreatePolicy(policyName)
	policy.Type = oc.Policy_Type_VRF_SELECTION_POLICY

	for _, vrfRule := range vrfRules {
		rule := policy.GetOrCreateRule(vrfRule.Index)
		switch vrfRule.IpType {
		case IPv4:
			rule.GetOrCreateIpv4().SourceAddress = ygot.String(fmt.Sprintf("%s/%d", vrfRule.SourcePrefix, vrfRule.PrefixLength))
		case IPv6:
			rule.GetOrCreateIpv6().SourceAddress = ygot.String(fmt.Sprintf("%s/%d", vrfRule.SourcePrefix, vrfRule.PrefixLength))
		default:
			t.Fatalf("Unsupported IP type %s in vrf rule", vrfRule.IpType)
		}
		rule.GetOrCreateTransport()
		ruleAction := rule.GetOrCreateAction()
		ruleAction.SetNetworkInstance(vrfRule.NetInstName)
	}
}

func ApplyVrfSelectionPolicyToInterfaceOC(t *testing.T, pf *oc.NetworkInstance_PolicyForwarding, interfaceID string, appliedPolicyName string) {
	t.Helper()
	iface := pf.GetOrCreateInterface(interfaceID)
	iface.ApplyVrfSelectionPolicy = ygot.String(appliedPolicyName)
	iface.GetOrCreateInterfaceRef().Interface = ygot.String(interfaceID)
	iface.GetOrCreateInterfaceRef().Subinterface = ygot.Uint32(0)
}

func NewPolicyForwardingEncapGre(t *testing.T, dut *ondatra.DUTDevice, pf *oc.NetworkInstance_PolicyForwarding, policyName string, interfaceName string, targetName string, rules []PolicyForwardingRule) {
	if deviations.PolicyForwardingGreEncapsulationOcUnsupported(dut) || deviations.PolicyForwardingToNextHopOcUnsupported(dut) {
		t.Logf("Configuring pf through CLI")
		newPolicyForwardingEncapGreFromCli(t, dut, policyName, interfaceName, targetName, rules)
	} else {
		t.Logf("Configuring pf through OC")
		newPolicyForwardingEncapGreFromOC(t, pf, policyName, interfaceName, rules)
	}
}

func newPolicyForwardingEncapGreFromCli(t *testing.T, dut *ondatra.DUTDevice, policyName string, interfaceName string, targetName string, rules []PolicyForwardingRule) {
	gnmiClient := dut.RawAPIs().GNMI(t)
	tpConfig := getTrafficPolicyCliConfig(t, dut, policyName, interfaceName, targetName, rules)
	t.Logf("Push the CLI Policy config:%s", dut.Vendor())
	gpbSetRequest := buildCliSetRequest(tpConfig)
	if _, err := gnmiClient.Set(context.Background(), gpbSetRequest); err != nil {
		t.Errorf("Failed to set policy forwarding from cli: %v", err)
	}
}

func newPolicyForwardingEncapGreFromOC(t *testing.T, pf *oc.NetworkInstance_PolicyForwarding, policyName string, interfaceName string, rules []PolicyForwardingRule) {
	t.Helper()
	policy := pf.GetOrCreatePolicy(policyName)
	policy.Type = oc.Policy_Type_PBR_POLICY
	for _, ruleConfig := range rules {
		t.Logf("Processing rule %s", ruleConfig.Name)
		rule := policy.GetOrCreateRule(ruleConfig.Id)
		switch ruleConfig.IpType {
		case IPv4:
			ruleIpv4 := rule.GetOrCreateIpv4()
			if ruleConfig.SourceAddress != "" {
				ruleIpv4.SourceAddress = ygot.String(ruleConfig.SourceAddress)
			}
			if ruleConfig.DestinationAddress != "" {
				ruleIpv4.DestinationAddress = ygot.String(ruleConfig.DestinationAddress)
			}
			if ruleConfig.Dscp != 0 {
				ruleIpv4.Dscp = ygot.Uint8(ruleConfig.Dscp)
			}
		case IPv6:
			ruleIpv6 := rule.GetOrCreateIpv6()
			if ruleConfig.SourceAddress != "" {
				ruleIpv6.SourceAddress = ygot.String(ruleConfig.SourceAddress)
			}
			if ruleConfig.DestinationAddress != "" {
				ruleIpv6.DestinationAddress = ygot.String(ruleConfig.DestinationAddress)
			}
			if ruleConfig.Dscp != 0 {
				ruleIpv6.Dscp = ygot.Uint8(ruleConfig.Dscp)
			}
		default:
			t.Errorf("Unknown IP type %s in PolicyForwardingRule", ruleConfig.IpType)
			return
		}
		if ruleConfig.Action != nil {
			rule.Action = ruleConfig.Action
		}
	}
}

func getTrafficPolicyCliConfig(t *testing.T, dut *ondatra.DUTDevice, policyName string, interfaceName string, targetName string, rules []PolicyForwardingRule) string {
	switch dut.Vendor() {
	case ondatra.ARISTA:
		var matchRules string
		var nhGroupTargets = make(map[string][]string)
		var nhGroupsBySource = make(map[string]string)
		var nhTTlBySource = make(map[string]uint8)
		for _, ruleConfig := range rules {
			var matchTarget string
			t.Logf("Processing rule %s", ruleConfig.Name)
			if ruleConfig.Action == nil ||
				ruleConfig.Name == "" {
				t.Errorf("Invalid rule configuration: %v", ruleConfig)
				return ""
			}
			if ruleConfig.DestinationAddress != "" {
				matchTarget += fmt.Sprintf("destination prefix %s\n", ruleConfig.DestinationAddress)
			}
			if ruleConfig.SourceAddress != "" {
				matchTarget += fmt.Sprintf("source prefix %s\n", ruleConfig.SourceAddress)
			}
			if len(ruleConfig.TTL) > 0 {
				ttlStrs := make([]string, len(ruleConfig.TTL))
				for i, v := range ruleConfig.TTL {
					ttlStrs[i] = fmt.Sprintf("%d", v)
				}
				ttlValues := strings.Join(ttlStrs, ", ")
				matchTarget += fmt.Sprintf("ttl %s\n", ttlValues)
			}
			if matchTarget == "" {
				t.Errorf("Rule %s must have either SourceAddress, DestinationAddress or TTL defined", ruleConfig.Name)
				return ""
			}
			switch ruleConfig.IpType {
			case IPv4, IPv6:
				matchRules += fmt.Sprintf(`
                match %s %s
                %s
                actions
                count`, ruleConfig.Name, strings.ToLower(ruleConfig.IpType), matchTarget)
				if (*ruleConfig.Action).NextHop != nil {
					matchRules += fmt.Sprintf(`
                redirect next-hop %s
                !`, *(*ruleConfig.Action).NextHop)
				} else if (*ruleConfig.Action).EncapsulateGre != nil {
					for _, targetKey := range slices.Sorted(maps.Keys((*ruleConfig.Action).EncapsulateGre.Target)) {
						target := (*ruleConfig.Action).EncapsulateGre.Target[targetKey]
						if target != nil {
							if target.Source == nil || target.Destination == nil {
								t.Errorf("Target in EncapsulateGre action must have Source and Destination defined")
								return ""
							}
							if !slices.Contains(nhGroupTargets[*(target.Source)], *target.Destination) {
								nhGroupTargets[*(target.Source)] = append(nhGroupTargets[*(target.Source)], *target.Destination)
							}
							if target.IpTtl != nil {
								nhTTlBySource[*(target.Source)] = *target.IpTtl
							}
						}
					}
					index := 1
					nhGroups := ""
					for source := range nhGroupTargets {
						nhGroupName := fmt.Sprintf("%s_%d", targetName, index)
						nhGroupsBySource[source] = nhGroupName
						nhGroups += fmt.Sprintf("%s ", nhGroupName)
					}
					matchRules += fmt.Sprintf(`
                    redirect next-hop group %s
                    !`, nhGroups)
				}
			default:
				t.Errorf("Unknown IP type %s in PolicyForwardingRule %s", ruleConfig.IpType, ruleConfig.Name)
				return ""
			}
		}

		var ipv4GreNHs string
		for src, destinations := range nhGroupTargets {
			ipv4GreNHs += fmt.Sprintf(`
            nexthop-group %s type gre`, nhGroupsBySource[src])
			if len(nhTTlBySource) > 0 && nhTTlBySource[src] > 0 {
				ipv4GreNHs += fmt.Sprintf(`
                ttl %d`, nhTTlBySource[src])
			}
			ipv4GreNHs += fmt.Sprintf(`
            tunnel-source %s`, src)
			for index, dest := range destinations {
				ipv4GreNHs += fmt.Sprintf(`
                entry %d tunnel-destination %s`, index, dest)
			}
		}

		// Apply Policy on the interface
		trafficPolicyConfig := fmt.Sprintf(`
            traffic-policies
            traffic-policy %s
            %s
            %s
            !
            interface %s
            traffic-policy input %s
            `, policyName, matchRules, ipv4GreNHs, interfaceName, policyName)
		return trafficPolicyConfig
	default:
		return ""
	}
}

// Configure GRE decapsulated. Adding deviation when device doesn't support OC
func NewConfigureGRETunnel(t *testing.T, dut *ondatra.DUTDevice, decapIp string, decapGrpName string) {
	if deviations.GreDecapsulationOCUnsupported(dut) {
		var decapIPAddr string
		if strings.Contains(decapIp, "/") {
			decapIPAddr = strings.Split(decapIp, "/")[0]
		} else {
			decapIPAddr = decapIp
		}
		switch dut.Vendor() {
		case ondatra.ARISTA:
			cliConfig := fmt.Sprintf(`
			ip decap-group %s
			 tunnel type gre
			 tunnel decap-ip %s
			`, decapGrpName, decapIPAddr)
			helpers.GnmiCLIConfig(t, dut, cliConfig)

		default:
			t.Errorf("Deviation GreDecapsulationUnsupported is not handled for the dut: %v", dut.Vendor())
		}
	} else {
		d := &oc.Root{}
		ni1 := d.GetOrCreateNetworkInstance(deviations.DefaultNetworkInstance(dut))
		ni1.SetType(oc.NetworkInstanceTypes_NETWORK_INSTANCE_TYPE_DEFAULT_INSTANCE)
		npf := ni1.GetOrCreatePolicyForwarding()
		np := npf.GetOrCreatePolicy("PBR-MAP")
		np.PolicyId = ygot.String("PBR-MAP")
		np.Type = oc.Policy_Type_PBR_POLICY

		npRule := np.GetOrCreateRule(10)
		ip := npRule.GetOrCreateIpv4()
		ip.DestinationAddressPrefixSet = ygot.String(decapIp)
		npAction := npRule.GetOrCreateAction()
		npAction.DecapsulateGre = ygot.Bool(true)

		port := dut.Port(t, "port1")
		ingressPort := port.Name()
		t.Logf("Applying forwarding policy on interface %v ... ", ingressPort)

		intf := npf.GetOrCreateInterface(ingressPort)
		intf.ApplyForwardingPolicy = ygot.String("PBR-MAP")
		intf.GetOrCreateInterfaceRef().Interface = ygot.String(ingressPort)

		gnmi.Update(t, dut, gnmi.OC().NetworkInstance(deviations.DefaultNetworkInstance(dut)).Config(), ni1)
	}
}

// ConfigureDutWithGueDecap configures the DUT to decapsulate GUE (Generic UDP Encapsulation) traffic. It supports both native CLI configuration (for vendors like Arista) and OpenConfig (GNMI) configuration.
func ConfigureDutWithGueDecap(t *testing.T, dut *ondatra.DUTDevice, guePort int, ipType, tunIp, decapInt, policyName string, policyId int) {
	t.Logf("Configure DUT with decapsulation UDP port %v", guePort)
	if deviations.DecapsulateGueOCUnsupported(dut) {
		switch dut.Vendor() {
		case ondatra.ARISTA:
			cliConfig := fmt.Sprintf(`
                            ip decap-group type udp destination port %[1]d payload %[2]s 
                            tunnel type %[2]s-over-udp udp destination port %[1]d
                            ip decap-group test
                            tunnel type UDP
                            tunnel decap-ip %[3]s
                            tunnel decap-interface %[4]s
                            `, guePort, ipType, tunIp, decapInt)
			helpers.GnmiCLIConfig(t, dut, cliConfig)

		default:
			t.Errorf("Deviation decapsulateGueOCUnsupported is not handled for the dut: %v", dut.Vendor())
		}
	} else {
		// TODO: As per the latest OpenConfig GNMI OC schema — the Encapsulation/Decapsulation sub-tree is not fully implemented, need to add OC commands once implemented.
		d := &oc.Root{}
		ni1 := d.GetOrCreateNetworkInstance(deviations.DefaultNetworkInstance(dut))
		npf := ni1.GetOrCreatePolicyForwarding()
		np := npf.GetOrCreatePolicy(policyName)
		np.PolicyId = ygot.String(policyName)
		npRule := np.GetOrCreateRule(uint32(policyId))
		ip := npRule.GetOrCreateIpv4()
		ip.DestinationAddressPrefixSet = ygot.String(tunIp)
		ip.Protocol = oc.PacketMatchTypes_IP_PROTOCOL_IP_UDP
		// transport := npRule.GetOrCreateTransport()
		// transport.SetDestinationPort()
	}
}

// PbrRule defines a policy-based routing rule configuration
type PbrRule struct {
	Sequence  uint32
	EtherType oc.NetworkInstance_PolicyForwarding_Policy_Rule_L2_Ethertype_Union
	EncapVrf  string
}

// PolicyForwardingConfigName defines the configuration parameters for PBR VRF selection.
type PolicyForwardingConfigName struct {
	Name string // Policy name (e.g., "VRF-SELECT-POLICY")
}

// NewPolicyForwardingVRFSelection configures Policy-Based Routing for VRF selection.
func NewPolicyForwardingVRFSelection(t *testing.T, dut *ondatra.DUTDevice, sb *gnmi.SetBatch, cfg PolicyForwardingConfigName) *gnmi.SetBatch {
	t.Helper()

	d := &oc.Root{}
	ni := d.GetOrCreateNetworkInstance(deviations.DefaultNetworkInstance(dut))
	pf := ni.GetOrCreatePolicyForwarding()
	p := pf.GetOrCreatePolicy(cfg.Name)
	p.SetType(oc.Policy_Type_VRF_SELECTION_POLICY)

	for _, pRule := range getPbrRules(dut) {
		r := p.GetOrCreateRule(seqIDOffset(dut, pRule.Sequence))

		// Optional default rule match requirement.
		if deviations.PfRequireMatchDefaultRule(dut) && pRule.EtherType != nil {
			r.GetOrCreateL2().Ethertype = pRule.EtherType
		}

		// Set forwarding action (encap VRF)
		if pRule.EncapVrf != "" {
			r.GetOrCreateAction().SetNetworkInstance(pRule.EncapVrf)
		}
	}

	// Push policy forwarding configuration via GNMI batch.
	gnmi.BatchUpdate(sb,
		gnmi.OC().NetworkInstance(deviations.DefaultNetworkInstance(dut)).PolicyForwarding().Config(),
		pf,
	)

	t.Logf("Configured policy forwarding VRF selection: policy=%s", cfg.Name)

	return sb
}

// getPbrRules returns policy-based routing rules for VRF selection
func getPbrRules(dut *ondatra.DUTDevice) []PbrRule {
	vrfDefault := deviations.DefaultNetworkInstance(dut)

	if deviations.PfRequireMatchDefaultRule(dut) {
		return []PbrRule{
			{
				Sequence:  17,
				EtherType: ethertypeIPv4,
				EncapVrf:  vrfDefault,
			},
			{
				Sequence:  18,
				EtherType: ethertypeIPv6,
				EncapVrf:  vrfDefault,
			},
		}
	}
	return []PbrRule{
		{
			Sequence: 17,
			EncapVrf: vrfDefault,
		},
	}
}

// seqIDOffset returns sequence ID with base offset to ensure proper ordering
func seqIDOffset(dut *ondatra.DUTDevice, i uint32) uint32 {
	if deviations.PfRequireSequentialOrderPbrRules(dut) {
		return i + seqIDBase
	}
	return i
}

// NewPolicyForwardingGueEncap configure policy forwarding for GUE encapsulation.
func NewPolicyForwardingGueEncap(t *testing.T, dut *ondatra.DUTDevice, params GueEncapPolicyParams) {
	t.Helper()
	_, _, pf := SetupPolicyForwardingInfraOC(deviations.DefaultNetworkInstance(dut))

	// Configure traffic policy
	if deviations.PolicyForwardingOCUnsupported(dut) {
		switch dut.Vendor() {
		case ondatra.ARISTA:
			switch params.IPFamily {
			case "V4Udp":
				createPolicyForwardingNexthopCLIConfig(t, dut, params.PolicyName, "rule1", "ipv4", params.NexthopGroupName)
			case "V6Udp":
				createPolicyForwardingNexthopCLIConfig(t, dut, params.PolicyName, "rule2", "ipv6", params.NexthopGroupName)
			default:
				t.Logf("Unsupported address family type %s", params.IPFamily)
			}
		default:
			t.Logf("Unsupported vendor %s for native command support for deviation 'policy-forwarding config'", dut.Vendor())
		}
	} else {
		policy := pf.GetOrCreatePolicy(params.PolicyName)
		policy.Type = oc.Policy_Type_PBR_POLICY

		rule1 := policy.GetOrCreateRule(1)
		rule1.GetOrCreateTransport()
		if len(params.DstAddr) != 0 {
			for _, addr := range params.DstAddr {
				rule1.GetOrCreateIpv4().DestinationAddress = ygot.String(addr)
			}
		}
		if len(params.SrcAddr) != 0 {
			for _, addr := range params.SrcAddr {
				rule1.GetOrCreateIpv4().SourceAddress = ygot.String(addr)
			}
		}
		// Validate NexthopGroupName before applying it to the rule.
		if params.NexthopGroupName != "" {
			rule1.GetOrCreateAction().SetNextHop(params.NexthopGroupName)
		} else {
			t.Errorf("NexthopGroupName is required for OpenConfig policy-forwarding GUE encapsulation rules")
		}
	}
}

// createPolicyForwardingNexthopCLIConfig configure nexthop policy forwarding through CLI.
func createPolicyForwardingNexthopCLIConfig(t *testing.T, dut *ondatra.DUTDevice, policyName string, ruleName string, traffictype string, nhGrpName string) {
	t.Helper()
	// Check if the DUT requires CLI-based configuration due to an OpenConfig deviation.
	if deviations.PolicyForwardingOCUnsupported(dut) {
		// If deviations exist, apply configuration using vendor-specific CLI commands.
		cli := ""
		switch dut.Vendor() {
		case ondatra.ARISTA:
			// Select and apply the appropriate CLI snippet based on 'traffictype'.
			cli = fmt.Sprintf(`
				traffic-policies
				traffic-policy %s
      			match %s %s
         		actions
            	redirect next-hop group %s`, policyName, ruleName, traffictype, nhGrpName)
			helpers.GnmiCLIConfig(t, dut, cli)
		default:
			// Log a message if the vendor is not supported for this specific CLI deviation.
			t.Logf("Unsupported vendor %s for native command support for deviation 'policy-forwarding config'", dut.Vendor())
		}
	}
}

// InterfacePolicyForwardingApply configure to apply policy forwarding.
func InterfacePolicyForwardingApply(t *testing.T, dut *ondatra.DUTDevice, params OcPolicyForwardingParams) {
	t.Helper()
	// Check if the DUT requires CLI-based configuration due to an OpenConfig deviation.
	if deviations.InterfacePolicyForwardingOCUnsupported(dut) {
		// If deviations exist, apply configuration using vendor-specific CLI commands.
		switch dut.Vendor() {
		case ondatra.ARISTA:
			pfa := fmt.Sprintf(`interface %s
				traffic-policy input %s`, params.InterfaceName, params.PolicyName)
			helpers.GnmiCLIConfig(t, dut, pfa)
		default:
			t.Logf("Unsupported vendor %s for native command support for deviation 'policy-forwarding config'", dut.Vendor())
		}
	} else {
		// params.NetworkInstanceObj represents the OpenConfig network instance (default/non-default VRF) where the policy-forwarding configuration will be applied.
		// It provides access to the PolicyForwarding container for interface-level policy bindings.
		policyForward := params.NetworkInstanceObj.GetOrCreatePolicyForwarding()
		iface := policyForward.GetOrCreateInterface(params.InterfaceID)
		iface.ApplyForwardingPolicy = ygot.String(params.AppliedPolicyName)
	}
}<|MERGE_RESOLUTION|>--- conflicted
+++ resolved
@@ -51,18 +51,6 @@
 	AppliedPolicyName   string
 
 	// Policy Rule specific params
-<<<<<<< HEAD
-	InnerDstIPv6  string
-	InnerDstIPv4  string
-	CloudV4NHG    string
-	CloudV6NHG    string
-	DecapPolicy   DecapPolicyParams
-	GuePort       uint32
-	IpType        string
-	Dynamic       bool
-	TunnelIP      string
-	DecapProtocol string
-=======
 	InnerDstIPv6       string
 	InnerDstIPv4       string
 	CloudV4NHG         string
@@ -75,7 +63,6 @@
 	InterfaceName      string              // InterfaceName specifies the DUT interface where the policy will be applied.
 	PolicyName         string              // PolicyName refers to the traffic policy that is bound to the given interface in CLI-based configuration.
 	NetworkInstanceObj *oc.NetworkInstance // NetworkInstanceObj represents the OpenConfig network instance (default/non-default VRF).
->>>>>>> 721769bf
 }
 
 type PolicyForwardingRule struct {
@@ -581,7 +568,7 @@
 							tunnel type UDP
 							tunnel decap-ip %s
 							tunnel decap-interface %s
-							`, params.GuePort, params.DecapProtocol, params.IpType, params.GuePort, params.AppliedPolicyName, params.TunnelIP, params.InterfaceID)
+							`, params.GUEPort, params.IPType, params.IPType, params.GUEPort, params.AppliedPolicyName, params.TunnelIP, params.InterfaceID)
 	helpers.GnmiCLIConfig(t, dut, cliConfig)
 
 }
