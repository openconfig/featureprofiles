package cfgplugins

import (
	"context"
	"fmt"
	"maps"
	"slices"
	"strings"
	"testing"

	"github.com/openconfig/featureprofiles/internal/attrs"
	"github.com/openconfig/featureprofiles/internal/deviations"
	"github.com/openconfig/featureprofiles/internal/helpers"
	"github.com/openconfig/ondatra"
	"github.com/openconfig/ondatra/gnmi"
	"github.com/openconfig/ondatra/gnmi/oc"
	"github.com/openconfig/ygot/ygot"
)

const (
	ethernetCsmacd = oc.IETFInterfaces_InterfaceType_ethernetCsmacd
	ieee8023adLag  = oc.IETFInterfaces_InterfaceType_ieee8023adLag
)

// DecapPolicyParams defines parameters for the Decap MPLS in GRE policy and related MPLS configs.
type DecapPolicyParams struct {
	PolicyID                  string
	RuleSeqID                 uint32
	IPv4DestAddress           string // For the match criteria in the decap rule
	MPLSInterfaceID           string // For MPLS global interface attributes (e.g., "Aggregate4")
	StaticLSPNameIPv4         string
	StaticLSPLabelIPv4        uint32
	StaticLSPNextHopIPv4      string
	StaticLSPNameIPv6         string
	StaticLSPLabelIPv6        uint32
	StaticLSPNextHopIPv6      string
	StaticLSPNameMulticast    string
	StaticLSPLabelMulticast   uint32
	StaticLSPNextHopMulticast string
	DecapMPLSParams           DecapMPLSParams
}

// OcPolicyForwardingParams holds parameters for generating the OC Policy Forwarding config.
type OcPolicyForwardingParams struct {
	NetworkInstanceName string
	InterfaceID         string
	AppliedPolicyName   string

	// Policy Rule specific params
<<<<<<< HEAD
	InnerDstIPv6      string
	InnerDstIPv4      string
	CloudV4NHG        string
	CloudV6NHG        string
	DecapPolicy       DecapPolicyParams
	GuePort           uint32
	IpType            string
	Dynamic           bool
	TunnelIP          string
	ChangeCli         bool
	InterfaceName     string
	TTL               int
	RwTTL             int
	PolicyForwardName string
	NHGName           string
=======
	InnerDstIPv6 string
	InnerDstIPv4 string
	CloudV4NHG   string
	CloudV6NHG   string
	DecapPolicy  DecapPolicyParams
	GUEPort      uint32
	IPType       string
	Dynamic      bool
	TunnelIP     string
>>>>>>> 1be648f3
}

type PolicyForwardingRule struct {
	Id                 uint32
	Name               string
	IpType             string
	SourceAddress      string
	DestinationAddress string
	TTL                []uint8
	Dscp               uint8
	Action             *oc.NetworkInstance_PolicyForwarding_Policy_Rule_Action
}

var (

	// PolicyForwardingConfigv4Arista configuration for policy-forwarding for ipv4.
	PolicyForwardingConfigv4Arista = `
Traffic-policies
   traffic-policy tp_cloud_id_3_20
      match bgpsetttlv4 ipv4
         ttl 1
         actions
            redirect next-hop group 1V4_vlan_3_20 ttl 1
            set traffic class 3
      match icmpechov4 ipv4
         destination prefix 169.254.0.11/32
         protocol icmp type echo-reply code all
      match ipv4-all-default ipv4
         actions
            redirect next-hop group 1V4_vlan_3_20
            set traffic class 3
      match ipv6-all-default ipv6
   !
     `
	// PolicyForwardingConfigv6Arista configuration for policy-forwarding for ipv6.
	PolicyForwardingConfigv6Arista = `
Traffic-policies
    traffic-policy tp_cloud_id_3_21
    match bgpsetttlv6 ipv6
       ttl 1
       !
       actions
          count
          redirect next-hop group 1V6_vlan_3_21 ttl 1
          set traffic class 3
    !
    match icmpv6 ipv6
       destination prefix 2600:2d00:0:1:8000:10:0:ca33/128
       protocol icmpv6 type echo-reply neighbor-advertisement code all
       !
       
    !
    match ipv4-all-default ipv4
    !
    match ipv6-all-default ipv6
       actions
          count
          redirect next-hop group 1V6_vlan_3_21
          set traffic class 3
 !
    `
	// PolicyForwardingConfigDualStackArista configuration for policy-forwarding for the dualstack.
	PolicyForwardingConfigDualStackArista = `
   Traffic-policies
    traffic-policy tp_cloud_id_3_22
    match bgpsetttlv6 ipv6
       ttl 1
       !
       actions
          count
          redirect next-hop group 1V6_vlan_3_22 ttl 1
          set traffic class 3
    !
    match icmpv6 ipv6
       destination prefix 2600:2d00:0:1:7000:10:0:ca33/128
       protocol icmpv6 type echo-reply neighbor-advertisement code all
       !
       actions
          count
    !
    match bgpsetttlv4 ipv4
       ttl 1
       !
       actions
          count
          redirect next-hop group 1V4_vlan_3_22 ttl 1
          set traffic class 3
    !
    match icmpechov4 ipv4
       destination prefix 169.254.0.27/32
       protocol icmp type echo-reply code all
       !
       actions
          count
    !
    match ipv4-all-default ipv4
       actions
          count
          redirect next-hop group 1V4_vlan_3_22
          set traffic class 3
    !
    match ipv6-all-default ipv6
       actions
          count
          redirect next-hop group 1V6_vlan_3_22
          set traffic class 3
 !`
	// PolicyForwardingConfigMulticloudAristav4 configuration for policy-forwarding for multicloud ipv4.
	PolicyForwardingConfigMulticloudAristav4 = `
 Traffic-policies
 counter interface per-interface ingress
 !
 traffic-policy tp_cloud_id_3_23
		match icmpechov4 ipv4
			 destination prefix 169.254.0.33/32
			 protocol icmp type echo-reply code all
			 !
			 actions
					count
		!
		match bgpsetttlv4 ipv4
			 ttl 1
			 !
			 actions
					count
					redirect next-hop group 1V4_vlan_3_23 ttl 1
					set traffic class 3
		!
		match ipv4-all-default ipv4
			 actions
					count
					redirect next-hop group 1V4_vlan_3_23
					set traffic class 3
		!
		match ipv6-all-default ipv6
 !
`
	qosconfigArista = `
 qos map dscp 0 1 2 3 4 5 6 7 to traffic-class 0
 qos map dscp 8 9 10 11 12 13 14 15 to traffic-class 1
 qos map dscp 40 41 42 43 44 45 46 47 to traffic-class 4
 qos map dscp 48 49 50 51 52 53 54 55 to traffic-class 7
!
 policy-map type quality-of-service af3
   class class-default
      set traffic-class 3
!
`

	mplsLabelRangeArista = `
mpls label range bgp-sr 16 0
mpls label range dynamic 16 0
mpls label range isis-sr 16 0
mpls label range l2evpn 16 0
mpls label range l2evpn ethernet-segment 16 0
mpls label range ospf-sr 16 0
mpls label range srlb 16 0
mpls label range static 16 1048560
!
`
	decapGroupGREArista = `
ip decap-group gre-decap
  tunnel type gre
  tunnel decap-ip 11.0.0.0/8
  tunnel overlay mpls qos map mpls-traffic-class to traffic-class
!`

	decapGroupGUEArista = `
!
ip decap-group type udp destination port 6635 payload mpls
!
ip decap-group gre-decap
  tunnel type udp
  tunnel decap-ip 11.0.0.0/8
  tunnel overlay mpls qos map mpls-traffic-class to traffic-class
!`

	staticLSPArista = `
mpls static top-label 99991 169.254.0.12 pop payload-type ipv4 access-list bypass
mpls static top-label 99992 2600:2d00:0:1:8000:10:0:ca32 pop payload-type ipv6 access-list bypass
mpls static top-label 99993 169.254.0.26 pop payload-type ipv4 access-list bypass
mpls static top-label 99994 2600:2d00:0:1:7000:10:0:ca32 pop payload-type ipv6 access-list bypass
`
)

// InterfacelocalProxyConfig configures the interface local-proxy-arp.
func InterfacelocalProxyConfig(t *testing.T, dut *ondatra.DUTDevice, a *attrs.Attributes, aggID string) {
	if deviations.LocalProxyOCUnsupported(dut) {
		switch dut.Vendor() {
		case ondatra.ARISTA:
			if a.IPv4 != "" {
				helpers.GnmiCLIConfig(t, dut, fmt.Sprintf("interface %s.%d \n ip local-proxy-arp \n", aggID, a.Subinterface))
			}
		default:
			t.Logf("Unsupported vendor %s for native command support for deviation 'local-proxy-arp'", dut.Vendor())
		}
	}

}

// InterfaceQosClassificationConfig configures the interface qos classification.
func InterfaceQosClassificationConfig(t *testing.T, dut *ondatra.DUTDevice, a *attrs.Attributes, aggID string) {
	if deviations.QosClassificationOCUnsupported(dut) {
		switch dut.Vendor() {
		case ondatra.ARISTA:
			helpers.GnmiCLIConfig(t, dut, fmt.Sprintf("interface %s.%d \n service-policy type qos input af3 \n", aggID, a.Subinterface))
		default:
			t.Logf("Unsupported vendor %s for native command support for deviation 'qos classification'", dut.Vendor())
		}
	}
}

// InterfacePolicyForwardingConfig configures the interface policy-forwarding config.
func InterfacePolicyForwardingConfig(t *testing.T, dut *ondatra.DUTDevice, a *attrs.Attributes, aggID string, pf *oc.NetworkInstance_PolicyForwarding, params OcPolicyForwardingParams) {
	t.Helper()

	// Check if the DUT requires CLI-based configuration due to an OpenConfig deviation.
	if deviations.InterfacePolicyForwardingOCUnsupported(dut) {
		// If deviations exist, apply configuration using vendor-specific CLI commands.
		switch dut.Vendor() {
		case ondatra.ARISTA: // Currently supports Arista devices for CLI deviations.
			// Format and apply the CLI command for traffic policy input.
			helpers.GnmiCLIConfig(t, dut, fmt.Sprintf("interface %s.%d \n traffic-policy input tp_cloud_id_3_%d \n", aggID, a.Subinterface, a.Subinterface))
		default:
			// Log a message if the vendor is not supported for this specific CLI deviation.
			t.Logf("Unsupported vendor %s for native command support for deviation 'policy-forwarding config'", dut.Vendor())
		}
	} else {
		ApplyPolicyToInterfaceOC(t, pf, params.InterfaceID, params.AppliedPolicyName)

	}
}

// MplsConfig configures the interface mpls.
func MplsConfig(t *testing.T, dut *ondatra.DUTDevice) {
	if deviations.MplsOCUnsupported(dut) {
		switch dut.Vendor() {
		case ondatra.ARISTA:
			helpers.GnmiCLIConfig(t, dut, "mpls ip")
		default:
			t.Logf("Unsupported vendor %s for native command support for deviation 'mpls ip'", dut.Vendor())
		}
	} else {
		t.Log("Currently do not have support to enable Mpls through OC, need to uncomment once implemented")
		// TODO: Currently do not have support to enable Mpls through OC, need to uncomment once implemented.
		// d := &oc.Root{}
		// ni := d.GetOrCreateNetworkInstance(deviations.DefaultNetworkInstance(dut))
		// mpls := ni.GetOrCreateMpls()
		// mpls.Enabled = ygot.Bool(true)
	}
}

// QosClassificationConfig configures the interface qos classification.
func QosClassificationConfig(t *testing.T, dut *ondatra.DUTDevice) {
	if deviations.QosClassificationOCUnsupported(dut) {
		switch dut.Vendor() {
		case ondatra.ARISTA:
			helpers.GnmiCLIConfig(t, dut, qosconfigArista)
		default:
			t.Logf("Unsupported vendor %s for native command support for deviation 'qos classification'", dut.Vendor())
		}
	} else {
		QosClassificationOCConfig(t)
	}
}

// LabelRangeConfig configures the interface label range.
func LabelRangeConfig(t *testing.T, dut *ondatra.DUTDevice) {
	if deviations.MplsLabelClassificationOCUnsupported(dut) {
		switch dut.Vendor() {
		case ondatra.ARISTA:
			helpers.GnmiCLIConfig(t, dut, mplsLabelRangeArista)
		default:
			t.Logf("Unsupported vendor %s for native command support for deviation 'mpls label range'", dut.Vendor())
		}
	} else {
		LabelRangeOCConfig(t, dut)
	}
}

// PolicyForwardingConfig configures the interface policy-forwarding config.
func PolicyForwardingConfig(t *testing.T, dut *ondatra.DUTDevice, traffictype string, pf *oc.NetworkInstance_PolicyForwarding, params OcPolicyForwardingParams) {
	t.Helper()
	// Check if the DUT requires CLI-based configuration due to an OpenConfig deviation.
	if deviations.PolicyForwardingOCUnsupported(dut) {
		switch dut.Vendor() {
		case ondatra.ARISTA:
			if params.ChangeCli {
				switch traffictype {
				case "ipv4":
					policyForwardingConfigv4Vrf := fmt.Sprintf(`
					Traffic-policies
						no traffic-policy %[1]s
						traffic-policy %[1]s
							match rewritettlv4 ipv4
								ttl %[2]d
								!
								actions
									count
									redirect next-hop group %[3]s ttl %[4]d
							!
							match ipv4-all-default ipv4
								actions
									count
									redirect next-hop group %[3]s ttl %[4]d
							!
							match ipv6-all-default ipv6
						!
							interface %[5]s
							traffic-policy input %[1]s
						!
							`, params.PolicyForwardName, params.TTL, params.NHGName, params.RwTTL, params.InterfaceName)
					helpers.GnmiCLIConfig(t, dut, policyForwardingConfigv4Vrf)
				case "ipv6":
					policyForwardingConfigv6Vrf := fmt.Sprintf(`
					Traffic-policies
						no traffic-policy %[1]s
						traffic-policy %[1]s
							match rewritettlv6 ipv6
								ttl %[2]d
								!
								actions
									count
									redirect next-hop group %[3]s ttl %[4]d
							!
							match ipv6-all-default ipv6
								actions
									count
									redirect next-hop group %[3]s ttl %[4]d
							!
							match ipv4-all-default ipv4
						!
							interface %[5]s
							traffic-policy input %[1]s
						!
							`, params.PolicyForwardName, params.TTL, params.NHGName, params.RwTTL, params.InterfaceName)
					helpers.GnmiCLIConfig(t, dut, policyForwardingConfigv6Vrf)
				default:
					t.Logf("Unsupported traffictype %s", traffictype)
				}
			} else {
				switch traffictype {
				case "v4":
					helpers.GnmiCLIConfig(t, dut, PolicyForwardingConfigv4Arista)
				case "v6":
					helpers.GnmiCLIConfig(t, dut, PolicyForwardingConfigv6Arista)
				case "dualstack":
					helpers.GnmiCLIConfig(t, dut, PolicyForwardingConfigDualStackArista)
				case "multicloudv4":
					helpers.GnmiCLIConfig(t, dut, PolicyForwardingConfigMulticloudAristav4)
				default:
					t.Logf("Unsupported traffictype %s", traffictype)
				}
			}
		default:
			t.Logf("Unsupported vendor %s for native command support for deviation 'policy-forwarding config'", dut.Vendor())
		}
	} else {
		RulesAndActions(params, pf)
	}
}

// SetupPolicyForwardingInfraOC creates a new OpenConfig root object, the specified network instance,
// and the policy-forwarding container within it.
// It returns the root, the network instance, and the policy-forwarding container.
func SetupPolicyForwardingInfraOC(networkInstanceName string) (*oc.Root, *oc.NetworkInstance, *oc.NetworkInstance_PolicyForwarding) {
	root := &oc.Root{}
	ni := root.GetOrCreateNetworkInstance(networkInstanceName)
	pf := ni.GetOrCreatePolicyForwarding()
	return root, ni, pf
}

// RulesAndActions defines forwarding policies, their rules, and associated next-hop groups
// within the provided policy-forwarding container, based on canonical OpenConfig modeling.
func RulesAndActions(params OcPolicyForwardingParams, pf *oc.NetworkInstance_PolicyForwarding) {
	// --- Define the Main Policy (e.g., "customer1") and its Rules ---
	pols := pf.GetOrCreatePolicy("customer1")
	var ruleSeq uint32 = 1

	// Rule 1: (derived from JSON "customer1_prefixv6_and_icmpv6_ns")
	rule1 := pols.GetOrCreateRule(ruleSeq)
	rule1.GetOrCreateIpv4().DestinationAddress = ygot.String(params.InnerDstIPv6)
	rule1.GetOrCreateIpv6().GetOrCreateIcmpv6().Type = oc.Icmpv6Types_TYPE_NEIGHBOR_SOLICITATION

	// TODO: b/417988636 - Set the action to count
	// rule1.GetOrCreateAction().Count = ygot.Bool(true)
	ruleSeq++

	// Rule 2: (derived from JSON "customer1_prefixv6_and_icmpv6_na")
	rule2 := pols.GetOrCreateRule(ruleSeq)
	rule2.GetOrCreateIpv4().DestinationAddress = ygot.String(params.InnerDstIPv6)
	rule2.GetOrCreateIpv6().GetOrCreateIcmpv6().Type = oc.Icmpv6Types_TYPE_NEIGHBOR_ADVERTISEMENT

	// TODO: b/417988636 - Set the action to count
	// rule2.GetOrCreateAction().Count = ygot.Bool(true)
	ruleSeq++

	// Rule 3: (derivGetOrCreateRules().ed from JSON "customer1_prefixv4_and_icmp")
	rule3 := pols.GetOrCreateRule(ruleSeq)
	rule3.GetOrCreateIpv4().DestinationAddress = ygot.String(params.InnerDstIPv4)
	rule3.GetOrCreateIpv4().GetOrCreateIcmpv4().Type = oc.Icmpv4Types_TYPE_EXT_ECHO_REPLY

	// TODO: b/417988636 - Set the action to count
	// rule3.GetOrCreateAction().Count = ygot.Bool(true)
	ruleSeq++

	// Rule 4: (derived from JSON "customer1_prefixv6_and_icmp")
	rule4 := pols.GetOrCreateRule(ruleSeq)
	rule4.GetOrCreateIpv6().DestinationAddress = ygot.String(params.InnerDstIPv6)
	rule4.GetOrCreateIpv6().GetOrCreateIcmpv6().Type = oc.Icmpv6Types_TYPE_EXT_ECHO_REPLY

	// TODO: b/417988636 - Set the action to count
	// rule4.GetOrCreateAction().Count = ygot.Bool(true)
	ruleSeq++

	// Rule 5: (derived from JSON "customer1_ttl_v4")
	rule5 := pols.GetOrCreateRule(ruleSeq)
	rule5.GetOrCreateIpv4().HopLimit = ygot.Uint8(1)

	// TODO: b/417988636 - Set the action to count
	// rule5.GetOrCreateAction().Count = ygot.Bool(true)
	// rule5.GetOrCreateAction().NextHopGroup = ygot.String(params.CloudV4NHG)
	// rule5.GetOrCreateAction().SetTtl = ygot.Uint8(1)
	ruleSeq++

	// Rule 6: (derived from JSON "customer1_ttl_v6")
	rule6 := pols.GetOrCreateRule(ruleSeq)
	rule6.GetOrCreateIpv6().HopLimit = ygot.Uint8(1)

	// TODO: b/417988636 - Set the action to count
	// rule6.GetOrCreateAction().Count = ygot.Bool(true)
	// rule6.GetOrCreateAction().NextHopGroup = ygot.String(params.CloudV6NHG)
	// rule6.GetOrCreateAction().SetHopLimit = ygot.Uint8(1)
	ruleSeq++

	// Rule 7: (derived from JSON "customer1_default_v4")
	rule7 := pols.GetOrCreateRule(ruleSeq)
	rule7.GetOrCreateIpv4().DestinationAddress = ygot.String(params.InnerDstIPv4)
	// TODO: b/417988636 - Set the action to count
	// rule7.GetOrCreateAction().Count = ygot.Bool(true)
	// rule7.GetOrCreateAction().NextHopGroup = ygot.String(params.CloudV4NHG)
	ruleSeq++

	// Rule 8: (derived from JSON "customer1_default_v6")
	rule8 := pols.GetOrCreateRule(ruleSeq)
	rule8.GetOrCreateIpv6().DestinationAddress = ygot.String(params.InnerDstIPv6)
	// TODO: sancheetaroy - Set the action to count
	// rule8.GetOrCreateAction().Count = ygot.Bool(true)
	// rule8.GetOrCreateAction().NextHopGroup = ygot.String(params.CloudV6NHG)
	ruleSeq++
}

// DecapPolicyRulesandActionsGre configures the "decap MPLS in GRE" policy and related MPLS global and static LSP settings.
func DecapPolicyRulesandActionsGre(t *testing.T, pf *oc.NetworkInstance_PolicyForwarding, params OcPolicyForwardingParams) {
	t.Helper()

	pols := pf.GetOrCreatePolicy("customer10")
	var ruleSeq uint32 = 10
	var protocol uint8 = 4

	rule10 := pols.GetOrCreateRule(ruleSeq)
	rule10.GetOrCreateIpv4().DestinationAddress = ygot.String(params.InnerDstIPv4)
	rule10.GetOrCreateIpv4().Protocol = oc.UnionUint8(protocol)

	rule10.GetOrCreateAction().DecapsulateGre = ygot.Bool(true)
}

// DecapPolicyRulesandActionsGue configures the "decap MPLS in GUE" policy and related MPLS global and static LSP settings.
func DecapPolicyRulesandActionsGue(t *testing.T, pf *oc.NetworkInstance_PolicyForwarding, params OcPolicyForwardingParams) {
	t.Helper()

	pols := pf.GetOrCreatePolicy("customer10")
	var ruleSeq uint32 = 10
	var protocol uint8 = 4

	rule10 := pols.GetOrCreateRule(ruleSeq)
	rule10.GetOrCreateIpv4().DestinationAddress = ygot.String(params.InnerDstIPv4)
	rule10.GetOrCreateIpv4().Protocol = oc.UnionUint8(protocol)

	rule10.GetOrCreateAction().DecapsulateGue = ygot.Bool(true)
}

// ApplyPolicyToInterfaceOC configures the policy-forwarding interfaces section to apply the specified
// policy to the given interface ID.
func ApplyPolicyToInterfaceOC(t *testing.T, pf *oc.NetworkInstance_PolicyForwarding, interfaceID string, appliedPolicyName string) {
	t.Helper()
	iface := pf.GetOrCreateInterface(interfaceID)
	iface.ApplyForwardingPolicy = ygot.String(appliedPolicyName)
}

// PushPolicyForwardingConfig pushes the complete Policy Forwarding config.
func PushPolicyForwardingConfig(t *testing.T, dut *ondatra.DUTDevice, ni *oc.NetworkInstance) {
	t.Helper()
	niPath := gnmi.OC().NetworkInstance(ni.GetName()).Config()
	gnmi.Replace(t, dut, niPath, ni)
}

// DecapGroupConfigGre configures the interface decap-group.
func DecapGroupConfigGre(t *testing.T, dut *ondatra.DUTDevice, pf *oc.NetworkInstance_PolicyForwarding, ocPFParams OcPolicyForwardingParams) {
	if deviations.GueGreDecapUnsupported(dut) {
		switch dut.Vendor() {
		case ondatra.ARISTA:
			if ocPFParams.Dynamic {
				t.Logf("Going into decap")
				aristaGreDecapCLIConfig(t, dut, ocPFParams)
			} else {
				helpers.GnmiCLIConfig(t, dut, decapGroupGREArista)
			}
		default:
			t.Logf("Unsupported vendor %s for native command support for deviation 'decap-group config'", dut.Vendor())
		}
	} else {
		DecapPolicyRulesandActionsGre(t, pf, ocPFParams)
	}
}

// DecapGroupConfigGue configures the interface decap-group for GUE.
func DecapGroupConfigGue(t *testing.T, dut *ondatra.DUTDevice, pf *oc.NetworkInstance_PolicyForwarding, ocPFParams OcPolicyForwardingParams) {
	if deviations.GueGreDecapUnsupported(dut) {
		switch dut.Vendor() {
		case ondatra.ARISTA:
			if ocPFParams.Dynamic {
				t.Logf("Going into decap")
				aristaGueDecapCLIConfig(t, dut, ocPFParams)
			} else {
				helpers.GnmiCLIConfig(t, dut, decapGroupGUEArista)
			}
		default:
			t.Logf("Unsupported vendor %s for native command support for deviation 'decap-group config'", dut.Vendor())
		}
	} else {
		DecapPolicyRulesandActionsGue(t, pf, ocPFParams)
	}
}

// aristaGueDecapCLIConfig configures GUEDEcapConfig for Arista
func aristaGueDecapCLIConfig(t *testing.T, dut *ondatra.DUTDevice, params OcPolicyForwardingParams) {

	cliConfig := fmt.Sprintf(`
		                    ip decap-group type udp destination port %v payload %s
							tunnel type %s-over-udp udp destination port %v
							ip decap-group %s
							tunnel type UDP
							tunnel decap-ip %s
							tunnel decap-interface %s
							`, params.GUEPort, params.IPType, params.IPType, params.GUEPort, params.AppliedPolicyName, params.TunnelIP, params.InterfaceID)
	helpers.GnmiCLIConfig(t, dut, cliConfig)

}

// aristaGreDecapCLIConfig configures GREDEcapConfig for Arista
func aristaGreDecapCLIConfig(t *testing.T, dut *ondatra.DUTDevice, params OcPolicyForwardingParams) {

	cliConfig := fmt.Sprintf(`
			ip decap-group %s
			 tunnel type gre
			 tunnel decap-ip %s
			`, params.AppliedPolicyName, params.TunnelIP)
	helpers.GnmiCLIConfig(t, dut, cliConfig)

}

// Configure GRE decapsulated. Adding deviation when device doesn't support OC
func PolicyForwardingGreDecapsulation(t *testing.T, batch *gnmi.SetBatch, dut *ondatra.DUTDevice, decapIp string, policyName string, portName string, decapGrpName string) {
	if deviations.GreDecapsulationOCUnsupported(dut) {
		switch dut.Vendor() {
		case ondatra.ARISTA:
			cliConfig := fmt.Sprintf(`
			ip decap-group %s
			 tunnel type gre
			 tunnel decap-ip %s
			`, decapGrpName, strings.Split(decapIp, "/")[0])
			helpers.GnmiCLIConfig(t, dut, cliConfig)

		default:
			t.Errorf("Deviation GreDecapsulationUnsupported is not handled for the dut: %v", dut.Vendor())
		}
		return
	} else {
		d := &oc.Root{}
		ni1 := d.GetOrCreateNetworkInstance(deviations.DefaultNetworkInstance(dut))
		ni1.SetType(oc.NetworkInstanceTypes_NETWORK_INSTANCE_TYPE_DEFAULT_INSTANCE)
		npf := ni1.GetOrCreatePolicyForwarding()
		np := npf.GetOrCreatePolicy(policyName)
		np.PolicyId = ygot.String(policyName)
		np.Type = oc.Policy_Type_PBR_POLICY

		npRule := np.GetOrCreateRule(10)
		ip := npRule.GetOrCreateIpv4()
		ip.DestinationAddressPrefixSet = ygot.String(decapIp)
		npAction := npRule.GetOrCreateAction()
		npAction.DecapsulateGre = ygot.Bool(true)

		port := dut.Port(t, portName)
		ingressPort := port.Name()
		t.Logf("Applying forwarding policy on interface %v ... ", ingressPort)

		intf := npf.GetOrCreateInterface(ingressPort)
		intf.ApplyForwardingPolicy = ygot.String(policyName)
		intf.GetOrCreateInterfaceRef().Interface = ygot.String(ingressPort)

		gnmi.BatchReplace(batch, gnmi.OC().NetworkInstance(deviations.DefaultNetworkInstance(dut)).Config(), ni1)
	}
}

func ConfigureVrfSelectionPolicy(t *testing.T, dut *ondatra.DUTDevice, pf *oc.NetworkInstance_PolicyForwarding, policyName string, vrfRules []VrfRule) {
	t.Logf("Configuring VRF Selection Policy")
	policy := pf.GetOrCreatePolicy(policyName)
	policy.Type = oc.Policy_Type_VRF_SELECTION_POLICY

	for _, vrfRule := range vrfRules {
		rule := policy.GetOrCreateRule(vrfRule.Index)
		switch vrfRule.IpType {
		case IPv4:
			rule.GetOrCreateIpv4().SourceAddress = ygot.String(fmt.Sprintf("%s/%d", vrfRule.SourcePrefix, vrfRule.PrefixLength))
		case IPv6:
			rule.GetOrCreateIpv6().SourceAddress = ygot.String(fmt.Sprintf("%s/%d", vrfRule.SourcePrefix, vrfRule.PrefixLength))
		default:
			t.Fatalf("Unsupported IP type %s in vrf rule", vrfRule.IpType)
		}
		rule.GetOrCreateTransport()
		ruleAction := rule.GetOrCreateAction()
		ruleAction.SetNetworkInstance(vrfRule.NetInstName)
	}
}

func ApplyVrfSelectionPolicyToInterfaceOC(t *testing.T, pf *oc.NetworkInstance_PolicyForwarding, interfaceID string, appliedPolicyName string) {
	t.Helper()
	iface := pf.GetOrCreateInterface(interfaceID)
	iface.ApplyVrfSelectionPolicy = ygot.String(appliedPolicyName)
	iface.GetOrCreateInterfaceRef().Interface = ygot.String(interfaceID)
	iface.GetOrCreateInterfaceRef().Subinterface = ygot.Uint32(0)
}

func NewPolicyForwardingEncapGre(t *testing.T, dut *ondatra.DUTDevice, pf *oc.NetworkInstance_PolicyForwarding, policyName string, interfaceName string, targetName string, rules []PolicyForwardingRule) {
	if deviations.PolicyForwardingGreEncapsulationOcUnsupported(dut) || deviations.PolicyForwardingToNextHopOcUnsupported(dut) {
		t.Logf("Configuring pf through CLI")
		newPolicyForwardingEncapGreFromCli(t, dut, policyName, interfaceName, targetName, rules)
	} else {
		t.Logf("Configuring pf through OC")
		newPolicyForwardingEncapGreFromOC(t, pf, policyName, interfaceName, rules)
	}
}

func newPolicyForwardingEncapGreFromCli(t *testing.T, dut *ondatra.DUTDevice, policyName string, interfaceName string, targetName string, rules []PolicyForwardingRule) {
	gnmiClient := dut.RawAPIs().GNMI(t)
	tpConfig := getTrafficPolicyCliConfig(t, dut, policyName, interfaceName, targetName, rules)
	t.Logf("Push the CLI Policy config:%s", dut.Vendor())
	gpbSetRequest := buildCliSetRequest(tpConfig)
	if _, err := gnmiClient.Set(context.Background(), gpbSetRequest); err != nil {
		t.Errorf("Failed to set policy forwarding from cli: %v", err)
	}
}

func newPolicyForwardingEncapGreFromOC(t *testing.T, pf *oc.NetworkInstance_PolicyForwarding, policyName string, interfaceName string, rules []PolicyForwardingRule) {
	t.Helper()
	policy := pf.GetOrCreatePolicy(policyName)
	policy.Type = oc.Policy_Type_PBR_POLICY
	for _, ruleConfig := range rules {
		t.Logf("Processing rule %s", ruleConfig.Name)
		rule := policy.GetOrCreateRule(ruleConfig.Id)
		switch ruleConfig.IpType {
		case IPv4:
			ruleIpv4 := rule.GetOrCreateIpv4()
			if ruleConfig.SourceAddress != "" {
				ruleIpv4.SourceAddress = ygot.String(ruleConfig.SourceAddress)
			}
			if ruleConfig.DestinationAddress != "" {
				ruleIpv4.DestinationAddress = ygot.String(ruleConfig.DestinationAddress)
			}
			if ruleConfig.Dscp != 0 {
				ruleIpv4.Dscp = ygot.Uint8(ruleConfig.Dscp)
			}
		case IPv6:
			ruleIpv6 := rule.GetOrCreateIpv6()
			if ruleConfig.SourceAddress != "" {
				ruleIpv6.SourceAddress = ygot.String(ruleConfig.SourceAddress)
			}
			if ruleConfig.DestinationAddress != "" {
				ruleIpv6.DestinationAddress = ygot.String(ruleConfig.DestinationAddress)
			}
			if ruleConfig.Dscp != 0 {
				ruleIpv6.Dscp = ygot.Uint8(ruleConfig.Dscp)
			}
		default:
			t.Errorf("Unknown IP type %s in PolicyForwardingRule", ruleConfig.IpType)
			return
		}
		if ruleConfig.Action != nil {
			rule.Action = ruleConfig.Action
		}
	}
}

func getTrafficPolicyCliConfig(t *testing.T, dut *ondatra.DUTDevice, policyName string, interfaceName string, targetName string, rules []PolicyForwardingRule) string {
	switch dut.Vendor() {
	case ondatra.ARISTA:
		var matchRules string
		var nhGroupTargets = make(map[string][]string)
		var nhGroupsBySource = make(map[string]string)
		var nhTTlBySource = make(map[string]uint8)
		for _, ruleConfig := range rules {
			var matchTarget string
			t.Logf("Processing rule %s", ruleConfig.Name)
			if ruleConfig.Action == nil ||
				ruleConfig.Name == "" {
				t.Errorf("Invalid rule configuration: %v", ruleConfig)
				return ""
			}
			if ruleConfig.DestinationAddress != "" {
				matchTarget += fmt.Sprintf("destination prefix %s\n", ruleConfig.DestinationAddress)
			}
			if ruleConfig.SourceAddress != "" {
				matchTarget += fmt.Sprintf("source prefix %s\n", ruleConfig.SourceAddress)
			}
			if len(ruleConfig.TTL) > 0 {
				ttlStrs := make([]string, len(ruleConfig.TTL))
				for i, v := range ruleConfig.TTL {
					ttlStrs[i] = fmt.Sprintf("%d", v)
				}
				ttlValues := strings.Join(ttlStrs, ", ")
				matchTarget += fmt.Sprintf("ttl %s\n", ttlValues)
			}
			if matchTarget == "" {
				t.Errorf("Rule %s must have either SourceAddress, DestinationAddress or TTL defined", ruleConfig.Name)
				return ""
			}
			switch ruleConfig.IpType {
			case IPv4, IPv6:
				matchRules += fmt.Sprintf(`
                match %s %s
                %s
                actions
                count`, ruleConfig.Name, strings.ToLower(ruleConfig.IpType), matchTarget)
				if (*ruleConfig.Action).NextHop != nil {
					matchRules += fmt.Sprintf(`
                redirect next-hop %s
                !`, *(*ruleConfig.Action).NextHop)
				} else if (*ruleConfig.Action).EncapsulateGre != nil {
					for _, targetKey := range slices.Sorted(maps.Keys((*ruleConfig.Action).EncapsulateGre.Target)) {
						target := (*ruleConfig.Action).EncapsulateGre.Target[targetKey]
						if target != nil {
							if target.Source == nil || target.Destination == nil {
								t.Errorf("Target in EncapsulateGre action must have Source and Destination defined")
								return ""
							}
							if !slices.Contains(nhGroupTargets[*(target.Source)], *target.Destination) {
								nhGroupTargets[*(target.Source)] = append(nhGroupTargets[*(target.Source)], *target.Destination)
							}
							if target.IpTtl != nil {
								nhTTlBySource[*(target.Source)] = *target.IpTtl
							}
						}
					}
					index := 1
					nhGroups := ""
					for source := range nhGroupTargets {
						nhGroupName := fmt.Sprintf("%s_%d", targetName, index)
						nhGroupsBySource[source] = nhGroupName
						nhGroups += fmt.Sprintf("%s ", nhGroupName)
					}
					matchRules += fmt.Sprintf(`
                    redirect next-hop group %s
                    !`, nhGroups)
				}
			default:
				t.Errorf("Unknown IP type %s in PolicyForwardingRule %s", ruleConfig.IpType, ruleConfig.Name)
				return ""
			}
		}

		var ipv4GreNHs string
		for src, destinations := range nhGroupTargets {
			ipv4GreNHs += fmt.Sprintf(`
            nexthop-group %s type gre`, nhGroupsBySource[src])
			if len(nhTTlBySource) > 0 && nhTTlBySource[src] > 0 {
				ipv4GreNHs += fmt.Sprintf(`
                ttl %d`, nhTTlBySource[src])
			}
			ipv4GreNHs += fmt.Sprintf(`
            tunnel-source %s`, src)
			for index, dest := range destinations {
				ipv4GreNHs += fmt.Sprintf(`
                entry %d tunnel-destination %s`, index, dest)
			}
		}

		// Apply Policy on the interface
		trafficPolicyConfig := fmt.Sprintf(`
            traffic-policies
            traffic-policy %s
            %s
            %s
            !
            interface %s
            traffic-policy input %s
            `, policyName, matchRules, ipv4GreNHs, interfaceName, policyName)
		return trafficPolicyConfig
	default:
		return ""
	}
}

// Configure GRE decapsulated. Adding deviation when device doesn't support OC
func NewConfigureGRETunnel(t *testing.T, dut *ondatra.DUTDevice, decapIp string, decapGrpName string) {
	if deviations.GreDecapsulationOCUnsupported(dut) {
		var decapIPAddr string
		if strings.Contains(decapIp, "/") {
			decapIPAddr = strings.Split(decapIp, "/")[0]
		} else {
			decapIPAddr = decapIp
		}
		switch dut.Vendor() {
		case ondatra.ARISTA:
			cliConfig := fmt.Sprintf(`
			ip decap-group %s
			 tunnel type gre
			 tunnel decap-ip %s
			`, decapGrpName, decapIPAddr)
			helpers.GnmiCLIConfig(t, dut, cliConfig)

		default:
			t.Errorf("Deviation GreDecapsulationUnsupported is not handled for the dut: %v", dut.Vendor())
		}
	} else {
		d := &oc.Root{}
		ni1 := d.GetOrCreateNetworkInstance(deviations.DefaultNetworkInstance(dut))
		ni1.SetType(oc.NetworkInstanceTypes_NETWORK_INSTANCE_TYPE_DEFAULT_INSTANCE)
		npf := ni1.GetOrCreatePolicyForwarding()
		np := npf.GetOrCreatePolicy("PBR-MAP")
		np.PolicyId = ygot.String("PBR-MAP")
		np.Type = oc.Policy_Type_PBR_POLICY

		npRule := np.GetOrCreateRule(10)
		ip := npRule.GetOrCreateIpv4()
		ip.DestinationAddressPrefixSet = ygot.String(decapIp)
		npAction := npRule.GetOrCreateAction()
		npAction.DecapsulateGre = ygot.Bool(true)

		port := dut.Port(t, "port1")
		ingressPort := port.Name()
		t.Logf("Applying forwarding policy on interface %v ... ", ingressPort)

		intf := npf.GetOrCreateInterface(ingressPort)
		intf.ApplyForwardingPolicy = ygot.String("PBR-MAP")
		intf.GetOrCreateInterfaceRef().Interface = ygot.String(ingressPort)

		gnmi.Update(t, dut, gnmi.OC().NetworkInstance(deviations.DefaultNetworkInstance(dut)).Config(), ni1)
	}
}

// ConfigureDutWithGueDecap configures the DUT to decapsulate GUE (Generic UDP Encapsulation) traffic. It supports both native CLI configuration (for vendors like Arista) and OpenConfig (GNMI) configuration.
func ConfigureDutWithGueDecap(t *testing.T, dut *ondatra.DUTDevice, guePort int, ipType, tunIp, decapInt, policyName string, policyId int) {
	t.Logf("Configure DUT with decapsulation UDP port %v", guePort)
	if deviations.DecapsulateGueOCUnsupported(dut) {
		switch dut.Vendor() {
		case ondatra.ARISTA:
			cliConfig := fmt.Sprintf(`
                            ip decap-group type udp destination port %[1]d payload %[2]s 
                            tunnel type %[2]s-over-udp udp destination port %[1]d
                            ip decap-group test
                            tunnel type UDP
                            tunnel decap-ip %[3]s
                            tunnel decap-interface %[4]s
                            `, guePort, ipType, tunIp, decapInt)
			helpers.GnmiCLIConfig(t, dut, cliConfig)

		default:
			t.Errorf("Deviation decapsulateGueOCUnsupported is not handled for the dut: %v", dut.Vendor())
		}
	} else {
		// TODO: As per the latest OpenConfig GNMI OC schema — the Encapsulation/Decapsulation sub-tree is not fully implemented, need to add OC commands once implemented.
		d := &oc.Root{}
		ni1 := d.GetOrCreateNetworkInstance(deviations.DefaultNetworkInstance(dut))
		npf := ni1.GetOrCreatePolicyForwarding()
		np := npf.GetOrCreatePolicy(policyName)
		np.PolicyId = ygot.String(policyName)
		npRule := np.GetOrCreateRule(uint32(policyId))
		ip := npRule.GetOrCreateIpv4()
		ip.DestinationAddressPrefixSet = ygot.String(tunIp)
		ip.Protocol = oc.PacketMatchTypes_IP_PROTOCOL_IP_UDP
		// transport := npRule.GetOrCreateTransport()
		// transport.SetDestinationPort()
	}
}<|MERGE_RESOLUTION|>--- conflicted
+++ resolved
@@ -47,7 +47,6 @@
 	AppliedPolicyName   string
 
 	// Policy Rule specific params
-<<<<<<< HEAD
 	InnerDstIPv6      string
 	InnerDstIPv4      string
 	CloudV4NHG        string
@@ -63,17 +62,6 @@
 	RwTTL             int
 	PolicyForwardName string
 	NHGName           string
-=======
-	InnerDstIPv6 string
-	InnerDstIPv4 string
-	CloudV4NHG   string
-	CloudV6NHG   string
-	DecapPolicy  DecapPolicyParams
-	GUEPort      uint32
-	IPType       string
-	Dynamic      bool
-	TunnelIP     string
->>>>>>> 1be648f3
 }
 
 type PolicyForwardingRule struct {
