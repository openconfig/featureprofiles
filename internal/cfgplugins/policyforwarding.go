package cfgplugins

import (
	"context"
	"fmt"
	"maps"
	"slices"
	"strings"
	"testing"

	"github.com/openconfig/featureprofiles/internal/attrs"
	"github.com/openconfig/featureprofiles/internal/deviations"
	"github.com/openconfig/featureprofiles/internal/helpers"
	"github.com/openconfig/ondatra"
	"github.com/openconfig/ondatra/gnmi"
	"github.com/openconfig/ondatra/gnmi/oc"
	"github.com/openconfig/ygot/ygot"
)

const (
	ethernetCsmacd = oc.IETFInterfaces_InterfaceType_ethernetCsmacd
	ieee8023adLag  = oc.IETFInterfaces_InterfaceType_ieee8023adLag

	ethertypeIPv4 = oc.PacketMatchTypes_ETHERTYPE_ETHERTYPE_IPV4
	ethertypeIPv6 = oc.PacketMatchTypes_ETHERTYPE_ETHERTYPE_IPV6
	seqIDBase     = uint32(10)
)

// DecapPolicyParams defines parameters for the Decap MPLS in GRE policy and related MPLS configs.
type DecapPolicyParams struct {
	PolicyID                  string
	RuleSeqID                 uint32
	IPv4DestAddress           string // For the match criteria in the decap rule
	MPLSInterfaceID           string // For MPLS global interface attributes (e.g., "Aggregate4")
	StaticLSPNameIPv4         string
	StaticLSPLabelIPv4        uint32
	StaticLSPNextHopIPv4      string
	StaticLSPNameIPv6         string
	StaticLSPLabelIPv6        uint32
	StaticLSPNextHopIPv6      string
	StaticLSPNameMulticast    string
	StaticLSPLabelMulticast   uint32
	StaticLSPNextHopMulticast string
	DecapMPLSParams           DecapMPLSParams
}

// OcPolicyForwardingParams holds parameters for generating the OC Policy Forwarding config.
type OcPolicyForwardingParams struct {
	NetworkInstanceName string
	InterfaceID         string
	AppliedPolicyName   string

	// Policy Rule specific params
<<<<<<< HEAD
	InnerDstIPv6  string
	InnerDstIPv4  string
	CloudV4NHG    string
	CloudV6NHG    string
	DecapPolicy   DecapPolicyParams
	GuePort       uint32
	IpType        string
	Dynamic       bool
	TunnelIP      string
	DecapProtocol string
=======
	InnerDstIPv6 string
	InnerDstIPv4 string
	CloudV4NHG   string
	CloudV6NHG   string
	DecapPolicy  DecapPolicyParams
	GUEPort      uint32
	IPType       string
	Dynamic      bool
	TunnelIP     string
>>>>>>> e25b26d1
}

type PolicyForwardingRule struct {
	Id                 uint32
	Name               string
	IpType             string
	SourceAddress      string
	DestinationAddress string
	TTL                []uint8
	Dscp               uint8
	Action             *oc.NetworkInstance_PolicyForwarding_Policy_Rule_Action
}

var (

	// PolicyForwardingConfigv4Arista configuration for policy-forwarding for ipv4.
	PolicyForwardingConfigv4Arista = `
Traffic-policies
   traffic-policy tp_cloud_id_3_20
      match bgpsetttlv4 ipv4
         ttl 1
         actions
            redirect next-hop group 1V4_vlan_3_20 ttl 1
            set traffic class 3
      match icmpechov4 ipv4
         destination prefix 169.254.0.11/32
         protocol icmp type echo-reply code all
      match ipv4-all-default ipv4
         actions
            redirect next-hop group 1V4_vlan_3_20
            set traffic class 3
      match ipv6-all-default ipv6
   !
     `
	// PolicyForwardingConfigv6Arista configuration for policy-forwarding for ipv6.
	PolicyForwardingConfigv6Arista = `
Traffic-policies
    traffic-policy tp_cloud_id_3_21
    match bgpsetttlv6 ipv6
       ttl 1
       !
       actions
          count
          redirect next-hop group 1V6_vlan_3_21 ttl 1
          set traffic class 3
    !
    match icmpv6 ipv6
       destination prefix 2600:2d00:0:1:8000:10:0:ca33/128
       protocol icmpv6 type echo-reply neighbor-advertisement code all
       !
       
    !
    match ipv4-all-default ipv4
    !
    match ipv6-all-default ipv6
       actions
          count
          redirect next-hop group 1V6_vlan_3_21
          set traffic class 3
 !
    `
	// PolicyForwardingConfigDualStackArista configuration for policy-forwarding for the dualstack.
	PolicyForwardingConfigDualStackArista = `
   Traffic-policies
    traffic-policy tp_cloud_id_3_22
    match bgpsetttlv6 ipv6
       ttl 1
       !
       actions
          count
          redirect next-hop group 1V6_vlan_3_22 ttl 1
          set traffic class 3
    !
    match icmpv6 ipv6
       destination prefix 2600:2d00:0:1:7000:10:0:ca33/128
       protocol icmpv6 type echo-reply neighbor-advertisement code all
       !
       actions
          count
    !
    match bgpsetttlv4 ipv4
       ttl 1
       !
       actions
          count
          redirect next-hop group 1V4_vlan_3_22 ttl 1
          set traffic class 3
    !
    match icmpechov4 ipv4
       destination prefix 169.254.0.27/32
       protocol icmp type echo-reply code all
       !
       actions
          count
    !
    match ipv4-all-default ipv4
       actions
          count
          redirect next-hop group 1V4_vlan_3_22
          set traffic class 3
    !
    match ipv6-all-default ipv6
       actions
          count
          redirect next-hop group 1V6_vlan_3_22
          set traffic class 3
 !`
	// PolicyForwardingConfigMulticloudAristav4 configuration for policy-forwarding for multicloud ipv4.
	PolicyForwardingConfigMulticloudAristav4 = `
 Traffic-policies
 counter interface per-interface ingress
 !
 traffic-policy tp_cloud_id_3_23
		match icmpechov4 ipv4
			 destination prefix 169.254.0.33/32
			 protocol icmp type echo-reply code all
			 !
			 actions
					count
		!
		match bgpsetttlv4 ipv4
			 ttl 1
			 !
			 actions
					count
					redirect next-hop group 1V4_vlan_3_23 ttl 1
					set traffic class 3
		!
		match ipv4-all-default ipv4
			 actions
					count
					redirect next-hop group 1V4_vlan_3_23
					set traffic class 3
		!
		match ipv6-all-default ipv6
 !
`
	qosconfigArista = `
 qos map dscp 0 1 2 3 4 5 6 7 to traffic-class 0
 qos map dscp 8 9 10 11 12 13 14 15 to traffic-class 1
 qos map dscp 40 41 42 43 44 45 46 47 to traffic-class 4
 qos map dscp 48 49 50 51 52 53 54 55 to traffic-class 7
!
 policy-map type quality-of-service af3
   class class-default
      set traffic-class 3
!
`

	mplsLabelRangeArista = `
mpls label range bgp-sr 16 0
mpls label range dynamic 16 0
mpls label range isis-sr 16 0
mpls label range l2evpn 16 0
mpls label range l2evpn ethernet-segment 16 0
mpls label range ospf-sr 16 0
mpls label range srlb 16 0
mpls label range static 16 1048560
!
`
	decapGroupGREArista = `
ip decap-group gre-decap
  tunnel type gre
  tunnel decap-ip 11.0.0.0/8
  tunnel overlay mpls qos map mpls-traffic-class to traffic-class
!`

	decapGroupGUEArista = `
!
ip decap-group type udp destination port 6635 payload mpls
!
ip decap-group gre-decap
  tunnel type udp
  tunnel decap-ip 11.0.0.0/8
  tunnel overlay mpls qos map mpls-traffic-class to traffic-class
!`

	staticLSPArista = `
mpls static top-label 99991 169.254.0.12 pop payload-type ipv4 access-list bypass
mpls static top-label 99992 2600:2d00:0:1:8000:10:0:ca32 pop payload-type ipv6 access-list bypass
mpls static top-label 99993 169.254.0.26 pop payload-type ipv4 access-list bypass
mpls static top-label 99994 2600:2d00:0:1:7000:10:0:ca32 pop payload-type ipv6 access-list bypass
`
)

// InterfacelocalProxyConfig configures the interface local-proxy-arp.
func InterfacelocalProxyConfig(t *testing.T, dut *ondatra.DUTDevice, a *attrs.Attributes, aggID string) {
	if deviations.LocalProxyOCUnsupported(dut) {
		switch dut.Vendor() {
		case ondatra.ARISTA:
			if a.IPv4 != "" {
				helpers.GnmiCLIConfig(t, dut, fmt.Sprintf("interface %s.%d \n ip local-proxy-arp \n", aggID, a.Subinterface))
			}
		default:
			t.Logf("Unsupported vendor %s for native command support for deviation 'local-proxy-arp'", dut.Vendor())
		}
	}

}

// InterfaceQosClassificationConfig configures the interface qos classification.
func InterfaceQosClassificationConfig(t *testing.T, dut *ondatra.DUTDevice, a *attrs.Attributes, aggID string) {
	if deviations.QosClassificationOCUnsupported(dut) {
		switch dut.Vendor() {
		case ondatra.ARISTA:
			helpers.GnmiCLIConfig(t, dut, fmt.Sprintf("interface %s.%d \n service-policy type qos input af3 \n", aggID, a.Subinterface))
		default:
			t.Logf("Unsupported vendor %s for native command support for deviation 'qos classification'", dut.Vendor())
		}
	}
}

// InterfacePolicyForwardingConfig configures the interface policy-forwarding config.
func InterfacePolicyForwardingConfig(t *testing.T, dut *ondatra.DUTDevice, a *attrs.Attributes, aggID string, pf *oc.NetworkInstance_PolicyForwarding, params OcPolicyForwardingParams) {
	t.Helper()

	// Check if the DUT requires CLI-based configuration due to an OpenConfig deviation.
	if deviations.InterfacePolicyForwardingOCUnsupported(dut) {
		// If deviations exist, apply configuration using vendor-specific CLI commands.
		switch dut.Vendor() {
		case ondatra.ARISTA: // Currently supports Arista devices for CLI deviations.
			// Format and apply the CLI command for traffic policy input.
			helpers.GnmiCLIConfig(t, dut, fmt.Sprintf("interface %s.%d \n traffic-policy input tp_cloud_id_3_%d \n", aggID, a.Subinterface, a.Subinterface))
		default:
			// Log a message if the vendor is not supported for this specific CLI deviation.
			t.Logf("Unsupported vendor %s for native command support for deviation 'policy-forwarding config'", dut.Vendor())
		}
	} else {
		ApplyPolicyToInterfaceOC(t, pf, params.InterfaceID, params.AppliedPolicyName)

	}
}

// MplsConfig configures the interface mpls.
func MplsConfig(t *testing.T, dut *ondatra.DUTDevice) {
	if deviations.MplsOCUnsupported(dut) {
		switch dut.Vendor() {
		case ondatra.ARISTA:
			helpers.GnmiCLIConfig(t, dut, "mpls ip")
		default:
			t.Logf("Unsupported vendor %s for native command support for deviation 'mpls ip'", dut.Vendor())
		}
	} else {
		t.Log("Currently do not have support to enable Mpls through OC, need to uncomment once implemented")
		// TODO: Currently do not have support to enable Mpls through OC, need to uncomment once implemented.
		// d := &oc.Root{}
		// ni := d.GetOrCreateNetworkInstance(deviations.DefaultNetworkInstance(dut))
		// mpls := ni.GetOrCreateMpls()
		// mpls.Enabled = ygot.Bool(true)
	}
}

// QosClassificationConfig configures the interface qos classification.
func QosClassificationConfig(t *testing.T, dut *ondatra.DUTDevice) {
	if deviations.QosClassificationOCUnsupported(dut) {
		switch dut.Vendor() {
		case ondatra.ARISTA:
			helpers.GnmiCLIConfig(t, dut, qosconfigArista)
		default:
			t.Logf("Unsupported vendor %s for native command support for deviation 'qos classification'", dut.Vendor())
		}
	} else {
		QosClassificationOCConfig(t)
	}
}

// LabelRangeConfig configures the interface label range.
func LabelRangeConfig(t *testing.T, dut *ondatra.DUTDevice) {
	if deviations.MplsLabelClassificationOCUnsupported(dut) {
		switch dut.Vendor() {
		case ondatra.ARISTA:
			helpers.GnmiCLIConfig(t, dut, mplsLabelRangeArista)
		default:
			t.Logf("Unsupported vendor %s for native command support for deviation 'mpls label range'", dut.Vendor())
		}
	} else {
		LabelRangeOCConfig(t, dut)
	}
}

// PolicyForwardingConfig configures the interface policy-forwarding config.
func PolicyForwardingConfig(t *testing.T, dut *ondatra.DUTDevice, traffictype string, pf *oc.NetworkInstance_PolicyForwarding, params OcPolicyForwardingParams) {
	t.Helper()

	// Check if the DUT requires CLI-based configuration due to an OpenConfig deviation.
	if deviations.PolicyForwardingOCUnsupported(dut) {
		// If deviations exist, apply configuration using vendor-specific CLI commands.
		switch dut.Vendor() {
		case ondatra.ARISTA: // Currently supports Arista devices for CLI deviations.
			// Select and apply the appropriate CLI snippet based on 'traffictype'.
			if traffictype == "v4" {
				helpers.GnmiCLIConfig(t, dut, PolicyForwardingConfigv4Arista)
			} else if traffictype == "v6" {
				helpers.GnmiCLIConfig(t, dut, PolicyForwardingConfigv6Arista)
			} else if traffictype == "dualstack" {
				helpers.GnmiCLIConfig(t, dut, PolicyForwardingConfigDualStackArista)
			} else if traffictype == "multicloudv4" {
				helpers.GnmiCLIConfig(t, dut, PolicyForwardingConfigMulticloudAristav4)
			}
		default:
			// Log a message if the vendor is not supported for this specific CLI deviation.
			t.Logf("Unsupported vendor %s for native command support for deviation 'policy-forwarding config'", dut.Vendor())
		}
	} else {

		RulesAndActions(params, pf)

	}
}

// SetupPolicyForwardingInfraOC creates a new OpenConfig root object, the specified network instance,
// and the policy-forwarding container within it.
// It returns the root, the network instance, and the policy-forwarding container.
func SetupPolicyForwardingInfraOC(networkInstanceName string) (*oc.Root, *oc.NetworkInstance, *oc.NetworkInstance_PolicyForwarding) {
	root := &oc.Root{}
	ni := root.GetOrCreateNetworkInstance(networkInstanceName)
	pf := ni.GetOrCreatePolicyForwarding()
	return root, ni, pf
}

// RulesAndActions defines forwarding policies, their rules, and associated next-hop groups
// within the provided policy-forwarding container, based on canonical OpenConfig modeling.
func RulesAndActions(params OcPolicyForwardingParams, pf *oc.NetworkInstance_PolicyForwarding) {
	// --- Define the Main Policy (e.g., "customer1") and its Rules ---
	pols := pf.GetOrCreatePolicy("customer1")
	var ruleSeq uint32 = 1

	// Rule 1: (derived from JSON "customer1_prefixv6_and_icmpv6_ns")
	rule1 := pols.GetOrCreateRule(ruleSeq)
	rule1.GetOrCreateIpv4().DestinationAddress = ygot.String(params.InnerDstIPv6)
	rule1.GetOrCreateIpv6().GetOrCreateIcmpv6().Type = oc.Icmpv6Types_TYPE_NEIGHBOR_SOLICITATION

	// TODO: b/417988636 - Set the action to count
	// rule1.GetOrCreateAction().Count = ygot.Bool(true)
	ruleSeq++

	// Rule 2: (derived from JSON "customer1_prefixv6_and_icmpv6_na")
	rule2 := pols.GetOrCreateRule(ruleSeq)
	rule2.GetOrCreateIpv4().DestinationAddress = ygot.String(params.InnerDstIPv6)
	rule2.GetOrCreateIpv6().GetOrCreateIcmpv6().Type = oc.Icmpv6Types_TYPE_NEIGHBOR_ADVERTISEMENT

	// TODO: b/417988636 - Set the action to count
	// rule2.GetOrCreateAction().Count = ygot.Bool(true)
	ruleSeq++

	// Rule 3: (derivGetOrCreateRules().ed from JSON "customer1_prefixv4_and_icmp")
	rule3 := pols.GetOrCreateRule(ruleSeq)
	rule3.GetOrCreateIpv4().DestinationAddress = ygot.String(params.InnerDstIPv4)
	rule3.GetOrCreateIpv4().GetOrCreateIcmpv4().Type = oc.Icmpv4Types_TYPE_EXT_ECHO_REPLY

	// TODO: b/417988636 - Set the action to count
	// rule3.GetOrCreateAction().Count = ygot.Bool(true)
	ruleSeq++

	// Rule 4: (derived from JSON "customer1_prefixv6_and_icmp")
	rule4 := pols.GetOrCreateRule(ruleSeq)
	rule4.GetOrCreateIpv6().DestinationAddress = ygot.String(params.InnerDstIPv6)
	rule4.GetOrCreateIpv6().GetOrCreateIcmpv6().Type = oc.Icmpv6Types_TYPE_EXT_ECHO_REPLY

	// TODO: b/417988636 - Set the action to count
	// rule4.GetOrCreateAction().Count = ygot.Bool(true)
	ruleSeq++

	// Rule 5: (derived from JSON "customer1_ttl_v4")
	rule5 := pols.GetOrCreateRule(ruleSeq)
	rule5.GetOrCreateIpv4().HopLimit = ygot.Uint8(1)

	// TODO: b/417988636 - Set the action to count
	// rule5.GetOrCreateAction().Count = ygot.Bool(true)
	// rule5.GetOrCreateAction().NextHopGroup = ygot.String(params.CloudV4NHG)
	// rule5.GetOrCreateAction().SetTtl = ygot.Uint8(1)
	ruleSeq++

	// Rule 6: (derived from JSON "customer1_ttl_v6")
	rule6 := pols.GetOrCreateRule(ruleSeq)
	rule6.GetOrCreateIpv6().HopLimit = ygot.Uint8(1)

	// TODO: b/417988636 - Set the action to count
	// rule6.GetOrCreateAction().Count = ygot.Bool(true)
	// rule6.GetOrCreateAction().NextHopGroup = ygot.String(params.CloudV6NHG)
	// rule6.GetOrCreateAction().SetHopLimit = ygot.Uint8(1)
	ruleSeq++

	// Rule 7: (derived from JSON "customer1_default_v4")
	rule7 := pols.GetOrCreateRule(ruleSeq)
	rule7.GetOrCreateIpv4().DestinationAddress = ygot.String(params.InnerDstIPv4)
	// TODO: b/417988636 - Set the action to count
	// rule7.GetOrCreateAction().Count = ygot.Bool(true)
	// rule7.GetOrCreateAction().NextHopGroup = ygot.String(params.CloudV4NHG)
	ruleSeq++

	// Rule 8: (derived from JSON "customer1_default_v6")
	rule8 := pols.GetOrCreateRule(ruleSeq)
	rule8.GetOrCreateIpv6().DestinationAddress = ygot.String(params.InnerDstIPv6)
	// TODO: sancheetaroy - Set the action to count
	// rule8.GetOrCreateAction().Count = ygot.Bool(true)
	// rule8.GetOrCreateAction().NextHopGroup = ygot.String(params.CloudV6NHG)
	ruleSeq++
}

// DecapPolicyRulesandActionsGre configures the "decap MPLS in GRE" policy and related MPLS global and static LSP settings.
func DecapPolicyRulesandActionsGre(t *testing.T, pf *oc.NetworkInstance_PolicyForwarding, params OcPolicyForwardingParams) {
	t.Helper()

	pols := pf.GetOrCreatePolicy("customer10")
	var ruleSeq uint32 = 10
	var protocol uint8 = 4

	rule10 := pols.GetOrCreateRule(ruleSeq)
	rule10.GetOrCreateIpv4().DestinationAddress = ygot.String(params.InnerDstIPv4)
	rule10.GetOrCreateIpv4().Protocol = oc.UnionUint8(protocol)

	rule10.GetOrCreateAction().DecapsulateGre = ygot.Bool(true)
}

// DecapPolicyRulesandActionsGue configures the "decap MPLS in GUE" policy and related MPLS global and static LSP settings.
func DecapPolicyRulesandActionsGue(t *testing.T, pf *oc.NetworkInstance_PolicyForwarding, params OcPolicyForwardingParams) {
	t.Helper()

	pols := pf.GetOrCreatePolicy("customer10")
	var ruleSeq uint32 = 10
	var protocol uint8 = 4

	rule10 := pols.GetOrCreateRule(ruleSeq)
	rule10.GetOrCreateIpv4().DestinationAddress = ygot.String(params.InnerDstIPv4)
	rule10.GetOrCreateIpv4().Protocol = oc.UnionUint8(protocol)

	rule10.GetOrCreateAction().DecapsulateGue = ygot.Bool(true)
}

// ApplyPolicyToInterfaceOC configures the policy-forwarding interfaces section to apply the specified
// policy to the given interface ID.
func ApplyPolicyToInterfaceOC(t *testing.T, pf *oc.NetworkInstance_PolicyForwarding, interfaceID string, appliedPolicyName string) {
	t.Helper()
	iface := pf.GetOrCreateInterface(interfaceID)
	iface.ApplyForwardingPolicy = ygot.String(appliedPolicyName)
}

// PushPolicyForwardingConfig pushes the complete Policy Forwarding config.
func PushPolicyForwardingConfig(t *testing.T, dut *ondatra.DUTDevice, ni *oc.NetworkInstance) {
	t.Helper()
	niPath := gnmi.OC().NetworkInstance(ni.GetName()).Config()
	gnmi.Replace(t, dut, niPath, ni)
}

// DecapGroupConfigGre configures the interface decap-group.
func DecapGroupConfigGre(t *testing.T, dut *ondatra.DUTDevice, pf *oc.NetworkInstance_PolicyForwarding, ocPFParams OcPolicyForwardingParams) {
	if deviations.GueGreDecapUnsupported(dut) {
		switch dut.Vendor() {
		case ondatra.ARISTA:
			if ocPFParams.Dynamic {
				t.Logf("Going into decap")
				aristaGreDecapCLIConfig(t, dut, ocPFParams)
			} else {
				helpers.GnmiCLIConfig(t, dut, decapGroupGREArista)
			}
		default:
			t.Logf("Unsupported vendor %s for native command support for deviation 'decap-group config'", dut.Vendor())
		}
	} else {
		DecapPolicyRulesandActionsGre(t, pf, ocPFParams)
	}
}

// DecapGroupConfigGue configures the interface decap-group for GUE.
func DecapGroupConfigGue(t *testing.T, dut *ondatra.DUTDevice, pf *oc.NetworkInstance_PolicyForwarding, ocPFParams OcPolicyForwardingParams) {
	if deviations.GueGreDecapUnsupported(dut) {
		switch dut.Vendor() {
		case ondatra.ARISTA:
			if ocPFParams.Dynamic {
				t.Logf("Going into decap")
				aristaGueDecapCLIConfig(t, dut, ocPFParams)
			} else {
				helpers.GnmiCLIConfig(t, dut, decapGroupGUEArista)
			}
		default:
			t.Logf("Unsupported vendor %s for native command support for deviation 'decap-group config'", dut.Vendor())
		}
	} else {
		DecapPolicyRulesandActionsGue(t, pf, ocPFParams)
	}
}

// aristaGueDecapCLIConfig configures GUEDEcapConfig for Arista
func aristaGueDecapCLIConfig(t *testing.T, dut *ondatra.DUTDevice, params OcPolicyForwardingParams) {

	cliConfig := fmt.Sprintf(`
		                    ip decap-group type udp destination port %v payload %s
							tunnel type %s-over-udp udp destination port %v
							ip decap-group %s
							tunnel type UDP
							tunnel decap-ip %s
							tunnel decap-interface %s
<<<<<<< HEAD
							`, params.GuePort, params.DecapProtocol, params.IpType, params.GuePort, params.AppliedPolicyName, params.TunnelIP, params.InterfaceID)
=======
							`, params.GUEPort, params.IPType, params.IPType, params.GUEPort, params.AppliedPolicyName, params.TunnelIP, params.InterfaceID)
>>>>>>> e25b26d1
	helpers.GnmiCLIConfig(t, dut, cliConfig)

}

// aristaGreDecapCLIConfig configures GREDEcapConfig for Arista
func aristaGreDecapCLIConfig(t *testing.T, dut *ondatra.DUTDevice, params OcPolicyForwardingParams) {

	cliConfig := fmt.Sprintf(`
			ip decap-group %s
			 tunnel type gre
			 tunnel decap-ip %s
			`, params.AppliedPolicyName, params.TunnelIP)
	helpers.GnmiCLIConfig(t, dut, cliConfig)

}

// Configure GRE decapsulated. Adding deviation when device doesn't support OC
func PolicyForwardingGreDecapsulation(t *testing.T, batch *gnmi.SetBatch, dut *ondatra.DUTDevice, decapIp string, policyName string, portName string, decapGrpName string) {
	if deviations.GreDecapsulationOCUnsupported(dut) {
		switch dut.Vendor() {
		case ondatra.ARISTA:
			cliConfig := fmt.Sprintf(`
			ip decap-group %s
			 tunnel type gre
			 tunnel decap-ip %s
			`, decapGrpName, strings.Split(decapIp, "/")[0])
			helpers.GnmiCLIConfig(t, dut, cliConfig)

		default:
			t.Errorf("Deviation GreDecapsulationUnsupported is not handled for the dut: %v", dut.Vendor())
		}
		return
	} else {
		d := &oc.Root{}
		ni1 := d.GetOrCreateNetworkInstance(deviations.DefaultNetworkInstance(dut))
		ni1.SetType(oc.NetworkInstanceTypes_NETWORK_INSTANCE_TYPE_DEFAULT_INSTANCE)
		npf := ni1.GetOrCreatePolicyForwarding()
		np := npf.GetOrCreatePolicy(policyName)
		np.PolicyId = ygot.String(policyName)
		np.Type = oc.Policy_Type_PBR_POLICY

		npRule := np.GetOrCreateRule(10)
		ip := npRule.GetOrCreateIpv4()
		ip.DestinationAddressPrefixSet = ygot.String(decapIp)
		npAction := npRule.GetOrCreateAction()
		npAction.DecapsulateGre = ygot.Bool(true)

		port := dut.Port(t, portName)
		ingressPort := port.Name()
		t.Logf("Applying forwarding policy on interface %v ... ", ingressPort)

		intf := npf.GetOrCreateInterface(ingressPort)
		intf.ApplyForwardingPolicy = ygot.String(policyName)
		intf.GetOrCreateInterfaceRef().Interface = ygot.String(ingressPort)

		gnmi.BatchReplace(batch, gnmi.OC().NetworkInstance(deviations.DefaultNetworkInstance(dut)).Config(), ni1)
	}
}

func ConfigureVrfSelectionPolicy(t *testing.T, dut *ondatra.DUTDevice, pf *oc.NetworkInstance_PolicyForwarding, policyName string, vrfRules []VrfRule) {
	t.Logf("Configuring VRF Selection Policy")
	policy := pf.GetOrCreatePolicy(policyName)
	policy.Type = oc.Policy_Type_VRF_SELECTION_POLICY

	for _, vrfRule := range vrfRules {
		rule := policy.GetOrCreateRule(vrfRule.Index)
		switch vrfRule.IpType {
		case IPv4:
			rule.GetOrCreateIpv4().SourceAddress = ygot.String(fmt.Sprintf("%s/%d", vrfRule.SourcePrefix, vrfRule.PrefixLength))
		case IPv6:
			rule.GetOrCreateIpv6().SourceAddress = ygot.String(fmt.Sprintf("%s/%d", vrfRule.SourcePrefix, vrfRule.PrefixLength))
		default:
			t.Fatalf("Unsupported IP type %s in vrf rule", vrfRule.IpType)
		}
		rule.GetOrCreateTransport()
		ruleAction := rule.GetOrCreateAction()
		ruleAction.SetNetworkInstance(vrfRule.NetInstName)
	}
}

func ApplyVrfSelectionPolicyToInterfaceOC(t *testing.T, pf *oc.NetworkInstance_PolicyForwarding, interfaceID string, appliedPolicyName string) {
	t.Helper()
	iface := pf.GetOrCreateInterface(interfaceID)
	iface.ApplyVrfSelectionPolicy = ygot.String(appliedPolicyName)
	iface.GetOrCreateInterfaceRef().Interface = ygot.String(interfaceID)
	iface.GetOrCreateInterfaceRef().Subinterface = ygot.Uint32(0)
}

func NewPolicyForwardingEncapGre(t *testing.T, dut *ondatra.DUTDevice, pf *oc.NetworkInstance_PolicyForwarding, policyName string, interfaceName string, targetName string, rules []PolicyForwardingRule) {
	if deviations.PolicyForwardingGreEncapsulationOcUnsupported(dut) || deviations.PolicyForwardingToNextHopOcUnsupported(dut) {
		t.Logf("Configuring pf through CLI")
		newPolicyForwardingEncapGreFromCli(t, dut, policyName, interfaceName, targetName, rules)
	} else {
		t.Logf("Configuring pf through OC")
		newPolicyForwardingEncapGreFromOC(t, pf, policyName, interfaceName, rules)
	}
}

func newPolicyForwardingEncapGreFromCli(t *testing.T, dut *ondatra.DUTDevice, policyName string, interfaceName string, targetName string, rules []PolicyForwardingRule) {
	gnmiClient := dut.RawAPIs().GNMI(t)
	tpConfig := getTrafficPolicyCliConfig(t, dut, policyName, interfaceName, targetName, rules)
	t.Logf("Push the CLI Policy config:%s", dut.Vendor())
	gpbSetRequest := buildCliSetRequest(tpConfig)
	if _, err := gnmiClient.Set(context.Background(), gpbSetRequest); err != nil {
		t.Errorf("Failed to set policy forwarding from cli: %v", err)
	}
}

func newPolicyForwardingEncapGreFromOC(t *testing.T, pf *oc.NetworkInstance_PolicyForwarding, policyName string, interfaceName string, rules []PolicyForwardingRule) {
	t.Helper()
	policy := pf.GetOrCreatePolicy(policyName)
	policy.Type = oc.Policy_Type_PBR_POLICY
	for _, ruleConfig := range rules {
		t.Logf("Processing rule %s", ruleConfig.Name)
		rule := policy.GetOrCreateRule(ruleConfig.Id)
		switch ruleConfig.IpType {
		case IPv4:
			ruleIpv4 := rule.GetOrCreateIpv4()
			if ruleConfig.SourceAddress != "" {
				ruleIpv4.SourceAddress = ygot.String(ruleConfig.SourceAddress)
			}
			if ruleConfig.DestinationAddress != "" {
				ruleIpv4.DestinationAddress = ygot.String(ruleConfig.DestinationAddress)
			}
			if ruleConfig.Dscp != 0 {
				ruleIpv4.Dscp = ygot.Uint8(ruleConfig.Dscp)
			}
		case IPv6:
			ruleIpv6 := rule.GetOrCreateIpv6()
			if ruleConfig.SourceAddress != "" {
				ruleIpv6.SourceAddress = ygot.String(ruleConfig.SourceAddress)
			}
			if ruleConfig.DestinationAddress != "" {
				ruleIpv6.DestinationAddress = ygot.String(ruleConfig.DestinationAddress)
			}
			if ruleConfig.Dscp != 0 {
				ruleIpv6.Dscp = ygot.Uint8(ruleConfig.Dscp)
			}
		default:
			t.Errorf("Unknown IP type %s in PolicyForwardingRule", ruleConfig.IpType)
			return
		}
		if ruleConfig.Action != nil {
			rule.Action = ruleConfig.Action
		}
	}
}

func getTrafficPolicyCliConfig(t *testing.T, dut *ondatra.DUTDevice, policyName string, interfaceName string, targetName string, rules []PolicyForwardingRule) string {
	switch dut.Vendor() {
	case ondatra.ARISTA:
		var matchRules string
		var nhGroupTargets = make(map[string][]string)
		var nhGroupsBySource = make(map[string]string)
		var nhTTlBySource = make(map[string]uint8)
		for _, ruleConfig := range rules {
			var matchTarget string
			t.Logf("Processing rule %s", ruleConfig.Name)
			if ruleConfig.Action == nil ||
				ruleConfig.Name == "" {
				t.Errorf("Invalid rule configuration: %v", ruleConfig)
				return ""
			}
			if ruleConfig.DestinationAddress != "" {
				matchTarget += fmt.Sprintf("destination prefix %s\n", ruleConfig.DestinationAddress)
			}
			if ruleConfig.SourceAddress != "" {
				matchTarget += fmt.Sprintf("source prefix %s\n", ruleConfig.SourceAddress)
			}
			if len(ruleConfig.TTL) > 0 {
				ttlStrs := make([]string, len(ruleConfig.TTL))
				for i, v := range ruleConfig.TTL {
					ttlStrs[i] = fmt.Sprintf("%d", v)
				}
				ttlValues := strings.Join(ttlStrs, ", ")
				matchTarget += fmt.Sprintf("ttl %s\n", ttlValues)
			}
			if matchTarget == "" {
				t.Errorf("Rule %s must have either SourceAddress, DestinationAddress or TTL defined", ruleConfig.Name)
				return ""
			}
			switch ruleConfig.IpType {
			case IPv4, IPv6:
				matchRules += fmt.Sprintf(`
                match %s %s
                %s
                actions
                count`, ruleConfig.Name, strings.ToLower(ruleConfig.IpType), matchTarget)
				if (*ruleConfig.Action).NextHop != nil {
					matchRules += fmt.Sprintf(`
                redirect next-hop %s
                !`, *(*ruleConfig.Action).NextHop)
				} else if (*ruleConfig.Action).EncapsulateGre != nil {
					for _, targetKey := range slices.Sorted(maps.Keys((*ruleConfig.Action).EncapsulateGre.Target)) {
						target := (*ruleConfig.Action).EncapsulateGre.Target[targetKey]
						if target != nil {
							if target.Source == nil || target.Destination == nil {
								t.Errorf("Target in EncapsulateGre action must have Source and Destination defined")
								return ""
							}
							if !slices.Contains(nhGroupTargets[*(target.Source)], *target.Destination) {
								nhGroupTargets[*(target.Source)] = append(nhGroupTargets[*(target.Source)], *target.Destination)
							}
							if target.IpTtl != nil {
								nhTTlBySource[*(target.Source)] = *target.IpTtl
							}
						}
					}
					index := 1
					nhGroups := ""
					for source := range nhGroupTargets {
						nhGroupName := fmt.Sprintf("%s_%d", targetName, index)
						nhGroupsBySource[source] = nhGroupName
						nhGroups += fmt.Sprintf("%s ", nhGroupName)
					}
					matchRules += fmt.Sprintf(`
                    redirect next-hop group %s
                    !`, nhGroups)
				}
			default:
				t.Errorf("Unknown IP type %s in PolicyForwardingRule %s", ruleConfig.IpType, ruleConfig.Name)
				return ""
			}
		}

		var ipv4GreNHs string
		for src, destinations := range nhGroupTargets {
			ipv4GreNHs += fmt.Sprintf(`
            nexthop-group %s type gre`, nhGroupsBySource[src])
			if len(nhTTlBySource) > 0 && nhTTlBySource[src] > 0 {
				ipv4GreNHs += fmt.Sprintf(`
                ttl %d`, nhTTlBySource[src])
			}
			ipv4GreNHs += fmt.Sprintf(`
            tunnel-source %s`, src)
			for index, dest := range destinations {
				ipv4GreNHs += fmt.Sprintf(`
                entry %d tunnel-destination %s`, index, dest)
			}
		}

		// Apply Policy on the interface
		trafficPolicyConfig := fmt.Sprintf(`
            traffic-policies
            traffic-policy %s
            %s
            %s
            !
            interface %s
            traffic-policy input %s
            `, policyName, matchRules, ipv4GreNHs, interfaceName, policyName)
		return trafficPolicyConfig
	default:
		return ""
	}
}

// Configure GRE decapsulated. Adding deviation when device doesn't support OC
func NewConfigureGRETunnel(t *testing.T, dut *ondatra.DUTDevice, decapIp string, decapGrpName string) {
	if deviations.GreDecapsulationOCUnsupported(dut) {
		var decapIPAddr string
		if strings.Contains(decapIp, "/") {
			decapIPAddr = strings.Split(decapIp, "/")[0]
		} else {
			decapIPAddr = decapIp
		}
		switch dut.Vendor() {
		case ondatra.ARISTA:
			cliConfig := fmt.Sprintf(`
			ip decap-group %s
			 tunnel type gre
			 tunnel decap-ip %s
			`, decapGrpName, decapIPAddr)
			helpers.GnmiCLIConfig(t, dut, cliConfig)

		default:
			t.Errorf("Deviation GreDecapsulationUnsupported is not handled for the dut: %v", dut.Vendor())
		}
	} else {
		d := &oc.Root{}
		ni1 := d.GetOrCreateNetworkInstance(deviations.DefaultNetworkInstance(dut))
		ni1.SetType(oc.NetworkInstanceTypes_NETWORK_INSTANCE_TYPE_DEFAULT_INSTANCE)
		npf := ni1.GetOrCreatePolicyForwarding()
		np := npf.GetOrCreatePolicy("PBR-MAP")
		np.PolicyId = ygot.String("PBR-MAP")
		np.Type = oc.Policy_Type_PBR_POLICY

		npRule := np.GetOrCreateRule(10)
		ip := npRule.GetOrCreateIpv4()
		ip.DestinationAddressPrefixSet = ygot.String(decapIp)
		npAction := npRule.GetOrCreateAction()
		npAction.DecapsulateGre = ygot.Bool(true)

		port := dut.Port(t, "port1")
		ingressPort := port.Name()
		t.Logf("Applying forwarding policy on interface %v ... ", ingressPort)

		intf := npf.GetOrCreateInterface(ingressPort)
		intf.ApplyForwardingPolicy = ygot.String("PBR-MAP")
		intf.GetOrCreateInterfaceRef().Interface = ygot.String(ingressPort)

		gnmi.Update(t, dut, gnmi.OC().NetworkInstance(deviations.DefaultNetworkInstance(dut)).Config(), ni1)
	}
}

// ConfigureDutWithGueDecap configures the DUT to decapsulate GUE (Generic UDP Encapsulation) traffic. It supports both native CLI configuration (for vendors like Arista) and OpenConfig (GNMI) configuration.
func ConfigureDutWithGueDecap(t *testing.T, dut *ondatra.DUTDevice, guePort int, ipType, tunIp, decapInt, policyName string, policyId int) {
	t.Logf("Configure DUT with decapsulation UDP port %v", guePort)
	if deviations.DecapsulateGueOCUnsupported(dut) {
		switch dut.Vendor() {
		case ondatra.ARISTA:
			cliConfig := fmt.Sprintf(`
                            ip decap-group type udp destination port %[1]d payload %[2]s 
                            tunnel type %[2]s-over-udp udp destination port %[1]d
                            ip decap-group test
                            tunnel type UDP
                            tunnel decap-ip %[3]s
                            tunnel decap-interface %[4]s
                            `, guePort, ipType, tunIp, decapInt)
			helpers.GnmiCLIConfig(t, dut, cliConfig)

		default:
			t.Errorf("Deviation decapsulateGueOCUnsupported is not handled for the dut: %v", dut.Vendor())
		}
	} else {
		// TODO: As per the latest OpenConfig GNMI OC schema — the Encapsulation/Decapsulation sub-tree is not fully implemented, need to add OC commands once implemented.
		d := &oc.Root{}
		ni1 := d.GetOrCreateNetworkInstance(deviations.DefaultNetworkInstance(dut))
		npf := ni1.GetOrCreatePolicyForwarding()
		np := npf.GetOrCreatePolicy(policyName)
		np.PolicyId = ygot.String(policyName)
		npRule := np.GetOrCreateRule(uint32(policyId))
		ip := npRule.GetOrCreateIpv4()
		ip.DestinationAddressPrefixSet = ygot.String(tunIp)
		ip.Protocol = oc.PacketMatchTypes_IP_PROTOCOL_IP_UDP
		// transport := npRule.GetOrCreateTransport()
		// transport.SetDestinationPort()
	}
}

// PbrRule defines a policy-based routing rule configuration
type PbrRule struct {
	Sequence  uint32
	EtherType oc.NetworkInstance_PolicyForwarding_Policy_Rule_L2_Ethertype_Union
	EncapVrf  string
}

// PolicyForwardingConfigName defines the configuration parameters for PBR VRF selection.
type PolicyForwardingConfigName struct {
	Name string // Policy name (e.g., "VRF-SELECT-POLICY")
}

// NewPolicyForwardingVRFSelection configures Policy-Based Routing for VRF selection.
func NewPolicyForwardingVRFSelection(t *testing.T, dut *ondatra.DUTDevice, sb *gnmi.SetBatch, cfg PolicyForwardingConfigName) *gnmi.SetBatch {
	t.Helper()

	d := &oc.Root{}
	ni := d.GetOrCreateNetworkInstance(deviations.DefaultNetworkInstance(dut))
	pf := ni.GetOrCreatePolicyForwarding()
	p := pf.GetOrCreatePolicy(cfg.Name)
	p.SetType(oc.Policy_Type_VRF_SELECTION_POLICY)

	for _, pRule := range getPbrRules(dut) {
		r := p.GetOrCreateRule(seqIDOffset(dut, pRule.Sequence))

		// Optional default rule match requirement.
		if deviations.PfRequireMatchDefaultRule(dut) && pRule.EtherType != nil {
			r.GetOrCreateL2().Ethertype = pRule.EtherType
		}

		// Set forwarding action (encap VRF)
		if pRule.EncapVrf != "" {
			r.GetOrCreateAction().SetNetworkInstance(pRule.EncapVrf)
		}
	}

	// Push policy forwarding configuration via GNMI batch.
	gnmi.BatchUpdate(sb,
		gnmi.OC().NetworkInstance(deviations.DefaultNetworkInstance(dut)).PolicyForwarding().Config(),
		pf,
	)

	t.Logf("Configured policy forwarding VRF selection: policy=%s", cfg.Name)

	return sb
}

// getPbrRules returns policy-based routing rules for VRF selection
func getPbrRules(dut *ondatra.DUTDevice) []PbrRule {
	vrfDefault := deviations.DefaultNetworkInstance(dut)

	if deviations.PfRequireMatchDefaultRule(dut) {
		return []PbrRule{
			{
				Sequence:  17,
				EtherType: ethertypeIPv4,
				EncapVrf:  vrfDefault,
			},
			{
				Sequence:  18,
				EtherType: ethertypeIPv6,
				EncapVrf:  vrfDefault,
			},
		}
	}
	return []PbrRule{
		{
			Sequence: 17,
			EncapVrf: vrfDefault,
		},
	}
}

// seqIDOffset returns sequence ID with base offset to ensure proper ordering
func seqIDOffset(dut *ondatra.DUTDevice, i uint32) uint32 {
	if deviations.PfRequireSequentialOrderPbrRules(dut) {
		return i + seqIDBase
	}
	return i
}<|MERGE_RESOLUTION|>--- conflicted
+++ resolved
@@ -51,7 +51,6 @@
 	AppliedPolicyName   string
 
 	// Policy Rule specific params
-<<<<<<< HEAD
 	InnerDstIPv6  string
 	InnerDstIPv4  string
 	CloudV4NHG    string
@@ -62,17 +61,6 @@
 	Dynamic       bool
 	TunnelIP      string
 	DecapProtocol string
-=======
-	InnerDstIPv6 string
-	InnerDstIPv4 string
-	CloudV4NHG   string
-	CloudV6NHG   string
-	DecapPolicy  DecapPolicyParams
-	GUEPort      uint32
-	IPType       string
-	Dynamic      bool
-	TunnelIP     string
->>>>>>> e25b26d1
 }
 
 type PolicyForwardingRule struct {
@@ -566,11 +554,7 @@
 							tunnel type UDP
 							tunnel decap-ip %s
 							tunnel decap-interface %s
-<<<<<<< HEAD
 							`, params.GuePort, params.DecapProtocol, params.IpType, params.GuePort, params.AppliedPolicyName, params.TunnelIP, params.InterfaceID)
-=======
-							`, params.GUEPort, params.IPType, params.IPType, params.GUEPort, params.AppliedPolicyName, params.TunnelIP, params.InterfaceID)
->>>>>>> e25b26d1
 	helpers.GnmiCLIConfig(t, dut, cliConfig)
 
 }
