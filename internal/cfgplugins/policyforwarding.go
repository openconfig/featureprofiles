package cfgplugins

import (
	"context"
	"fmt"
	"maps"
	"slices"
	"strings"
	"testing"

	"github.com/openconfig/featureprofiles/internal/attrs"
	"github.com/openconfig/featureprofiles/internal/deviations"
	"github.com/openconfig/featureprofiles/internal/helpers"
	"github.com/openconfig/ondatra"
	"github.com/openconfig/ondatra/gnmi"
	"github.com/openconfig/ondatra/gnmi/oc"
	"github.com/openconfig/ygot/ygot"
)

const (
	ethernetCsmacd = oc.IETFInterfaces_InterfaceType_ethernetCsmacd
	ieee8023adLag  = oc.IETFInterfaces_InterfaceType_ieee8023adLag

	ethertypeIPv4 = oc.PacketMatchTypes_ETHERTYPE_ETHERTYPE_IPV4
	ethertypeIPv6 = oc.PacketMatchTypes_ETHERTYPE_ETHERTYPE_IPV6
	seqIDBase     = uint32(10)
)

// DecapPolicyParams defines parameters for the Decap MPLS in GRE policy and related MPLS configs.
type DecapPolicyParams struct {
	PolicyID                  string
	RuleSeqID                 uint32
	IPv4DestAddress           string // For the match criteria in the decap rule
	MPLSInterfaceID           string // For MPLS global interface attributes (e.g., "Aggregate4")
	StaticLSPNameIPv4         string
	StaticLSPLabelIPv4        uint32
	StaticLSPNextHopIPv4      string
	StaticLSPNameIPv6         string
	StaticLSPLabelIPv6        uint32
	StaticLSPNextHopIPv6      string
	StaticLSPNameMulticast    string
	StaticLSPLabelMulticast   uint32
	StaticLSPNextHopMulticast string
	DecapMPLSParams           DecapMPLSParams
}

// OcPolicyForwardingParams holds parameters for generating the OC Policy Forwarding config.
type OcPolicyForwardingParams struct {
	NetworkInstanceName string
	InterfaceID         string
	AppliedPolicyName   string

	// Policy Rule specific params
	InnerDstIPv6 string
	InnerDstIPv4 string
	CloudV4NHG   string
	CloudV6NHG   string
	DecapPolicy  DecapPolicyParams
	GUEPort      uint32
	IPType       string
	Dynamic      bool
	TunnelIP     string
}

type PolicyForwardingRule struct {
	Id                 uint32
	Name               string
	IpType             string
	SourceAddress      string
	DestinationAddress string
	TTL                []uint8
	Dscp               uint8
	Action             *oc.NetworkInstance_PolicyForwarding_Policy_Rule_Action
}

// PBFConfig holds input parameters for configuring Policy-Based Forwarding.
type PBFConfig struct {
	PBFCount   int
	PolicyName string
	PBFIPv6    string
}

// VRFPolicyConfig holds parameters for applying a VRF selection policy on an interface.
type VRFPolicyConfig struct {
	IngressPort string
	PolicyName  string
}

var (

	// PolicyForwardingConfigv4Arista configuration for policy-forwarding for ipv4.
	PolicyForwardingConfigv4Arista = `
Traffic-policies
   traffic-policy tp_cloud_id_3_20
      match bgpsetttlv4 ipv4
         ttl 1
         actions
            redirect next-hop group 1V4_vlan_3_20 ttl 1
            set traffic class 3
      match icmpechov4 ipv4
         destination prefix 169.254.0.11/32
         protocol icmp type echo-reply code all
      match ipv4-all-default ipv4
         actions
            redirect next-hop group 1V4_vlan_3_20
            set traffic class 3
      match ipv6-all-default ipv6
   !
     `
	// PolicyForwardingConfigv6Arista configuration for policy-forwarding for ipv6.
	PolicyForwardingConfigv6Arista = `
Traffic-policies
    traffic-policy tp_cloud_id_3_21
    match bgpsetttlv6 ipv6
       ttl 1
       !
       actions
          count
          redirect next-hop group 1V6_vlan_3_21 ttl 1
          set traffic class 3
    !
    match icmpv6 ipv6
       destination prefix 2600:2d00:0:1:8000:10:0:ca33/128
       protocol icmpv6 type echo-reply neighbor-advertisement code all
       !
       
    !
    match ipv4-all-default ipv4
    !
    match ipv6-all-default ipv6
       actions
          count
          redirect next-hop group 1V6_vlan_3_21
          set traffic class 3
 !
    `
	// PolicyForwardingConfigDualStackArista configuration for policy-forwarding for the dualstack.
	PolicyForwardingConfigDualStackArista = `
   Traffic-policies
    traffic-policy tp_cloud_id_3_22
    match bgpsetttlv6 ipv6
       ttl 1
       !
       actions
          count
          redirect next-hop group 1V6_vlan_3_22 ttl 1
          set traffic class 3
    !
    match icmpv6 ipv6
       destination prefix 2600:2d00:0:1:7000:10:0:ca33/128
       protocol icmpv6 type echo-reply neighbor-advertisement code all
       !
       actions
          count
    !
    match bgpsetttlv4 ipv4
       ttl 1
       !
       actions
          count
          redirect next-hop group 1V4_vlan_3_22 ttl 1
          set traffic class 3
    !
    match icmpechov4 ipv4
       destination prefix 169.254.0.27/32
       protocol icmp type echo-reply code all
       !
       actions
          count
    !
    match ipv4-all-default ipv4
       actions
          count
          redirect next-hop group 1V4_vlan_3_22
          set traffic class 3
    !
    match ipv6-all-default ipv6
       actions
          count
          redirect next-hop group 1V6_vlan_3_22
          set traffic class 3
 !`
	// PolicyForwardingConfigMulticloudAristav4 configuration for policy-forwarding for multicloud ipv4.
	PolicyForwardingConfigMulticloudAristav4 = `
 Traffic-policies
 counter interface per-interface ingress
 !
 traffic-policy tp_cloud_id_3_23
		match icmpechov4 ipv4
			 destination prefix 169.254.0.33/32
			 protocol icmp type echo-reply code all
			 !
			 actions
					count
		!
		match bgpsetttlv4 ipv4
			 ttl 1
			 !
			 actions
					count
					redirect next-hop group 1V4_vlan_3_23 ttl 1
					set traffic class 3
		!
		match ipv4-all-default ipv4
			 actions
					count
					redirect next-hop group 1V4_vlan_3_23
					set traffic class 3
		!
		match ipv6-all-default ipv6
 !
`
	qosconfigArista = `
 qos map dscp 0 1 2 3 4 5 6 7 to traffic-class 0
 qos map dscp 8 9 10 11 12 13 14 15 to traffic-class 1
 qos map dscp 40 41 42 43 44 45 46 47 to traffic-class 4
 qos map dscp 48 49 50 51 52 53 54 55 to traffic-class 7
!
 policy-map type quality-of-service af3
   class class-default
      set traffic-class 3
!
`

	mplsLabelRangeArista = `
mpls label range bgp-sr 16 0
mpls label range dynamic 16 0
mpls label range isis-sr 16 0
mpls label range l2evpn 16 0
mpls label range l2evpn ethernet-segment 16 0
mpls label range ospf-sr 16 0
mpls label range srlb 16 0
mpls label range static 16 1048560
!
`
	decapGroupGREArista = `
ip decap-group gre-decap
  tunnel type gre
  tunnel decap-ip 11.0.0.0/8
  tunnel overlay mpls qos map mpls-traffic-class to traffic-class
!`

	decapGroupGUEArista = `
!
ip decap-group type udp destination port 6635 payload mpls
!
ip decap-group gre-decap
  tunnel type udp
  tunnel decap-ip 11.0.0.0/8
  tunnel overlay mpls qos map mpls-traffic-class to traffic-class
!`

	staticLSPArista = `
mpls static top-label 99991 169.254.0.12 pop payload-type ipv4 access-list bypass
mpls static top-label 99992 2600:2d00:0:1:8000:10:0:ca32 pop payload-type ipv6 access-list bypass
mpls static top-label 99993 169.254.0.26 pop payload-type ipv4 access-list bypass
mpls static top-label 99994 2600:2d00:0:1:7000:10:0:ca32 pop payload-type ipv6 access-list bypass
`
)

// InterfacelocalProxyConfig configures the interface local-proxy-arp.
func InterfacelocalProxyConfig(t *testing.T, dut *ondatra.DUTDevice, a *attrs.Attributes, aggID string) {
	if deviations.LocalProxyOCUnsupported(dut) {
		switch dut.Vendor() {
		case ondatra.ARISTA:
			if a.IPv4 != "" {
				helpers.GnmiCLIConfig(t, dut, fmt.Sprintf("interface %s.%d \n ip local-proxy-arp \n", aggID, a.Subinterface))
			}
		default:
			t.Logf("Unsupported vendor %s for native command support for deviation 'local-proxy-arp'", dut.Vendor())
		}
	}

}

// InterfaceQosClassificationConfig configures the interface qos classification.
func InterfaceQosClassificationConfig(t *testing.T, dut *ondatra.DUTDevice, a *attrs.Attributes, aggID string) {
	if deviations.QosClassificationOCUnsupported(dut) {
		switch dut.Vendor() {
		case ondatra.ARISTA:
			helpers.GnmiCLIConfig(t, dut, fmt.Sprintf("interface %s.%d \n service-policy type qos input af3 \n", aggID, a.Subinterface))
		default:
			t.Logf("Unsupported vendor %s for native command support for deviation 'qos classification'", dut.Vendor())
		}
	}
}

// InterfacePolicyForwardingConfig configures the interface policy-forwarding config.
func InterfacePolicyForwardingConfig(t *testing.T, dut *ondatra.DUTDevice, a *attrs.Attributes, aggID string, pf *oc.NetworkInstance_PolicyForwarding, params OcPolicyForwardingParams) {
	t.Helper()

	// Check if the DUT requires CLI-based configuration due to an OpenConfig deviation.
	if deviations.InterfacePolicyForwardingOCUnsupported(dut) {
		// If deviations exist, apply configuration using vendor-specific CLI commands.
		switch dut.Vendor() {
		case ondatra.ARISTA: // Currently supports Arista devices for CLI deviations.
			// Format and apply the CLI command for traffic policy input.
			helpers.GnmiCLIConfig(t, dut, fmt.Sprintf("interface %s.%d \n traffic-policy input tp_cloud_id_3_%d \n", aggID, a.Subinterface, a.Subinterface))
		default:
			// Log a message if the vendor is not supported for this specific CLI deviation.
			t.Logf("Unsupported vendor %s for native command support for deviation 'policy-forwarding config'", dut.Vendor())
		}
	} else {
		ApplyPolicyToInterfaceOC(t, pf, params.InterfaceID, params.AppliedPolicyName)

	}
}

// MplsConfig configures the interface mpls.
func MplsConfig(t *testing.T, dut *ondatra.DUTDevice) {
	if deviations.MplsOCUnsupported(dut) {
		switch dut.Vendor() {
		case ondatra.ARISTA:
			helpers.GnmiCLIConfig(t, dut, "mpls ip")
		default:
			t.Logf("Unsupported vendor %s for native command support for deviation 'mpls ip'", dut.Vendor())
		}
	} else {
		t.Log("Currently do not have support to enable Mpls through OC, need to uncomment once implemented")
		// TODO: Currently do not have support to enable Mpls through OC, need to uncomment once implemented.
		// d := &oc.Root{}
		// ni := d.GetOrCreateNetworkInstance(deviations.DefaultNetworkInstance(dut))
		// mpls := ni.GetOrCreateMpls()
		// mpls.Enabled = ygot.Bool(true)
	}
}

// QosClassificationConfig configures the interface qos classification.
func QosClassificationConfig(t *testing.T, dut *ondatra.DUTDevice) {
	if deviations.QosClassificationOCUnsupported(dut) {
		switch dut.Vendor() {
		case ondatra.ARISTA:
			helpers.GnmiCLIConfig(t, dut, qosconfigArista)
		default:
			t.Logf("Unsupported vendor %s for native command support for deviation 'qos classification'", dut.Vendor())
		}
	} else {
		QosClassificationOCConfig(t)
	}
}

// LabelRangeConfig configures the interface label range.
func LabelRangeConfig(t *testing.T, dut *ondatra.DUTDevice) {
	if deviations.MplsLabelClassificationOCUnsupported(dut) {
		switch dut.Vendor() {
		case ondatra.ARISTA:
			helpers.GnmiCLIConfig(t, dut, mplsLabelRangeArista)
		default:
			t.Logf("Unsupported vendor %s for native command support for deviation 'mpls label range'", dut.Vendor())
		}
	} else {
		LabelRangeOCConfig(t, dut)
	}
}

// PolicyForwardingConfig configures the interface policy-forwarding config.
func PolicyForwardingConfig(t *testing.T, dut *ondatra.DUTDevice, traffictype string, pf *oc.NetworkInstance_PolicyForwarding, params OcPolicyForwardingParams) {
	t.Helper()

	// Check if the DUT requires CLI-based configuration due to an OpenConfig deviation.
	if deviations.PolicyForwardingOCUnsupported(dut) {
		// If deviations exist, apply configuration using vendor-specific CLI commands.
		switch dut.Vendor() {
		case ondatra.ARISTA: // Currently supports Arista devices for CLI deviations.
			// Select and apply the appropriate CLI snippet based on 'traffictype'.
			if traffictype == "v4" {
				helpers.GnmiCLIConfig(t, dut, PolicyForwardingConfigv4Arista)
			} else if traffictype == "v6" {
				helpers.GnmiCLIConfig(t, dut, PolicyForwardingConfigv6Arista)
			} else if traffictype == "dualstack" {
				helpers.GnmiCLIConfig(t, dut, PolicyForwardingConfigDualStackArista)
			} else if traffictype == "multicloudv4" {
				helpers.GnmiCLIConfig(t, dut, PolicyForwardingConfigMulticloudAristav4)
			}
		default:
			// Log a message if the vendor is not supported for this specific CLI deviation.
			t.Logf("Unsupported vendor %s for native command support for deviation 'policy-forwarding config'", dut.Vendor())
		}
	} else {

		RulesAndActions(params, pf)

	}
}

// SetupPolicyForwardingInfraOC creates a new OpenConfig root object, the specified network instance,
// and the policy-forwarding container within it.
// It returns the root, the network instance, and the policy-forwarding container.
func SetupPolicyForwardingInfraOC(networkInstanceName string) (*oc.Root, *oc.NetworkInstance, *oc.NetworkInstance_PolicyForwarding) {
	root := &oc.Root{}
	ni := root.GetOrCreateNetworkInstance(networkInstanceName)
	pf := ni.GetOrCreatePolicyForwarding()
	return root, ni, pf
}

// RulesAndActions defines forwarding policies, their rules, and associated next-hop groups
// within the provided policy-forwarding container, based on canonical OpenConfig modeling.
func RulesAndActions(params OcPolicyForwardingParams, pf *oc.NetworkInstance_PolicyForwarding) {
	// --- Define the Main Policy (e.g., "customer1") and its Rules ---
	pols := pf.GetOrCreatePolicy("customer1")
	var ruleSeq uint32 = 1

	// Rule 1: (derived from JSON "customer1_prefixv6_and_icmpv6_ns")
	rule1 := pols.GetOrCreateRule(ruleSeq)
	rule1.GetOrCreateIpv4().DestinationAddress = ygot.String(params.InnerDstIPv6)
	rule1.GetOrCreateIpv6().GetOrCreateIcmpv6().Type = oc.Icmpv6Types_TYPE_NEIGHBOR_SOLICITATION

	// TODO: b/417988636 - Set the action to count
	// rule1.GetOrCreateAction().Count = ygot.Bool(true)
	ruleSeq++

	// Rule 2: (derived from JSON "customer1_prefixv6_and_icmpv6_na")
	rule2 := pols.GetOrCreateRule(ruleSeq)
	rule2.GetOrCreateIpv4().DestinationAddress = ygot.String(params.InnerDstIPv6)
	rule2.GetOrCreateIpv6().GetOrCreateIcmpv6().Type = oc.Icmpv6Types_TYPE_NEIGHBOR_ADVERTISEMENT

	// TODO: b/417988636 - Set the action to count
	// rule2.GetOrCreateAction().Count = ygot.Bool(true)
	ruleSeq++

	// Rule 3: (derivGetOrCreateRules().ed from JSON "customer1_prefixv4_and_icmp")
	rule3 := pols.GetOrCreateRule(ruleSeq)
	rule3.GetOrCreateIpv4().DestinationAddress = ygot.String(params.InnerDstIPv4)
	rule3.GetOrCreateIpv4().GetOrCreateIcmpv4().Type = oc.Icmpv4Types_TYPE_EXT_ECHO_REPLY

	// TODO: b/417988636 - Set the action to count
	// rule3.GetOrCreateAction().Count = ygot.Bool(true)
	ruleSeq++

	// Rule 4: (derived from JSON "customer1_prefixv6_and_icmp")
	rule4 := pols.GetOrCreateRule(ruleSeq)
	rule4.GetOrCreateIpv6().DestinationAddress = ygot.String(params.InnerDstIPv6)
	rule4.GetOrCreateIpv6().GetOrCreateIcmpv6().Type = oc.Icmpv6Types_TYPE_EXT_ECHO_REPLY

	// TODO: b/417988636 - Set the action to count
	// rule4.GetOrCreateAction().Count = ygot.Bool(true)
	ruleSeq++

	// Rule 5: (derived from JSON "customer1_ttl_v4")
	rule5 := pols.GetOrCreateRule(ruleSeq)
	rule5.GetOrCreateIpv4().HopLimit = ygot.Uint8(1)

	// TODO: b/417988636 - Set the action to count
	// rule5.GetOrCreateAction().Count = ygot.Bool(true)
	// rule5.GetOrCreateAction().NextHopGroup = ygot.String(params.CloudV4NHG)
	// rule5.GetOrCreateAction().SetTtl = ygot.Uint8(1)
	ruleSeq++

	// Rule 6: (derived from JSON "customer1_ttl_v6")
	rule6 := pols.GetOrCreateRule(ruleSeq)
	rule6.GetOrCreateIpv6().HopLimit = ygot.Uint8(1)

	// TODO: b/417988636 - Set the action to count
	// rule6.GetOrCreateAction().Count = ygot.Bool(true)
	// rule6.GetOrCreateAction().NextHopGroup = ygot.String(params.CloudV6NHG)
	// rule6.GetOrCreateAction().SetHopLimit = ygot.Uint8(1)
	ruleSeq++

	// Rule 7: (derived from JSON "customer1_default_v4")
	rule7 := pols.GetOrCreateRule(ruleSeq)
	rule7.GetOrCreateIpv4().DestinationAddress = ygot.String(params.InnerDstIPv4)
	// TODO: b/417988636 - Set the action to count
	// rule7.GetOrCreateAction().Count = ygot.Bool(true)
	// rule7.GetOrCreateAction().NextHopGroup = ygot.String(params.CloudV4NHG)
	ruleSeq++

	// Rule 8: (derived from JSON "customer1_default_v6")
	rule8 := pols.GetOrCreateRule(ruleSeq)
	rule8.GetOrCreateIpv6().DestinationAddress = ygot.String(params.InnerDstIPv6)
	// TODO: sancheetaroy - Set the action to count
	// rule8.GetOrCreateAction().Count = ygot.Bool(true)
	// rule8.GetOrCreateAction().NextHopGroup = ygot.String(params.CloudV6NHG)
	ruleSeq++
}

// DecapPolicyRulesandActionsGre configures the "decap MPLS in GRE" policy and related MPLS global and static LSP settings.
func DecapPolicyRulesandActionsGre(t *testing.T, pf *oc.NetworkInstance_PolicyForwarding, params OcPolicyForwardingParams) {
	t.Helper()

	pols := pf.GetOrCreatePolicy("customer10")
	var ruleSeq uint32 = 10
	var protocol uint8 = 4

	rule10 := pols.GetOrCreateRule(ruleSeq)
	rule10.GetOrCreateIpv4().DestinationAddress = ygot.String(params.InnerDstIPv4)
	rule10.GetOrCreateIpv4().Protocol = oc.UnionUint8(protocol)

	rule10.GetOrCreateAction().DecapsulateGre = ygot.Bool(true)
}

// DecapPolicyRulesandActionsGue configures the "decap MPLS in GUE" policy and related MPLS global and static LSP settings.
func DecapPolicyRulesandActionsGue(t *testing.T, pf *oc.NetworkInstance_PolicyForwarding, params OcPolicyForwardingParams) {
	t.Helper()

	pols := pf.GetOrCreatePolicy("customer10")
	var ruleSeq uint32 = 10
	var protocol uint8 = 4

	rule10 := pols.GetOrCreateRule(ruleSeq)
	rule10.GetOrCreateIpv4().DestinationAddress = ygot.String(params.InnerDstIPv4)
	rule10.GetOrCreateIpv4().Protocol = oc.UnionUint8(protocol)

	rule10.GetOrCreateAction().DecapsulateGue = ygot.Bool(true)
}

// ApplyPolicyToInterfaceOC configures the policy-forwarding interfaces section to apply the specified
// policy to the given interface ID.
func ApplyPolicyToInterfaceOC(t *testing.T, pf *oc.NetworkInstance_PolicyForwarding, interfaceID string, appliedPolicyName string) {
	t.Helper()
	iface := pf.GetOrCreateInterface(interfaceID)
	iface.ApplyForwardingPolicy = ygot.String(appliedPolicyName)
}

// PushPolicyForwardingConfig pushes the complete Policy Forwarding config.
func PushPolicyForwardingConfig(t *testing.T, dut *ondatra.DUTDevice, ni *oc.NetworkInstance) {
	t.Helper()
	niPath := gnmi.OC().NetworkInstance(ni.GetName()).Config()
	gnmi.Replace(t, dut, niPath, ni)
}

// DecapGroupConfigGre configures the interface decap-group.
func DecapGroupConfigGre(t *testing.T, dut *ondatra.DUTDevice, pf *oc.NetworkInstance_PolicyForwarding, ocPFParams OcPolicyForwardingParams) {
	if deviations.GueGreDecapUnsupported(dut) {
		switch dut.Vendor() {
		case ondatra.ARISTA:
			if ocPFParams.Dynamic {
				t.Logf("Going into decap")
				aristaGreDecapCLIConfig(t, dut, ocPFParams)
			} else {
				helpers.GnmiCLIConfig(t, dut, decapGroupGREArista)
			}
		default:
			t.Logf("Unsupported vendor %s for native command support for deviation 'decap-group config'", dut.Vendor())
		}
	} else {
		DecapPolicyRulesandActionsGre(t, pf, ocPFParams)
	}
}

// DecapGroupConfigGue configures the interface decap-group for GUE.
func DecapGroupConfigGue(t *testing.T, dut *ondatra.DUTDevice, pf *oc.NetworkInstance_PolicyForwarding, ocPFParams OcPolicyForwardingParams) {
	if deviations.GueGreDecapUnsupported(dut) {
		switch dut.Vendor() {
		case ondatra.ARISTA:
			if ocPFParams.Dynamic {
				t.Logf("Going into decap")
				aristaGueDecapCLIConfig(t, dut, ocPFParams)
			} else {
				helpers.GnmiCLIConfig(t, dut, decapGroupGUEArista)
			}
		default:
			t.Logf("Unsupported vendor %s for native command support for deviation 'decap-group config'", dut.Vendor())
		}
	} else {
		DecapPolicyRulesandActionsGue(t, pf, ocPFParams)
	}
}

// aristaGueDecapCLIConfig configures GUEDEcapConfig for Arista
func aristaGueDecapCLIConfig(t *testing.T, dut *ondatra.DUTDevice, params OcPolicyForwardingParams) {

	cliConfig := fmt.Sprintf(`
		                    ip decap-group type udp destination port %v payload %s
							tunnel type %s-over-udp udp destination port %v
							ip decap-group %s
							tunnel type UDP
							tunnel decap-ip %s
							tunnel decap-interface %s
							`, params.GUEPort, params.IPType, params.IPType, params.GUEPort, params.AppliedPolicyName, params.TunnelIP, params.InterfaceID)
	helpers.GnmiCLIConfig(t, dut, cliConfig)

}

// aristaGreDecapCLIConfig configures GREDEcapConfig for Arista
func aristaGreDecapCLIConfig(t *testing.T, dut *ondatra.DUTDevice, params OcPolicyForwardingParams) {

	cliConfig := fmt.Sprintf(`
			ip decap-group %s
			 tunnel type gre
			 tunnel decap-ip %s
			`, params.AppliedPolicyName, params.TunnelIP)
	helpers.GnmiCLIConfig(t, dut, cliConfig)

}

// Configure GRE decapsulated. Adding deviation when device doesn't support OC
func PolicyForwardingGreDecapsulation(t *testing.T, batch *gnmi.SetBatch, dut *ondatra.DUTDevice, decapIp string, policyName string, portName string, decapGrpName string) {
	if deviations.GreDecapsulationOCUnsupported(dut) {
		switch dut.Vendor() {
		case ondatra.ARISTA:
			cliConfig := fmt.Sprintf(`
			ip decap-group %s
			 tunnel type gre
			 tunnel decap-ip %s
			`, decapGrpName, strings.Split(decapIp, "/")[0])
			helpers.GnmiCLIConfig(t, dut, cliConfig)

		default:
			t.Errorf("Deviation GreDecapsulationUnsupported is not handled for the dut: %v", dut.Vendor())
		}
		return
	} else {
		d := &oc.Root{}
		ni1 := d.GetOrCreateNetworkInstance(deviations.DefaultNetworkInstance(dut))
		ni1.SetType(oc.NetworkInstanceTypes_NETWORK_INSTANCE_TYPE_DEFAULT_INSTANCE)
		npf := ni1.GetOrCreatePolicyForwarding()
		np := npf.GetOrCreatePolicy(policyName)
		np.PolicyId = ygot.String(policyName)
		np.Type = oc.Policy_Type_PBR_POLICY

		npRule := np.GetOrCreateRule(10)
		ip := npRule.GetOrCreateIpv4()
		ip.DestinationAddressPrefixSet = ygot.String(decapIp)
		npAction := npRule.GetOrCreateAction()
		npAction.DecapsulateGre = ygot.Bool(true)

		port := dut.Port(t, portName)
		ingressPort := port.Name()
		t.Logf("Applying forwarding policy on interface %v ... ", ingressPort)

		intf := npf.GetOrCreateInterface(ingressPort)
		intf.ApplyForwardingPolicy = ygot.String(policyName)
		intf.GetOrCreateInterfaceRef().Interface = ygot.String(ingressPort)

		gnmi.BatchReplace(batch, gnmi.OC().NetworkInstance(deviations.DefaultNetworkInstance(dut)).Config(), ni1)
	}
}

func ConfigureVrfSelectionPolicy(t *testing.T, dut *ondatra.DUTDevice, pf *oc.NetworkInstance_PolicyForwarding, policyName string, vrfRules []VrfRule) {
	t.Logf("Configuring VRF Selection Policy")
	policy := pf.GetOrCreatePolicy(policyName)
	policy.Type = oc.Policy_Type_VRF_SELECTION_POLICY

	for _, vrfRule := range vrfRules {
		rule := policy.GetOrCreateRule(vrfRule.Index)
		switch vrfRule.IpType {
		case IPv4:
			rule.GetOrCreateIpv4().SourceAddress = ygot.String(fmt.Sprintf("%s/%d", vrfRule.SourcePrefix, vrfRule.PrefixLength))
		case IPv6:
			rule.GetOrCreateIpv6().SourceAddress = ygot.String(fmt.Sprintf("%s/%d", vrfRule.SourcePrefix, vrfRule.PrefixLength))
		default:
			t.Fatalf("Unsupported IP type %s in vrf rule", vrfRule.IpType)
		}
		rule.GetOrCreateTransport()
		ruleAction := rule.GetOrCreateAction()
		ruleAction.SetNetworkInstance(vrfRule.NetInstName)
	}
}

func ApplyVrfSelectionPolicyToInterfaceOC(t *testing.T, pf *oc.NetworkInstance_PolicyForwarding, interfaceID string, appliedPolicyName string) {
	t.Helper()
	iface := pf.GetOrCreateInterface(interfaceID)
	iface.ApplyVrfSelectionPolicy = ygot.String(appliedPolicyName)
	iface.GetOrCreateInterfaceRef().Interface = ygot.String(interfaceID)
	iface.GetOrCreateInterfaceRef().Subinterface = ygot.Uint32(0)
}

func NewPolicyForwardingEncapGre(t *testing.T, dut *ondatra.DUTDevice, pf *oc.NetworkInstance_PolicyForwarding, policyName string, interfaceName string, targetName string, rules []PolicyForwardingRule) {
	if deviations.PolicyForwardingGreEncapsulationOcUnsupported(dut) || deviations.PolicyForwardingToNextHopOcUnsupported(dut) {
		t.Logf("Configuring pf through CLI")
		newPolicyForwardingEncapGreFromCli(t, dut, policyName, interfaceName, targetName, rules)
	} else {
		t.Logf("Configuring pf through OC")
		newPolicyForwardingEncapGreFromOC(t, pf, policyName, interfaceName, rules)
	}
}

func newPolicyForwardingEncapGreFromCli(t *testing.T, dut *ondatra.DUTDevice, policyName string, interfaceName string, targetName string, rules []PolicyForwardingRule) {
	gnmiClient := dut.RawAPIs().GNMI(t)
	tpConfig := getTrafficPolicyCliConfig(t, dut, policyName, interfaceName, targetName, rules)
	t.Logf("Push the CLI Policy config:%s", dut.Vendor())
	gpbSetRequest := buildCliSetRequest(tpConfig)
	if _, err := gnmiClient.Set(context.Background(), gpbSetRequest); err != nil {
		t.Errorf("Failed to set policy forwarding from cli: %v", err)
	}
}

func newPolicyForwardingEncapGreFromOC(t *testing.T, pf *oc.NetworkInstance_PolicyForwarding, policyName string, interfaceName string, rules []PolicyForwardingRule) {
	t.Helper()
	policy := pf.GetOrCreatePolicy(policyName)
	policy.Type = oc.Policy_Type_PBR_POLICY
	for _, ruleConfig := range rules {
		t.Logf("Processing rule %s", ruleConfig.Name)
		rule := policy.GetOrCreateRule(ruleConfig.Id)
		switch ruleConfig.IpType {
		case IPv4:
			ruleIpv4 := rule.GetOrCreateIpv4()
			if ruleConfig.SourceAddress != "" {
				ruleIpv4.SourceAddress = ygot.String(ruleConfig.SourceAddress)
			}
			if ruleConfig.DestinationAddress != "" {
				ruleIpv4.DestinationAddress = ygot.String(ruleConfig.DestinationAddress)
			}
			if ruleConfig.Dscp != 0 {
				ruleIpv4.Dscp = ygot.Uint8(ruleConfig.Dscp)
			}
		case IPv6:
			ruleIpv6 := rule.GetOrCreateIpv6()
			if ruleConfig.SourceAddress != "" {
				ruleIpv6.SourceAddress = ygot.String(ruleConfig.SourceAddress)
			}
			if ruleConfig.DestinationAddress != "" {
				ruleIpv6.DestinationAddress = ygot.String(ruleConfig.DestinationAddress)
			}
			if ruleConfig.Dscp != 0 {
				ruleIpv6.Dscp = ygot.Uint8(ruleConfig.Dscp)
			}
		default:
			t.Errorf("Unknown IP type %s in PolicyForwardingRule", ruleConfig.IpType)
			return
		}
		if ruleConfig.Action != nil {
			rule.Action = ruleConfig.Action
		}
	}
}

func getTrafficPolicyCliConfig(t *testing.T, dut *ondatra.DUTDevice, policyName string, interfaceName string, targetName string, rules []PolicyForwardingRule) string {
	switch dut.Vendor() {
	case ondatra.ARISTA:
		var matchRules string
		var nhGroupTargets = make(map[string][]string)
		var nhGroupsBySource = make(map[string]string)
		var nhTTlBySource = make(map[string]uint8)
		for _, ruleConfig := range rules {
			var matchTarget string
			t.Logf("Processing rule %s", ruleConfig.Name)
			if ruleConfig.Action == nil ||
				ruleConfig.Name == "" {
				t.Errorf("Invalid rule configuration: %v", ruleConfig)
				return ""
			}
			if ruleConfig.DestinationAddress != "" {
				matchTarget += fmt.Sprintf("destination prefix %s\n", ruleConfig.DestinationAddress)
			}
			if ruleConfig.SourceAddress != "" {
				matchTarget += fmt.Sprintf("source prefix %s\n", ruleConfig.SourceAddress)
			}
			if len(ruleConfig.TTL) > 0 {
				ttlStrs := make([]string, len(ruleConfig.TTL))
				for i, v := range ruleConfig.TTL {
					ttlStrs[i] = fmt.Sprintf("%d", v)
				}
				ttlValues := strings.Join(ttlStrs, ", ")
				matchTarget += fmt.Sprintf("ttl %s\n", ttlValues)
			}
			if matchTarget == "" {
				t.Errorf("Rule %s must have either SourceAddress, DestinationAddress or TTL defined", ruleConfig.Name)
				return ""
			}
			switch ruleConfig.IpType {
			case IPv4, IPv6:
				matchRules += fmt.Sprintf(`
                match %s %s
                %s
                actions
                count`, ruleConfig.Name, strings.ToLower(ruleConfig.IpType), matchTarget)
				if (*ruleConfig.Action).NextHop != nil {
					matchRules += fmt.Sprintf(`
                redirect next-hop %s
                !`, *(*ruleConfig.Action).NextHop)
				} else if (*ruleConfig.Action).EncapsulateGre != nil {
					for _, targetKey := range slices.Sorted(maps.Keys((*ruleConfig.Action).EncapsulateGre.Target)) {
						target := (*ruleConfig.Action).EncapsulateGre.Target[targetKey]
						if target != nil {
							if target.Source == nil || target.Destination == nil {
								t.Errorf("Target in EncapsulateGre action must have Source and Destination defined")
								return ""
							}
							if !slices.Contains(nhGroupTargets[*(target.Source)], *target.Destination) {
								nhGroupTargets[*(target.Source)] = append(nhGroupTargets[*(target.Source)], *target.Destination)
							}
							if target.IpTtl != nil {
								nhTTlBySource[*(target.Source)] = *target.IpTtl
							}
						}
					}
					index := 1
					nhGroups := ""
					for source := range nhGroupTargets {
						nhGroupName := fmt.Sprintf("%s_%d", targetName, index)
						nhGroupsBySource[source] = nhGroupName
						nhGroups += fmt.Sprintf("%s ", nhGroupName)
					}
					matchRules += fmt.Sprintf(`
                    redirect next-hop group %s
                    !`, nhGroups)
				}
			default:
				t.Errorf("Unknown IP type %s in PolicyForwardingRule %s", ruleConfig.IpType, ruleConfig.Name)
				return ""
			}
		}

		var ipv4GreNHs string
		for src, destinations := range nhGroupTargets {
			ipv4GreNHs += fmt.Sprintf(`
            nexthop-group %s type gre`, nhGroupsBySource[src])
			if len(nhTTlBySource) > 0 && nhTTlBySource[src] > 0 {
				ipv4GreNHs += fmt.Sprintf(`
                ttl %d`, nhTTlBySource[src])
			}
			ipv4GreNHs += fmt.Sprintf(`
            tunnel-source %s`, src)
			for index, dest := range destinations {
				ipv4GreNHs += fmt.Sprintf(`
                entry %d tunnel-destination %s`, index, dest)
			}
		}

		// Apply Policy on the interface
		trafficPolicyConfig := fmt.Sprintf(`
            traffic-policies
            traffic-policy %s
            %s
            %s
            !
            interface %s
            traffic-policy input %s
            `, policyName, matchRules, ipv4GreNHs, interfaceName, policyName)
		return trafficPolicyConfig
	default:
		return ""
	}
}

// Configure GRE decapsulated. Adding deviation when device doesn't support OC
func NewConfigureGRETunnel(t *testing.T, dut *ondatra.DUTDevice, decapIp string, decapGrpName string) {
	if deviations.GreDecapsulationOCUnsupported(dut) {
		var decapIPAddr string
		if strings.Contains(decapIp, "/") {
			decapIPAddr = strings.Split(decapIp, "/")[0]
		} else {
			decapIPAddr = decapIp
		}
		switch dut.Vendor() {
		case ondatra.ARISTA:
			cliConfig := fmt.Sprintf(`
			ip decap-group %s
			 tunnel type gre
			 tunnel decap-ip %s
			`, decapGrpName, decapIPAddr)
			helpers.GnmiCLIConfig(t, dut, cliConfig)

		default:
			t.Errorf("Deviation GreDecapsulationUnsupported is not handled for the dut: %v", dut.Vendor())
		}
	} else {
		d := &oc.Root{}
		ni1 := d.GetOrCreateNetworkInstance(deviations.DefaultNetworkInstance(dut))
		ni1.SetType(oc.NetworkInstanceTypes_NETWORK_INSTANCE_TYPE_DEFAULT_INSTANCE)
		npf := ni1.GetOrCreatePolicyForwarding()
		np := npf.GetOrCreatePolicy("PBR-MAP")
		np.PolicyId = ygot.String("PBR-MAP")
		np.Type = oc.Policy_Type_PBR_POLICY

		npRule := np.GetOrCreateRule(10)
		ip := npRule.GetOrCreateIpv4()
		ip.DestinationAddressPrefixSet = ygot.String(decapIp)
		npAction := npRule.GetOrCreateAction()
		npAction.DecapsulateGre = ygot.Bool(true)

		port := dut.Port(t, "port1")
		ingressPort := port.Name()
		t.Logf("Applying forwarding policy on interface %v ... ", ingressPort)

		intf := npf.GetOrCreateInterface(ingressPort)
		intf.ApplyForwardingPolicy = ygot.String("PBR-MAP")
		intf.GetOrCreateInterfaceRef().Interface = ygot.String(ingressPort)

		gnmi.Update(t, dut, gnmi.OC().NetworkInstance(deviations.DefaultNetworkInstance(dut)).Config(), ni1)
	}
}

// ConfigureDutWithGueDecap configures the DUT to decapsulate GUE (Generic UDP Encapsulation) traffic. It supports both native CLI configuration (for vendors like Arista) and OpenConfig (GNMI) configuration.
func ConfigureDutWithGueDecap(t *testing.T, dut *ondatra.DUTDevice, guePort int, ipType, tunIp, decapInt, policyName string, policyId int) {
	t.Logf("Configure DUT with decapsulation UDP port %v", guePort)
	if deviations.DecapsulateGueOCUnsupported(dut) {
		switch dut.Vendor() {
		case ondatra.ARISTA:
			cliConfig := fmt.Sprintf(`
                            ip decap-group type udp destination port %[1]d payload %[2]s 
                            tunnel type %[2]s-over-udp udp destination port %[1]d
                            ip decap-group test
                            tunnel type UDP
                            tunnel decap-ip %[3]s
                            tunnel decap-interface %[4]s
                            `, guePort, ipType, tunIp, decapInt)
			helpers.GnmiCLIConfig(t, dut, cliConfig)

		default:
			t.Errorf("Deviation decapsulateGueOCUnsupported is not handled for the dut: %v", dut.Vendor())
		}
	} else {
		// TODO: As per the latest OpenConfig GNMI OC schema — the Encapsulation/Decapsulation sub-tree is not fully implemented, need to add OC commands once implemented.
		d := &oc.Root{}
		ni1 := d.GetOrCreateNetworkInstance(deviations.DefaultNetworkInstance(dut))
		npf := ni1.GetOrCreatePolicyForwarding()
		np := npf.GetOrCreatePolicy(policyName)
		np.PolicyId = ygot.String(policyName)
		npRule := np.GetOrCreateRule(uint32(policyId))
		ip := npRule.GetOrCreateIpv4()
		ip.DestinationAddressPrefixSet = ygot.String(tunIp)
		ip.Protocol = oc.PacketMatchTypes_IP_PROTOCOL_IP_UDP
		// transport := npRule.GetOrCreateTransport()
		// transport.SetDestinationPort()
	}
}

<<<<<<< HEAD
// ConfigurePBF builds a Policy-Based Forwarding (PBF) config for the default NI. Returns the constructed PolicyForwarding config object.
func ConfigurePBF(t *testing.T, dut *ondatra.DUTDevice, cfg PBFConfig) *oc.NetworkInstance_PolicyForwarding {
	t.Helper()
	d := new(oc.Root)
	ni := d.GetOrCreateNetworkInstance(deviations.DefaultNetworkInstance(dut))
	pf := ni.GetOrCreatePolicyForwarding()

	// Create one policy to hold multiple rules
	policy := pf.GetOrCreatePolicy(cfg.PolicyName)
	policy.SetType(oc.Policy_Type_VRF_SELECTION_POLICY)

	// Add one rule per VRF up to PBFCount
	for i := 1; i <= cfg.PBFCount; i++ {
		ruleID := uint32(i)
		vrfName := fmt.Sprintf("VRF_%03d", i)
		rule := policy.GetOrCreateRule(ruleID)
		rule.GetOrCreateIpv6().SourceAddress = ygot.String(fmt.Sprintf(cfg.PBFIPv6, i))
		// Assign different DSCP values per rule to test DSCP-based VRF selection
		rule.GetOrCreateIpv6().DscpSet = []uint8{uint8(i % 64)}
		rule.GetOrCreateAction().NetworkInstance = ygot.String(vrfName)
	}

	// Add default catch-all rule (optional but recommended)
	defaultRuleID := uint32(10000)
	defaultRule := policy.GetOrCreateRule(defaultRuleID)
	defaultRule.GetOrCreateIpv6().SourceAddress = ygot.String("::/0")
	defaultRule.GetOrCreateAction().NetworkInstance = ygot.String(deviations.DefaultNetworkInstance(dut))

	return pf
}

// VRFPolicy applies the forwarding policy on the interface.
func VRFPolicy(t *testing.T, vrfBatch *gnmi.SetBatch, cfg VRFPolicyConfig) {
	t.Helper()
	t.Logf("Applying forwarding policy on interface %v ... ", cfg.IngressPort)
	d := new(oc.Root)
	dut := ondatra.DUT(t, "dut")
	interfaceID := cfg.IngressPort
	if deviations.InterfaceRefInterfaceIDFormat(dut) {
		interfaceID = cfg.IngressPort + ".0"
	}
	pfPath := gnmi.OC().NetworkInstance(deviations.DefaultNetworkInstance(dut)).PolicyForwarding().Interface(interfaceID)
	pfCfg := d.GetOrCreateNetworkInstance(deviations.DefaultNetworkInstance(dut)).GetOrCreatePolicyForwarding().GetOrCreateInterface(interfaceID)
	pfCfg.ApplyVrfSelectionPolicy = ygot.String(cfg.PolicyName)
	pfCfg.GetOrCreateInterfaceRef().Interface = ygot.String(cfg.IngressPort)
	pfCfg.GetOrCreateInterfaceRef().Subinterface = ygot.Uint32(0)
	if deviations.InterfaceRefConfigUnsupported(dut) {
		pfCfg.InterfaceRef = nil
	}
	gnmi.BatchUpdate(vrfBatch, pfPath.Config(), pfCfg)
=======
// PbrRule defines a policy-based routing rule configuration
type PbrRule struct {
	Sequence  uint32
	EtherType oc.NetworkInstance_PolicyForwarding_Policy_Rule_L2_Ethertype_Union
	EncapVrf  string
}

// PolicyForwardingConfigName defines the configuration parameters for PBR VRF selection.
type PolicyForwardingConfigName struct {
	Name string // Policy name (e.g., "VRF-SELECT-POLICY")
}

// NewPolicyForwardingVRFSelection configures Policy-Based Routing for VRF selection.
func NewPolicyForwardingVRFSelection(t *testing.T, dut *ondatra.DUTDevice, sb *gnmi.SetBatch, cfg PolicyForwardingConfigName) *gnmi.SetBatch {
	t.Helper()

	d := &oc.Root{}
	ni := d.GetOrCreateNetworkInstance(deviations.DefaultNetworkInstance(dut))
	pf := ni.GetOrCreatePolicyForwarding()
	p := pf.GetOrCreatePolicy(cfg.Name)
	p.SetType(oc.Policy_Type_VRF_SELECTION_POLICY)

	for _, pRule := range getPbrRules(dut) {
		r := p.GetOrCreateRule(seqIDOffset(dut, pRule.Sequence))

		// Optional default rule match requirement.
		if deviations.PfRequireMatchDefaultRule(dut) && pRule.EtherType != nil {
			r.GetOrCreateL2().Ethertype = pRule.EtherType
		}

		// Set forwarding action (encap VRF)
		if pRule.EncapVrf != "" {
			r.GetOrCreateAction().SetNetworkInstance(pRule.EncapVrf)
		}
	}

	// Push policy forwarding configuration via GNMI batch.
	gnmi.BatchUpdate(sb,
		gnmi.OC().NetworkInstance(deviations.DefaultNetworkInstance(dut)).PolicyForwarding().Config(),
		pf,
	)

	t.Logf("Configured policy forwarding VRF selection: policy=%s", cfg.Name)

	return sb
}

// getPbrRules returns policy-based routing rules for VRF selection
func getPbrRules(dut *ondatra.DUTDevice) []PbrRule {
	vrfDefault := deviations.DefaultNetworkInstance(dut)

	if deviations.PfRequireMatchDefaultRule(dut) {
		return []PbrRule{
			{
				Sequence:  17,
				EtherType: ethertypeIPv4,
				EncapVrf:  vrfDefault,
			},
			{
				Sequence:  18,
				EtherType: ethertypeIPv6,
				EncapVrf:  vrfDefault,
			},
		}
	}
	return []PbrRule{
		{
			Sequence: 17,
			EncapVrf: vrfDefault,
		},
	}
}

// seqIDOffset returns sequence ID with base offset to ensure proper ordering
func seqIDOffset(dut *ondatra.DUTDevice, i uint32) uint32 {
	if deviations.PfRequireSequentialOrderPbrRules(dut) {
		return i + seqIDBase
	}
	return i
>>>>>>> 01d30b3c
}<|MERGE_RESOLUTION|>--- conflicted
+++ resolved
@@ -907,7 +907,6 @@
 	}
 }
 
-<<<<<<< HEAD
 // ConfigurePBF builds a Policy-Based Forwarding (PBF) config for the default NI. Returns the constructed PolicyForwarding config object.
 func ConfigurePBF(t *testing.T, dut *ondatra.DUTDevice, cfg PBFConfig) *oc.NetworkInstance_PolicyForwarding {
 	t.Helper()
@@ -958,7 +957,6 @@
 		pfCfg.InterfaceRef = nil
 	}
 	gnmi.BatchUpdate(vrfBatch, pfPath.Config(), pfCfg)
-=======
 // PbrRule defines a policy-based routing rule configuration
 type PbrRule struct {
 	Sequence  uint32
@@ -1038,5 +1036,4 @@
 		return i + seqIDBase
 	}
 	return i
->>>>>>> 01d30b3c
 }