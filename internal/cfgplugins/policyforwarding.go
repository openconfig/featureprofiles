--- conflicted
+++ resolved
@@ -595,7 +595,6 @@
 
 // aristaGueDecapCLIConfig configures GUEDEcapConfig for Arista
 func aristaGueDecapCLIConfig(t *testing.T, dut *ondatra.DUTDevice, params OcPolicyForwardingParams) {
-<<<<<<< HEAD
 
 	decapProto := params.DecapProtocol
 	if decapProto == "" {
@@ -603,25 +602,13 @@
 	}
 
 	cliConfig := fmt.Sprintf(`
-=======
-	var cliConfig string
-	if params.HasMPLS {
-		cliConfig = fmt.Sprintf(decapGroupGUEAristaMPLSTemplate, params.GUEPort, params.AppliedPolicyName, params.TunnelIP, params.InterfaceID)
-	} else {
-		cliConfig = fmt.Sprintf(`
->>>>>>> b9984044
 		                    ip decap-group type udp destination port %v payload %s
 							tunnel type %s-over-udp udp destination port %v
 							ip decap-group %s
 							tunnel type UDP
 							tunnel decap-ip %s
 							tunnel decap-interface %s
-<<<<<<< HEAD
 							`, params.GUEPort, decapProto, params.IPType, params.GUEPort, params.AppliedPolicyName, params.TunnelIP, params.InterfaceID)
-=======
-							`, params.GUEPort, params.IPType, params.IPType, params.GUEPort, params.AppliedPolicyName, params.TunnelIP, params.InterfaceID)
-	}
->>>>>>> b9984044
 	helpers.GnmiCLIConfig(t, dut, cliConfig)
 }
 
