// Copyright 2023 Google LLC
//
// Licensed under the Apache License, Version 2.0 (the "License");
// you may not use this file except in compliance with the License.
// You may obtain a copy of the License at
//
//	http://www.apache.org/licenses/LICENSE-2.0
//
// Unless required by applicable law or agreed to in writing, software
// distributed under the License is distributed on an "AS IS" BASIS,
// WITHOUT WARRANTIES OR CONDITIONS OF ANY KIND, either express or implied.
// See the License for the specific language governing permissions and
// limitations under the License.

package cfgplugins

import (
	"errors"
	"fmt"
	"testing"

	"github.com/openconfig/featureprofiles/internal/deviations"
	"github.com/openconfig/featureprofiles/internal/helpers"
	"github.com/openconfig/ondatra"
	"github.com/openconfig/ondatra/gnmi"
	"github.com/openconfig/ondatra/gnmi/oc"
	"github.com/openconfig/ygot/ygot"
)

// StaticRouteCfg defines commonly used attributes for setting a static route
type StaticRouteCfg struct {
	NetworkInstance string
	Prefix          string
	NextHops        map[string]oc.NetworkInstance_Protocol_Static_NextHop_NextHop_Union
	IPType          string
	NextHopAddr     string
}

// StaticVRFRouteCfg represents a static route configuration within a specific network instance (VRF). It defines the destination prefix, associated next-hop group, and the protocol string used for identification.
type StaticVRFRouteCfg struct {
	NetworkInstance string
	Prefix          string
	NextHopGroup    string
	ProtocolStr     string
}

// NewStaticRouteCfg provides OC configuration for a static route for a specific NetworkInstance,
// Prefix and NextHops.
//
// Configuration deviations are applied based on the ondatra device passed in.
func NewStaticRouteCfg(batch *gnmi.SetBatch, cfg *StaticRouteCfg, d *ondatra.DUTDevice) (*oc.NetworkInstance_Protocol_Static, error) {
	if cfg == nil {
		return nil, errors.New("cfg must be defined")
	}

	ni := normalizeNIName(cfg.NetworkInstance, d)

	c := &oc.NetworkInstance_Protocol{
		Identifier: oc.PolicyTypes_INSTALL_PROTOCOL_TYPE_STATIC,
		Name:       ygot.String(deviations.StaticProtocolName(d)),
	}
	s := c.GetOrCreateStatic(cfg.Prefix)
	for k, v := range cfg.NextHops {
		nh := s.GetOrCreateNextHop(k)
		nh.NextHop = v
	}
	sp := gnmi.OC().NetworkInstance(ni).Protocol(oc.PolicyTypes_INSTALL_PROTOCOL_TYPE_STATIC, deviations.StaticProtocolName(d))
	gnmi.BatchUpdate(batch, sp.Config(), c)
	gnmi.BatchReplace(batch, sp.Static(cfg.Prefix).Config(), s)

	return s, nil
}

<<<<<<< HEAD
// NewStaticVRFRoute configures a static route inside a given VRF on the DUT.
func NewStaticVRFRoute(t *testing.T, batch *gnmi.SetBatch, cfg *StaticVRFRouteCfg, d *ondatra.DUTDevice) (*oc.NetworkInstance_Protocol_Static, error) {
	t.Helper()
	if cfg == nil {
		return nil, errors.New("cfg must be defined")
	}

	if deviations.NextHopGroupOCUnsupported(d) {
		staticNHGCmd := fmt.Sprintf(`
			%s route vrf %s %s nexthop-group %s
		`, cfg.ProtocolStr, cfg.NetworkInstance, cfg.Prefix, cfg.NextHopGroup)
		helpers.GnmiCLIConfig(t, d, staticNHGCmd)

		// Return nil since we're using CLI (no OC object created)
		return nil, nil
	}

	ni := normalizeNIName(cfg.NetworkInstance, d)

	c := &oc.NetworkInstance_Protocol{
		Identifier: oc.PolicyTypes_INSTALL_PROTOCOL_TYPE_STATIC,
		Name:       ygot.String(deviations.StaticProtocolName(d)),
	}
	s := c.GetOrCreateStatic(cfg.Prefix)
	s.GetOrCreateNextHopGroup().SetName(cfg.NextHopGroup)

	sp := gnmi.OC().NetworkInstance(ni).Protocol(oc.PolicyTypes_INSTALL_PROTOCOL_TYPE_STATIC, deviations.StaticProtocolName(d))
	gnmi.BatchUpdate(batch, sp.Config(), c)
	gnmi.BatchReplace(batch, sp.Static(cfg.Prefix).Config(), s)

	return s, nil
=======
// StaticRouteNextNetworkInstance configures a static route with a next network instance (cross-VRF routing).
func StaticRouteNextNetworkInstance(t *testing.T, dut *ondatra.DUTDevice, cfg *StaticRouteCfg) {
	t.Helper()
	c := &oc.NetworkInstance_Protocol{
		Identifier: oc.PolicyTypes_INSTALL_PROTOCOL_TYPE_STATIC,
		Name:       ygot.String(deviations.StaticProtocolName(dut)),
	}
	spNetInst := c.GetOrCreateStatic(cfg.Prefix)
	if deviations.StaticRouteNextNetworkInstanceOCUnsupported(dut) {
		switch dut.Vendor() {
		case ondatra.ARISTA:
			t.Logf("Configuring route with NextNetworkInstance")
			cli := fmt.Sprintf(`%s route vrf %s %s egress-vrf default %s
			`, cfg.IPType, cfg.NetworkInstance, cfg.NextHopAddr, cfg.Prefix)
			helpers.GnmiCLIConfig(t, dut, cli)
		default:
			// Log a message if the vendor is not supported for this specific CLI deviation.
			t.Logf("Unsupported vendor %s for native command support for deviation 'NextNetworkInstance config'", dut.Vendor())
		}
	} else {
		spNetInst.GetOrCreateNextHop("0").SetNextNetworkInstance("DEFAULT")
		spNetInst.GetOrCreateNextHop("0").SetNextHop(oc.UnionString(cfg.Prefix))
	}
>>>>>>> a3c77e75
}<|MERGE_RESOLUTION|>--- conflicted
+++ resolved
@@ -71,7 +71,31 @@
 	return s, nil
 }
 
-<<<<<<< HEAD
+// StaticRouteNextNetworkInstance configures a static route with a next network instance (cross-VRF routing).
+func StaticRouteNextNetworkInstance(t *testing.T, dut *ondatra.DUTDevice, cfg *StaticRouteCfg) {
+	t.Helper()
+	c := &oc.NetworkInstance_Protocol{
+		Identifier: oc.PolicyTypes_INSTALL_PROTOCOL_TYPE_STATIC,
+		Name:       ygot.String(deviations.StaticProtocolName(dut)),
+	}
+	spNetInst := c.GetOrCreateStatic(cfg.Prefix)
+	if deviations.StaticRouteNextNetworkInstanceOCUnsupported(dut) {
+		switch dut.Vendor() {
+		case ondatra.ARISTA:
+			t.Logf("Configuring route with NextNetworkInstance")
+			cli := fmt.Sprintf(`%s route vrf %s %s egress-vrf default %s
+			`, cfg.IPType, cfg.NetworkInstance, cfg.NextHopAddr, cfg.Prefix)
+			helpers.GnmiCLIConfig(t, dut, cli)
+		default:
+			// Log a message if the vendor is not supported for this specific CLI deviation.
+			t.Logf("Unsupported vendor %s for native command support for deviation 'NextNetworkInstance config'", dut.Vendor())
+		}
+	} else {
+		spNetInst.GetOrCreateNextHop("0").SetNextNetworkInstance("DEFAULT")
+		spNetInst.GetOrCreateNextHop("0").SetNextHop(oc.UnionString(cfg.Prefix))
+	}
+}
+
 // NewStaticVRFRoute configures a static route inside a given VRF on the DUT.
 func NewStaticVRFRoute(t *testing.T, batch *gnmi.SetBatch, cfg *StaticVRFRouteCfg, d *ondatra.DUTDevice) (*oc.NetworkInstance_Protocol_Static, error) {
 	t.Helper()
@@ -103,29 +127,4 @@
 	gnmi.BatchReplace(batch, sp.Static(cfg.Prefix).Config(), s)
 
 	return s, nil
-=======
-// StaticRouteNextNetworkInstance configures a static route with a next network instance (cross-VRF routing).
-func StaticRouteNextNetworkInstance(t *testing.T, dut *ondatra.DUTDevice, cfg *StaticRouteCfg) {
-	t.Helper()
-	c := &oc.NetworkInstance_Protocol{
-		Identifier: oc.PolicyTypes_INSTALL_PROTOCOL_TYPE_STATIC,
-		Name:       ygot.String(deviations.StaticProtocolName(dut)),
-	}
-	spNetInst := c.GetOrCreateStatic(cfg.Prefix)
-	if deviations.StaticRouteNextNetworkInstanceOCUnsupported(dut) {
-		switch dut.Vendor() {
-		case ondatra.ARISTA:
-			t.Logf("Configuring route with NextNetworkInstance")
-			cli := fmt.Sprintf(`%s route vrf %s %s egress-vrf default %s
-			`, cfg.IPType, cfg.NetworkInstance, cfg.NextHopAddr, cfg.Prefix)
-			helpers.GnmiCLIConfig(t, dut, cli)
-		default:
-			// Log a message if the vendor is not supported for this specific CLI deviation.
-			t.Logf("Unsupported vendor %s for native command support for deviation 'NextNetworkInstance config'", dut.Vendor())
-		}
-	} else {
-		spNetInst.GetOrCreateNextHop("0").SetNextNetworkInstance("DEFAULT")
-		spNetInst.GetOrCreateNextHop("0").SetNextHop(oc.UnionString(cfg.Prefix))
-	}
->>>>>>> a3c77e75
 }