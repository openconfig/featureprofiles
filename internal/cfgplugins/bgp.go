--- conflicted
+++ resolved
@@ -147,44 +147,6 @@
 	PortCount4 PortCount = 4
 )
 
-// BGPSession is a convenience wrapper around the dut, ate, ports, and topology we're using.
-type BGPSession struct {
-	DUT             *ondatra.DUTDevice
-	ATE             *ondatra.ATEDevice
-	OndatraDUTPorts []*ondatra.Port
-	OndatraATEPorts []*ondatra.Port
-	ATEIntfs        []gosnappi.Device
-
-	DUTConf *oc.Root
-	ATETop  gosnappi.Config
-
-	DUTPorts        []*attrs.Attributes
-	ATEPorts        []*attrs.Attributes
-	afiTypes        []oc.E_BgpTypes_AFI_SAFI_TYPE
-	networkInstance string
-}
-
-// BGPConfig holds all parameters needed to configure BGP on the DUT.
-type BGPConfig struct {
-	// DutAS is the AS number of the DUT.
-	DutAS uint32
-	// ECMPMaxPath is the maximum number of paths to advertise per prefix for both iBGP and eBGP.
-	ECMPMaxPath uint32
-	// RouterID is the router ID of the DUT. (Usually the IPv4 address.)
-	RouterID string
-}
-
-// BGPNeighborConfig holds params for creating BGP neighbors + peer groups.
-type BGPNeighborConfig struct {
-	AteAS            uint32
-	PortName         string
-	NeighborIPv4     string
-	NeighborIPv6     string
-	IsLag            bool
-	MultiPathEnabled bool
-}
-
-<<<<<<< HEAD
 // BGPGracefulRestartConfig holds params for creating BGP neighbors
 type BGPGracefulRestartConfig struct {
 	GracefulRestartEnabled        bool
@@ -195,7 +157,45 @@
 	ERRetentionTime               uint32
 	BgpNeighbors                  []string
 	BgpPeerGroups                 []string
-=======
+}
+
+// BGPSession is a convenience wrapper around the dut, ate, ports, and topology we're using.
+type BGPSession struct {
+	DUT             *ondatra.DUTDevice
+	ATE             *ondatra.ATEDevice
+	OndatraDUTPorts []*ondatra.Port
+	OndatraATEPorts []*ondatra.Port
+	ATEIntfs        []gosnappi.Device
+
+	DUTConf *oc.Root
+	ATETop  gosnappi.Config
+
+	DUTPorts        []*attrs.Attributes
+	ATEPorts        []*attrs.Attributes
+	afiTypes        []oc.E_BgpTypes_AFI_SAFI_TYPE
+	networkInstance string
+}
+
+// BGPConfig holds all parameters needed to configure BGP on the DUT.
+type BGPConfig struct {
+	// DutAS is the AS number of the DUT.
+	DutAS uint32
+	// ECMPMaxPath is the maximum number of paths to advertise per prefix for both iBGP and eBGP.
+	ECMPMaxPath uint32
+	// RouterID is the router ID of the DUT. (Usually the IPv4 address.)
+	RouterID string
+}
+
+// BGPNeighborConfig holds params for creating BGP neighbors + peer groups.
+type BGPNeighborConfig struct {
+	AteAS            uint32
+	PortName         string
+	NeighborIPv4     string
+	NeighborIPv6     string
+	IsLag            bool
+	MultiPathEnabled bool
+}
+
 // BgpNeighborScale holds parameters for configuring BGP neighbors in a scale test.
 type BgpNeighborScale struct {
 	As         uint32
@@ -221,7 +221,6 @@
 type VrfBGPState struct {
 	NetworkInstanceName string
 	NeighborIPs         []string
->>>>>>> b9984044
 }
 
 // NewBGPSession creates a new BGPSession using the default global config, and
@@ -964,56 +963,6 @@
 	return bgp
 }
 
-<<<<<<< HEAD
-// This function configures extended route retention on the DUT for the
-// provided BGP neighbors. When the OC path is unsupported on the DUT, this function
-// applies vendor CLI using helpers.GnmiCLIConfig.
-func ApplyExtendedRouteRetention(t *testing.T, dut *ondatra.DUTDevice, sb *gnmi.SetBatch, bgpPeerGroups bool, params BGPGracefulRestartConfig) *gnmi.SetBatch {
-	t.Helper()
-	if deviations.ExtendedRouteRetentionOcUnsupported(dut) {
-		if bgpPeerGroups {
-			for _, peerGroup := range params.BgpPeerGroups {
-				exrrConfig := fmt.Sprintf(`router bgp %d
-    				neighbor %s graceful-restart-helper restart-time %d  stale-route route-map STALE-ROUTE-POLICY`, params.DutAS, peerGroup, params.ERRetentionTime)
-				helpers.GnmiCLIConfig(t, dut, exrrConfig)
-			}
-		} else {
-			for _, nbr := range params.BgpNeighbors {
-				exrrConfig := fmt.Sprintf(`router bgp %d
-					neighbor %s graceful-restart-helper restart-time %d  stale-route route-map STALE-ROUTE-POLICY`, params.DutAS, nbr, params.ERRetentionTime)
-				helpers.GnmiCLIConfig(t, dut, exrrConfig)
-			}
-		}
-	} else {
-		t.Log("Add OC path when available :/network-instances/network-instance/protocols/protocol/bgp/neighbors/neighbor/graceful-restart/extended-route-retention/state/retention-time")
-	}
-	return sb
-}
-
-// This function removes extended route retention configuration on the DUT
-// for the provided BGP neighbors. When the OC path is unsupported on the DUT, this
-// function removes the configuration via vendor CLI using helpers.GnmiCLIConfig.
-func DeleteExtendedRouteRetention(t *testing.T, dut *ondatra.DUTDevice, sb *gnmi.SetBatch, bgpPeerGroups bool, params BGPGracefulRestartConfig) *gnmi.SetBatch {
-	t.Helper()
-	if deviations.ExtendedRouteRetentionOcUnsupported(dut) {
-		if bgpPeerGroups {
-			for _, peerGroup := range params.BgpPeerGroups {
-				exrrConfig := fmt.Sprintf(`router bgp %d
-    				no neighbor %s graceful-restart-helper restart-time %d  stale-route route-map STALE-ROUTE-POLICY`, params.DutAS, peerGroup, params.ERRetentionTime)
-				helpers.GnmiCLIConfig(t, dut, exrrConfig)
-			}
-		} else {
-			for _, nbr := range params.BgpNeighbors {
-				exrrConfig := fmt.Sprintf(`router bgp %d
-    				no neighbor %s graceful-restart-helper restart-time %d  stale-route route-map STALE-ROUTE-POLICY`, params.DutAS, nbr, params.ERRetentionTime)
-				helpers.GnmiCLIConfig(t, dut, exrrConfig)
-			}
-		}
-	} else {
-		t.Log("Add OC path when available :/network-instances/network-instance/protocols/protocol/bgp/neighbors/neighbor/graceful-restart/extended-route-retention/state/retention-time")
-	}
-	return sb
-=======
 // BgpISISRedistribution configures the BGP to ISIS redistribution for a given AFI/SAFI.
 func BgpISISRedistribution(t *testing.T, dut *ondatra.DUTDevice, afisafi string, b *gnmi.SetBatch, importPolicy string) *oc.Root {
 	t.Helper()
@@ -1635,5 +1584,54 @@
 			t.Logf("Route %s successfully installed in AFT for VRF %q", route, info.VRF)
 		}
 	}
->>>>>>> b9984044
+}
+
+// This function configures extended route retention on the DUT for the
+// provided BGP neighbors. When the OC path is unsupported on the DUT, this function
+// applies vendor CLI using helpers.GnmiCLIConfig.
+func ApplyExtendedRouteRetention(t *testing.T, dut *ondatra.DUTDevice, sb *gnmi.SetBatch, bgpPeerGroups bool, params BGPGracefulRestartConfig) *gnmi.SetBatch {
+	t.Helper()
+	if deviations.ExtendedRouteRetentionOcUnsupported(dut) {
+		if bgpPeerGroups {
+			for _, peerGroup := range params.BgpPeerGroups {
+				exrrConfig := fmt.Sprintf(`router bgp %d
+    				neighbor %s graceful-restart-helper restart-time %d  stale-route route-map STALE-ROUTE-POLICY`, params.DutAS, peerGroup, params.ERRetentionTime)
+				helpers.GnmiCLIConfig(t, dut, exrrConfig)
+			}
+		} else {
+			for _, nbr := range params.BgpNeighbors {
+				exrrConfig := fmt.Sprintf(`router bgp %d
+					neighbor %s graceful-restart-helper restart-time %d  stale-route route-map STALE-ROUTE-POLICY`, params.DutAS, nbr, params.ERRetentionTime)
+				helpers.GnmiCLIConfig(t, dut, exrrConfig)
+			}
+		}
+	} else {
+		t.Log("Add OC path when available :/network-instances/network-instance/protocols/protocol/bgp/neighbors/neighbor/graceful-restart/extended-route-retention/state/retention-time")
+	}
+	return sb
+}
+
+// This function removes extended route retention configuration on the DUT
+// for the provided BGP neighbors. When the OC path is unsupported on the DUT, this
+// function removes the configuration via vendor CLI using helpers.GnmiCLIConfig.
+func DeleteExtendedRouteRetention(t *testing.T, dut *ondatra.DUTDevice, sb *gnmi.SetBatch, bgpPeerGroups bool, params BGPGracefulRestartConfig) *gnmi.SetBatch {
+	t.Helper()
+	if deviations.ExtendedRouteRetentionOcUnsupported(dut) {
+		if bgpPeerGroups {
+			for _, peerGroup := range params.BgpPeerGroups {
+				exrrConfig := fmt.Sprintf(`router bgp %d
+    				no neighbor %s graceful-restart-helper restart-time %d  stale-route route-map STALE-ROUTE-POLICY`, params.DutAS, peerGroup, params.ERRetentionTime)
+				helpers.GnmiCLIConfig(t, dut, exrrConfig)
+			}
+		} else {
+			for _, nbr := range params.BgpNeighbors {
+				exrrConfig := fmt.Sprintf(`router bgp %d
+    				no neighbor %s graceful-restart-helper restart-time %d  stale-route route-map STALE-ROUTE-POLICY`, params.DutAS, nbr, params.ERRetentionTime)
+				helpers.GnmiCLIConfig(t, dut, exrrConfig)
+			}
+		}
+	} else {
+		t.Log("Add OC path when available :/network-instances/network-instance/protocols/protocol/bgp/neighbors/neighbor/graceful-restart/extended-route-retention/state/retention-time")
+	}
+	return sb
 }