--- conflicted
+++ resolved
@@ -1245,37 +1245,6 @@
 	return i
 }
 
-<<<<<<< HEAD
-// AddressFamilyParams defines parameters for IPv4/v6 interfaces.
-type AddressFamilyParams struct {
-	InterfaceNames []string
-}
-
-// IsIPv4InterfaceARPresolved validates that the IPv4 interface is resolved based on the interface configured.
-func IsIPv4InterfaceARPresolved(t *testing.T, ate *ondatra.ATEDevice, cfg AddressFamilyParams) error {
-	for _, intf := range cfg.InterfaceNames {
-		_, ok := gnmi.WatchAll(t, ate.OTG(), gnmi.OTG().Interface(intf+".Eth").Ipv4NeighborAny().LinkLayerAddress().State(), 2*time.Minute, func(val *ygnmi.Value[string]) bool {
-			return val.IsPresent()
-		}).Await(t)
-		if !ok {
-			return fmt.Errorf("IPv4 %s gateway not resolved", intf)
-		}
-	}
-	return nil
-}
-
-// IsIPv6InterfaceARPresolved validates that the IPv6 interface is resolved based on the interface configured.
-func IsIPv6InterfaceARPresolved(t *testing.T, ate *ondatra.ATEDevice, cfg AddressFamilyParams) error {
-	for _, intf := range cfg.InterfaceNames {
-		_, ok := gnmi.WatchAll(t, ate.OTG(), gnmi.OTG().Interface(intf+".Eth").Ipv6NeighborAny().LinkLayerAddress().State(), time.Minute, func(val *ygnmi.Value[string]) bool {
-			return val.IsPresent()
-		}).Await(t)
-		if !ok {
-			return fmt.Errorf("IPv6 %s gateway not resolved", intf)
-		}
-	}
-	return nil
-=======
 // URPFConfigParams holds all parameters required to configure Unicast Reverse Path Forwarding (uRPF) on a DUT interface. It includes the interface name and its IPv4/IPv6 subinterface objects.
 type URPFConfigParams struct {
 	InterfaceName string
@@ -1306,5 +1275,35 @@
 		cfg.IPv6Obj.Urpf.Enabled = ygot.Bool(true)
 		cfg.IPv6Obj.Urpf.Mode = oc.IfIp_UrpfMode_STRICT
 	}
->>>>>>> c5909f63
+}
+
+// AddressFamilyParams defines parameters for IPv4/v6 interfaces.
+type AddressFamilyParams struct {
+	InterfaceNames []string
+}
+
+// IsIPv4InterfaceARPresolved validates that the IPv4 interface is resolved based on the interface configured.
+func IsIPv4InterfaceARPresolved(t *testing.T, ate *ondatra.ATEDevice, cfg AddressFamilyParams) error {
+	for _, intf := range cfg.InterfaceNames {
+		_, ok := gnmi.WatchAll(t, ate.OTG(), gnmi.OTG().Interface(intf+".Eth").Ipv4NeighborAny().LinkLayerAddress().State(), 2*time.Minute, func(val *ygnmi.Value[string]) bool {
+			return val.IsPresent()
+		}).Await(t)
+		if !ok {
+			return fmt.Errorf("IPv4 %s gateway not resolved", intf)
+		}
+	}
+	return nil
+}
+
+// IsIPv6InterfaceARPresolved validates that the IPv6 interface is resolved based on the interface configured.
+func IsIPv6InterfaceARPresolved(t *testing.T, ate *ondatra.ATEDevice, cfg AddressFamilyParams) error {
+	for _, intf := range cfg.InterfaceNames {
+		_, ok := gnmi.WatchAll(t, ate.OTG(), gnmi.OTG().Interface(intf+".Eth").Ipv6NeighborAny().LinkLayerAddress().State(), time.Minute, func(val *ygnmi.Value[string]) bool {
+			return val.IsPresent()
+		}).Await(t)
+		if !ok {
+			return fmt.Errorf("IPv6 %s gateway not resolved", intf)
+		}
+	}
+	return nil
 }