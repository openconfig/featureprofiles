// Copyright 2024 Google LLC
//
// Licensed under the Apache License, Version 2.0 (the "License");
// you may not use this file except in compliance with the License.
// You may obtain a copy of the License at
//
//	http://www.apache.org/licenses/LICENSE-2.0
//
// Unless required by applicable law or agreed to in writing, software
// distributed under the License is distributed on an "AS IS" BASIS,
// WITHOUT WARRANTIES OR CONDITIONS OF ANY KIND, either express or implied.
// See the License for the specific language governing permissions and
// limitations under the License.

package cfgplugins

import (
	"fmt"
	"math"
	"net"
	"sort"
	"strconv"
	"strings"
	"sync"
	"testing"

	"github.com/openconfig/featureprofiles/internal/attrs"
	"github.com/openconfig/featureprofiles/internal/components"
	"github.com/openconfig/featureprofiles/internal/deviations"
	"github.com/openconfig/featureprofiles/internal/fptest"
	"github.com/openconfig/ondatra"
	"github.com/openconfig/ondatra/gnmi"
	"github.com/openconfig/ondatra/gnmi/oc"
	"github.com/openconfig/ygot/ygot"
)

const (
	targetOutputPowerdBm          = -10
	targetOutputPowerTolerancedBm = 1
	targetFrequencyMHz            = 193100000
	targetFrequencyToleranceMHz   = 100000
)

// DUTSubInterfaceData is the data structure for a subinterface in the DUT.
type DUTSubInterfaceData struct {
	VlanID        int
	IPv4Address   net.IP
	IPv6Address   net.IP
	IPv4PrefixLen int
	IPv6PrefixLen int
}

// LACPParams is the data structure for the LACP parameters used in the DUTLagData.
type LACPParams struct {
	Activity *oc.E_Lacp_LacpActivityType
	Period   *oc.E_Lacp_LacpPeriodType
}

// DUTAggData is the data structure for a LAG in the DUT.
type DUTAggData struct {
	attrs.Attributes
	SubInterfaces   []*DUTSubInterfaceData
	OndatraPortsIdx []int
	OndatraPorts    []*ondatra.Port
	LagName         string
	LacpParams      *LACPParams
	AggType         oc.E_IfAggregate_AggregationType
}

// PopulateOndatraPorts populates the OndatraPorts field of the DutLagData from the OndatraPortsIdx
// field.
func (d *DUTAggData) PopulateOndatraPorts(t *testing.T, dut *ondatra.DUTDevice) {
	for _, v := range d.OndatraPortsIdx {
		d.OndatraPorts = append(d.OndatraPorts, dut.Port(t, "port"+strconv.Itoa(v+1)))
	}
}

var (
	opmode   uint16
	once     sync.Once
	lBandPNs = map[string]bool{
		"DP04QSDD-LLH-240": true, // Cisco QSFPDD Acacia 400G ZRP L-Band
		"DP04QSDD-LLH-00A": true, // Cisco QSFPDD Acacia 400G ZRP L-Band
		"DP08SFP8-LRB-240": true, // Cisco OSFP Acacia 800G ZRP L-Band
		"C-OS08LEXNC-GG":   true, // Nokia OSFP 800G ZRP L-Band
		"176-6490-9G1":     true, // Ciena OSFP 800G ZRP L-Band
	}
)

// Temporary code for assigning opmode 1 maintained until opmode is Initialized in all .go file
func init() {
	opmode = 1
}

// OperationalModeList is a type for a list of operational modes in uint16 format.
type OperationalModeList []uint16

// StaticAggregateConfig defines the parameters for configuring a static LAG.
type StaticAggregateConfig struct {
	AggID    string
	DutLag   attrs.Attributes
	AggPorts []*ondatra.Port
}

// String returns the string representation of the list of operational modes.
func (om *OperationalModeList) String() string {
	var s []string
	for _, v := range *om {
		s = append(s, fmt.Sprintf("%v", v))
	}
	return strings.Join(s, ",")
}

// Set sets the list of operational modes from the string representation.
func (om *OperationalModeList) Set(value string) error {
	for _, s := range strings.Split(value, ",") {
		if v, err := strconv.ParseUint(s, 10, 16); err != nil {
			return err
		} else {
			*om = append(*om, uint16(v))
		}
	}
	return nil
}

// Get returns the list of operational modes.
func (om *OperationalModeList) Get() any {
	return *om
}

// Default returns the default operational mode list.
func (om *OperationalModeList) Default(t *testing.T, dut *ondatra.DUTDevice) OperationalModeList {
	t.Helper()
	p := dut.Ports()[0]
	switch p.PMD() {
	case ondatra.PMD400GBASEZR: // 400G (8x56G)
		switch dut.Vendor() {
		case ondatra.CISCO:
			return OperationalModeList{5003}
		case ondatra.ARISTA, ondatra.JUNIPER:
			return OperationalModeList{1}
		case ondatra.NOKIA:
			return OperationalModeList{1083}
		default:
			t.Fatalf("Unsupported vendor: %v", dut.Vendor())
		}
	case ondatra.PMD400GBASEZRP: // 400G (8x56G)
		switch dut.Vendor() {
		case ondatra.CISCO:
			return OperationalModeList{6004}
		case ondatra.ARISTA, ondatra.JUNIPER, ondatra.NOKIA:
			return OperationalModeList{4}
		default:
			t.Fatalf("Unsupported vendor: %v", dut.Vendor())
		}
	case ondatra.PMD800GBASEZR:
		return OperationalModeList{1, 3} // 800G : 1 (8x112G), 400G : 3 (4x112G)
	case ondatra.PMD800GBASEZRP:
		return OperationalModeList{8, 4} // 800G : 8 (8x112G), 400G : 4 (4x112G)
	default:
		t.Fatalf("Unsupported PMD type: %v", p.PMD())
	}
	return nil
}

// FrequencyList is a type for a list of frequencies in uint64 format.
type FrequencyList []uint64

// String returns the string representation of the list of frequencies.
func (f *FrequencyList) String() string {
	var s []string
	for _, v := range *f {
		s = append(s, fmt.Sprintf("%v", v))
	}
	return strings.Join(s, ",")
}

// Set sets the list of frequencies from the string representation.
func (f *FrequencyList) Set(value string) error {
	for _, s := range strings.Split(value, ",") {
		if v, err := strconv.ParseUint(s, 10, 64); err != nil {
			return err
		} else {
			*f = append(*f, v)
		}
	}
	return nil
}

// Get returns the list of frequencies.
func (f *FrequencyList) Get() any {
	return *f
}

// Default returns the default frequency list.
func (f *FrequencyList) Default(t *testing.T, dut *ondatra.DUTDevice) FrequencyList {
	t.Helper()
	p := dut.Ports()[0]
	switch p.PMD() {
	case ondatra.PMD400GBASEZR, ondatra.PMD800GBASEZR:
		return FrequencyList{196100000}
	case ondatra.PMD400GBASEZRP, ondatra.PMD800GBASEZRP:
		tr, present := gnmi.Lookup(t, dut, gnmi.OC().Interface(p.Name()).Transceiver().State()).Val()
		if !present {
			t.Fatalf("Transceiver not found for port %v", p.Name())
		}
		pn, present := gnmi.Lookup(t, dut, gnmi.OC().Component(tr).PartNo().State()).Val()
		switch {
		case present && lBandPNs[pn]:
			return FrequencyList{190000000}
		default:
			return FrequencyList{196100000}
		}
	default:
		t.Fatalf("Unsupported PMD type: %v", p.PMD())
	}
	return nil
}

// TargetOpticalPowerList is a type for a list of target optical powers in float64 format.
type TargetOpticalPowerList []float64

// String returns the string representation of the list of target optical powers.
func (top *TargetOpticalPowerList) String() string {
	var s []string
	for _, v := range *top {
		s = append(s, fmt.Sprintf("%v", v))
	}
	return strings.Join(s, ",")
}

// Set sets the list of target optical powers from the string representation.
func (top *TargetOpticalPowerList) Set(value string) error {
	for _, s := range strings.Split(value, ",") {
		if v, err := strconv.ParseFloat(s, 64); err != nil {
			return err
		} else {
			*top = append(*top, v)
		}
	}
	return nil
}

// Get returns the list of target optical powers.
func (top *TargetOpticalPowerList) Get() any {
	return *top
}

// Default returns the default target optical power list.
func (top *TargetOpticalPowerList) Default(t *testing.T, dut *ondatra.DUTDevice) TargetOpticalPowerList {
	t.Helper()
	p := dut.Ports()[0]
	switch p.PMD() {
	case ondatra.PMD400GBASEZR:
		return TargetOpticalPowerList{-10}
	case ondatra.PMD400GBASEZRP:
		return TargetOpticalPowerList{-7}
	case ondatra.PMD800GBASEZR:
		return TargetOpticalPowerList{-7}
	case ondatra.PMD800GBASEZRP:
		return TargetOpticalPowerList{-4}
	default:
		t.Fatalf("Unsupported PMD type: %v", p.PMD())
	}
	return nil
}

// AssignOTNIndexes assigns the OTN indexes for the given ports.
func AssignOTNIndexes(t *testing.T, dut *ondatra.DUTDevice) map[string]uint32 {
	ports := dut.Ports()
	sort.Slice(ports, func(i, j int) bool {
		return ports[i].Name() < ports[j].Name()
	})
	otnIndexes := make(map[string]uint32)
	for idx, p := range ports {
		switch p.PMD() {
		case ondatra.PMD400GBASEZR, ondatra.PMD400GBASEZRP:
			otnIndexes[p.Name()] = 4000 + uint32(idx)
		case ondatra.PMD800GBASEZR, ondatra.PMD800GBASEZRP:
			otnIndexes[p.Name()] = 8000 + uint32(idx)
		default:
			t.Fatalf("Unsupported PMD type for %v", p.PMD())
		}
	}
	return otnIndexes
}

// AssignETHIndexes assigns the ETH indexes for the given ports.
func AssignETHIndexes(t *testing.T, dut *ondatra.DUTDevice) map[string]uint32 {
	ports := dut.Ports()
	sort.Slice(ports, func(i, j int) bool {
		return ports[i].Name() < ports[j].Name()
	})
	ethIndexes := make(map[string]uint32)
	for idx, p := range ports {
		switch p.PMD() {
		case ondatra.PMD400GBASEZR, ondatra.PMD400GBASEZRP:
			ethIndexes[p.Name()] = 40000 + uint32(idx)
		case ondatra.PMD800GBASEZR, ondatra.PMD800GBASEZRP:
			ethIndexes[p.Name()] = 80000 + uint32(idx)
		default:
			t.Fatalf("Unsupported PMD type for %v", p.PMD())
		}
	}
	return ethIndexes
}

// ConfigParameters contains the configuration parameters for the ports.
type ConfigParameters struct {
	Enabled             bool
	Frequency           uint64
	TargetOpticalPower  float64
	OperationalMode     uint16
	PortSpeed           oc.E_IfEthernet_ETHERNET_SPEED
	FormFactor          oc.E_TransportTypes_TRANSCEIVER_FORM_FACTOR_TYPE
	NumPhysicalChannels uint8
	RateClass           oc.E_TransportTypes_TRIBUTARY_RATE_CLASS_TYPE
	TribProtocol        oc.E_TransportTypes_TRIBUTARY_PROTOCOL_TYPE
	Allocation          float64
	HWPortNames         map[string]string
	TransceiverNames    map[string]string
	OpticalChannelNames map[string]string
	OTNIndexes          map[string]uint32
	ETHIndexes          map[string]uint32
}

// NewInterfaceConfigAll configures all the ports.
func NewInterfaceConfigAll(t *testing.T, dut *ondatra.DUTDevice, batch *gnmi.SetBatch, params *ConfigParameters) {
	t.Helper()
	params.HWPortNames = make(map[string]string)
	params.TransceiverNames = make(map[string]string)
	params.OpticalChannelNames = make(map[string]string)
	for _, p := range dut.Ports() {
		if hwPortName, ok := gnmi.Lookup(t, dut, gnmi.OC().Interface(p.Name()).HardwarePort().State()).Val(); !ok {
			t.Fatalf("Hardware port not found for %v", p.Name())
		} else {
			params.HWPortNames[p.Name()] = hwPortName
		}
		if transceiverName, ok := gnmi.Lookup(t, dut, gnmi.OC().Interface(p.Name()).Transceiver().State()).Val(); !ok {
			t.Fatalf("Transceiver not found for %v", p.Name())
		} else {
			params.TransceiverNames[p.Name()] = transceiverName
		}
		params.OpticalChannelNames[p.Name()] = components.OpticalChannelComponentFromPort(t, dut, p)
		params.OTNIndexes = AssignOTNIndexes(t, dut)
		params.ETHIndexes = AssignETHIndexes(t, dut)
		switch p.PMD() {
		case ondatra.PMD400GBASEZR, ondatra.PMD400GBASEZRP:
			params.FormFactor = oc.TransportTypes_TRANSCEIVER_FORM_FACTOR_TYPE_QSFP56_DD
			params.PortSpeed = oc.IfEthernet_ETHERNET_SPEED_SPEED_400GB
			params.NumPhysicalChannels = 8
			params.RateClass = oc.TransportTypes_TRIBUTARY_RATE_CLASS_TYPE_TRIB_RATE_400G
			params.TribProtocol = oc.TransportTypes_TRIBUTARY_PROTOCOL_TYPE_PROT_400GE
			params.Allocation = 400
		case ondatra.PMD800GBASEZR, ondatra.PMD800GBASEZRP:
			params.FormFactor = oc.TransportTypes_TRANSCEIVER_FORM_FACTOR_TYPE_OSFP
			switch params.OperationalMode {
			case 1, 2:
				params.PortSpeed = oc.IfEthernet_ETHERNET_SPEED_SPEED_800GB
				params.NumPhysicalChannels = 8
				params.RateClass = oc.TransportTypes_TRIBUTARY_RATE_CLASS_TYPE_TRIB_RATE_800G
				params.TribProtocol = oc.TransportTypes_TRIBUTARY_PROTOCOL_TYPE_PROT_800GE
				params.Allocation = 800
			case 3, 4:
				params.PortSpeed = oc.IfEthernet_ETHERNET_SPEED_SPEED_400GB
				params.NumPhysicalChannels = 4
				params.RateClass = oc.TransportTypes_TRIBUTARY_RATE_CLASS_TYPE_TRIB_RATE_400G
				params.TribProtocol = oc.TransportTypes_TRIBUTARY_PROTOCOL_TYPE_PROT_400GE
				params.Allocation = 400
			default:
				t.Fatalf("Unsupported operational mode for %v: %v", p.PMD(), params.OperationalMode)
			}
		default:
			t.Fatalf("Unsupported PMD type for %v", p.PMD())
		}
		updateInterfaceConfig(batch, p, params)
		updateHWPortConfig(batch, p, params)
		updateOpticalChannelConfig(batch, p, params)
		updateOTNChannelConfig(batch, dut, p, params)
		updateETHChannelConfig(batch, dut, p, params)
	}
}

// updateInterfaceConfig updates the interface config.
func updateInterfaceConfig(batch *gnmi.SetBatch, p *ondatra.Port, params *ConfigParameters) {
	i := &oc.Interface{
		Name:    ygot.String(p.Name()),
		Type:    oc.IETFInterfaces_InterfaceType_ethernetCsmacd,
		Enabled: ygot.Bool(params.Enabled),
	}
	if p.PMD() == ondatra.PMD800GBASEZR || p.PMD() == ondatra.PMD800GBASEZRP {
		i.Ethernet = &oc.Interface_Ethernet{
			PortSpeed:  params.PortSpeed,
			DuplexMode: oc.Ethernet_DuplexMode_FULL,
		}
	}
	gnmi.BatchReplace(batch, gnmi.OC().Interface(p.Name()).Config(), i)
}

// updateHWPortConfig updates the hardware port config.
func updateHWPortConfig(batch *gnmi.SetBatch, p *ondatra.Port, params *ConfigParameters) {
	if p.PMD() == ondatra.PMD400GBASEZR || p.PMD() == ondatra.PMD400GBASEZRP {
		return // No HwPort config for 400GZR/400GZR Plus.
	}
	gnmi.BatchReplace(batch, gnmi.OC().Component(params.HWPortNames[p.Name()]).Config(), &oc.Component{
		Name: ygot.String(params.HWPortNames[p.Name()]),
		Port: &oc.Component_Port{
			BreakoutMode: &oc.Component_Port_BreakoutMode{
				Group: map[uint8]*oc.Component_Port_BreakoutMode_Group{
					1: {
						Index:               ygot.Uint8(1),
						BreakoutSpeed:       params.PortSpeed,
						NumBreakouts:        ygot.Uint8(1),
						NumPhysicalChannels: ygot.Uint8(params.NumPhysicalChannels),
					},
				},
			},
		},
	})
}

// updateOpticalChannelConfig updates the optical channel config.
func updateOpticalChannelConfig(batch *gnmi.SetBatch, p *ondatra.Port, params *ConfigParameters) {

	gnmi.BatchReplace(batch, gnmi.OC().Component(params.OpticalChannelNames[p.Name()]).Config(), &oc.Component{
		Name: ygot.String(params.OpticalChannelNames[p.Name()]),
		OpticalChannel: &oc.Component_OpticalChannel{
			OperationalMode:   ygot.Uint16(params.OperationalMode),
			Frequency:         ygot.Uint64(params.Frequency),
			TargetOutputPower: ygot.Float64(params.TargetOpticalPower),
		},
	})
}

// updateOTNChannelConfig updates the OTN channel config.
func updateOTNChannelConfig(batch *gnmi.SetBatch, dut *ondatra.DUTDevice, p *ondatra.Port, params *ConfigParameters) {
	var firstAssignmentIndex uint32
	if deviations.OTNChannelAssignmentCiscoNumbering(dut) {
		firstAssignmentIndex = 1
	} else {
		firstAssignmentIndex = 0
	}
	if deviations.OTNToETHAssignment(dut) {
		gnmi.BatchReplace(batch, gnmi.OC().TerminalDevice().Channel(params.OTNIndexes[p.Name()]).Config(), &oc.TerminalDevice_Channel{
			Description:        ygot.String("OTN Logical Channel"),
			Index:              ygot.Uint32(params.OTNIndexes[p.Name()]),
			LogicalChannelType: oc.TransportTypes_LOGICAL_ELEMENT_PROTOCOL_TYPE_PROT_OTN,
			Assignment: map[uint32]*oc.TerminalDevice_Channel_Assignment{
				firstAssignmentIndex: {
					Index:          ygot.Uint32(firstAssignmentIndex),
					OpticalChannel: ygot.String(params.OpticalChannelNames[p.Name()]),
					Description:    ygot.String("OTN to Optical Channel"),
					Allocation:     ygot.Float64(params.Allocation),
					AssignmentType: oc.Assignment_AssignmentType_OPTICAL_CHANNEL,
				},
				firstAssignmentIndex + 1: {
					Index:          ygot.Uint32(firstAssignmentIndex + 1),
					LogicalChannel: ygot.Uint32(params.ETHIndexes[p.Name()]),
					Description:    ygot.String("OTN to ETH"),
					Allocation:     ygot.Float64(params.Allocation),
					AssignmentType: oc.Assignment_AssignmentType_LOGICAL_CHANNEL,
				},
			},
		})
	} else {
		gnmi.BatchReplace(batch, gnmi.OC().TerminalDevice().Channel(params.OTNIndexes[p.Name()]).Config(), &oc.TerminalDevice_Channel{
			Description:        ygot.String("OTN Logical Channel"),
			Index:              ygot.Uint32(params.OTNIndexes[p.Name()]),
			LogicalChannelType: oc.TransportTypes_LOGICAL_ELEMENT_PROTOCOL_TYPE_PROT_OTN,
			TribProtocol:       params.TribProtocol,
			AdminState:         oc.TerminalDevice_AdminStateType_ENABLED,
			Assignment: map[uint32]*oc.TerminalDevice_Channel_Assignment{
				firstAssignmentIndex: {
					Index:          ygot.Uint32(firstAssignmentIndex),
					OpticalChannel: ygot.String(params.OpticalChannelNames[p.Name()]),
					Description:    ygot.String("OTN to Optical Channel"),
					Allocation:     ygot.Float64(params.Allocation),
					AssignmentType: oc.Assignment_AssignmentType_OPTICAL_CHANNEL,
				},
			},
		})
	}
}

// updateETHChannelConfig updates the ETH channel config.
func updateETHChannelConfig(batch *gnmi.SetBatch, dut *ondatra.DUTDevice, p *ondatra.Port, params *ConfigParameters) {
	var assignmentIndex uint32
	if deviations.EthChannelAssignmentCiscoNumbering(dut) {
		assignmentIndex = 1
	} else {
		assignmentIndex = 0
	}
	var ingress *oc.TerminalDevice_Channel_Ingress
	if !deviations.EthChannelIngressParametersUnsupported(dut) {
		ingress = &oc.TerminalDevice_Channel_Ingress{
			Interface:   ygot.String(p.Name()),
			Transceiver: ygot.String(params.TransceiverNames[p.Name()]),
		}
	}
	assignment := map[uint32]*oc.TerminalDevice_Channel_Assignment{
		assignmentIndex: {
			Index:          ygot.Uint32(assignmentIndex),
			LogicalChannel: ygot.Uint32(params.OTNIndexes[p.Name()]),
			Description:    ygot.String("ETH to OTN"),
			Allocation:     ygot.Float64(params.Allocation),
			AssignmentType: oc.Assignment_AssignmentType_LOGICAL_CHANNEL,
		},
	}
	if deviations.EthChannelAssignmentCiscoNumbering(dut) {
		assignment[0].Index = ygot.Uint32(1)
	}
	channel := &oc.TerminalDevice_Channel{
		Description:        ygot.String("ETH Logical Channel"),
		Index:              ygot.Uint32(params.ETHIndexes[p.Name()]),
		LogicalChannelType: oc.TransportTypes_LOGICAL_ELEMENT_PROTOCOL_TYPE_PROT_ETHERNET,
		Ingress:            ingress,
		Assignment:         assignment,
	}
	if !deviations.ChannelRateClassParametersUnsupported(dut) {
		channel.RateClass = params.RateClass
	}
	if !deviations.OTNChannelTribUnsupported(dut) {
		channel.TribProtocol = params.TribProtocol
		channel.AdminState = oc.TerminalDevice_AdminStateType_ENABLED
	}
	gnmi.BatchReplace(batch, gnmi.OC().TerminalDevice().Channel(params.ETHIndexes[p.Name()]).Config(), channel)
}

// ToggleInterfaceState toggles the interface with operational mode.
func ToggleInterfaceState(t *testing.T, p *ondatra.Port, params *ConfigParameters) {
	i := &oc.Interface{
		Name:    ygot.String(p.Name()),
		Type:    oc.IETFInterfaces_InterfaceType_ethernetCsmacd,
		Enabled: ygot.Bool(params.Enabled),
	}
	if p.PMD() == ondatra.PMD800GBASEZR || p.PMD() == ondatra.PMD800GBASEZRP {
		i.Ethernet = &oc.Interface_Ethernet{
			PortSpeed:  params.PortSpeed,
			DuplexMode: oc.Ethernet_DuplexMode_FULL,
		}
	}
	gnmi.Replace(t, p.Device(), gnmi.OC().Interface(p.Name()).Config(), i)
}

// InterfaceInitialize assigns OpMode with value received through operationalMode flag.
func InterfaceInitialize(t *testing.T, dut *ondatra.DUTDevice, initialOperationalMode uint16) uint16 {
	once.Do(func() {
		t.Helper()
		if initialOperationalMode == 0 { // '0' signals to use vendor-specific default
			switch dut.Vendor() {
			case ondatra.CISCO:
				opmode = 5003
				t.Logf("cfgplugins.Initialize: Cisco DUT, setting opmode to default: %d", opmode)
			case ondatra.ARISTA:
				opmode = 1
				t.Logf("cfgplugins.Initialize: Arista DUT, setting opmode to default: %d", opmode)
			case ondatra.JUNIPER:
				opmode = 1
				t.Logf("cfgplugins.Initialize: Juniper DUT, setting opmode to default: %d", opmode)
			case ondatra.NOKIA:
				opmode = 1083
				t.Logf("cfgplugins.Initialize: Nokia DUT, setting opmode to default: %d", opmode)
			default:
				opmode = 1
				t.Logf("cfgplugins.Initialize: Using global default opmode: %d", opmode)
			}
		} else {
			opmode = initialOperationalMode
			t.Logf("cfgplugins.Initialize: Using provided initialOperationalMode: %d", opmode)
		}
		t.Logf("cfgplugins.Initialize: Initialization complete. Final opmode set to: %d", opmode)
	})
	return InterfaceGetOpMode()
}

// InterfaceGetOpMode returns the opmode value after the Initialize function has been called
func InterfaceGetOpMode() uint16 {
	return opmode
}

// InterfaceConfig configures the interface with the given port.
func InterfaceConfig(t *testing.T, dut *ondatra.DUTDevice, dp *ondatra.Port) {
	t.Helper()
	d := &oc.Root{}
	i := d.GetOrCreateInterface(dp.Name())
	i.Enabled = ygot.Bool(true)
	i.Type = oc.IETFInterfaces_InterfaceType_ethernetCsmacd
	gnmi.Replace(t, dut, gnmi.OC().Interface(dp.Name()).Config(), i)
	if deviations.ExplicitDcoConfig(dut) {
		transceiverName := gnmi.Get(t, dut, gnmi.OC().Interface(dp.Name()).Transceiver().State())
		gnmi.Replace(t, dut, gnmi.OC().Component(transceiverName).Config(), &oc.Component{
			Name: ygot.String(transceiverName),
			Transceiver: &oc.Component_Transceiver{
				ModuleFunctionalType: oc.TransportTypes_TRANSCEIVER_MODULE_FUNCTIONAL_TYPE_TYPE_DIGITAL_COHERENT_OPTIC,
			},
		})
	}
	oc := components.OpticalChannelComponentFromPort(t, dut, dp)
	ConfigOpticalChannel(t, dut, oc, targetFrequencyMHz, targetOutputPowerdBm, opmode)
}

// ValidateInterfaceConfig validates the output power and frequency for the given port.
func ValidateInterfaceConfig(t *testing.T, dut *ondatra.DUTDevice, dp *ondatra.Port, targetOutputPowerdBm float64, targetFrequencyMHz uint64, targetOutputPowerTolerancedBm float64, targetFrequencyToleranceMHz float64) {
	t.Helper()
	ocComponent := components.OpticalChannelComponentFromPort(t, dut, dp)
	t.Logf("Got opticalChannelComponent from port: %s", ocComponent)

	outputPower := gnmi.Get(t, dut, gnmi.OC().Component(ocComponent).OpticalChannel().TargetOutputPower().State())
	if math.Abs(float64(outputPower)-float64(targetOutputPowerdBm)) > targetOutputPowerTolerancedBm {
		t.Fatalf("Output power is not within expected tolerance, got: %v want: %v tolerance: %v", outputPower, targetOutputPowerdBm, targetOutputPowerTolerancedBm)
	}

	frequency := gnmi.Get(t, dut, gnmi.OC().Component(ocComponent).OpticalChannel().Frequency().State())
	if math.Abs(float64(frequency)-float64(targetFrequencyMHz)) > targetFrequencyToleranceMHz {
		t.Fatalf("Frequency is not within expected tolerance, got: %v want: %v tolerance: %v", frequency, targetFrequencyMHz, targetFrequencyToleranceMHz)
	}
}

// ToggleInterface toggles the interface.
func ToggleInterface(t *testing.T, dut *ondatra.DUTDevice, intf string, isEnabled bool) {
	d := &oc.Root{}
	i := d.GetOrCreateInterface(intf)
	i.Type = oc.IETFInterfaces_InterfaceType_ethernetCsmacd
	i.Enabled = ygot.Bool(isEnabled)
	gnmi.Replace(t, dut, gnmi.OC().Interface(intf).Config(), i)
}

// OpticalChannelOpt is an option for ConfigOpticalChannel.
type OpticalChannelOpt func(*oc.Component_OpticalChannel)

// WithLinePort sets the line-port for the optical channel if supported by the DUT.
func WithLinePort(dut *ondatra.DUTDevice, och string) OpticalChannelOpt {
	return func(oc *oc.Component_OpticalChannel) {
		if !deviations.LinePortUnsupported(dut) {
			linePort := strings.ReplaceAll(och, "OpticalChannel", "Optics")
			oc.LinePort = ygot.String(linePort)
		}
	}
}

// ConfigOpticalChannel configures the optical channel.
func ConfigOpticalChannel(t *testing.T, dut *ondatra.DUTDevice, och string, frequency uint64, targetOpticalPower float64, operationalMode uint16, opts ...OpticalChannelOpt) {
	opticalChannel := &oc.Component_OpticalChannel{
		OperationalMode:   ygot.Uint16(operationalMode),
		Frequency:         ygot.Uint64(frequency),
		TargetOutputPower: ygot.Float64(targetOpticalPower),
	}
	for _, opt := range opts {
		opt(opticalChannel)
	}
	if opticalChannel.GetLinePort() != "" {
		t.Logf("LinePort was configured for optical channel %s: %s", och, opticalChannel.GetLinePort())
	}
	gnmi.Replace(t, dut, gnmi.OC().Component(och).Config(), &oc.Component{
		Name:           ygot.String(och),
		OpticalChannel: opticalChannel,
	})
}

// ConfigOTNChannel configures the OTN channel.
func ConfigOTNChannel(t *testing.T, dut *ondatra.DUTDevice, och string, otnIndex, ethIndex uint32) {
	t.Helper()
	t.Logf(" otnIndex:%v, ethIndex: %v", otnIndex, ethIndex)
	if deviations.OTNChannelTribUnsupported(dut) {
		gnmi.Replace(t, dut, gnmi.OC().TerminalDevice().Channel(otnIndex).Config(), &oc.TerminalDevice_Channel{
			Description:        ygot.String("OTN Logical Channel"),
			Index:              ygot.Uint32(otnIndex),
			LogicalChannelType: oc.TransportTypes_LOGICAL_ELEMENT_PROTOCOL_TYPE_PROT_OTN,
			Assignment: map[uint32]*oc.TerminalDevice_Channel_Assignment{
				0: {
					Index:          ygot.Uint32(1),
					OpticalChannel: ygot.String(och),
					Description:    ygot.String("OTN to Optical Channel"),
					Allocation:     ygot.Float64(400),
					AssignmentType: oc.Assignment_AssignmentType_OPTICAL_CHANNEL,
				},
			},
		})
	} else {
		gnmi.Replace(t, dut, gnmi.OC().TerminalDevice().Channel(otnIndex).Config(), &oc.TerminalDevice_Channel{
			Description:        ygot.String("OTN Logical Channel"),
			Index:              ygot.Uint32(otnIndex),
			LogicalChannelType: oc.TransportTypes_LOGICAL_ELEMENT_PROTOCOL_TYPE_PROT_OTN,
			TribProtocol:       oc.TransportTypes_TRIBUTARY_PROTOCOL_TYPE_PROT_400GE,
			AdminState:         oc.TerminalDevice_AdminStateType_ENABLED,
			Assignment: map[uint32]*oc.TerminalDevice_Channel_Assignment{
				0: {
					Index:          ygot.Uint32(0),
					OpticalChannel: ygot.String(och),
					Description:    ygot.String("OTN to Optical Channel"),
					Allocation:     ygot.Float64(400),
					AssignmentType: oc.Assignment_AssignmentType_OPTICAL_CHANNEL,
				},
			},
		})
	}
}

// ConfigETHChannel configures the ETH channel.
func ConfigETHChannel(t *testing.T, dut *ondatra.DUTDevice, interfaceName, transceiverName string, otnIndex, ethIndex uint32) {
	t.Helper()
	var ingress = &oc.TerminalDevice_Channel_Ingress{}
	if !deviations.EthChannelIngressParametersUnsupported(dut) {
		ingress = &oc.TerminalDevice_Channel_Ingress{
			Interface:   ygot.String(interfaceName),
			Transceiver: ygot.String(transceiverName),
		}
	}
	var assignment = map[uint32]*oc.TerminalDevice_Channel_Assignment{
		0: {
			Index:          ygot.Uint32(0),
			LogicalChannel: ygot.Uint32(otnIndex),
			Description:    ygot.String("ETH to OTN"),
			Allocation:     ygot.Float64(400),
			AssignmentType: oc.Assignment_AssignmentType_LOGICAL_CHANNEL,
		},
	}
	if deviations.EthChannelAssignmentCiscoNumbering(dut) {
		assignment[0].Index = ygot.Uint32(1)
	}
	var channel = &oc.TerminalDevice_Channel{
		Description:        ygot.String("ETH Logical Channel"),
		Index:              ygot.Uint32(ethIndex),
		LogicalChannelType: oc.TransportTypes_LOGICAL_ELEMENT_PROTOCOL_TYPE_PROT_ETHERNET,
		TribProtocol:       oc.TransportTypes_TRIBUTARY_PROTOCOL_TYPE_PROT_400GE,
		Ingress:            ingress,
		Assignment:         assignment,
		AdminState:         oc.TerminalDevice_AdminStateType_ENABLED,
	}
	if !deviations.ChannelRateClassParametersUnsupported(dut) {
		channel.RateClass = oc.TransportTypes_TRIBUTARY_RATE_CLASS_TYPE_TRIB_RATE_400G
	}
	gnmi.Replace(t, dut, gnmi.OC().TerminalDevice().Channel(ethIndex).Config(), channel)
}

// SetupAggregateAtomically sets up the aggregate interface atomically.
func SetupAggregateAtomically(t *testing.T, dut *ondatra.DUTDevice, aggID string, dutAggPorts []*ondatra.Port) {
	d := &oc.Root{}

	d.GetOrCreateLacp().GetOrCreateInterface(aggID)

	agg := d.GetOrCreateInterface(aggID)
	agg.GetOrCreateAggregation().LagType = oc.IfAggregate_AggregationType_LACP
	agg.Type = ieee8023adLag

	for _, port := range dutAggPorts {
		i := d.GetOrCreateInterface(port.Name())
		i.GetOrCreateEthernet().AggregateId = ygot.String(aggID)
		i.Type = ethernetCsmacd

		if deviations.InterfaceEnabled(dut) {
			i.Enabled = ygot.Bool(true)
		}
	}

	p := gnmi.OC()
	fptest.LogQuery(t, fmt.Sprintf("%s to Update()", dut), p.Config(), d)
	gnmi.Update(t, dut, p.Config(), d)
}

// DeleteAggregate deletes the aggregate interface.
func DeleteAggregate(t *testing.T, dut *ondatra.DUTDevice, aggID string, dutAggPorts []*ondatra.Port) {
	// Clear the aggregate minlink.
	gnmi.Delete(t, dut, gnmi.OC().Interface(aggID).Aggregation().MinLinks().Config())

	// Clear the members of the aggregate.
	for _, port := range dutAggPorts {
		gnmi.Delete(t, dut, gnmi.OC().Interface(port.Name()).Ethernet().AggregateId().Config())
	}
}

<<<<<<< HEAD
// AddPortToAggregate adds an Ondatra port as a member to the aggregate interface.
func AddPortToAggregate(t *testing.T, dut *ondatra.DUTDevice, aggID string, dutAggPorts []*ondatra.Port, b *gnmi.SetBatch, op *ondatra.Port) {
	gnmi.BatchDelete(b, gnmi.OC().Interface(op.Name()).Ethernet().AggregateId().Config())

	d := &oc.Root{}
	i := d.GetOrCreateInterface(op.Name())
	i.Description = ygot.String("LAG - Member - " + op.Name())
	e := i.GetOrCreateEthernet()
	e.AggregateId = ygot.String(aggID)
	i.Type = oc.IETFInterfaces_InterfaceType_ethernetCsmacd

	if deviations.InterfaceEnabled(dut) {
		i.Enabled = ygot.Bool(true)
	}
	if op.PMD() == ondatra.PMD100GBASEFR && deviations.ExplicitPortSpeed(dut) {
		e.AutoNegotiate = ygot.Bool(false)
		e.DuplexMode = oc.Ethernet_DuplexMode_FULL
		e.PortSpeed = oc.IfEthernet_ETHERNET_SPEED_SPEED_100GB
	}
	gnmi.BatchReplace(b, gnmi.OC().Interface(op.Name()).Config(), i)
}

// AddSubInterface adds a subinterface to an interface.
func AddSubInterface(t *testing.T, dut *ondatra.DUTDevice, b *gnmi.SetBatch, i *oc.Interface, s *DUTSubInterfaceData) {
	sub := i.GetOrCreateSubinterface(uint32(s.VlanID))
	sub.Enabled = ygot.Bool(true)
	if s.VlanID != 0 {
		sub.GetOrCreateVlan().GetOrCreateMatch().GetOrCreateSingleTagged().VlanId = ygot.Uint16(uint16(s.VlanID))
	}
	if s.IPv4Address == nil && s.IPv6Address == nil {
		t.Fatalf("No IPv4 or IPv6 address found for  %s or a subinterface under this lag", i.GetName())
	}
	if s.IPv4Address != nil {
		sub.GetOrCreateIpv4().GetOrCreateAddress(s.IPv4Address.String()).PrefixLength = ygot.Uint8(uint8(s.IPv4PrefixLen))
		if deviations.IPv4MissingEnabled(dut) {
			sub.GetOrCreateIpv4().SetEnabled(true)
		}
	}
	if s.IPv6Address != nil {
		sub.GetOrCreateIpv6().GetOrCreateAddress(s.IPv6Address.String()).PrefixLength = ygot.Uint8(uint8(s.IPv6PrefixLen))
		if deviations.IPv4MissingEnabled(dut) {
			sub.GetOrCreateIpv6().SetEnabled(true)
		}
	}
	gnmi.BatchReplace(b, gnmi.OC().Interface(i.GetName()).Subinterface(uint32(s.VlanID)).Config(), sub)
}


// NewAggregateInterface creates the below configuration for the aggregate interface:
// 1. Create a new aggregate interface
// 2. LACP configuration
// 3. Adds member Ports configuration to an aggregate interface
// 4. Subinterface configuration including thier IP address and VLAN ID
// Note that you will still need to push the batch config to the DUT in your code.
func NewAggregateInterface(t *testing.T, dut *ondatra.DUTDevice, b *gnmi.SetBatch, l *DUTAggData, aggID string) *oc.Interface {
	l.LagName = aggID
	agg := l.NewOCInterface(aggID, dut)
	agg.Type = oc.IETFInterfaces_InterfaceType_ieee8023adLag
	if deviations.IPv4MissingEnabled(dut) {
		agg.GetSubinterface(0).GetOrCreateIpv4().SetEnabled(true)
		agg.GetSubinterface(0).GetOrCreateIpv6().SetEnabled(true)
	}
	agg.GetOrCreateAggregation().LagType = l.AggType

	// Set LACP mode to ACTIVE for the LAG interface
	if l.LacpParams != nil {
		if l.LacpParams.Activity == nil || l.LacpParams.Period == nil {
			t.Fatalf("LACP activity or period is not set for LAG %s", aggID)
		}
		lacp := &oc.Lacp_Interface{Name: ygot.String(aggID)}
		lacp.LacpMode = *l.LacpParams.Activity
		lacp.Interval = *l.LacpParams.Period
		lacpPath := gnmi.OC().Lacp().Interface(aggID)
		gnmi.BatchReplace(b, lacpPath.Config(), lacp)
	}

	gnmi.BatchReplace(b, gnmi.OC().Interface(aggID).Config(), agg)
	gnmi.BatchDelete(b, gnmi.OC().Interface(aggID).Aggregation().MinLinks().Config())

	l.PopulateOndatraPorts(t, dut)
	for _, op := range l.OndatraPorts {
		AddPortToAggregate(t, dut, aggID, l.OndatraPorts, b, op)
	}

	if l.Attributes.IPv4 == "" && l.Attributes.IPv6 == "" {
		if !deviations.InterfaceEnabled(dut) {
			agg.DeleteSubinterface(0)
			gnmi.BatchReplace(b, gnmi.OC().Interface(aggID).Config(), agg)
		}
		for _, i := range l.SubInterfaces {
			if i.VlanID == 0 {
				t.Fatalf("No VLAN ID found for a subinterface under lag %s", aggID)
			}
			AddSubInterface(t, dut, b, agg, i)
		}
=======
// SetupStaticAggregateAtomically sets up the static aggregate interface atomically.
func SetupStaticAggregateAtomically(t *testing.T, dut *ondatra.DUTDevice, aggrBatch *gnmi.SetBatch, cfg StaticAggregateConfig) *oc.Interface {
	t.Helper()
	// Create LAG
	agg := cfg.DutLag.NewOCInterface(cfg.AggID, dut)
	agg.Type = oc.IETFInterfaces_InterfaceType_ieee8023adLag
	agg.GetOrCreateAggregation().LagType = oc.IfAggregate_AggregationType_STATIC
	gnmi.BatchReplace(aggrBatch, gnmi.OC().Interface(cfg.AggID).Config(), agg)

	// Create all member ports
	for _, port := range cfg.AggPorts {
		d := &oc.Root{}
		i := d.GetOrCreateInterface(port.Name())
		i.GetOrCreateEthernet().AggregateId = ygot.String(cfg.AggID)
		i.Type = oc.IETFInterfaces_InterfaceType_ethernetCsmacd
		if deviations.InterfaceEnabled(dut) {
			i.Enabled = ygot.Bool(true)
		}
		gnmi.BatchReplace(aggrBatch, gnmi.OC().Interface(port.Name()).Config(), i)
>>>>>>> 5f7d6588
	}
	return agg
}<|MERGE_RESOLUTION|>--- conflicted
+++ resolved
@@ -769,7 +769,29 @@
 	}
 }
 
-<<<<<<< HEAD
+// SetupStaticAggregateAtomically sets up the static aggregate interface atomically.
+func SetupStaticAggregateAtomically(t *testing.T, dut *ondatra.DUTDevice, aggrBatch *gnmi.SetBatch, cfg StaticAggregateConfig) *oc.Interface {
+	t.Helper()
+	// Create LAG
+	agg := cfg.DutLag.NewOCInterface(cfg.AggID, dut)
+	agg.Type = oc.IETFInterfaces_InterfaceType_ieee8023adLag
+	agg.GetOrCreateAggregation().LagType = oc.IfAggregate_AggregationType_STATIC
+	gnmi.BatchReplace(aggrBatch, gnmi.OC().Interface(cfg.AggID).Config(), agg)
+
+	// Create all member ports
+	for _, port := range cfg.AggPorts {
+		d := &oc.Root{}
+		i := d.GetOrCreateInterface(port.Name())
+		i.GetOrCreateEthernet().AggregateId = ygot.String(cfg.AggID)
+		i.Type = oc.IETFInterfaces_InterfaceType_ethernetCsmacd
+		if deviations.InterfaceEnabled(dut) {
+			i.Enabled = ygot.Bool(true)
+		}
+		gnmi.BatchReplace(aggrBatch, gnmi.OC().Interface(port.Name()).Config(), i)
+	}
+	return agg
+}
+
 // AddPortToAggregate adds an Ondatra port as a member to the aggregate interface.
 func AddPortToAggregate(t *testing.T, dut *ondatra.DUTDevice, aggID string, dutAggPorts []*ondatra.Port, b *gnmi.SetBatch, op *ondatra.Port) {
 	gnmi.BatchDelete(b, gnmi.OC().Interface(op.Name()).Ethernet().AggregateId().Config())
@@ -865,27 +887,7 @@
 			}
 			AddSubInterface(t, dut, b, agg, i)
 		}
-=======
-// SetupStaticAggregateAtomically sets up the static aggregate interface atomically.
-func SetupStaticAggregateAtomically(t *testing.T, dut *ondatra.DUTDevice, aggrBatch *gnmi.SetBatch, cfg StaticAggregateConfig) *oc.Interface {
-	t.Helper()
-	// Create LAG
-	agg := cfg.DutLag.NewOCInterface(cfg.AggID, dut)
-	agg.Type = oc.IETFInterfaces_InterfaceType_ieee8023adLag
-	agg.GetOrCreateAggregation().LagType = oc.IfAggregate_AggregationType_STATIC
-	gnmi.BatchReplace(aggrBatch, gnmi.OC().Interface(cfg.AggID).Config(), agg)
-
-	// Create all member ports
-	for _, port := range cfg.AggPorts {
-		d := &oc.Root{}
-		i := d.GetOrCreateInterface(port.Name())
-		i.GetOrCreateEthernet().AggregateId = ygot.String(cfg.AggID)
-		i.Type = oc.IETFInterfaces_InterfaceType_ethernetCsmacd
-		if deviations.InterfaceEnabled(dut) {
-			i.Enabled = ygot.Bool(true)
-		}
-		gnmi.BatchReplace(aggrBatch, gnmi.OC().Interface(port.Name()).Config(), i)
->>>>>>> 5f7d6588
 	}
 	return agg
-}+}
+    