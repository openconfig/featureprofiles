--- conflicted
+++ resolved
@@ -1275,7 +1275,23 @@
 	}
 }
 
-<<<<<<< HEAD
+// EnableInterfaceAndSubinterfaces enables the parent interface and v4 and v6 subinterfaces.
+func EnableInterfaceAndSubinterfaces(t *testing.T, dut *ondatra.DUTDevice, b *gnmi.SetBatch, portAttribs attrs.Attributes) {
+	t.Helper()
+	port := dut.Port(t, portAttribs.Name)
+	intPath := gnmi.OC().Interface(port.Name()).Config()
+	intf := &oc.Interface{
+		Name:    ygot.String(port.Name()),
+		Type:    oc.IETFInterfaces_InterfaceType_ethernetCsmacd,
+		Enabled: ygot.Bool(true),
+	}
+	if deviations.InterfaceEnabled(dut) {
+		intf.GetOrCreateSubinterface(portAttribs.Subinterface).GetOrCreateIpv4().SetEnabled(true)
+		intf.GetOrCreateSubinterface(portAttribs.Subinterface).GetOrCreateIpv6().SetEnabled(true)
+	}
+	gnmi.BatchUpdate(b, intPath, intf)
+}
+
 // VlanParams defines the parameters for configuring a VLAN.
 type VlanParams struct {
 	VlanID uint16
@@ -1296,21 +1312,4 @@
 	} else {
 		t.Log("Currently do not have support to configure VLAN and spanning-tree through OC, need to uncomment once implemented")
 	}
-=======
-// EnableInterfaceAndSubinterfaces enables the parent interface and v4 and v6 subinterfaces.
-func EnableInterfaceAndSubinterfaces(t *testing.T, dut *ondatra.DUTDevice, b *gnmi.SetBatch, portAttribs attrs.Attributes) {
-	t.Helper()
-	port := dut.Port(t, portAttribs.Name)
-	intPath := gnmi.OC().Interface(port.Name()).Config()
-	intf := &oc.Interface{
-		Name:    ygot.String(port.Name()),
-		Type:    oc.IETFInterfaces_InterfaceType_ethernetCsmacd,
-		Enabled: ygot.Bool(true),
-	}
-	if deviations.InterfaceEnabled(dut) {
-		intf.GetOrCreateSubinterface(portAttribs.Subinterface).GetOrCreateIpv4().SetEnabled(true)
-		intf.GetOrCreateSubinterface(portAttribs.Subinterface).GetOrCreateIpv6().SetEnabled(true)
-	}
-	gnmi.BatchUpdate(b, intPath, intf)
->>>>>>> a3094771
 }