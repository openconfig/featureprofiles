// Copyright 2024 Google LLC
//
// Licensed under the Apache License, Version 2.0 (the "License");
// you may not use this file except in compliance with the License.
// You may obtain a copy of the License at
//
//	http://www.apache.org/licenses/LICENSE-2.0
//
// Unless required by applicable law or agreed to in writing, software
// distributed under the License is distributed on an "AS IS" BASIS,
// WITHOUT WARRANTIES OR CONDITIONS OF ANY KIND, either express or implied.
// See the License for the specific language governing permissions and
// limitations under the License.

package cfgplugins

import (
	"fmt"
	"math"
<<<<<<< HEAD
	"net"
=======
	"sort"
	"strconv"
	"strings"
>>>>>>> 4bcb917e
	"sync"
	"testing"

	"github.com/openconfig/featureprofiles/internal/attrs/attrs"
	"github.com/openconfig/featureprofiles/internal/components"
	"github.com/openconfig/featureprofiles/internal/deviations"
	"github.com/openconfig/featureprofiles/internal/fptest"
	"github.com/openconfig/ondatra"
	"github.com/openconfig/ondatra/gnmi"
	"github.com/openconfig/ondatra/gnmi/oc"
	"github.com/openconfig/ygot/ygot"
)

const (
	targetOutputPowerdBm          = -10
	targetOutputPowerTolerancedBm = 1
	targetFrequencyMHz            = 193100000
	targetFrequencyToleranceMHz   = 100000
)

// DUTSubInterfaceData is the data structure for a subinterface in the DUT.
type DUTSubInterfaceData struct {
	VlanID        int
	IPv4Address   net.IP
	IPv6Address   net.IP
	IPv4PrefixLen int
	IPv6PrefixLen int
}

// DUTLagData is the data structure for a LAG in the DUT.
type DUTLagData struct {
	attrs.Attributes
	SubInterfaces   []*DUTSubInterfaceData
	OndatraPortsIdx []int
	OndatraPorts    []*ondatra.Port
	LagName         string
}

// PopulateOndatraPorts populates the OndatraPorts field of the DutLagData from the OndatraPortsIdx
// field.
func (d *DUTLagData) PopulateOndatraPorts(t *testing.T, dut *ondatra.DUTDevice) {
	for _, v := range d.OndatraPortsIdx {
		d.OndatraPorts = append(d.OndatraPorts, dut.Ports()[v])
	}
}

var (
	opmode   uint16
	once     sync.Once
	lBandPNs = map[string]bool{
		"DP04QSDD-LLH-240": true, // Cisco QSFPDD Acacia 400G ZRP L-Band
		"DP04QSDD-LLH-00A": true, // Cisco QSFPDD Acacia 400G ZRP L-Band
		"DP08SFP8-LRB-240": true, // Cisco OSFP Acacia 800G ZRP L-Band
		"C-OS08LEXNC-GG":   true, // Nokia OSFP 800G ZRP L-Band
		"176-6490-9G1":     true, // Ciena OSFP 800G ZRP L-Band
	}
)

// Temporary code for assigning opmode 1 maintained until opmode is Initialized in all .go file
func init() {
	opmode = 1
}

// OperationalModeList is a type for a list of operational modes in uint16 format.
type OperationalModeList []uint16

// String returns the string representation of the list of operational modes.
func (om *OperationalModeList) String() string {
	var s []string
	for _, v := range *om {
		s = append(s, fmt.Sprintf("%v", v))
	}
	return strings.Join(s, ",")
}

// Set sets the list of operational modes from the string representation.
func (om *OperationalModeList) Set(value string) error {
	for _, s := range strings.Split(value, ",") {
		if v, err := strconv.ParseUint(s, 10, 16); err != nil {
			return err
		} else {
			*om = append(*om, uint16(v))
		}
	}
	return nil
}

// Get returns the list of operational modes.
func (om *OperationalModeList) Get() any {
	return *om
}

// Default returns the default operational mode list.
func (om *OperationalModeList) Default(t *testing.T, dut *ondatra.DUTDevice) OperationalModeList {
	t.Helper()
	p := dut.Ports()[0]
	switch p.PMD() {
	case ondatra.PMD400GBASEZR: // 400G (8x56G)
		switch dut.Vendor() {
		case ondatra.CISCO:
			return OperationalModeList{5003}
		case ondatra.ARISTA, ondatra.JUNIPER:
			return OperationalModeList{1}
		case ondatra.NOKIA:
			return OperationalModeList{1083}
		default:
			t.Fatalf("Unsupported vendor: %v", dut.Vendor())
		}
	case ondatra.PMD400GBASEZRP: // 400G (8x56G)
		switch dut.Vendor() {
		case ondatra.CISCO:
			return OperationalModeList{6004}
		case ondatra.ARISTA, ondatra.JUNIPER, ondatra.NOKIA:
			return OperationalModeList{4}
		default:
			t.Fatalf("Unsupported vendor: %v", dut.Vendor())
		}
	case ondatra.PMD800GBASEZR:
		return OperationalModeList{1, 3} // 800G : 1 (8x112G), 400G : 3 (4x112G)
	case ondatra.PMD800GBASEZRP:
		return OperationalModeList{8, 4} // 800G : 8 (8x112G), 400G : 4 (4x112G)
	default:
		t.Fatalf("Unsupported PMD type: %v", p.PMD())
	}
	return nil
}

// FrequencyList is a type for a list of frequencies in uint64 format.
type FrequencyList []uint64

// String returns the string representation of the list of frequencies.
func (f *FrequencyList) String() string {
	var s []string
	for _, v := range *f {
		s = append(s, fmt.Sprintf("%v", v))
	}
	return strings.Join(s, ",")
}

// Set sets the list of frequencies from the string representation.
func (f *FrequencyList) Set(value string) error {
	for _, s := range strings.Split(value, ",") {
		if v, err := strconv.ParseUint(s, 10, 64); err != nil {
			return err
		} else {
			*f = append(*f, v)
		}
	}
	return nil
}

// Get returns the list of frequencies.
func (f *FrequencyList) Get() any {
	return *f
}

// Default returns the default frequency list.
func (f *FrequencyList) Default(t *testing.T, dut *ondatra.DUTDevice) FrequencyList {
	t.Helper()
	p := dut.Ports()[0]
	switch p.PMD() {
	case ondatra.PMD400GBASEZR, ondatra.PMD800GBASEZR:
		return FrequencyList{196100000}
	case ondatra.PMD400GBASEZRP, ondatra.PMD800GBASEZRP:
		tr, present := gnmi.Lookup(t, dut, gnmi.OC().Interface(p.Name()).Transceiver().State()).Val()
		if !present {
			t.Fatalf("Transceiver not found for port %v", p.Name())
		}
		pn, present := gnmi.Lookup(t, dut, gnmi.OC().Component(tr).PartNo().State()).Val()
		switch {
		case present && lBandPNs[pn]:
			return FrequencyList{190000000}
		default:
			return FrequencyList{196100000}
		}
	default:
		t.Fatalf("Unsupported PMD type: %v", p.PMD())
	}
	return nil
}

// TargetOpticalPowerList is a type for a list of target optical powers in float64 format.
type TargetOpticalPowerList []float64

// String returns the string representation of the list of target optical powers.
func (top *TargetOpticalPowerList) String() string {
	var s []string
	for _, v := range *top {
		s = append(s, fmt.Sprintf("%v", v))
	}
	return strings.Join(s, ",")
}

// Set sets the list of target optical powers from the string representation.
func (top *TargetOpticalPowerList) Set(value string) error {
	for _, s := range strings.Split(value, ",") {
		if v, err := strconv.ParseFloat(s, 64); err != nil {
			return err
		} else {
			*top = append(*top, v)
		}
	}
	return nil
}

// Get returns the list of target optical powers.
func (top *TargetOpticalPowerList) Get() any {
	return *top
}

// Default returns the default target optical power list.
func (top *TargetOpticalPowerList) Default(t *testing.T, dut *ondatra.DUTDevice) TargetOpticalPowerList {
	t.Helper()
	p := dut.Ports()[0]
	switch p.PMD() {
	case ondatra.PMD400GBASEZR:
		return TargetOpticalPowerList{-10}
	case ondatra.PMD400GBASEZRP:
		return TargetOpticalPowerList{-7}
	case ondatra.PMD800GBASEZR:
		return TargetOpticalPowerList{-7}
	case ondatra.PMD800GBASEZRP:
		return TargetOpticalPowerList{-4}
	default:
		t.Fatalf("Unsupported PMD type: %v", p.PMD())
	}
	return nil
}

// AssignOTNIndexes assigns the OTN indexes for the given ports.
func AssignOTNIndexes(t *testing.T, dut *ondatra.DUTDevice) map[string]uint32 {
	ports := dut.Ports()
	sort.Slice(ports, func(i, j int) bool {
		return ports[i].Name() < ports[j].Name()
	})
	otnIndexes := make(map[string]uint32)
	for idx, p := range ports {
		switch p.PMD() {
		case ondatra.PMD400GBASEZR, ondatra.PMD400GBASEZRP:
			otnIndexes[p.Name()] = 4000 + uint32(idx)
		case ondatra.PMD800GBASEZR, ondatra.PMD800GBASEZRP:
			otnIndexes[p.Name()] = 8000 + uint32(idx)
		default:
			t.Fatalf("Unsupported PMD type for %v", p.PMD())
		}
	}
	return otnIndexes
}

// AssignETHIndexes assigns the ETH indexes for the given ports.
func AssignETHIndexes(t *testing.T, dut *ondatra.DUTDevice) map[string]uint32 {
	ports := dut.Ports()
	sort.Slice(ports, func(i, j int) bool {
		return ports[i].Name() < ports[j].Name()
	})
	ethIndexes := make(map[string]uint32)
	for idx, p := range ports {
		switch p.PMD() {
		case ondatra.PMD400GBASEZR, ondatra.PMD400GBASEZRP:
			ethIndexes[p.Name()] = 40000 + uint32(idx)
		case ondatra.PMD800GBASEZR, ondatra.PMD800GBASEZRP:
			ethIndexes[p.Name()] = 80000 + uint32(idx)
		default:
			t.Fatalf("Unsupported PMD type for %v", p.PMD())
		}
	}
	return ethIndexes
}

// ConfigParameters contains the configuration parameters for the ports.
type ConfigParameters struct {
	Enabled             bool
	Frequency           uint64
	TargetOpticalPower  float64
	OperationalMode     uint16
	PortSpeed           oc.E_IfEthernet_ETHERNET_SPEED
	FormFactor          oc.E_TransportTypes_TRANSCEIVER_FORM_FACTOR_TYPE
	NumPhysicalChannels uint8
	RateClass           oc.E_TransportTypes_TRIBUTARY_RATE_CLASS_TYPE
	TribProtocol        oc.E_TransportTypes_TRIBUTARY_PROTOCOL_TYPE
	Allocation          float64
	HWPortNames         map[string]string
	TransceiverNames    map[string]string
	OpticalChannelNames map[string]string
	OTNIndexes          map[string]uint32
	ETHIndexes          map[string]uint32
}

// NewInterfaceConfigAll configures all the ports.
func NewInterfaceConfigAll(t *testing.T, dut *ondatra.DUTDevice, batch *gnmi.SetBatch, params *ConfigParameters) {
	t.Helper()
	params.HWPortNames = make(map[string]string)
	params.TransceiverNames = make(map[string]string)
	params.OpticalChannelNames = make(map[string]string)
	for _, p := range dut.Ports() {
		if hwPortName, ok := gnmi.Lookup(t, dut, gnmi.OC().Interface(p.Name()).HardwarePort().State()).Val(); !ok {
			t.Fatalf("Hardware port not found for %v", p.Name())
		} else {
			params.HWPortNames[p.Name()] = hwPortName
		}
		if transceiverName, ok := gnmi.Lookup(t, dut, gnmi.OC().Interface(p.Name()).Transceiver().State()).Val(); !ok {
			t.Fatalf("Transceiver not found for %v", p.Name())
		} else {
			params.TransceiverNames[p.Name()] = transceiverName
		}
		params.OpticalChannelNames[p.Name()] = components.OpticalChannelComponentFromPort(t, dut, p)
		params.OTNIndexes = AssignOTNIndexes(t, dut)
		params.ETHIndexes = AssignETHIndexes(t, dut)
		switch p.PMD() {
		case ondatra.PMD400GBASEZR, ondatra.PMD400GBASEZRP:
			params.FormFactor = oc.TransportTypes_TRANSCEIVER_FORM_FACTOR_TYPE_QSFP56_DD
			params.PortSpeed = oc.IfEthernet_ETHERNET_SPEED_SPEED_400GB
			params.NumPhysicalChannels = 8
			params.RateClass = oc.TransportTypes_TRIBUTARY_RATE_CLASS_TYPE_TRIB_RATE_400G
			params.TribProtocol = oc.TransportTypes_TRIBUTARY_PROTOCOL_TYPE_PROT_400GE
			params.Allocation = 400
		case ondatra.PMD800GBASEZR, ondatra.PMD800GBASEZRP:
			params.FormFactor = oc.TransportTypes_TRANSCEIVER_FORM_FACTOR_TYPE_OSFP
			switch params.OperationalMode {
			case 1, 2:
				params.PortSpeed = oc.IfEthernet_ETHERNET_SPEED_SPEED_800GB
				params.NumPhysicalChannels = 8
				params.RateClass = oc.TransportTypes_TRIBUTARY_RATE_CLASS_TYPE_TRIB_RATE_800G
				params.TribProtocol = oc.TransportTypes_TRIBUTARY_PROTOCOL_TYPE_PROT_800GE
				params.Allocation = 800
			case 3, 4:
				params.PortSpeed = oc.IfEthernet_ETHERNET_SPEED_SPEED_400GB
				params.NumPhysicalChannels = 4
				params.RateClass = oc.TransportTypes_TRIBUTARY_RATE_CLASS_TYPE_TRIB_RATE_400G
				params.TribProtocol = oc.TransportTypes_TRIBUTARY_PROTOCOL_TYPE_PROT_400GE
				params.Allocation = 400
			default:
				t.Fatalf("Unsupported operational mode for %v: %v", p.PMD(), params.OperationalMode)
			}
		default:
			t.Fatalf("Unsupported PMD type for %v", p.PMD())
		}
		updateInterfaceConfig(batch, p, params)
		updateHWPortConfig(batch, p, params)
		updateOpticalChannelConfig(batch, p, params)
		updateOTNChannelConfig(batch, dut, p, params)
		updateETHChannelConfig(batch, dut, p, params)
	}
}

// updateInterfaceConfig updates the interface config.
func updateInterfaceConfig(batch *gnmi.SetBatch, p *ondatra.Port, params *ConfigParameters) {
	i := &oc.Interface{
		Name:    ygot.String(p.Name()),
		Type:    oc.IETFInterfaces_InterfaceType_ethernetCsmacd,
		Enabled: ygot.Bool(params.Enabled),
	}
	if p.PMD() == ondatra.PMD800GBASEZR || p.PMD() == ondatra.PMD800GBASEZRP {
		i.Ethernet = &oc.Interface_Ethernet{
			PortSpeed:  params.PortSpeed,
			DuplexMode: oc.Ethernet_DuplexMode_FULL,
		}
	}
	gnmi.BatchReplace(batch, gnmi.OC().Interface(p.Name()).Config(), i)
}

// updateHWPortConfig updates the hardware port config.
func updateHWPortConfig(batch *gnmi.SetBatch, p *ondatra.Port, params *ConfigParameters) {
	if p.PMD() == ondatra.PMD400GBASEZR || p.PMD() == ondatra.PMD400GBASEZRP {
		return // No HwPort config for 400GZR/400GZR Plus.
	}
	gnmi.BatchReplace(batch, gnmi.OC().Component(params.HWPortNames[p.Name()]).Config(), &oc.Component{
		Name: ygot.String(params.HWPortNames[p.Name()]),
		Port: &oc.Component_Port{
			BreakoutMode: &oc.Component_Port_BreakoutMode{
				Group: map[uint8]*oc.Component_Port_BreakoutMode_Group{
					1: {
						Index:               ygot.Uint8(1),
						BreakoutSpeed:       params.PortSpeed,
						NumBreakouts:        ygot.Uint8(1),
						NumPhysicalChannels: ygot.Uint8(params.NumPhysicalChannels),
					},
				},
			},
		},
	})
}

// updateOpticalChannelConfig updates the optical channel config.
func updateOpticalChannelConfig(batch *gnmi.SetBatch, p *ondatra.Port, params *ConfigParameters) {

	gnmi.BatchReplace(batch, gnmi.OC().Component(params.OpticalChannelNames[p.Name()]).Config(), &oc.Component{
		Name: ygot.String(params.OpticalChannelNames[p.Name()]),
		OpticalChannel: &oc.Component_OpticalChannel{
			OperationalMode:   ygot.Uint16(params.OperationalMode),
			Frequency:         ygot.Uint64(params.Frequency),
			TargetOutputPower: ygot.Float64(params.TargetOpticalPower),
		},
	})
}

// updateOTNChannelConfig updates the OTN channel config.
func updateOTNChannelConfig(batch *gnmi.SetBatch, dut *ondatra.DUTDevice, p *ondatra.Port, params *ConfigParameters) {
	var firstAssignmentIndex uint32
	if deviations.OTNChannelAssignmentCiscoNumbering(dut) {
		firstAssignmentIndex = 1
	} else {
		firstAssignmentIndex = 0
	}
	if deviations.OTNToETHAssignment(dut) {
		gnmi.BatchReplace(batch, gnmi.OC().TerminalDevice().Channel(params.OTNIndexes[p.Name()]).Config(), &oc.TerminalDevice_Channel{
			Description:        ygot.String("OTN Logical Channel"),
			Index:              ygot.Uint32(params.OTNIndexes[p.Name()]),
			LogicalChannelType: oc.TransportTypes_LOGICAL_ELEMENT_PROTOCOL_TYPE_PROT_OTN,
			Assignment: map[uint32]*oc.TerminalDevice_Channel_Assignment{
				firstAssignmentIndex: {
					Index:          ygot.Uint32(firstAssignmentIndex),
					OpticalChannel: ygot.String(params.OpticalChannelNames[p.Name()]),
					Description:    ygot.String("OTN to Optical Channel"),
					Allocation:     ygot.Float64(params.Allocation),
					AssignmentType: oc.Assignment_AssignmentType_OPTICAL_CHANNEL,
				},
				firstAssignmentIndex + 1: {
					Index:          ygot.Uint32(firstAssignmentIndex + 1),
					LogicalChannel: ygot.Uint32(params.ETHIndexes[p.Name()]),
					Description:    ygot.String("OTN to ETH"),
					Allocation:     ygot.Float64(params.Allocation),
					AssignmentType: oc.Assignment_AssignmentType_LOGICAL_CHANNEL,
				},
			},
		})
	} else {
		gnmi.BatchReplace(batch, gnmi.OC().TerminalDevice().Channel(params.OTNIndexes[p.Name()]).Config(), &oc.TerminalDevice_Channel{
			Description:        ygot.String("OTN Logical Channel"),
			Index:              ygot.Uint32(params.OTNIndexes[p.Name()]),
			LogicalChannelType: oc.TransportTypes_LOGICAL_ELEMENT_PROTOCOL_TYPE_PROT_OTN,
			TribProtocol:       params.TribProtocol,
			AdminState:         oc.TerminalDevice_AdminStateType_ENABLED,
			Assignment: map[uint32]*oc.TerminalDevice_Channel_Assignment{
				firstAssignmentIndex: {
					Index:          ygot.Uint32(firstAssignmentIndex),
					OpticalChannel: ygot.String(params.OpticalChannelNames[p.Name()]),
					Description:    ygot.String("OTN to Optical Channel"),
					Allocation:     ygot.Float64(params.Allocation),
					AssignmentType: oc.Assignment_AssignmentType_OPTICAL_CHANNEL,
				},
			},
		})
	}
}

// updateETHChannelConfig updates the ETH channel config.
func updateETHChannelConfig(batch *gnmi.SetBatch, dut *ondatra.DUTDevice, p *ondatra.Port, params *ConfigParameters) {
	var assignmentIndex uint32
	if deviations.EthChannelAssignmentCiscoNumbering(dut) {
		assignmentIndex = 1
	} else {
		assignmentIndex = 0
	}
	var ingress *oc.TerminalDevice_Channel_Ingress
	if !deviations.EthChannelIngressParametersUnsupported(dut) {
		ingress = &oc.TerminalDevice_Channel_Ingress{
			Interface:   ygot.String(p.Name()),
			Transceiver: ygot.String(params.TransceiverNames[p.Name()]),
		}
	}
	assignment := map[uint32]*oc.TerminalDevice_Channel_Assignment{
		assignmentIndex: {
			Index:          ygot.Uint32(assignmentIndex),
			LogicalChannel: ygot.Uint32(params.OTNIndexes[p.Name()]),
			Description:    ygot.String("ETH to OTN"),
			Allocation:     ygot.Float64(params.Allocation),
			AssignmentType: oc.Assignment_AssignmentType_LOGICAL_CHANNEL,
		},
	}
	if deviations.EthChannelAssignmentCiscoNumbering(dut) {
		assignment[0].Index = ygot.Uint32(1)
	}
	channel := &oc.TerminalDevice_Channel{
		Description:        ygot.String("ETH Logical Channel"),
		Index:              ygot.Uint32(params.ETHIndexes[p.Name()]),
		LogicalChannelType: oc.TransportTypes_LOGICAL_ELEMENT_PROTOCOL_TYPE_PROT_ETHERNET,
		Ingress:            ingress,
		Assignment:         assignment,
	}
	if !deviations.ChannelRateClassParametersUnsupported(dut) {
		channel.RateClass = params.RateClass
	}
	if !deviations.OTNChannelTribUnsupported(dut) {
		channel.TribProtocol = params.TribProtocol
		channel.AdminState = oc.TerminalDevice_AdminStateType_ENABLED
	}
	gnmi.BatchReplace(batch, gnmi.OC().TerminalDevice().Channel(params.ETHIndexes[p.Name()]).Config(), channel)
}

// ToggleInterfaceState toggles the interface with operational mode.
func ToggleInterfaceState(t *testing.T, p *ondatra.Port, params *ConfigParameters) {
	i := &oc.Interface{
		Name:    ygot.String(p.Name()),
		Type:    oc.IETFInterfaces_InterfaceType_ethernetCsmacd,
		Enabled: ygot.Bool(params.Enabled),
	}
	if p.PMD() == ondatra.PMD800GBASEZR || p.PMD() == ondatra.PMD800GBASEZRP {
		i.Ethernet = &oc.Interface_Ethernet{
			PortSpeed:  params.PortSpeed,
			DuplexMode: oc.Ethernet_DuplexMode_FULL,
		}
	}
	gnmi.Replace(t, p.Device(), gnmi.OC().Interface(p.Name()).Config(), i)
}

// InterfaceInitialize assigns OpMode with value received through operationalMode flag.
func InterfaceInitialize(t *testing.T, dut *ondatra.DUTDevice, initialOperationalMode uint16) uint16 {
	once.Do(func() {
		t.Helper()
		if initialOperationalMode == 0 { // '0' signals to use vendor-specific default
			switch dut.Vendor() {
			case ondatra.CISCO:
				opmode = 5003
				t.Logf("cfgplugins.Initialize: Cisco DUT, setting opmode to default: %d", opmode)
			case ondatra.ARISTA:
				opmode = 1
				t.Logf("cfgplugins.Initialize: Arista DUT, setting opmode to default: %d", opmode)
			case ondatra.JUNIPER:
				opmode = 1
				t.Logf("cfgplugins.Initialize: Juniper DUT, setting opmode to default: %d", opmode)
			case ondatra.NOKIA:
				opmode = 1083
				t.Logf("cfgplugins.Initialize: Nokia DUT, setting opmode to default: %d", opmode)
			default:
				opmode = 1
				t.Logf("cfgplugins.Initialize: Using global default opmode: %d", opmode)
			}
		} else {
			opmode = initialOperationalMode
			t.Logf("cfgplugins.Initialize: Using provided initialOperationalMode: %d", opmode)
		}
		t.Logf("cfgplugins.Initialize: Initialization complete. Final opmode set to: %d", opmode)
	})
	return InterfaceGetOpMode()
}

// InterfaceGetOpMode returns the opmode value after the Initialize function has been called
func InterfaceGetOpMode() uint16 {
	return opmode
}

// InterfaceConfig configures the interface with the given port.
func InterfaceConfig(t *testing.T, dut *ondatra.DUTDevice, dp *ondatra.Port) {
	t.Helper()
	d := &oc.Root{}
	i := d.GetOrCreateInterface(dp.Name())
	i.Enabled = ygot.Bool(true)
	i.Type = oc.IETFInterfaces_InterfaceType_ethernetCsmacd
	gnmi.Replace(t, dut, gnmi.OC().Interface(dp.Name()).Config(), i)
	if deviations.ExplicitDcoConfig(dut) {
		transceiverName := gnmi.Get(t, dut, gnmi.OC().Interface(dp.Name()).Transceiver().State())
		gnmi.Replace(t, dut, gnmi.OC().Component(transceiverName).Config(), &oc.Component{
			Name: ygot.String(transceiverName),
			Transceiver: &oc.Component_Transceiver{
				ModuleFunctionalType: oc.TransportTypes_TRANSCEIVER_MODULE_FUNCTIONAL_TYPE_TYPE_DIGITAL_COHERENT_OPTIC,
			},
		})
	}
	oc := components.OpticalChannelComponentFromPort(t, dut, dp)
	ConfigOpticalChannel(t, dut, oc, targetFrequencyMHz, targetOutputPowerdBm, opmode)
}

// ValidateInterfaceConfig validates the output power and frequency for the given port.
func ValidateInterfaceConfig(t *testing.T, dut *ondatra.DUTDevice, dp *ondatra.Port, targetOutputPowerdBm float64, targetFrequencyMHz uint64, targetOutputPowerTolerancedBm float64, targetFrequencyToleranceMHz float64) {
	t.Helper()
	ocComponent := components.OpticalChannelComponentFromPort(t, dut, dp)
	t.Logf("Got opticalChannelComponent from port: %s", ocComponent)

	outputPower := gnmi.Get(t, dut, gnmi.OC().Component(ocComponent).OpticalChannel().TargetOutputPower().State())
	if math.Abs(float64(outputPower)-float64(targetOutputPowerdBm)) > targetOutputPowerTolerancedBm {
		t.Fatalf("Output power is not within expected tolerance, got: %v want: %v tolerance: %v", outputPower, targetOutputPowerdBm, targetOutputPowerTolerancedBm)
	}

	frequency := gnmi.Get(t, dut, gnmi.OC().Component(ocComponent).OpticalChannel().Frequency().State())
	if math.Abs(float64(frequency)-float64(targetFrequencyMHz)) > targetFrequencyToleranceMHz {
		t.Fatalf("Frequency is not within expected tolerance, got: %v want: %v tolerance: %v", frequency, targetFrequencyMHz, targetFrequencyToleranceMHz)
	}
}

// ToggleInterface toggles the interface.
func ToggleInterface(t *testing.T, dut *ondatra.DUTDevice, intf string, isEnabled bool) {
	d := &oc.Root{}
	i := d.GetOrCreateInterface(intf)
	i.Type = oc.IETFInterfaces_InterfaceType_ethernetCsmacd
	i.Enabled = ygot.Bool(isEnabled)
	gnmi.Replace(t, dut, gnmi.OC().Interface(intf).Config(), i)
}

// OpticalChannelOpt is an option for ConfigOpticalChannel.
type OpticalChannelOpt func(*oc.Component_OpticalChannel)

// WithLinePort sets the line-port for the optical channel if supported by the DUT.
func WithLinePort(dut *ondatra.DUTDevice, och string) OpticalChannelOpt {
	return func(oc *oc.Component_OpticalChannel) {
		if !deviations.LinePortUnsupported(dut) {
			linePort := strings.ReplaceAll(och, "OpticalChannel", "Optics")
			oc.LinePort = ygot.String(linePort)
		}
	}
}

// ConfigOpticalChannel configures the optical channel.
func ConfigOpticalChannel(t *testing.T, dut *ondatra.DUTDevice, och string, frequency uint64, targetOpticalPower float64, operationalMode uint16, opts ...OpticalChannelOpt) {
	opticalChannel := &oc.Component_OpticalChannel{
		OperationalMode:   ygot.Uint16(operationalMode),
		Frequency:         ygot.Uint64(frequency),
		TargetOutputPower: ygot.Float64(targetOpticalPower),
	}
	for _, opt := range opts {
		opt(opticalChannel)
	}
	if opticalChannel.GetLinePort() != "" {
		t.Logf("LinePort was configured for optical channel %s: %s", och, opticalChannel.GetLinePort())
	}
	gnmi.Replace(t, dut, gnmi.OC().Component(och).Config(), &oc.Component{
		Name:           ygot.String(och),
		OpticalChannel: opticalChannel,
	})
}

// ConfigOTNChannel configures the OTN channel.
func ConfigOTNChannel(t *testing.T, dut *ondatra.DUTDevice, och string, otnIndex, ethIndex uint32) {
	t.Helper()
	t.Logf(" otnIndex:%v, ethIndex: %v", otnIndex, ethIndex)
	if deviations.OTNChannelTribUnsupported(dut) {
		gnmi.Replace(t, dut, gnmi.OC().TerminalDevice().Channel(otnIndex).Config(), &oc.TerminalDevice_Channel{
			Description:        ygot.String("OTN Logical Channel"),
			Index:              ygot.Uint32(otnIndex),
			LogicalChannelType: oc.TransportTypes_LOGICAL_ELEMENT_PROTOCOL_TYPE_PROT_OTN,
			Assignment: map[uint32]*oc.TerminalDevice_Channel_Assignment{
				0: {
					Index:          ygot.Uint32(1),
					OpticalChannel: ygot.String(och),
					Description:    ygot.String("OTN to Optical Channel"),
					Allocation:     ygot.Float64(400),
					AssignmentType: oc.Assignment_AssignmentType_OPTICAL_CHANNEL,
				},
			},
		})
	} else {
		gnmi.Replace(t, dut, gnmi.OC().TerminalDevice().Channel(otnIndex).Config(), &oc.TerminalDevice_Channel{
			Description:        ygot.String("OTN Logical Channel"),
			Index:              ygot.Uint32(otnIndex),
			LogicalChannelType: oc.TransportTypes_LOGICAL_ELEMENT_PROTOCOL_TYPE_PROT_OTN,
			TribProtocol:       oc.TransportTypes_TRIBUTARY_PROTOCOL_TYPE_PROT_400GE,
			AdminState:         oc.TerminalDevice_AdminStateType_ENABLED,
			Assignment: map[uint32]*oc.TerminalDevice_Channel_Assignment{
				0: {
					Index:          ygot.Uint32(0),
					OpticalChannel: ygot.String(och),
					Description:    ygot.String("OTN to Optical Channel"),
					Allocation:     ygot.Float64(400),
					AssignmentType: oc.Assignment_AssignmentType_OPTICAL_CHANNEL,
				},
			},
		})
	}
}

// ConfigETHChannel configures the ETH channel.
func ConfigETHChannel(t *testing.T, dut *ondatra.DUTDevice, interfaceName, transceiverName string, otnIndex, ethIndex uint32) {
	t.Helper()
	var ingress = &oc.TerminalDevice_Channel_Ingress{}
	if !deviations.EthChannelIngressParametersUnsupported(dut) {
		ingress = &oc.TerminalDevice_Channel_Ingress{
			Interface:   ygot.String(interfaceName),
			Transceiver: ygot.String(transceiverName),
		}
	}
	var assignment = map[uint32]*oc.TerminalDevice_Channel_Assignment{
		0: {
			Index:          ygot.Uint32(0),
			LogicalChannel: ygot.Uint32(otnIndex),
			Description:    ygot.String("ETH to OTN"),
			Allocation:     ygot.Float64(400),
			AssignmentType: oc.Assignment_AssignmentType_LOGICAL_CHANNEL,
		},
	}
	if deviations.EthChannelAssignmentCiscoNumbering(dut) {
		assignment[0].Index = ygot.Uint32(1)
	}
	var channel = &oc.TerminalDevice_Channel{
		Description:        ygot.String("ETH Logical Channel"),
		Index:              ygot.Uint32(ethIndex),
		LogicalChannelType: oc.TransportTypes_LOGICAL_ELEMENT_PROTOCOL_TYPE_PROT_ETHERNET,
		TribProtocol:       oc.TransportTypes_TRIBUTARY_PROTOCOL_TYPE_PROT_400GE,
		Ingress:            ingress,
		Assignment:         assignment,
		AdminState:         oc.TerminalDevice_AdminStateType_ENABLED,
	}
	if !deviations.ChannelRateClassParametersUnsupported(dut) {
		channel.RateClass = oc.TransportTypes_TRIBUTARY_RATE_CLASS_TYPE_TRIB_RATE_400G
	}
	gnmi.Replace(t, dut, gnmi.OC().TerminalDevice().Channel(ethIndex).Config(), channel)
}

// SetupAggregateAtomically sets up the aggregate interface atomically.
func SetupAggregateAtomically(t *testing.T, dut *ondatra.DUTDevice, aggID string, dutAggPorts []*ondatra.Port) {
	d := &oc.Root{}

	d.GetOrCreateLacp().GetOrCreateInterface(aggID)

	agg := d.GetOrCreateInterface(aggID)
	agg.GetOrCreateAggregation().LagType = oc.IfAggregate_AggregationType_LACP
	agg.Type = ieee8023adLag

	for _, port := range dutAggPorts {
		i := d.GetOrCreateInterface(port.Name())
		i.GetOrCreateEthernet().AggregateId = ygot.String(aggID)
		i.Type = ethernetCsmacd

		if deviations.InterfaceEnabled(dut) {
			i.Enabled = ygot.Bool(true)
		}
	}

	p := gnmi.OC()
	fptest.LogQuery(t, fmt.Sprintf("%s to Update()", dut), p.Config(), d)
	gnmi.Update(t, dut, p.Config(), d)
}

// DeleteAggregate deletes the aggregate interface.
func DeleteAggregate(t *testing.T, dut *ondatra.DUTDevice, aggID string, dutAggPorts []*ondatra.Port) {
	// Clear the aggregate minlink.
	gnmi.Delete(t, dut, gnmi.OC().Interface(aggID).Aggregation().MinLinks().Config())

	// Clear the members of the aggregate.
	for _, port := range dutAggPorts {
		gnmi.Delete(t, dut, gnmi.OC().Interface(port.Name()).Ethernet().AggregateId().Config())
	}
}

// AddPortToAggregate adds an Ondatra port as a member to the aggregate interface.
func AddPortToAggregate(t *testing.T, dut *ondatra.DUTDevice, aggID string, dutAggPorts []*ondatra.Port, b *gnmi.SetBatch, op *ondatra.Port) {
	gnmi.BatchDelete(b, gnmi.OC().Interface(op.Name()).Ethernet().AggregateId().Config())

	d := &oc.Root{}
	i := d.GetOrCreateInterface(op.Name())
	i.Description = ygot.String("LAG - Member - " +op.Name())
	e := i.GetOrCreateEthernet()
	e.AggregateId = ygot.String(aggID)
	i.Type = oc.IETFInterfaces_InterfaceType_ethernetCsmacd

	if deviations.InterfaceEnabled(dut) {
		i.Enabled = ygot.Bool(true)
	}
	if op.PMD() == ondatra.PMD100GBASEFR && deviations.ExplicitPortSpeed(dut) {
		e.AutoNegotiate = ygot.Bool(false)
		e.DuplexMode = oc.Ethernet_DuplexMode_FULL
		e.PortSpeed = oc.IfEthernet_ETHERNET_SPEED_SPEED_100GB
	}
	gnmi.BatchReplace(b, gnmi.OC().Interface(op.Name()).Config(), i)
}

// AddSubInterface adds a subinterface to the aggregate interface.
func AddSubInterface(t *testing.T, dut *ondatra.DUTDevice, b *gnmi.SetBatch, i *oc.Interface, s *DUTSubInterfaceData) {
	sub := i.GetOrCreateSubinterface(uint32(s.VlanID))
	sub.Enabled = ygot.Bool(true)
	if s.VlanID != 0 {
		sub.GetOrCreateVlan().GetOrCreateMatch().GetOrCreateSingleTagged().VlanId = ygot.Uint16(uint16(s.VlanID))
	}
	if s.IPv4Address == nil && s.IPv6Address == nil {
		t.Fatalf("No IPv4 or IPv6 address found for  %s or a subinterface under this lag", i.GetName())
	}
	if s.IPv4Address != nil {
		sub.GetOrCreateIpv4().GetOrCreateAddress(s.IPv4Address.String()).PrefixLength = ygot.Uint8(uint8(s.IPv4PrefixLen))
		if deviations.IPv4MissingEnabled(dut) {
			sub.GetOrCreateIpv4().SetEnabled(true)
		}
	}
	if s.IPv6Address != nil {
		sub.GetOrCreateIpv6().GetOrCreateAddress(s.IPv6Address.String()).PrefixLength = ygot.Uint8(uint8(s.IPv6PrefixLen))
		if deviations.IPv4MissingEnabled(dut) {
			sub.GetOrCreateIpv6().SetEnabled(true)
		}
	}
	gnmi.BatchReplace(b, gnmi.OC().Interface(i.GetName()).Subinterface(uint32(s.VlanID)).Config(), sub)
}<|MERGE_RESOLUTION|>--- conflicted
+++ resolved
@@ -17,13 +17,10 @@
 import (
 	"fmt"
 	"math"
-<<<<<<< HEAD
 	"net"
-=======
 	"sort"
 	"strconv"
 	"strings"
->>>>>>> 4bcb917e
 	"sync"
 	"testing"
 
