// Copyright 2024 Google LLC
//
// Licensed under the Apache License, Version 2.0 (the "License");
// you may not use this file except in compliance with the License.
// You may obtain a copy of the License at
//
//	http://www.apache.org/licenses/LICENSE-2.0
//
// Unless required by applicable law or agreed to in writing, software
// distributed under the License is distributed on an "AS IS" BASIS,
// WITHOUT WARRANTIES OR CONDITIONS OF ANY KIND, either express or implied.
// See the License for the specific language governing permissions and
// limitations under the License.

package cfgplugins

import (
	"fmt"
	"math"
	"net"
	"sort"
	"strconv"
	"strings"
	"sync"
	"testing"

	"github.com/openconfig/featureprofiles/internal/attrs"
	"github.com/openconfig/featureprofiles/internal/components"
	"github.com/openconfig/featureprofiles/internal/deviations"
	"github.com/openconfig/featureprofiles/internal/fptest"
	"github.com/openconfig/featureprofiles/internal/helpers"
	"github.com/openconfig/ondatra"
	"github.com/openconfig/ondatra/gnmi"
	"github.com/openconfig/ondatra/gnmi/oc"
	"github.com/openconfig/ygot/ygot"
)

const (
	targetOutputPowerdBm          = -10
	targetOutputPowerTolerancedBm = 1
	targetFrequencyMHz            = 193100000
	targetFrequencyToleranceMHz   = 100000
)

// DUTSubInterfaceData is the data structure for a subinterface in the DUT.
type DUTSubInterfaceData struct {
	VlanID        int
	IPv4Address   net.IP
	IPv6Address   net.IP
	IPv4PrefixLen int
	IPv6PrefixLen int
}

// LACPParams is the data structure for the LACP parameters used in the DUTLagData.
type LACPParams struct {
	Activity *oc.E_Lacp_LacpActivityType
	Period   *oc.E_Lacp_LacpPeriodType
}

// DUTAggData is the data structure for a LAG in the DUT.
type DUTAggData struct {
	attrs.Attributes
	SubInterfaces   []*DUTSubInterfaceData
	OndatraPortsIdx []int
	OndatraPorts    []*ondatra.Port
	LagName         string
	LacpParams      *LACPParams
	AggType         oc.E_IfAggregate_AggregationType
}

// Attributes is a type for the attributes of a port.
type Attributes struct {
	*attrs.Attributes
	NumSubIntf       uint32
	Index            uint8
	AteISISSysID     string
	V4Route          func(vlan int) string
	V4ISISRouteCount uint32
	V6Route          func(vlan int) string
	V6ISISRouteCount uint32
	Ip4              func(vlan int) string
	Ip6              func(vlan int) string
	Gateway          func(vlan int) string
	Gateway6         func(vlan int) string
	Ip4Loopback      func(vlan int) string
	Ip6Loopback      func(vlan int) string
	LagMAC   string
	EthMAC   string
	Port1MAC string
	Pg4      string
	Pg6      string
}

// PopulateOndatraPorts populates the OndatraPorts field of the DutLagData from the OndatraPortsIdx
// field.
func (d *DUTAggData) PopulateOndatraPorts(t *testing.T, dut *ondatra.DUTDevice) {
	for _, v := range d.OndatraPortsIdx {
		d.OndatraPorts = append(d.OndatraPorts, dut.Port(t, "port"+strconv.Itoa(v+1)))
	}
}

var (
	opmode   uint16
	once     sync.Once
	lBandPNs = map[string]bool{
		"DP04QSDD-LLH-240": true, // Cisco QSFPDD Acacia 400G ZRP L-Band
		"DP04QSDD-LLH-00A": true, // Cisco QSFPDD Acacia 400G ZRP L-Band
		"DP08SFP8-LRB-240": true, // Cisco OSFP Acacia 800G ZRP L-Band
		"DP08SFP8-LRB-24B": true, // Cisco OSFP Acacia 800G ZRP L-Band
		"C-OS08LEXNC-GG":   true, // Nokia OSFP 800G ZRP L-Band
		"176-6490-9G1":     true, // Ciena OSFP 800G ZRP L-Band
	}
)

// OperationalModeList is a type for a list of operational modes in uint16 format.
type OperationalModeList []uint16

// StaticAggregateConfig defines the parameters for configuring a static LAG.
type StaticAggregateConfig struct {
	AggID    string
	DutLag   attrs.Attributes
	AggPorts []*ondatra.Port
}

// String returns the string representation of the list of operational modes.
func (om *OperationalModeList) String() string {
	var s []string
	for _, v := range *om {
		s = append(s, fmt.Sprintf("%v", v))
	}
	return strings.Join(s, ",")
}

// Set sets the list of operational modes from the string representation.
func (om *OperationalModeList) Set(value string) error {
	for _, s := range strings.Split(value, ",") {
		if v, err := strconv.ParseUint(s, 10, 16); err != nil {
			return err
		} else {
			*om = append(*om, uint16(v))
		}
	}
	return nil
}

// Get returns the list of operational modes.
func (om *OperationalModeList) Get() any {
	return *om
}

// Default returns the default operational mode list.
func (om *OperationalModeList) Default(t *testing.T, dut *ondatra.DUTDevice) OperationalModeList {
	t.Helper()
	p := dut.Ports()[0]
	switch p.PMD() {
	case ondatra.PMD400GBASEZR: // 400G (8x56G)
		switch dut.Vendor() {
		case ondatra.CISCO:
			return OperationalModeList{5003}
		case ondatra.ARISTA, ondatra.JUNIPER:
			return OperationalModeList{1}
		case ondatra.NOKIA:
			return OperationalModeList{1083}
		default:
			t.Fatalf("Unsupported vendor: %v", dut.Vendor())
		}
	case ondatra.PMD400GBASEZRP: // 400G (8x56G)
		switch dut.Vendor() {
		case ondatra.CISCO:
			return OperationalModeList{6004}
		case ondatra.ARISTA, ondatra.JUNIPER, ondatra.NOKIA:
			return OperationalModeList{4}
		default:
			t.Fatalf("Unsupported vendor: %v", dut.Vendor())
		}
	case ondatra.PMD800GBASEZR:
		return OperationalModeList{1, 3} // 800G : 1 (8x112G), 400G : 3 (4x112G)
	case ondatra.PMD800GBASEZRP:
		return OperationalModeList{8, 4} // 800G : 8 (8x112G), 400G : 4 (4x112G)
	default:
		t.Fatalf("Unsupported PMD type: %v", p.PMD())
	}
	return nil
}

// FrequencyList is a type for a list of frequencies in uint64 format.
type FrequencyList []uint64

// String returns the string representation of the list of frequencies.
func (f *FrequencyList) String() string {
	var s []string
	for _, v := range *f {
		s = append(s, fmt.Sprintf("%v", v))
	}
	return strings.Join(s, ",")
}

// Set sets the list of frequencies from the string representation.
func (f *FrequencyList) Set(value string) error {
	for _, s := range strings.Split(value, ",") {
		if v, err := strconv.ParseUint(s, 10, 64); err != nil {
			return err
		} else {
			*f = append(*f, v)
		}
	}
	return nil
}

// Get returns the list of frequencies.
func (f *FrequencyList) Get() any {
	return *f
}

// Default returns the default frequency list.
func (f *FrequencyList) Default(t *testing.T, dut *ondatra.DUTDevice) FrequencyList {
	t.Helper()
	p := dut.Ports()[0]
	switch p.PMD() {
	case ondatra.PMD400GBASEZR, ondatra.PMD800GBASEZR:
		return FrequencyList{196100000}
	case ondatra.PMD400GBASEZRP, ondatra.PMD800GBASEZRP:
		tr, present := gnmi.Lookup(t, dut, gnmi.OC().Interface(p.Name()).Transceiver().State()).Val()
		if !present {
			t.Fatalf("Transceiver not found for port %v", p.Name())
		}
		pn, present := gnmi.Lookup(t, dut, gnmi.OC().Component(tr).PartNo().State()).Val()
		switch {
		case present && lBandPNs[pn]:
			return FrequencyList{190000000}
		default:
			return FrequencyList{196100000}
		}
	default:
		t.Fatalf("Unsupported PMD type: %v", p.PMD())
	}
	return nil
}

// TargetOpticalPowerList is a type for a list of target optical powers in float64 format.
type TargetOpticalPowerList []float64

// String returns the string representation of the list of target optical powers.
func (top *TargetOpticalPowerList) String() string {
	var s []string
	for _, v := range *top {
		s = append(s, fmt.Sprintf("%v", v))
	}
	return strings.Join(s, ",")
}

// Set sets the list of target optical powers from the string representation.
func (top *TargetOpticalPowerList) Set(value string) error {
	for _, s := range strings.Split(value, ",") {
		if v, err := strconv.ParseFloat(s, 64); err != nil {
			return err
		} else {
			*top = append(*top, v)
		}
	}
	return nil
}

// Get returns the list of target optical powers.
func (top *TargetOpticalPowerList) Get() any {
	return *top
}

// Default returns the default target optical power list.
func (top *TargetOpticalPowerList) Default(t *testing.T, dut *ondatra.DUTDevice) TargetOpticalPowerList {
	t.Helper()
	p := dut.Ports()[0]
	switch p.PMD() {
	case ondatra.PMD400GBASEZR:
		return TargetOpticalPowerList{-10}
	case ondatra.PMD400GBASEZRP:
		return TargetOpticalPowerList{-7}
	case ondatra.PMD800GBASEZR:
		return TargetOpticalPowerList{-7}
	case ondatra.PMD800GBASEZRP:
		return TargetOpticalPowerList{-4}
	default:
		t.Fatalf("Unsupported PMD type: %v", p.PMD())
	}
	return nil
}

// AssignOTNIndexes assigns the OTN indexes for the given ports.
func AssignOTNIndexes(t *testing.T, dut *ondatra.DUTDevice) map[string]uint32 {
	ports := dut.Ports()
	sort.Slice(ports, func(i, j int) bool {
		return ports[i].Name() < ports[j].Name()
	})
	otnIndexes := make(map[string]uint32)
	for idx, p := range ports {
		switch p.PMD() {
		case ondatra.PMD400GBASEZR, ondatra.PMD400GBASEZRP:
			otnIndexes[p.Name()] = 4000 + uint32(idx)
		case ondatra.PMD800GBASEZR, ondatra.PMD800GBASEZRP:
			otnIndexes[p.Name()] = 8000 + uint32(idx)
		default:
			t.Fatalf("Unsupported PMD type for %v", p.PMD())
		}
	}
	return otnIndexes
}

// AssignETHIndexes assigns the ETH indexes for the given ports.
func AssignETHIndexes(t *testing.T, dut *ondatra.DUTDevice) map[string]uint32 {
	ports := dut.Ports()
	sort.Slice(ports, func(i, j int) bool {
		return ports[i].Name() < ports[j].Name()
	})
	ethIndexes := make(map[string]uint32)
	for idx, p := range ports {
		switch p.PMD() {
		case ondatra.PMD400GBASEZR, ondatra.PMD400GBASEZRP:
			ethIndexes[p.Name()] = 40000 + uint32(idx)
		case ondatra.PMD800GBASEZR, ondatra.PMD800GBASEZRP:
			ethIndexes[p.Name()] = 80000 + uint32(idx)
		default:
			t.Fatalf("Unsupported PMD type for %v", p.PMD())
		}
	}
	return ethIndexes
}

// ConfigParameters contains the configuration parameters for the ports.
type ConfigParameters struct {
	Enabled             bool
	Frequency           uint64
	TargetOpticalPower  float64
	OperationalMode     uint16
	PortSpeed           oc.E_IfEthernet_ETHERNET_SPEED
	FormFactor          oc.E_TransportTypes_TRANSCEIVER_FORM_FACTOR_TYPE
	NumPhysicalChannels uint8
	RateClass           oc.E_TransportTypes_TRIBUTARY_RATE_CLASS_TYPE
	TribProtocol        oc.E_TransportTypes_TRIBUTARY_PROTOCOL_TYPE
	Allocation          float64
	HWPortNames         map[string]string
	TransceiverNames    map[string]string
	TempSensorNames     map[string]string
	OpticalChannelNames map[string]string
	OTNIndexes          map[string]uint32
	ETHIndexes          map[string]uint32
}

// NewInterfaceConfigAll configures all the ports.
func NewInterfaceConfigAll(t *testing.T, dut *ondatra.DUTDevice, batch *gnmi.SetBatch, params *ConfigParameters) {
	t.Helper()
	params.HWPortNames = make(map[string]string)
	params.TransceiverNames = make(map[string]string)
	params.TempSensorNames = make(map[string]string)
	params.OpticalChannelNames = make(map[string]string)
	for _, p := range dut.Ports() {
		if hwPortName, ok := gnmi.Lookup(t, dut, gnmi.OC().Interface(p.Name()).HardwarePort().State()).Val(); !ok {
			t.Fatalf("Hardware port not found for %v", p.Name())
		} else {
			params.HWPortNames[p.Name()] = hwPortName
		}
		if transceiverName, ok := gnmi.Lookup(t, dut, gnmi.OC().Interface(p.Name()).Transceiver().State()).Val(); !ok {
			t.Fatalf("Transceiver not found for %v", p.Name())
		} else {
			params.TransceiverNames[p.Name()] = transceiverName
		}
		params.TempSensorNames[p.Name()] = "TempSensor-" + params.TransceiverNames[p.Name()]
		params.OpticalChannelNames[p.Name()] = components.OpticalChannelComponentFromPort(t, dut, p)
		params.OTNIndexes = AssignOTNIndexes(t, dut)
		params.ETHIndexes = AssignETHIndexes(t, dut)
		switch p.PMD() {
		case ondatra.PMD400GBASEZR, ondatra.PMD400GBASEZRP:
			params.FormFactor = oc.TransportTypes_TRANSCEIVER_FORM_FACTOR_TYPE_QSFP56_DD
			params.PortSpeed = oc.IfEthernet_ETHERNET_SPEED_SPEED_400GB
			params.NumPhysicalChannels = 8
			params.RateClass = oc.TransportTypes_TRIBUTARY_RATE_CLASS_TYPE_TRIB_RATE_400G
			params.TribProtocol = oc.TransportTypes_TRIBUTARY_PROTOCOL_TYPE_PROT_400GE
			params.Allocation = 400
		case ondatra.PMD800GBASEZR, ondatra.PMD800GBASEZRP:
			params.FormFactor = oc.TransportTypes_TRANSCEIVER_FORM_FACTOR_TYPE_OSFP
			switch params.OperationalMode {
			case 1, 2, 8:
				params.PortSpeed = oc.IfEthernet_ETHERNET_SPEED_SPEED_800GB
				params.NumPhysicalChannels = 8
				params.RateClass = oc.TransportTypes_TRIBUTARY_RATE_CLASS_TYPE_TRIB_RATE_800G
				params.TribProtocol = oc.TransportTypes_TRIBUTARY_PROTOCOL_TYPE_PROT_800GE
				params.Allocation = 800
			case 3, 4:
				params.PortSpeed = oc.IfEthernet_ETHERNET_SPEED_SPEED_400GB
				params.NumPhysicalChannels = 4
				params.RateClass = oc.TransportTypes_TRIBUTARY_RATE_CLASS_TYPE_TRIB_RATE_400G
				params.TribProtocol = oc.TransportTypes_TRIBUTARY_PROTOCOL_TYPE_PROT_400GE
				params.Allocation = 400
			default:
				t.Fatalf("Unsupported operational mode for %v: %v", p.PMD(), params.OperationalMode)
			}
		default:
			t.Fatalf("Unsupported PMD type for %v", p.PMD())
		}
		updateInterfaceConfig(batch, dut, p, params)
		updateHWPortConfig(batch, dut, p, params)
		updateTransceiverConfig(batch, dut, p, params)
		updateOpticalChannelConfig(batch, p, params)
		updateOTNChannelConfig(batch, dut, p, params)
		updateETHChannelConfig(batch, dut, p, params)
	}
}

// updateInterfaceConfig updates the interface config.
func updateInterfaceConfig(batch *gnmi.SetBatch, dut *ondatra.DUTDevice, p *ondatra.Port, params *ConfigParameters) {
	i := &oc.Interface{
		Name:    ygot.String(p.Name()),
		Type:    oc.IETFInterfaces_InterfaceType_ethernetCsmacd,
		Enabled: ygot.Bool(params.Enabled),
	}
	switch {
	case deviations.PortSpeedDuplexModeUnsupportedForInterfaceConfig(dut):
		// No port speed and duplex mode config for devices that do not support it.
	case p.PMD() == ondatra.PMD400GBASEZR || p.PMD() == ondatra.PMD400GBASEZRP:
		// No port speed and duplex mode config for 400GZR/400GZR Plus as it is not supported.
	default:
		i.Ethernet = &oc.Interface_Ethernet{
			PortSpeed:  params.PortSpeed,
			DuplexMode: oc.Ethernet_DuplexMode_FULL,
		}
	}
	gnmi.BatchReplace(batch, gnmi.OC().Interface(p.Name()).Config(), i)
}

// updateHWPortConfig updates the hardware port config.
func updateHWPortConfig(batch *gnmi.SetBatch, dut *ondatra.DUTDevice, p *ondatra.Port, params *ConfigParameters) {
	switch {
	case deviations.BreakoutModeUnsupportedForEightHundredGb(dut) && params.PortSpeed == oc.IfEthernet_ETHERNET_SPEED_SPEED_800GB:
		return
	case p.PMD() == ondatra.PMD400GBASEZR || p.PMD() == ondatra.PMD400GBASEZRP:
		// No breakout mode config for 400GZR/400GZR Plus as it is not supported.
		return
	default:
		gnmi.BatchReplace(batch, gnmi.OC().Component(params.HWPortNames[p.Name()]).Config(), &oc.Component{
			Name: ygot.String(params.HWPortNames[p.Name()]),
			Port: &oc.Component_Port{
				BreakoutMode: &oc.Component_Port_BreakoutMode{
					Group: map[uint8]*oc.Component_Port_BreakoutMode_Group{
						1: {
							Index:               ygot.Uint8(1),
							BreakoutSpeed:       params.PortSpeed,
							NumBreakouts:        ygot.Uint8(1),
							NumPhysicalChannels: ygot.Uint8(params.NumPhysicalChannels),
						},
					},
				},
			},
		})
	}
	if deviations.ExplicitBreakoutInterfaceConfig(dut) {
		gnmi.BatchReplace(batch, gnmi.OC().Interface(p.Name()+"/1").Config(), &oc.Interface{
			Name:    ygot.String(p.Name() + "/1"),
			Type:    oc.IETFInterfaces_InterfaceType_ethernetCsmacd,
			Enabled: ygot.Bool(params.Enabled),
		})
	}
}

// updateTransceiverConfig updates the transceiver config.
func updateTransceiverConfig(batch *gnmi.SetBatch, dut *ondatra.DUTDevice, p *ondatra.Port, params *ConfigParameters) {
	if !deviations.ExplicitDcoConfig(dut) {
		return // No transceiver config for devices that do not require explicit DCO config.
	}
	gnmi.BatchReplace(batch, gnmi.OC().Component(params.TransceiverNames[p.Name()]).Config(), &oc.Component{
		Name: ygot.String(params.TransceiverNames[p.Name()]),
		Transceiver: &oc.Component_Transceiver{
			ModuleFunctionalType: oc.TransportTypes_TRANSCEIVER_MODULE_FUNCTIONAL_TYPE_TYPE_DIGITAL_COHERENT_OPTIC,
		},
	})
}

// updateOpticalChannelConfig updates the optical channel config.
func updateOpticalChannelConfig(batch *gnmi.SetBatch, p *ondatra.Port, params *ConfigParameters) {

	gnmi.BatchReplace(batch, gnmi.OC().Component(params.OpticalChannelNames[p.Name()]).Config(), &oc.Component{
		Name: ygot.String(params.OpticalChannelNames[p.Name()]),
		OpticalChannel: &oc.Component_OpticalChannel{
			OperationalMode:   ygot.Uint16(params.OperationalMode),
			Frequency:         ygot.Uint64(params.Frequency),
			TargetOutputPower: ygot.Float64(params.TargetOpticalPower),
		},
	})
}

// updateOTNChannelConfig updates the OTN channel config.
func updateOTNChannelConfig(batch *gnmi.SetBatch, dut *ondatra.DUTDevice, p *ondatra.Port, params *ConfigParameters) {
	var firstAssignmentIndex uint32
	if deviations.OTNChannelAssignmentCiscoNumbering(dut) {
		firstAssignmentIndex = 1
	} else {
		firstAssignmentIndex = 0
	}
	if deviations.OTNToETHAssignment(dut) {
		gnmi.BatchReplace(batch, gnmi.OC().TerminalDevice().Channel(params.OTNIndexes[p.Name()]).Config(), &oc.TerminalDevice_Channel{
			Description:        ygot.String("OTN Logical Channel"),
			Index:              ygot.Uint32(params.OTNIndexes[p.Name()]),
			LogicalChannelType: oc.TransportTypes_LOGICAL_ELEMENT_PROTOCOL_TYPE_PROT_OTN,
			Assignment: map[uint32]*oc.TerminalDevice_Channel_Assignment{
				firstAssignmentIndex: {
					Index:          ygot.Uint32(firstAssignmentIndex),
					OpticalChannel: ygot.String(params.OpticalChannelNames[p.Name()]),
					Description:    ygot.String("OTN to Optical Channel"),
					Allocation:     ygot.Float64(params.Allocation),
					AssignmentType: oc.Assignment_AssignmentType_OPTICAL_CHANNEL,
				},
				firstAssignmentIndex + 1: {
					Index:          ygot.Uint32(firstAssignmentIndex + 1),
					LogicalChannel: ygot.Uint32(params.ETHIndexes[p.Name()]),
					Description:    ygot.String("OTN to ETH"),
					Allocation:     ygot.Float64(params.Allocation),
					AssignmentType: oc.Assignment_AssignmentType_LOGICAL_CHANNEL,
				},
			},
		})
	} else {
		gnmi.BatchReplace(batch, gnmi.OC().TerminalDevice().Channel(params.OTNIndexes[p.Name()]).Config(), &oc.TerminalDevice_Channel{
			Description:        ygot.String("OTN Logical Channel"),
			Index:              ygot.Uint32(params.OTNIndexes[p.Name()]),
			LogicalChannelType: oc.TransportTypes_LOGICAL_ELEMENT_PROTOCOL_TYPE_PROT_OTN,
			TribProtocol:       params.TribProtocol,
			AdminState:         oc.TerminalDevice_AdminStateType_ENABLED,
			Assignment: map[uint32]*oc.TerminalDevice_Channel_Assignment{
				firstAssignmentIndex: {
					Index:          ygot.Uint32(firstAssignmentIndex),
					OpticalChannel: ygot.String(params.OpticalChannelNames[p.Name()]),
					Description:    ygot.String("OTN to Optical Channel"),
					Allocation:     ygot.Float64(params.Allocation),
					AssignmentType: oc.Assignment_AssignmentType_OPTICAL_CHANNEL,
				},
			},
		})
	}
}

// updateETHChannelConfig updates the ETH channel config.
func updateETHChannelConfig(batch *gnmi.SetBatch, dut *ondatra.DUTDevice, p *ondatra.Port, params *ConfigParameters) {
	var assignmentIndex uint32
	if deviations.EthChannelAssignmentCiscoNumbering(dut) {
		assignmentIndex = 1
	} else {
		assignmentIndex = 0
	}
	var ingress *oc.TerminalDevice_Channel_Ingress
	if !deviations.EthChannelIngressParametersUnsupported(dut) {
		ingress = &oc.TerminalDevice_Channel_Ingress{
			Interface:   ygot.String(p.Name()),
			Transceiver: ygot.String(params.TransceiverNames[p.Name()]),
		}
	}
	assignment := map[uint32]*oc.TerminalDevice_Channel_Assignment{
		assignmentIndex: {
			Index:          ygot.Uint32(assignmentIndex),
			LogicalChannel: ygot.Uint32(params.OTNIndexes[p.Name()]),
			Description:    ygot.String("ETH to OTN"),
			Allocation:     ygot.Float64(params.Allocation),
			AssignmentType: oc.Assignment_AssignmentType_LOGICAL_CHANNEL,
		},
	}
	if deviations.EthChannelAssignmentCiscoNumbering(dut) {
		assignment[0].Index = ygot.Uint32(1)
	}
	channel := &oc.TerminalDevice_Channel{
		Description:        ygot.String("ETH Logical Channel"),
		Index:              ygot.Uint32(params.ETHIndexes[p.Name()]),
		LogicalChannelType: oc.TransportTypes_LOGICAL_ELEMENT_PROTOCOL_TYPE_PROT_ETHERNET,
		Ingress:            ingress,
		Assignment:         assignment,
	}
	if !deviations.ChannelRateClassParametersUnsupported(dut) {
		channel.RateClass = params.RateClass
	}
	if !deviations.OTNChannelTribUnsupported(dut) {
		channel.TribProtocol = params.TribProtocol
		channel.AdminState = oc.TerminalDevice_AdminStateType_ENABLED
	}
	gnmi.BatchReplace(batch, gnmi.OC().TerminalDevice().Channel(params.ETHIndexes[p.Name()]).Config(), channel)
}

// ToggleInterfaceState toggles the interface with operational mode.
func ToggleInterfaceState(t *testing.T, dut *ondatra.DUTDevice, p *ondatra.Port, params *ConfigParameters) {
	i := &oc.Interface{
		Name:    ygot.String(p.Name()),
		Type:    oc.IETFInterfaces_InterfaceType_ethernetCsmacd,
		Enabled: ygot.Bool(params.Enabled),
	}
	switch {
	case deviations.PortSpeedDuplexModeUnsupportedForInterfaceConfig(dut):
		// No port speed and duplex mode config for devices that do not support it.
	case p.PMD() == ondatra.PMD400GBASEZR || p.PMD() == ondatra.PMD400GBASEZRP:
		// No port speed and duplex mode config for 400GZR/400GZR Plus as it is not supported.
	default:
		i.Ethernet = &oc.Interface_Ethernet{
			PortSpeed:  params.PortSpeed,
			DuplexMode: oc.Ethernet_DuplexMode_FULL,
		}
	}
	gnmi.Replace(t, p.Device(), gnmi.OC().Interface(p.Name()).Config(), i)
}

// InterfaceInitialize assigns OpMode with value received through operationalMode flag.
func InterfaceInitialize(t *testing.T, dut *ondatra.DUTDevice, initialOperationalMode uint16) uint16 {
	once.Do(func() {
		t.Helper()
		if initialOperationalMode == 0 { // '0' signals to use vendor-specific default
			switch dut.Vendor() {
			case ondatra.CISCO:
				opmode = 5003
				t.Logf("cfgplugins.Initialize: Cisco DUT, setting opmode to default: %d", opmode)
			case ondatra.ARISTA:
				opmode = 1
				t.Logf("cfgplugins.Initialize: Arista DUT, setting opmode to default: %d", opmode)
			case ondatra.JUNIPER:
				opmode = 1
				t.Logf("cfgplugins.Initialize: Juniper DUT, setting opmode to default: %d", opmode)
			case ondatra.NOKIA:
				opmode = 1083
				t.Logf("cfgplugins.Initialize: Nokia DUT, setting opmode to default: %d", opmode)
			default:
				opmode = 1
				t.Logf("cfgplugins.Initialize: Using global default opmode: %d", opmode)
			}
		} else {
			opmode = initialOperationalMode
			t.Logf("cfgplugins.Initialize: Using provided initialOperationalMode: %d", opmode)
		}
		t.Logf("cfgplugins.Initialize: Initialization complete. Final opmode set to: %d", opmode)
	})
	return InterfaceGetOpMode()
}

// InterfaceGetOpMode returns the opmode value after the Initialize function has been called
func InterfaceGetOpMode() uint16 {
	return opmode
}

// InterfaceConfig configures the interface with the given port.
func InterfaceConfig(t *testing.T, dut *ondatra.DUTDevice, dp *ondatra.Port) {
	t.Helper()
	d := &oc.Root{}
	i := d.GetOrCreateInterface(dp.Name())
	i.Enabled = ygot.Bool(true)
	i.Type = oc.IETFInterfaces_InterfaceType_ethernetCsmacd
	gnmi.Replace(t, dut, gnmi.OC().Interface(dp.Name()).Config(), i)
	if deviations.ExplicitDcoConfig(dut) {
		transceiverName := gnmi.Get(t, dut, gnmi.OC().Interface(dp.Name()).Transceiver().State())
		gnmi.Replace(t, dut, gnmi.OC().Component(transceiverName).Config(), &oc.Component{
			Name: ygot.String(transceiverName),
			Transceiver: &oc.Component_Transceiver{
				ModuleFunctionalType: oc.TransportTypes_TRANSCEIVER_MODULE_FUNCTIONAL_TYPE_TYPE_DIGITAL_COHERENT_OPTIC,
			},
		})
	}
	oc := components.OpticalChannelComponentFromPort(t, dut, dp)
	ConfigOpticalChannel(t, dut, oc, targetFrequencyMHz, targetOutputPowerdBm, opmode)
}

// ValidateInterfaceConfig validates the output power and frequency for the given port.
func ValidateInterfaceConfig(t *testing.T, dut *ondatra.DUTDevice, dp *ondatra.Port, targetOutputPowerdBm float64, targetFrequencyMHz uint64, targetOutputPowerTolerancedBm float64, targetFrequencyToleranceMHz float64) {
	t.Helper()
	ocComponent := components.OpticalChannelComponentFromPort(t, dut, dp)
	t.Logf("Got opticalChannelComponent from port: %s", ocComponent)

	outputPower := gnmi.Get(t, dut, gnmi.OC().Component(ocComponent).OpticalChannel().TargetOutputPower().State())
	if math.Abs(float64(outputPower)-float64(targetOutputPowerdBm)) > targetOutputPowerTolerancedBm {
		t.Fatalf("Output power is not within expected tolerance, got: %v want: %v tolerance: %v", outputPower, targetOutputPowerdBm, targetOutputPowerTolerancedBm)
	}

	frequency := gnmi.Get(t, dut, gnmi.OC().Component(ocComponent).OpticalChannel().Frequency().State())
	if math.Abs(float64(frequency)-float64(targetFrequencyMHz)) > targetFrequencyToleranceMHz {
		t.Fatalf("Frequency is not within expected tolerance, got: %v want: %v tolerance: %v", frequency, targetFrequencyMHz, targetFrequencyToleranceMHz)
	}
}

// ToggleInterface toggles the interface.
func ToggleInterface(t *testing.T, dut *ondatra.DUTDevice, intf string, isEnabled bool) {
	d := &oc.Root{}
	i := d.GetOrCreateInterface(intf)
	i.Type = oc.IETFInterfaces_InterfaceType_ethernetCsmacd
	i.Enabled = ygot.Bool(isEnabled)
	gnmi.Replace(t, dut, gnmi.OC().Interface(intf).Config(), i)
}

// OpticalChannelOpt is an option for ConfigOpticalChannel.
type OpticalChannelOpt func(*oc.Component_OpticalChannel)

// WithLinePort sets the line-port for the optical channel if supported by the DUT.
func WithLinePort(dut *ondatra.DUTDevice, och string) OpticalChannelOpt {
	return func(oc *oc.Component_OpticalChannel) {
		if !deviations.LinePortUnsupported(dut) {
			linePort := strings.ReplaceAll(och, "OpticalChannel", "Optics")
			oc.LinePort = ygot.String(linePort)
		}
	}
}

// ConfigOpticalChannel configures the optical channel.
func ConfigOpticalChannel(t *testing.T, dut *ondatra.DUTDevice, och string, frequency uint64, targetOpticalPower float64, operationalMode uint16, opts ...OpticalChannelOpt) {
	opticalChannel := &oc.Component_OpticalChannel{
		OperationalMode:   ygot.Uint16(operationalMode),
		Frequency:         ygot.Uint64(frequency),
		TargetOutputPower: ygot.Float64(targetOpticalPower),
	}
	for _, opt := range opts {
		opt(opticalChannel)
	}
	if opticalChannel.GetLinePort() != "" {
		t.Logf("LinePort was configured for optical channel %s: %s", och, opticalChannel.GetLinePort())
	}
	gnmi.Replace(t, dut, gnmi.OC().Component(och).Config(), &oc.Component{
		Name:           ygot.String(och),
		OpticalChannel: opticalChannel,
	})
}

// ConfigOTNChannel configures the OTN channel.
func ConfigOTNChannel(t *testing.T, dut *ondatra.DUTDevice, och string, otnIndex, ethIndex uint32) {
	t.Helper()
	t.Logf(" otnIndex:%v, ethIndex: %v", otnIndex, ethIndex)
	if deviations.OTNChannelTribUnsupported(dut) {
		gnmi.Replace(t, dut, gnmi.OC().TerminalDevice().Channel(otnIndex).Config(), &oc.TerminalDevice_Channel{
			Description:        ygot.String("OTN Logical Channel"),
			Index:              ygot.Uint32(otnIndex),
			LogicalChannelType: oc.TransportTypes_LOGICAL_ELEMENT_PROTOCOL_TYPE_PROT_OTN,
			Assignment: map[uint32]*oc.TerminalDevice_Channel_Assignment{
				0: {
					Index:          ygot.Uint32(1),
					OpticalChannel: ygot.String(och),
					Description:    ygot.String("OTN to Optical Channel"),
					Allocation:     ygot.Float64(400),
					AssignmentType: oc.Assignment_AssignmentType_OPTICAL_CHANNEL,
				},
			},
		})
	} else {
		gnmi.Replace(t, dut, gnmi.OC().TerminalDevice().Channel(otnIndex).Config(), &oc.TerminalDevice_Channel{
			Description:        ygot.String("OTN Logical Channel"),
			Index:              ygot.Uint32(otnIndex),
			LogicalChannelType: oc.TransportTypes_LOGICAL_ELEMENT_PROTOCOL_TYPE_PROT_OTN,
			TribProtocol:       oc.TransportTypes_TRIBUTARY_PROTOCOL_TYPE_PROT_400GE,
			AdminState:         oc.TerminalDevice_AdminStateType_ENABLED,
			Assignment: map[uint32]*oc.TerminalDevice_Channel_Assignment{
				0: {
					Index:          ygot.Uint32(0),
					OpticalChannel: ygot.String(och),
					Description:    ygot.String("OTN to Optical Channel"),
					Allocation:     ygot.Float64(400),
					AssignmentType: oc.Assignment_AssignmentType_OPTICAL_CHANNEL,
				},
			},
		})
	}
}

// ConfigETHChannel configures the ETH channel.
func ConfigETHChannel(t *testing.T, dut *ondatra.DUTDevice, interfaceName, transceiverName string, otnIndex, ethIndex uint32) {
	t.Helper()
	var ingress = &oc.TerminalDevice_Channel_Ingress{}
	if !deviations.EthChannelIngressParametersUnsupported(dut) {
		ingress = &oc.TerminalDevice_Channel_Ingress{
			Interface:   ygot.String(interfaceName),
			Transceiver: ygot.String(transceiverName),
		}
	}
	var assignment = map[uint32]*oc.TerminalDevice_Channel_Assignment{
		0: {
			Index:          ygot.Uint32(0),
			LogicalChannel: ygot.Uint32(otnIndex),
			Description:    ygot.String("ETH to OTN"),
			Allocation:     ygot.Float64(400),
			AssignmentType: oc.Assignment_AssignmentType_LOGICAL_CHANNEL,
		},
	}
	if deviations.EthChannelAssignmentCiscoNumbering(dut) {
		assignment[0].Index = ygot.Uint32(1)
	}
	var channel = &oc.TerminalDevice_Channel{
		Description:        ygot.String("ETH Logical Channel"),
		Index:              ygot.Uint32(ethIndex),
		LogicalChannelType: oc.TransportTypes_LOGICAL_ELEMENT_PROTOCOL_TYPE_PROT_ETHERNET,
		TribProtocol:       oc.TransportTypes_TRIBUTARY_PROTOCOL_TYPE_PROT_400GE,
		Ingress:            ingress,
		Assignment:         assignment,
		AdminState:         oc.TerminalDevice_AdminStateType_ENABLED,
	}
	if !deviations.ChannelRateClassParametersUnsupported(dut) {
		channel.RateClass = oc.TransportTypes_TRIBUTARY_RATE_CLASS_TYPE_TRIB_RATE_400G
	}
	gnmi.Replace(t, dut, gnmi.OC().TerminalDevice().Channel(ethIndex).Config(), channel)
}

// SetupAggregateAtomically sets up the aggregate interface atomically.
func SetupAggregateAtomically(t *testing.T, dut *ondatra.DUTDevice, aggID string, dutAggPorts []*ondatra.Port) {
	d := &oc.Root{}

	d.GetOrCreateLacp().GetOrCreateInterface(aggID)

	agg := d.GetOrCreateInterface(aggID)
	agg.GetOrCreateAggregation().LagType = oc.IfAggregate_AggregationType_LACP
	agg.Type = ieee8023adLag

	for _, port := range dutAggPorts {
		i := d.GetOrCreateInterface(port.Name())
		i.GetOrCreateEthernet().AggregateId = ygot.String(aggID)
		i.Type = ethernetCsmacd

		if deviations.InterfaceEnabled(dut) {
			i.Enabled = ygot.Bool(true)
		}
	}

	p := gnmi.OC()
	fptest.LogQuery(t, fmt.Sprintf("%s to Update()", dut), p.Config(), d)
	gnmi.Update(t, dut, p.Config(), d)
}

// DeleteAggregate deletes the aggregate interface.
func DeleteAggregate(t *testing.T, dut *ondatra.DUTDevice, aggID string, dutAggPorts []*ondatra.Port) {
	// Clear the aggregate minlink.
	gnmi.Delete(t, dut, gnmi.OC().Interface(aggID).Aggregation().MinLinks().Config())

	// Clear the members of the aggregate.
	for _, port := range dutAggPorts {
		gnmi.Delete(t, dut, gnmi.OC().Interface(port.Name()).Ethernet().AggregateId().Config())
	}
}

// SetupStaticAggregateAtomically sets up the static aggregate interface atomically.
func SetupStaticAggregateAtomically(t *testing.T, dut *ondatra.DUTDevice, aggrBatch *gnmi.SetBatch, cfg StaticAggregateConfig) *oc.Interface {
	t.Helper()
	// Create LAG
	agg := cfg.DutLag.NewOCInterface(cfg.AggID, dut)
	agg.Type = oc.IETFInterfaces_InterfaceType_ieee8023adLag
	agg.GetOrCreateAggregation().LagType = oc.IfAggregate_AggregationType_STATIC
	gnmi.BatchReplace(aggrBatch, gnmi.OC().Interface(cfg.AggID).Config(), agg)

	// Create all member ports
	for _, port := range cfg.AggPorts {
		d := &oc.Root{}
		i := d.GetOrCreateInterface(port.Name())
		i.GetOrCreateEthernet().AggregateId = ygot.String(cfg.AggID)
		i.Type = oc.IETFInterfaces_InterfaceType_ethernetCsmacd
		if deviations.InterfaceEnabled(dut) {
			i.Enabled = ygot.Bool(true)
		}
		gnmi.BatchReplace(aggrBatch, gnmi.OC().Interface(port.Name()).Config(), i)
	}
	return agg
}

// AddPortToAggregate adds an Ondatra port as a member to the aggregate interface.
func AddPortToAggregate(t *testing.T, dut *ondatra.DUTDevice, aggID string, dutAggPorts []*ondatra.Port, b *gnmi.SetBatch, op *ondatra.Port) {
	gnmi.BatchDelete(b, gnmi.OC().Interface(op.Name()).Ethernet().AggregateId().Config())

	d := &oc.Root{}
	i := d.GetOrCreateInterface(op.Name())
	i.Description = ygot.String("LAG - Member - " + op.Name())
	e := i.GetOrCreateEthernet()
	e.AggregateId = ygot.String(aggID)
	i.Type = oc.IETFInterfaces_InterfaceType_ethernetCsmacd

	if deviations.InterfaceEnabled(dut) {
		i.Enabled = ygot.Bool(true)
	}
	if op.PMD() == ondatra.PMD100GBASEFR && deviations.ExplicitPortSpeed(dut) {
		e.AutoNegotiate = ygot.Bool(false)
		e.DuplexMode = oc.Ethernet_DuplexMode_FULL
		e.PortSpeed = oc.IfEthernet_ETHERNET_SPEED_SPEED_100GB
	}
	gnmi.BatchReplace(b, gnmi.OC().Interface(op.Name()).Config(), i)
}

// AddSubInterface adds a subinterface to an interface.
func AddSubInterface(t *testing.T, dut *ondatra.DUTDevice, b *gnmi.SetBatch, i *oc.Interface, s *DUTSubInterfaceData) {
	sub := i.GetOrCreateSubinterface(uint32(s.VlanID))
	sub.Enabled = ygot.Bool(true)
	if s.VlanID != 0 {
		sub.GetOrCreateVlan().GetOrCreateMatch().GetOrCreateSingleTagged().VlanId = ygot.Uint16(uint16(s.VlanID))
	}
	if s.IPv4Address == nil && s.IPv6Address == nil {
		t.Fatalf("No IPv4 or IPv6 address found for  %s or a subinterface under this lag", i.GetName())
	}
	if s.IPv4Address != nil {
		sub.GetOrCreateIpv4().GetOrCreateAddress(s.IPv4Address.String()).PrefixLength = ygot.Uint8(uint8(s.IPv4PrefixLen))
		if deviations.IPv4MissingEnabled(dut) {
			sub.GetOrCreateIpv4().SetEnabled(true)
		}
	}
	if s.IPv6Address != nil {
		sub.GetOrCreateIpv6().GetOrCreateAddress(s.IPv6Address.String()).PrefixLength = ygot.Uint8(uint8(s.IPv6PrefixLen))
		if deviations.IPv4MissingEnabled(dut) {
			sub.GetOrCreateIpv6().SetEnabled(true)
		}
	}
	gnmi.BatchReplace(b, gnmi.OC().Interface(i.GetName()).Subinterface(uint32(s.VlanID)).Config(), sub)
}

// NewAggregateInterface creates the below configuration for the aggregate interface:
// 1. Create a new aggregate interface
// 2. LACP configuration
// 3. Adds member Ports configuration to an aggregate interface
// 4. Subinterface configuration including thier IP address and VLAN ID
// Note that you will still need to push the batch config to the DUT in your code.
func NewAggregateInterface(t *testing.T, dut *ondatra.DUTDevice, b *gnmi.SetBatch, l *DUTAggData) *oc.Interface {
	aggID := l.LagName
	agg := l.NewOCInterface(aggID, dut)
	agg.Type = oc.IETFInterfaces_InterfaceType_ieee8023adLag
	if deviations.IPv4MissingEnabled(dut) {
		agg.GetSubinterface(0).GetOrCreateIpv4().SetEnabled(true)
		agg.GetSubinterface(0).GetOrCreateIpv6().SetEnabled(true)
	}
	agg.GetOrCreateAggregation().LagType = l.AggType

	// Set LACP mode to ACTIVE for the LAG interface
	if l.LacpParams != nil {
		if l.LacpParams.Activity == nil || l.LacpParams.Period == nil {
			t.Fatalf("LACP activity or period is not set for LAG %s", aggID)
		}
		lacp := &oc.Lacp_Interface{Name: ygot.String(aggID)}
		lacp.LacpMode = *l.LacpParams.Activity
		lacp.Interval = *l.LacpParams.Period
		lacpPath := gnmi.OC().Lacp().Interface(aggID)
		gnmi.BatchReplace(b, lacpPath.Config(), lacp)
	}

	gnmi.BatchReplace(b, gnmi.OC().Interface(aggID).Config(), agg)
	gnmi.BatchDelete(b, gnmi.OC().Interface(aggID).Aggregation().MinLinks().Config())

	l.PopulateOndatraPorts(t, dut)
	for _, op := range l.OndatraPorts {
		AddPortToAggregate(t, dut, aggID, l.OndatraPorts, b, op)
	}

	if l.Attributes.IPv4 == "" && l.Attributes.IPv6 == "" {
		if !deviations.InterfaceEnabled(dut) {
			// TODO : Need to investigate if this a real diviation or not as it is not clear openconfig
			agg.DeleteSubinterface(0)
			gnmi.BatchReplace(b, gnmi.OC().Interface(aggID).Config(), agg)
		}
		for _, i := range l.SubInterfaces {
			if i.VlanID == 0 {
				t.Fatalf("No VLAN ID found for a subinterface under lag %s", aggID)
			}
			AddSubInterface(t, dut, b, agg, i)
		}
	}
	return agg
}

<<<<<<< HEAD
// NewSubInterfaces creates the below configuration for the subinterfaces:
func NewSubInterfaces(t *testing.T, dut *ondatra.DUTDevice, dutPorts []Attributes) {
	t.Helper()
	for _, dutPort := range dutPorts {
		dutPort.configInterfaceDUT(t, dut)
		dutPort.assignSubifsToDefaultNetworkInstance(t, dut)
	}
}

// configInterfaceDUT configures the DUT with interface and subinterfaces.
func (a *Attributes) configInterfaceDUT(t *testing.T, d *ondatra.DUTDevice) {
	t.Helper()
	p := d.Port(t, a.Name)
	portName := p.Name()

	if a.NumSubIntf > 1 && d.Vendor() == ondatra.ARISTA && d.Model() == "ceos" {
		cliConfig := fmt.Sprintf("interface %s\n no switchport \n", portName)
		helpers.GnmiCLIConfig(t, d, cliConfig)
		t.Logf("Applied Arista cEOS specific config for %s: %s", portName, cliConfig)
	}

	var i *oc.Interface
	if a.NumSubIntf > 1 {
		i = &oc.Interface{
			Name:        ygot.String(portName),
			Description: ygot.String(a.Desc),
			Type:        oc.IETFInterfaces_InterfaceType_ethernetCsmacd,
			Enabled:     ygot.Bool(true),
		}
	} else {
		i = a.NewOCInterface(portName, d)
		i.Enabled = ygot.Bool(true)
	}

	ApplyEthernetConfig(t, i, p, d)

	if a.NumSubIntf == 1 {
		if deviations.RequireRoutedSubinterface0(d) {
			EnsureRoutedSubinterface0(i, d, a.Ip4(1), a.Ip6(1), a.IPv4Len, a.IPv6Len)
		}
	} else {
		// Configure subinterfaces 1..n for multi-subinterface cases
		for idx := 1; idx <= int(a.NumSubIntf); idx++ {
			subIntfIndex := uint32(a.Index*10) + uint32(idx)
			s := i.GetOrCreateSubinterface(subIntfIndex)
			a.configureSubinterface(t, s, d, idx)
		}
	}

	t.Logf("Configuring interface %s on DUT %s", portName, d.ID())
	intfPath := gnmi.OC().Interface(portName)
	gnmi.Replace(t, d, intfPath.Config(), i)
}

// configureSubinterface is a helper to configure a single subinterface object.
func (a *Attributes) configureSubinterface(t *testing.T, s *oc.Interface_Subinterface, dut *ondatra.DUTDevice, subIndex int) {
	t.Helper()

	if deviations.InterfaceEnabled(dut) {
		s.Enabled = ygot.Bool(true)
	}

	vlanID := uint16(int(a.Index*10) + subIndex)
	ConfigureVLAN(s, dut, vlanID)

	ipv4Addr := a.Ip4(subIndex)
	ipv6Addr := a.Ip6(subIndex)
	ConfigureSubinterfaceIPs(s, dut, ipv4Addr, a.IPv4Len, ipv6Addr, a.IPv6Len)
}

// ApplyEthernetConfig configures Ethernet-specific settings like port speed and duplex.
func ApplyEthernetConfig(t *testing.T, i *oc.Interface, p *ondatra.Port, d *ondatra.DUTDevice) {
	t.Helper()
	if p.PMD() == ondatra.PMD100GBASEFR && deviations.ExplicitPortSpeed(d) {
		eth := i.GetOrCreateEthernet()
		speed := fptest.GetIfSpeed(t, p)
		eth.PortSpeed = speed
		eth.AutoNegotiate = ygot.Bool(false)
		eth.DuplexMode = oc.Ethernet_DuplexMode_FULL
		t.Logf("Applied Ethernet config for %s: Speed %v, AutoNegotiate False, Duplex Full", i.GetName(), speed)
	}
}

// EnsureRoutedSubinterface0 creates and enables IPv4/IPv6 on subinterface 0 if required by deviations.
func EnsureRoutedSubinterface0(i *oc.Interface, d *ondatra.DUTDevice, ipv4Addr string, ipv6Addr string, ipv4Prefix uint8, ipv6Prefix uint8) {
	s4 := i.GetOrCreateSubinterface(0).GetOrCreateIpv4()
	s4.Enabled = ygot.Bool(true)
	s6 := i.GetOrCreateSubinterface(0).GetOrCreateIpv6()
	s6.Enabled = ygot.Bool(true)
}

// ConfigureVLAN configures VLAN settings for a subinterface.
func ConfigureVLAN(s *oc.Interface_Subinterface, dut *ondatra.DUTDevice, vlanID uint16) {
	if deviations.DeprecatedVlanID(dut) {
		id := vlanID
		if id > 256 {
			id++
		}
		s.GetOrCreateVlan().VlanId = oc.UnionUint16(id)
	} else {
		s.GetOrCreateVlan().GetOrCreateMatch().GetOrCreateSingleTagged().VlanId = ygot.Uint16(vlanID)
	}
}

// ConfigureSubinterfaceIPs configures IPv4 and IPv6 addresses for a subinterface.
func ConfigureSubinterfaceIPs(s *oc.Interface_Subinterface, dut *ondatra.DUTDevice, ipv4Addr string, ipv4Prefix uint8, ipv6Addr string, ipv6Prefix uint8) {
	// IPv4 Configuration
	if ipv4Addr != "" {
		s4 := s.GetOrCreateIpv4()
		if deviations.InterfaceEnabled(dut) && !deviations.IPv4MissingEnabled(dut) {
			s4.Enabled = ygot.Bool(true)
		}
		s4a := s4.GetOrCreateAddress(ipv4Addr)
		s4a.PrefixLength = ygot.Uint8(ipv4Prefix)
	}

	// IPv6 Configuration
	if ipv6Addr != "" {
		s6 := s.GetOrCreateIpv6()
		if deviations.InterfaceEnabled(dut) {
			s6.Enabled = ygot.Bool(true)
		}
		s6a := s6.GetOrCreateAddress(ipv6Addr)
		s6a.PrefixLength = ygot.Uint8(ipv6Prefix)
	}
}

// assignSubifsToDefaultNetworkInstance assigns the subinterfaces to the default network instance.
func (a *Attributes) assignSubifsToDefaultNetworkInstance(t *testing.T, d *ondatra.DUTDevice) {
	if !deviations.ExplicitInterfaceInDefaultVRF(d) {
		return
	}
	t.Helper()

	p := d.Port(t, a.Name)
	instanceName := deviations.DefaultNetworkInstance(d)
	portName := p.Name()

	assignFunc := fptest.AssignToNetworkInstance

	if a.NumSubIntf == 1 {
		t.Logf("Assigning interface %s to network instance %s", portName, instanceName)

		assignFunc(t, d, portName, instanceName, 0)
	} else {
		for i := uint32(1); i <= a.NumSubIntf; i++ {
			subIntfIndex := uint32(a.Index*10) + i
			t.Logf("Assigning interface %s subinterface %d to network instance %s", portName, subIntfIndex, instanceName)
			assignFunc(t, d, portName, instanceName, subIntfIndex)
		}
	}
}

// AddInterfaceMTUOps adds gNMI operations for interface MTU to the batch.
func AddInterfaceMTUOps(b *gnmi.SetBatch, dut *ondatra.DUTDevice, intfName string, mtu uint16, isDelete bool) {
    intf := gnmi.OC().Interface(intfName)

    if deviations.OmitL2MTU(dut) {
        ipv4MtuPath := intf.Subinterface(0).Ipv4().Mtu()
        ipv6MtuPath := intf.Subinterface(0).Ipv6().Mtu()
        if isDelete {
            gnmi.BatchDelete(b, ipv4MtuPath.Config())
            gnmi.BatchDelete(b, ipv6MtuPath.Config())
        } else {
            gnmi.BatchReplace(b, ipv4MtuPath.Config(), mtu)
            gnmi.BatchReplace(b, ipv6MtuPath.Config(), uint32(mtu))
        }
    } else {
        mtuPath := intf.Mtu()
        if isDelete {
            gnmi.BatchDelete(b, mtuPath.Config())
        } else {
            gnmi.BatchReplace(b, mtuPath.Config(), mtu)
        }
    }
=======
// StaticARPEntry defines per-port static ARP mapping.
type StaticARPEntry struct {
	PortName string // DUT port name (e.g., "port2")
	MagicIP  string // Per-port IP (e.g., "192.0.2.1")
	MagicMAC string // Per-port MAC (e.g., "00:1A:2B:3C:4D:5E")
}

// StaticARPConfig holds all per-port static ARP entries.
type StaticARPConfig struct {
	Entries []StaticARPEntry
}

// StaticARPWithMagicUniversalIP configures static ARP and static routes per-port.
func StaticARPWithMagicUniversalIP(t *testing.T, dut *ondatra.DUTDevice, sb *gnmi.SetBatch, cfg StaticARPConfig) *gnmi.SetBatch {
	t.Helper()

	// Group entries by MagicIP so each prefix can have multiple next-hops.
	entriesByIP := make(map[string][]StaticARPEntry)
	for _, entry := range cfg.Entries {
		entriesByIP[entry.MagicIP] = append(entriesByIP[entry.MagicIP], entry)
	}

	for magicIP, entries := range entriesByIP {
		// 1. Build all next-hops for this MagicIP.
		nextHops := make(map[string]*oc.NetworkInstance_Protocol_Static_NextHop)
		for i, entry := range entries {
			port := dut.Port(t, entry.PortName)
			nextHops[strconv.Itoa(i)] = &oc.NetworkInstance_Protocol_Static_NextHop{
				Index: ygot.String(strconv.Itoa(i)),
				InterfaceRef: &oc.NetworkInstance_Protocol_Static_NextHop_InterfaceRef{
					Interface: ygot.String(port.Name()),
				},
			}
		}

		// 2. Define the static route with all built next-hops.
		s := &oc.NetworkInstance_Protocol_Static{
			Prefix:  ygot.String(magicIP + "/32"),
			NextHop: nextHops,
		}

		// Add static route config to batch.
		sp := gnmi.OC().
			NetworkInstance(deviations.DefaultNetworkInstance(dut)).
			Protocol(oc.PolicyTypes_INSTALL_PROTOCOL_TYPE_STATIC, deviations.StaticProtocolName(dut))
		gnmi.BatchUpdate(sb, sp.Static(magicIP+"/32").Config(), s)

		// 3. Add static ARP entries separately for each port.
		for _, entry := range entries {
			port := dut.Port(t, entry.PortName)
			gnmi.BatchUpdate(sb,
				gnmi.OC().Interface(port.Name()).Config(),
				configStaticArp(port.Name(), entry.MagicIP, entry.MagicMAC),
			)

			t.Logf("Configuring ARP: port=%s, ip=%s, mac=%s",
				entry.PortName, entry.MagicIP, entry.MagicMAC)
		}

		t.Logf("Configuring static route for MagicIP %s with %d next-hops", magicIP, len(entries))
	}

	return sb
}

// SecondaryIPEntry defines per-port dummy IP + ARP mapping for secondary IP config.
type SecondaryIPEntry struct {
	PortName      string           // DUT port name (e.g., "port2")
	PortDummyAttr attrs.Attributes //  DUT dummy IP attributes
	DummyIP       string           // OTG Dummy IPv4 address (e.g., "192.0.2.10")
	MagicMAC      string           // MAC to use for static ARP (e.g., "00:1A:2B:3C:4D:FF")

}

// SecondaryIPConfig holds all per-port secondary IP configurations.
type SecondaryIPConfig struct {
	Entries []SecondaryIPEntry
}

// StaticARPWithSecondaryIP configures secondary IPs and static ARP for gRIBI compatibility
func StaticARPWithSecondaryIP(t *testing.T, dut *ondatra.DUTDevice, sb *gnmi.SetBatch, cfg SecondaryIPConfig) *gnmi.SetBatch {

	t.Helper()

	for _, entry := range cfg.Entries {
		port := dut.Port(t, entry.PortName)

		// Configure secondary IP on the DUT port.
		gnmi.BatchUpdate(sb, gnmi.OC().Interface(port.Name()).Config(), entry.PortDummyAttr.NewOCInterface(port.Name(), dut))

		// Configure static ARP entry.
		gnmi.BatchUpdate(sb,
			gnmi.OC().Interface(port.Name()).Config(),
			configStaticArp(port.Name(), entry.DummyIP, entry.MagicMAC),
		)

		t.Logf("Configuring secondary IP + static ARP: port=%s, dummyIP=%s, mac=%s",
			entry.PortName, entry.DummyIP, entry.MagicMAC)
	}
	return sb
}

// configStaticArp configures static ARP entries for gRIBI next hop resolution
func configStaticArp(p string, ipv4addr string, macAddr string) *oc.Interface {
	i := &oc.Interface{Name: ygot.String(p)}
	i.Type = oc.IETFInterfaces_InterfaceType_ethernetCsmacd
	s := i.GetOrCreateSubinterface(0)
	s4 := s.GetOrCreateIpv4()
	n4 := s4.GetOrCreateNeighbor(ipv4addr)
	n4.LinkLayerAddress = ygot.String(macAddr)
	return i
>>>>>>> c830823f
}<|MERGE_RESOLUTION|>--- conflicted
+++ resolved
@@ -950,7 +950,6 @@
 	return agg
 }
 
-<<<<<<< HEAD
 // NewSubInterfaces creates the below configuration for the subinterfaces:
 func NewSubInterfaces(t *testing.T, dut *ondatra.DUTDevice, dutPorts []Attributes) {
 	t.Helper()
@@ -1126,7 +1125,6 @@
             gnmi.BatchReplace(b, mtuPath.Config(), mtu)
         }
     }
-=======
 // StaticARPEntry defines per-port static ARP mapping.
 type StaticARPEntry struct {
 	PortName string // DUT port name (e.g., "port2")
@@ -1238,5 +1236,4 @@
 	n4 := s4.GetOrCreateNeighbor(ipv4addr)
 	n4.LinkLayerAddress = ygot.String(macAddr)
 	return i
->>>>>>> c830823f
 }