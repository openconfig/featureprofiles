--- conflicted
+++ resolved
@@ -279,50 +279,6 @@
 	}
 }
 
-<<<<<<< HEAD
-// MPLSSRConfigBasic holds all parameters needed to configure MPLS and SR on the DUT.
-type MPLSSRConfigBasic struct {
-	InstanceName   string
-	SrgbName       string
-	SrgbStartLabel uint32
-	SrgbEndLabel   uint32
-	SrgbID         string
-}
-
-// NewMPLSSRBasic configures MPLS on the DUT using OpenConfig.
-func NewMPLSSRBasic(t *testing.T, batch *gnmi.SetBatch, dut *ondatra.DUTDevice, cfg MPLSSRConfigBasic) {
-	if deviations.IsisSrgbSrlbUnsupported(dut) {
-		cliConfig := ""
-		switch dut.Vendor() {
-		case ondatra.ARISTA:
-			cliConfig = fmt.Sprintf("mpls ip\nmpls label range isis-sr %v %v", cfg.SrgbStartLabel, cfg.SrgbEndLabel)
-		default:
-			t.Errorf("Deviation IsisSrgbSrlbUnsupported is not handled for the dut: %v", dut.Vendor())
-		}
-		helpers.GnmiCLIConfig(t, dut, cliConfig)
-	} else {
-		t.Helper()
-		d := &oc.Root{}
-		netInstance := d.GetOrCreateNetworkInstance(deviations.DefaultNetworkInstance(dut))
-
-		// Set Protocol Config
-		mpls := netInstance.GetOrCreateMpls()
-		mplsGlobal := mpls.GetOrCreateGlobal()
-
-		rlb := mplsGlobal.GetOrCreateReservedLabelBlock(cfg.SrgbName)
-
-		rlb.SetLowerBound(oc.UnionUint32(cfg.SrgbStartLabel))
-		rlb.SetUpperBound(oc.UnionUint32(cfg.SrgbEndLabel))
-
-		sr := netInstance.GetOrCreateSegmentRouting()
-		srgbConfig := sr.GetOrCreateSrgb(cfg.SrgbName)
-		srgbConfig.SetMplsLabelBlocks([]string{cfg.SrgbName})
-		srgbConfig.SetLocalId(cfg.SrgbID)
-
-		// === Add protocol subtree into the batch ===
-		gnmi.BatchReplace(batch, gnmi.OC().NetworkInstance(deviations.DefaultNetworkInstance(dut)).Mpls().Config(), mpls)
-		gnmi.BatchReplace(batch, gnmi.OC().NetworkInstance(deviations.DefaultNetworkInstance(dut)).SegmentRouting().Config(), sr)
-=======
 // mplsGlobalStaticLspAttributes configures the MPLS global static LSP attributes.
 func mplsGlobalStaticLspAttributes(t *testing.T, ni *oc.NetworkInstance, params OcPolicyForwardingParams) {
 	t.Helper()
@@ -386,6 +342,50 @@
 		}
 	} else {
 		mplsGlobalStaticLspAttributes(t, ni, ocPFParams)
->>>>>>> 8847b1e3
-	}
+	}
+}
+
+// MPLSSRConfigBasic holds all parameters needed to configure MPLS and SR on the DUT.
+type MPLSSRConfigBasic struct {
+	InstanceName   string
+	SrgbName       string
+	SrgbStartLabel uint32
+	SrgbEndLabel   uint32
+	SrgbID         string
+}
+
+// NewMPLSSRBasic configures MPLS on the DUT using OpenConfig.
+func NewMPLSSRBasic(t *testing.T, batch *gnmi.SetBatch, dut *ondatra.DUTDevice, cfg MPLSSRConfigBasic) {
+	if deviations.IsisSrgbSrlbUnsupported(dut) {
+		cliConfig := ""
+		switch dut.Vendor() {
+		case ondatra.ARISTA:
+			cliConfig = fmt.Sprintf("mpls ip\nmpls label range isis-sr %v %v", cfg.SrgbStartLabel, cfg.SrgbEndLabel)
+		default:
+			t.Errorf("Deviation IsisSrgbSrlbUnsupported is not handled for the dut: %v", dut.Vendor())
+		}
+		helpers.GnmiCLIConfig(t, dut, cliConfig)
+	} else {
+		t.Helper()
+		d := &oc.Root{}
+		netInstance := d.GetOrCreateNetworkInstance(deviations.DefaultNetworkInstance(dut))
+
+		// Set Protocol Config
+		mpls := netInstance.GetOrCreateMpls()
+		mplsGlobal := mpls.GetOrCreateGlobal()
+
+		rlb := mplsGlobal.GetOrCreateReservedLabelBlock(cfg.SrgbName)
+
+		rlb.SetLowerBound(oc.UnionUint32(cfg.SrgbStartLabel))
+		rlb.SetUpperBound(oc.UnionUint32(cfg.SrgbEndLabel))
+
+		sr := netInstance.GetOrCreateSegmentRouting()
+		srgbConfig := sr.GetOrCreateSrgb(cfg.SrgbName)
+		srgbConfig.SetMplsLabelBlocks([]string{cfg.SrgbName})
+		srgbConfig.SetLocalId(cfg.SrgbID)
+
+		// === Add protocol subtree into the batch ===
+		gnmi.BatchReplace(batch, gnmi.OC().NetworkInstance(deviations.DefaultNetworkInstance(dut)).Mpls().Config(), mpls)
+		gnmi.BatchReplace(batch, gnmi.OC().NetworkInstance(deviations.DefaultNetworkInstance(dut)).SegmentRouting().Config(), sr)
+  }
 }