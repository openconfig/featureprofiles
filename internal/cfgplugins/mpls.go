// Copyright 2023 Google LLC
//
// Licensed under the Apache License, Version 2.0 (the "License");
// you may not use this file except in compliance with the License.
// You may obtain a copy of the License at
//
//	http://www.apache.org/licenses/LICENSE-2.0
//
// Unless required by applicable law or agreed to in writing, software
// distributed under the License is distributed on an "AS IS" BASIS,
// WITHOUT WARRANTIES OR CONDITIONS OF ANY KIND, either express or implied.
// See the License for the specific language governing permissions and
// limitations under the License.

package cfgplugins

import (
	"fmt"
	"testing"

	"github.com/openconfig/featureprofiles/internal/deviations"
	"github.com/openconfig/featureprofiles/internal/fptest"
	"github.com/openconfig/featureprofiles/internal/helpers"
	"github.com/openconfig/ondatra"
	"github.com/openconfig/ondatra/gnmi"
	"github.com/openconfig/ondatra/gnmi/oc"
)

// MPLSStaticLSP configures static MPLS label binding using OC on device.
func MPLSStaticLSP(t *testing.T, batch *gnmi.SetBatch, dut *ondatra.DUTDevice, lspName string, incomingLabel uint32, nextHopIP string, intfName string, protocolType string) {
	if deviations.StaticMplsLspOCUnsupported(dut) {
		cliConfig := ""
		switch dut.Vendor() {
		case ondatra.ARISTA:
			if intfName != "" {
				cliConfig = fmt.Sprintf(`
					mpls ip
					mpls static top-label %v %s %s pop payload-type %s
					`, incomingLabel, intfName, nextHopIP, protocolType)
			} else {
				cliConfig = fmt.Sprintf(`
					mpls ip
					mpls static top-label %v %s pop payload-type %s
					`, incomingLabel, nextHopIP, protocolType)
			}
			helpers.GnmiCLIConfig(t, dut, cliConfig)
		default:
			t.Errorf("Deviation StaticMplsLspOCUnsupported is not handled for the dut: %v", dut.Vendor())
		}
		return
	}
<<<<<<< HEAD
}

func MPLSStaticLSPByPass(t *testing.T, batch *gnmi.SetBatch, dut *ondatra.DUTDevice, lspName string, incomingLabel uint32, nextHopIP string, protocolType string, byPass bool) {
=======
	d := &oc.Root{}
	fptest.ConfigureDefaultNetworkInstance(t, dut)
	mplsCfg := d.GetOrCreateNetworkInstance(deviations.DefaultNetworkInstance(dut)).GetOrCreateMpls()
	staticMplsCfg := mplsCfg.GetOrCreateLsps().GetOrCreateStaticLsp(lspName)
	staticMplsCfg.GetOrCreateEgress().SetIncomingLabel(oc.UnionUint32(incomingLabel))
	staticMplsCfg.GetOrCreateEgress().SetNextHop(nextHopIP)
	staticMplsCfg.GetOrCreateEgress().SetPushLabel(oc.Egress_PushLabel_IMPLICIT_NULL)

	gnmi.BatchReplace(batch, gnmi.OC().NetworkInstance(deviations.DefaultNetworkInstance(dut)).Mpls().Config(), mplsCfg)
}

// NewStaticMplsLspPopLabel configures static MPLS label binding (LBL1) using CLI with deviation, if OC is unsupported on the device.
func NewStaticMplsLspPopLabel(t *testing.T, dut *ondatra.DUTDevice, lspName string, incomingLabel uint32, intfName string, nextHopIP string, protocolType string) {
>>>>>>> 8bcf3c32
	if deviations.StaticMplsLspOCUnsupported(dut) {
		cliConfig := ""
		switch dut.Vendor() {
		case ondatra.ARISTA:
<<<<<<< HEAD
			cliConfig = fmt.Sprintf(`
					mpls ip
					mpls static top-label %v %s pop payload-type %s access-list bypass
					`, incomingLabel, nextHopIP, protocolType)
			helpers.GnmiCLIConfig(t, dut, cliConfig)
		default:
			t.Errorf("Deviation StaticMplsLspOCUnsupported is not handled for the dut: %v", dut.Vendor())
		}
		return
	} else {
		d := &oc.Root{}
		fptest.ConfigureDefaultNetworkInstance(t, dut)
		mplsCfg := d.GetOrCreateNetworkInstance(deviations.DefaultNetworkInstance(dut)).GetOrCreateMpls()
		staticMplsCfg := mplsCfg.GetOrCreateLsps().GetOrCreateStaticLsp(lspName)
		staticMplsCfg.GetOrCreateEgress().SetIncomingLabel(oc.UnionUint32(incomingLabel))
		staticMplsCfg.GetOrCreateEgress().SetNextHop(nextHopIP)
		staticMplsCfg.GetOrCreateEgress().SetPushLabel(oc.Egress_PushLabel_IMPLICIT_NULL)

		gnmi.BatchReplace(batch, gnmi.OC().NetworkInstance(deviations.DefaultNetworkInstance(dut)).Mpls().Config(), mplsCfg)
	}
=======
			if intfName != "" {
				cliConfig = fmt.Sprintf(`
					mpls ip
					mpls static top-label %v %s %s pop payload-type %s
					`, incomingLabel, intfName, nextHopIP, protocolType)
			} else {
				cliConfig = fmt.Sprintf(`
					mpls ip
					mpls static top-label %v %s pop payload-type %s
					`, incomingLabel, nextHopIP, protocolType)
			}
			helpers.GnmiCLIConfig(t, dut, cliConfig)
		default:
			t.Errorf("Deviation StaticMplsLspUnsupported is not handled for the dut: %v", dut.Vendor())
		}
		return
	}
	d := &oc.Root{}
	fptest.ConfigureDefaultNetworkInstance(t, dut)
	mplsCfg := d.GetOrCreateNetworkInstance(deviations.DefaultNetworkInstance(dut)).GetOrCreateMpls()
	staticMplsCfg := mplsCfg.GetOrCreateLsps().GetOrCreateStaticLsp(lspName)
	staticMplsCfg.GetOrCreateEgress().SetIncomingLabel(oc.UnionUint32(incomingLabel))
	staticMplsCfg.GetOrCreateEgress().SetNextHop(nextHopIP)
	staticMplsCfg.GetOrCreateEgress().SetPushLabel(oc.Egress_PushLabel_IMPLICIT_NULL)

	gnmi.Update(t, dut, gnmi.OC().NetworkInstance(deviations.DefaultNetworkInstance(dut)).Mpls().Config(), mplsCfg)
}

// RemoveStaticMplsLspPopLabel removes static MPLS POP label binding using CLI with deviation, if OC is unsupported on the device.
func RemoveStaticMplsLspPopLabel(t *testing.T, dut *ondatra.DUTDevice, lspName string, incomingLabel uint32, intfName string, nextHopIP string, protocolType string) {
	if deviations.StaticMplsLspOCUnsupported(dut) {
		cliConfig := ""
		switch dut.Vendor() {
		case ondatra.ARISTA:
			if intfName != "" {
				cliConfig = fmt.Sprintf(`
					no mpls static top-label %v %s %s pop payload-type %s
					`, incomingLabel, intfName, nextHopIP, protocolType)
			} else {
				cliConfig = fmt.Sprintf(`
					no mpls static top-label %v %s pop payload-type %s
					`, incomingLabel, nextHopIP, protocolType)
			}
			helpers.GnmiCLIConfig(t, dut, cliConfig)
		default:
			t.Errorf("Deviation StaticMplsLspUnsupported is not handled for the dut: %v", dut.Vendor())
		}
		return
	}
	d := &oc.Root{}
	fptest.ConfigureDefaultNetworkInstance(t, dut)
	mplsCfg := d.GetOrCreateNetworkInstance(deviations.DefaultNetworkInstance(dut)).GetOrCreateMpls()
	mplsCfg.GetOrCreateLsps().DeleteStaticLsp(lspName)
	gnmi.Update(t, dut, gnmi.OC().NetworkInstance(deviations.DefaultNetworkInstance(dut)).Mpls().Config(), mplsCfg)
}

// NewStaticMplsLspSwapLabel configures a static MPLS LSP and swaps label.
func NewStaticMplsLspSwapLabel(t *testing.T, dut *ondatra.DUTDevice, lspName string, incomingLabel uint32, nextHopIP string, mplsSwapLabelTo uint32, lspNextHopIndex uint32) {
	if deviations.StaticMplsLspOCUnsupported(dut) {
		cliConfig := ""
		switch dut.Vendor() {
		case ondatra.ARISTA:

			cliConfig = fmt.Sprintf(`
			    mpls ip
    			mpls static top-label %v %s swap-label %v
				`, incomingLabel, nextHopIP, mplsSwapLabelTo)

			helpers.GnmiCLIConfig(t, dut, cliConfig)
		default:
			t.Errorf("Deviation StaticMplsLspUnsupported is not handled for the dut: %v", dut.Vendor())
		}
		return
	}
	d := &oc.Root{}
	// ConfigureDefaultNetworkInstance configures the default network instance name and type.
	fptest.ConfigureDefaultNetworkInstance(t, dut)
	mplsCfg := d.GetOrCreateNetworkInstance(deviations.DefaultNetworkInstance(dut)).GetOrCreateMpls()
	staticMplsCfg := mplsCfg.GetOrCreateLsps().GetOrCreateStaticLsp(lspName)
	staticMplsCfg.GetOrCreateEgress().SetIncomingLabel(oc.UnionUint32(incomingLabel))
	staticMplsCfg.GetOrCreateEgress().GetOrCreateLspNextHop(lspNextHopIndex).SetIpAddress(nextHopIP)
	staticMplsCfg.GetOrCreateEgress().GetOrCreateLspNextHop(lspNextHopIndex).SetPushLabel(oc.UnionUint32(mplsSwapLabelTo))
	gnmi.Update(t, dut, gnmi.OC().NetworkInstance(deviations.DefaultNetworkInstance(dut)).Mpls().Config(), mplsCfg)
}

// RemoveStaticMplsLspSwapLabel removes a static MPLS LSP and swaps label.
func RemoveStaticMplsLspSwapLabel(t *testing.T, dut *ondatra.DUTDevice, lspName string, incomingLabel uint32, nextHopIP string, mplsSwapLabelTo uint32) {
	if deviations.StaticMplsLspOCUnsupported(dut) {
		cliConfig := ""
		switch dut.Vendor() {
		case ondatra.ARISTA:

			cliConfig = fmt.Sprintf(`
				no mpls static top-label %v %s swap-label %v
				`, incomingLabel, nextHopIP, mplsSwapLabelTo)

			helpers.GnmiCLIConfig(t, dut, cliConfig)
		default:
			t.Errorf("Deviation StaticMplsLspUnsupported is not handled for the dut: %v", dut.Vendor())
		}
		return
	}
	d := &oc.Root{}
	fptest.ConfigureDefaultNetworkInstance(t, dut)

	mplsCfg := d.GetOrCreateNetworkInstance(deviations.DefaultNetworkInstance(dut)).GetOrCreateMpls()
	mplsCfg.GetOrCreateLsps().DeleteStaticLsp(lspName)
	gnmi.Update(t, dut, gnmi.OC().NetworkInstance(deviations.DefaultNetworkInstance(dut)).Mpls().Config(), mplsCfg)
}

// NewStaticMplsLspPushLabel configures a static MPLS LSP.
func NewStaticMplsLspPushLabel(t *testing.T, dut *ondatra.DUTDevice, lspName string, intfName string, nextHopIP string, destIP string, mplsPushLabel uint32, lspNextHopIndex uint32, protocolType string) {
	if deviations.StaticMplsLspOCUnsupported(dut) {
		cliConfig := ""
		switch dut.Vendor() {
		case ondatra.ARISTA:

			cliConfig = fmt.Sprintf(`
    			mpls ip
				nexthop-group TestGrp type mpls
   					entry 0 push label-stack %v nexthop %s
				traffic-policies
					traffic-policy MPLS_TRAFFIC_POLICY
						match DA %s
						destination prefix %s
						actions
							count
							redirect next-hop group TestGrp
						match ipv4-all-default ipv4
						match ipv6-all-default ipv6
				interface %s
					traffic-policy input MPLS_TRAFFIC_POLICY
				`, mplsPushLabel, nextHopIP, protocolType, destIP, intfName)

			helpers.GnmiCLIConfig(t, dut, cliConfig)
		default:
			t.Errorf("Deviation StaticMplsLspUnsupported is not handled for the dut: %v", dut.Vendor())
		}
		return
	}
	d := &oc.Root{}
	// ConfigureDefaultNetworkInstance configures the default network instance name and type.
	fptest.ConfigureDefaultNetworkInstance(t, dut)
	mplsCfg := d.GetOrCreateNetworkInstance(deviations.DefaultNetworkInstance(dut)).GetOrCreateMpls()
	staticMplsCfg := mplsCfg.GetOrCreateLsps().GetOrCreateStaticLsp(lspName)
	staticMplsCfg.GetOrCreateEgress().GetOrCreateLspNextHop(lspNextHopIndex).SetIpAddress(nextHopIP)
	staticMplsCfg.GetOrCreateEgress().GetOrCreateLspNextHop(lspNextHopIndex).SetPushLabel(oc.UnionUint32(mplsPushLabel))
	gnmi.Update(t, dut, gnmi.OC().NetworkInstance(deviations.DefaultNetworkInstance(dut)).Mpls().Config(), mplsCfg)
}

// RemoveStaticMplsLspPushLabel removes a static MPLS LSP.
func RemoveStaticMplsLspPushLabel(t *testing.T, dut *ondatra.DUTDevice, lspName string, intfName string) {
	if deviations.StaticMplsLspOCUnsupported(dut) {
		cliConfig := ""
		switch dut.Vendor() {
		case ondatra.ARISTA:

			cliConfig = fmt.Sprintf(`
				interface %s
				no traffic-policy input MPLS_TRAFFIC_POLICY
				traffic-policies
					no traffic-policy MPLS_TRAFFIC_POLICY
				no nexthop-group TestGrp type mpls
				`, intfName)

			helpers.GnmiCLIConfig(t, dut, cliConfig)
		default:
			t.Errorf("Deviation StaticMplsLspUnsupported is not handled for the dut: %v", dut.Vendor())
		}
		return
	}
	d := &oc.Root{}
	mplsCfg := d.GetOrCreateNetworkInstance(deviations.DefaultNetworkInstance(dut)).GetOrCreateMpls()
	mplsCfg.GetOrCreateLsps().DeleteStaticLsp(lspName)
	gnmi.Update(t, dut, gnmi.OC().NetworkInstance(deviations.DefaultNetworkInstance(dut)).Mpls().Config(), mplsCfg)
>>>>>>> 8bcf3c32
}<|MERGE_RESOLUTION|>--- conflicted
+++ resolved
@@ -49,11 +49,6 @@
 		}
 		return
 	}
-<<<<<<< HEAD
-}
-
-func MPLSStaticLSPByPass(t *testing.T, batch *gnmi.SetBatch, dut *ondatra.DUTDevice, lspName string, incomingLabel uint32, nextHopIP string, protocolType string, byPass bool) {
-=======
 	d := &oc.Root{}
 	fptest.ConfigureDefaultNetworkInstance(t, dut)
 	mplsCfg := d.GetOrCreateNetworkInstance(deviations.DefaultNetworkInstance(dut)).GetOrCreateMpls()
@@ -67,33 +62,10 @@
 
 // NewStaticMplsLspPopLabel configures static MPLS label binding (LBL1) using CLI with deviation, if OC is unsupported on the device.
 func NewStaticMplsLspPopLabel(t *testing.T, dut *ondatra.DUTDevice, lspName string, incomingLabel uint32, intfName string, nextHopIP string, protocolType string) {
->>>>>>> 8bcf3c32
-	if deviations.StaticMplsLspOCUnsupported(dut) {
-		cliConfig := ""
-		switch dut.Vendor() {
-		case ondatra.ARISTA:
-<<<<<<< HEAD
-			cliConfig = fmt.Sprintf(`
-					mpls ip
-					mpls static top-label %v %s pop payload-type %s access-list bypass
-					`, incomingLabel, nextHopIP, protocolType)
-			helpers.GnmiCLIConfig(t, dut, cliConfig)
-		default:
-			t.Errorf("Deviation StaticMplsLspOCUnsupported is not handled for the dut: %v", dut.Vendor())
-		}
-		return
-	} else {
-		d := &oc.Root{}
-		fptest.ConfigureDefaultNetworkInstance(t, dut)
-		mplsCfg := d.GetOrCreateNetworkInstance(deviations.DefaultNetworkInstance(dut)).GetOrCreateMpls()
-		staticMplsCfg := mplsCfg.GetOrCreateLsps().GetOrCreateStaticLsp(lspName)
-		staticMplsCfg.GetOrCreateEgress().SetIncomingLabel(oc.UnionUint32(incomingLabel))
-		staticMplsCfg.GetOrCreateEgress().SetNextHop(nextHopIP)
-		staticMplsCfg.GetOrCreateEgress().SetPushLabel(oc.Egress_PushLabel_IMPLICIT_NULL)
-
-		gnmi.BatchReplace(batch, gnmi.OC().NetworkInstance(deviations.DefaultNetworkInstance(dut)).Mpls().Config(), mplsCfg)
-	}
-=======
+	if deviations.StaticMplsLspOCUnsupported(dut) {
+		cliConfig := ""
+		switch dut.Vendor() {
+		case ondatra.ARISTA:
 			if intfName != "" {
 				cliConfig = fmt.Sprintf(`
 					mpls ip
@@ -269,5 +241,31 @@
 	mplsCfg := d.GetOrCreateNetworkInstance(deviations.DefaultNetworkInstance(dut)).GetOrCreateMpls()
 	mplsCfg.GetOrCreateLsps().DeleteStaticLsp(lspName)
 	gnmi.Update(t, dut, gnmi.OC().NetworkInstance(deviations.DefaultNetworkInstance(dut)).Mpls().Config(), mplsCfg)
->>>>>>> 8bcf3c32
+}
+
+func MPLSStaticLSPByPass(t *testing.T, batch *gnmi.SetBatch, dut *ondatra.DUTDevice, lspName string, incomingLabel uint32, nextHopIP string, protocolType string, byPass bool) {
+	if deviations.StaticMplsLspOCUnsupported(dut) {
+		cliConfig := ""
+		switch dut.Vendor() {
+		case ondatra.ARISTA:
+			cliConfig = fmt.Sprintf(`
+					mpls ip
+					mpls static top-label %v %s pop payload-type %s access-list bypass
+					`, incomingLabel, nextHopIP, protocolType)
+			helpers.GnmiCLIConfig(t, dut, cliConfig)
+		default:
+			t.Errorf("Deviation StaticMplsLspOCUnsupported is not handled for the dut: %v", dut.Vendor())
+		}
+		return
+	} else {
+		d := &oc.Root{}
+		fptest.ConfigureDefaultNetworkInstance(t, dut)
+		mplsCfg := d.GetOrCreateNetworkInstance(deviations.DefaultNetworkInstance(dut)).GetOrCreateMpls()
+		staticMplsCfg := mplsCfg.GetOrCreateLsps().GetOrCreateStaticLsp(lspName)
+		staticMplsCfg.GetOrCreateEgress().SetIncomingLabel(oc.UnionUint32(incomingLabel))
+		staticMplsCfg.GetOrCreateEgress().SetNextHop(nextHopIP)
+		staticMplsCfg.GetOrCreateEgress().SetPushLabel(oc.Egress_PushLabel_IMPLICIT_NULL)
+
+		gnmi.BatchReplace(batch, gnmi.OC().NetworkInstance(deviations.DefaultNetworkInstance(dut)).Mpls().Config(), mplsCfg)
+	}
 }