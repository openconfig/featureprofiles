// Copyright 2023 Google LLC
//
// Licensed under the Apache License, Version 2.0 (the "License");
// you may not use this file except in compliance with the License.
// You may obtain a copy of the License at
//
//	http://www.apache.org/licenses/LICENSE-2.0
//
// Unless required by applicable law or agreed to in writing, software
// distributed under the License is distributed on an "AS IS" BASIS,
// WITHOUT WARRANTIES OR CONDITIONS OF ANY KIND, either express or implied.
// See the License for the specific language governing permissions and
// limitations under the License.

package cfgplugins

import (
	"fmt"
	"testing"

	"github.com/openconfig/featureprofiles/internal/deviations"
	"github.com/openconfig/featureprofiles/internal/fptest"
	"github.com/openconfig/featureprofiles/internal/helpers"
	"github.com/openconfig/ondatra"
	"github.com/openconfig/ondatra/gnmi"
	"github.com/openconfig/ondatra/gnmi/oc"
	"github.com/openconfig/ygot/ygot"
)

// MPLSStaticLSP configures static MPLS label binding using OC on device.
func MPLSStaticLSP(t *testing.T, batch *gnmi.SetBatch, dut *ondatra.DUTDevice, lspName string, incomingLabel uint32, nextHopIP string, intfName string, protocolType string) {
	if deviations.StaticMplsLspOCUnsupported(dut) {
		cliConfig := ""
		switch dut.Vendor() {
		case ondatra.ARISTA:
			if intfName != "" {
				cliConfig = fmt.Sprintf(`
					mpls ip
					mpls static top-label %v %s %s pop payload-type %s
					`, incomingLabel, intfName, nextHopIP, protocolType)
			} else {
				cliConfig = fmt.Sprintf(`
					mpls ip
					mpls static top-label %v %s pop payload-type %s
					`, incomingLabel, nextHopIP, protocolType)
			}
			helpers.GnmiCLIConfig(t, dut, cliConfig)
		default:
			t.Errorf("Deviation StaticMplsLspOCUnsupported is not handled for the dut: %v", dut.Vendor())
		}
		return
	}
	d := &oc.Root{}
	fptest.ConfigureDefaultNetworkInstance(t, dut)
	mplsCfg := d.GetOrCreateNetworkInstance(deviations.DefaultNetworkInstance(dut)).GetOrCreateMpls()
	staticMplsCfg := mplsCfg.GetOrCreateLsps().GetOrCreateStaticLsp(lspName)
	staticMplsCfg.GetOrCreateEgress().SetIncomingLabel(oc.UnionUint32(incomingLabel))
	staticMplsCfg.GetOrCreateEgress().SetNextHop(nextHopIP)
	staticMplsCfg.GetOrCreateEgress().SetPushLabel(oc.Egress_PushLabel_IMPLICIT_NULL)

	gnmi.BatchReplace(batch, gnmi.OC().NetworkInstance(deviations.DefaultNetworkInstance(dut)).Mpls().Config(), mplsCfg)
}

// NewStaticMplsLspPopLabel configures static MPLS label binding (LBL1) using CLI with deviation, if OC is unsupported on the device.
func NewStaticMplsLspPopLabel(t *testing.T, dut *ondatra.DUTDevice, lspName string, incomingLabel uint32, intfName string, nextHopIP string, protocolType string) {
	if deviations.StaticMplsLspOCUnsupported(dut) {
		cliConfig := ""
		switch dut.Vendor() {
		case ondatra.ARISTA:
			if intfName != "" {
				cliConfig = fmt.Sprintf(`
					mpls ip
					mpls static top-label %v %s %s pop payload-type %s
					`, incomingLabel, intfName, nextHopIP, protocolType)
			} else {
				cliConfig = fmt.Sprintf(`
					mpls ip
					mpls static top-label %v %s pop payload-type %s
					`, incomingLabel, nextHopIP, protocolType)
			}
			helpers.GnmiCLIConfig(t, dut, cliConfig)
		default:
			t.Errorf("Deviation StaticMplsLspUnsupported is not handled for the dut: %v", dut.Vendor())
		}
		return
	}
	d := &oc.Root{}
	fptest.ConfigureDefaultNetworkInstance(t, dut)
	mplsCfg := d.GetOrCreateNetworkInstance(deviations.DefaultNetworkInstance(dut)).GetOrCreateMpls()
	staticMplsCfg := mplsCfg.GetOrCreateLsps().GetOrCreateStaticLsp(lspName)
	staticMplsCfg.GetOrCreateEgress().SetIncomingLabel(oc.UnionUint32(incomingLabel))
	staticMplsCfg.GetOrCreateEgress().SetNextHop(nextHopIP)
	staticMplsCfg.GetOrCreateEgress().SetPushLabel(oc.Egress_PushLabel_IMPLICIT_NULL)

	gnmi.Update(t, dut, gnmi.OC().NetworkInstance(deviations.DefaultNetworkInstance(dut)).Mpls().Config(), mplsCfg)
}

// RemoveStaticMplsLspPopLabel removes static MPLS POP label binding using CLI with deviation, if OC is unsupported on the device.
func RemoveStaticMplsLspPopLabel(t *testing.T, dut *ondatra.DUTDevice, lspName string, incomingLabel uint32, intfName string, nextHopIP string, protocolType string) {
	if deviations.StaticMplsLspOCUnsupported(dut) {
		cliConfig := ""
		switch dut.Vendor() {
		case ondatra.ARISTA:
			if intfName != "" {
				cliConfig = fmt.Sprintf(`
					no mpls static top-label %v %s %s pop payload-type %s
					`, incomingLabel, intfName, nextHopIP, protocolType)
			} else {
				cliConfig = fmt.Sprintf(`
					no mpls static top-label %v %s pop payload-type %s
					`, incomingLabel, nextHopIP, protocolType)
			}
			helpers.GnmiCLIConfig(t, dut, cliConfig)
		default:
			t.Errorf("Deviation StaticMplsLspUnsupported is not handled for the dut: %v", dut.Vendor())
		}
		return
	}
	d := &oc.Root{}
	fptest.ConfigureDefaultNetworkInstance(t, dut)
	mplsCfg := d.GetOrCreateNetworkInstance(deviations.DefaultNetworkInstance(dut)).GetOrCreateMpls()
	mplsCfg.GetOrCreateLsps().DeleteStaticLsp(lspName)
	gnmi.Update(t, dut, gnmi.OC().NetworkInstance(deviations.DefaultNetworkInstance(dut)).Mpls().Config(), mplsCfg)
}

// NewStaticMplsLspSwapLabel configures a static MPLS LSP and swaps label.
func NewStaticMplsLspSwapLabel(t *testing.T, dut *ondatra.DUTDevice, lspName string, incomingLabel uint32, nextHopIP string, mplsSwapLabelTo uint32, lspNextHopIndex uint32) {
	if deviations.StaticMplsLspOCUnsupported(dut) {
		cliConfig := ""
		switch dut.Vendor() {
		case ondatra.ARISTA:

			cliConfig = fmt.Sprintf(`
			    mpls ip
    			mpls static top-label %v %s swap-label %v
				`, incomingLabel, nextHopIP, mplsSwapLabelTo)

			helpers.GnmiCLIConfig(t, dut, cliConfig)
		default:
			t.Errorf("Deviation StaticMplsLspUnsupported is not handled for the dut: %v", dut.Vendor())
		}
		return
	}
	d := &oc.Root{}
	// ConfigureDefaultNetworkInstance configures the default network instance name and type.
	fptest.ConfigureDefaultNetworkInstance(t, dut)
	mplsCfg := d.GetOrCreateNetworkInstance(deviations.DefaultNetworkInstance(dut)).GetOrCreateMpls()
	staticMplsCfg := mplsCfg.GetOrCreateLsps().GetOrCreateStaticLsp(lspName)
	staticMplsCfg.GetOrCreateEgress().SetIncomingLabel(oc.UnionUint32(incomingLabel))
	staticMplsCfg.GetOrCreateEgress().GetOrCreateLspNextHop(lspNextHopIndex).SetIpAddress(nextHopIP)
	staticMplsCfg.GetOrCreateEgress().GetOrCreateLspNextHop(lspNextHopIndex).SetPushLabel(oc.UnionUint32(mplsSwapLabelTo))
	gnmi.Update(t, dut, gnmi.OC().NetworkInstance(deviations.DefaultNetworkInstance(dut)).Mpls().Config(), mplsCfg)
}

// RemoveStaticMplsLspSwapLabel removes a static MPLS LSP and swaps label.
func RemoveStaticMplsLspSwapLabel(t *testing.T, dut *ondatra.DUTDevice, lspName string, incomingLabel uint32, nextHopIP string, mplsSwapLabelTo uint32) {
	if deviations.StaticMplsLspOCUnsupported(dut) {
		cliConfig := ""
		switch dut.Vendor() {
		case ondatra.ARISTA:

			cliConfig = fmt.Sprintf(`
				no mpls static top-label %v %s swap-label %v
				`, incomingLabel, nextHopIP, mplsSwapLabelTo)

			helpers.GnmiCLIConfig(t, dut, cliConfig)
		default:
			t.Errorf("Deviation StaticMplsLspUnsupported is not handled for the dut: %v", dut.Vendor())
		}
		return
	}
	d := &oc.Root{}
	fptest.ConfigureDefaultNetworkInstance(t, dut)

	mplsCfg := d.GetOrCreateNetworkInstance(deviations.DefaultNetworkInstance(dut)).GetOrCreateMpls()
	mplsCfg.GetOrCreateLsps().DeleteStaticLsp(lspName)
	gnmi.Update(t, dut, gnmi.OC().NetworkInstance(deviations.DefaultNetworkInstance(dut)).Mpls().Config(), mplsCfg)
}

// NewStaticMplsLspPushLabel configures a static MPLS LSP.
func NewStaticMplsLspPushLabel(t *testing.T, dut *ondatra.DUTDevice, lspName string, intfName string, nextHopIP string, destIP string, mplsPushLabel uint32, lspNextHopIndex uint32, protocolType string) {
	if deviations.StaticMplsLspOCUnsupported(dut) {
		cliConfig := ""
		switch dut.Vendor() {
		case ondatra.ARISTA:

			cliConfig = fmt.Sprintf(`
    			mpls ip
				nexthop-group TestGrp type mpls
   					entry 0 push label-stack %v nexthop %s
				traffic-policies
					traffic-policy MPLS_TRAFFIC_POLICY
						match DA %s
						destination prefix %s
						actions
							count
							redirect next-hop group TestGrp
						match ipv4-all-default ipv4
						match ipv6-all-default ipv6
				interface %s
					traffic-policy input MPLS_TRAFFIC_POLICY
				`, mplsPushLabel, nextHopIP, protocolType, destIP, intfName)

			helpers.GnmiCLIConfig(t, dut, cliConfig)
		default:
			t.Errorf("Deviation StaticMplsLspUnsupported is not handled for the dut: %v", dut.Vendor())
		}
		return
	}
	d := &oc.Root{}
	// ConfigureDefaultNetworkInstance configures the default network instance name and type.
	fptest.ConfigureDefaultNetworkInstance(t, dut)
	mplsCfg := d.GetOrCreateNetworkInstance(deviations.DefaultNetworkInstance(dut)).GetOrCreateMpls()
	staticMplsCfg := mplsCfg.GetOrCreateLsps().GetOrCreateStaticLsp(lspName)
	staticMplsCfg.GetOrCreateEgress().GetOrCreateLspNextHop(lspNextHopIndex).SetIpAddress(nextHopIP)
	staticMplsCfg.GetOrCreateEgress().GetOrCreateLspNextHop(lspNextHopIndex).SetPushLabel(oc.UnionUint32(mplsPushLabel))
	gnmi.Update(t, dut, gnmi.OC().NetworkInstance(deviations.DefaultNetworkInstance(dut)).Mpls().Config(), mplsCfg)
}

// RemoveStaticMplsLspPushLabel removes a static MPLS LSP.
func RemoveStaticMplsLspPushLabel(t *testing.T, dut *ondatra.DUTDevice, lspName string, intfName string) {
	if deviations.StaticMplsLspOCUnsupported(dut) {
		cliConfig := ""
		switch dut.Vendor() {
		case ondatra.ARISTA:

			cliConfig = fmt.Sprintf(`
				interface %s
				no traffic-policy input MPLS_TRAFFIC_POLICY
				traffic-policies
					no traffic-policy MPLS_TRAFFIC_POLICY
				no nexthop-group TestGrp type mpls
				`, intfName)

			helpers.GnmiCLIConfig(t, dut, cliConfig)
		default:
			t.Errorf("Deviation StaticMplsLspUnsupported is not handled for the dut: %v", dut.Vendor())
		}
		return
	}
	d := &oc.Root{}
	mplsCfg := d.GetOrCreateNetworkInstance(deviations.DefaultNetworkInstance(dut)).GetOrCreateMpls()
	mplsCfg.GetOrCreateLsps().DeleteStaticLsp(lspName)
	gnmi.Update(t, dut, gnmi.OC().NetworkInstance(deviations.DefaultNetworkInstance(dut)).Mpls().Config(), mplsCfg)
}

<<<<<<< HEAD
// MPLSStaticLSPScaleConfig configures static MPLS LSP entries on the DUT.
// It programs either CLI-based configurations for vendors that do not support
// OpenConfig static MPLS, or uses OpenConfig models where supported.
// The configuration scales across IPv4 and IPv6 next hops and labels.
func MPLSStaticLSPScaleConfig(t *testing.T, dut *ondatra.DUTDevice, ni *oc.NetworkInstance, nexthops, nexthopsIpv6 []string, labels, labelsforIpv6 []int, ocPFParams OcPolicyForwardingParams) {
	if deviations.StaticMplsUnsupported(dut) {
		switch dut.Vendor() {
		case ondatra.ARISTA:
			var mplsStaticLspConfig, mplsStaticLspConfigV6 string
			for i, nexthop := range nexthops {
				mplsStaticLspConfig += fmt.Sprintf("mpls static top-label %d %s pop payload-type ipv4 access-list bypass\n", labels[i], nexthop)
			}
			helpers.GnmiCLIConfig(t, dut, mplsStaticLspConfig)
			for i, nexthopIpv6 := range nexthopsIpv6 {
				mplsStaticLspConfigV6 += fmt.Sprintf("mpls static top-label %d %s pop payload-type ipv6 access-list bypass\n", labelsforIpv6[i], nexthopIpv6)
			}
			helpers.GnmiCLIConfig(t, dut, mplsStaticLspConfigV6)
		default:
			t.Logf("Unsupported vendor %s for native command support for deviation 'mpls static lsp'", dut.Vendor())
		}
	} else {
		MplsGlobalStaticLspAttrIter(t, ni, nexthops, nexthopsIpv6, labels, labelsforIpv6)
	}
}

func MplsGlobalStaticLspAttrIter(
	t *testing.T,
	ni *oc.NetworkInstance,
	nexthopsV4, nexthopsV6 []string, labelsV4, labelsV6 []int,
) {
	t.Helper()
	mplsCfg := ni.GetOrCreateMpls()

	// IPv4 static LSPs
	for i, lbl := range labelsV4 {
		staticLsp := mplsCfg.GetOrCreateLsps().GetOrCreateStaticLsp(fmt.Sprintf("static-v4-%d", lbl))
		egress := staticLsp.GetOrCreateEgress()
		egress.IncomingLabel = oc.UnionUint32(uint32(lbl))
		egress.NextHop = ygot.String(nexthopsV4[i])
	}

	// IPv6 static LSPs
	for i, lbl := range labelsV6 {
		staticLsp := mplsCfg.GetOrCreateLsps().GetOrCreateStaticLsp(fmt.Sprintf("static-v6-%d", lbl))
		egress := staticLsp.GetOrCreateEgress()
		egress.IncomingLabel = oc.UnionUint32(uint32(lbl))
		egress.NextHop = ygot.String(nexthopsV6[i])
=======
func MPLSStaticLSPByPass(t *testing.T, batch *gnmi.SetBatch, dut *ondatra.DUTDevice, lspName string, incomingLabel uint32, nextHopIP string, protocolType string, byPass bool) {
	if deviations.StaticMplsLspOCUnsupported(dut) {
		cliConfig := ""
		switch dut.Vendor() {
		case ondatra.ARISTA:
			cliConfig = fmt.Sprintf(`
					mpls ip
					mpls static top-label %v %s pop payload-type %s access-list bypass
					`, incomingLabel, nextHopIP, protocolType)
			helpers.GnmiCLIConfig(t, dut, cliConfig)
		default:
			t.Errorf("Deviation StaticMplsLspOCUnsupported is not handled for the dut: %v", dut.Vendor())
		}
		return
	} else {
		d := &oc.Root{}
		fptest.ConfigureDefaultNetworkInstance(t, dut)
		mplsCfg := d.GetOrCreateNetworkInstance(deviations.DefaultNetworkInstance(dut)).GetOrCreateMpls()
		staticMplsCfg := mplsCfg.GetOrCreateLsps().GetOrCreateStaticLsp(lspName)
		staticMplsCfg.GetOrCreateEgress().SetIncomingLabel(oc.UnionUint32(incomingLabel))
		staticMplsCfg.GetOrCreateEgress().SetNextHop(nextHopIP)
		staticMplsCfg.GetOrCreateEgress().SetPushLabel(oc.Egress_PushLabel_IMPLICIT_NULL)

		gnmi.BatchReplace(batch, gnmi.OC().NetworkInstance(deviations.DefaultNetworkInstance(dut)).Mpls().Config(), mplsCfg)
>>>>>>> c9368c64
	}
}<|MERGE_RESOLUTION|>--- conflicted
+++ resolved
@@ -244,55 +244,6 @@
 	gnmi.Update(t, dut, gnmi.OC().NetworkInstance(deviations.DefaultNetworkInstance(dut)).Mpls().Config(), mplsCfg)
 }
 
-<<<<<<< HEAD
-// MPLSStaticLSPScaleConfig configures static MPLS LSP entries on the DUT.
-// It programs either CLI-based configurations for vendors that do not support
-// OpenConfig static MPLS, or uses OpenConfig models where supported.
-// The configuration scales across IPv4 and IPv6 next hops and labels.
-func MPLSStaticLSPScaleConfig(t *testing.T, dut *ondatra.DUTDevice, ni *oc.NetworkInstance, nexthops, nexthopsIpv6 []string, labels, labelsforIpv6 []int, ocPFParams OcPolicyForwardingParams) {
-	if deviations.StaticMplsUnsupported(dut) {
-		switch dut.Vendor() {
-		case ondatra.ARISTA:
-			var mplsStaticLspConfig, mplsStaticLspConfigV6 string
-			for i, nexthop := range nexthops {
-				mplsStaticLspConfig += fmt.Sprintf("mpls static top-label %d %s pop payload-type ipv4 access-list bypass\n", labels[i], nexthop)
-			}
-			helpers.GnmiCLIConfig(t, dut, mplsStaticLspConfig)
-			for i, nexthopIpv6 := range nexthopsIpv6 {
-				mplsStaticLspConfigV6 += fmt.Sprintf("mpls static top-label %d %s pop payload-type ipv6 access-list bypass\n", labelsforIpv6[i], nexthopIpv6)
-			}
-			helpers.GnmiCLIConfig(t, dut, mplsStaticLspConfigV6)
-		default:
-			t.Logf("Unsupported vendor %s for native command support for deviation 'mpls static lsp'", dut.Vendor())
-		}
-	} else {
-		MplsGlobalStaticLspAttrIter(t, ni, nexthops, nexthopsIpv6, labels, labelsforIpv6)
-	}
-}
-
-func MplsGlobalStaticLspAttrIter(
-	t *testing.T,
-	ni *oc.NetworkInstance,
-	nexthopsV4, nexthopsV6 []string, labelsV4, labelsV6 []int,
-) {
-	t.Helper()
-	mplsCfg := ni.GetOrCreateMpls()
-
-	// IPv4 static LSPs
-	for i, lbl := range labelsV4 {
-		staticLsp := mplsCfg.GetOrCreateLsps().GetOrCreateStaticLsp(fmt.Sprintf("static-v4-%d", lbl))
-		egress := staticLsp.GetOrCreateEgress()
-		egress.IncomingLabel = oc.UnionUint32(uint32(lbl))
-		egress.NextHop = ygot.String(nexthopsV4[i])
-	}
-
-	// IPv6 static LSPs
-	for i, lbl := range labelsV6 {
-		staticLsp := mplsCfg.GetOrCreateLsps().GetOrCreateStaticLsp(fmt.Sprintf("static-v6-%d", lbl))
-		egress := staticLsp.GetOrCreateEgress()
-		egress.IncomingLabel = oc.UnionUint32(uint32(lbl))
-		egress.NextHop = ygot.String(nexthopsV6[i])
-=======
 func MPLSStaticLSPByPass(t *testing.T, batch *gnmi.SetBatch, dut *ondatra.DUTDevice, lspName string, incomingLabel uint32, nextHopIP string, protocolType string, byPass bool) {
 	if deviations.StaticMplsLspOCUnsupported(dut) {
 		cliConfig := ""
@@ -317,6 +268,49 @@
 		staticMplsCfg.GetOrCreateEgress().SetPushLabel(oc.Egress_PushLabel_IMPLICIT_NULL)
 
 		gnmi.BatchReplace(batch, gnmi.OC().NetworkInstance(deviations.DefaultNetworkInstance(dut)).Mpls().Config(), mplsCfg)
->>>>>>> c9368c64
+	}
+}
+
+// MPLSStaticLSPScaleConfig configures static MPLS LSP entries on the DUT.It programs either CLI-based configurations for vendors that do not support
+// OpenConfig static MPLS, or uses OpenConfig models where supported. The configuration scales across IPv4 and IPv6 next hops and labels.
+func MPLSStaticLSPScaleConfig(t *testing.T, dut *ondatra.DUTDevice, ni *oc.NetworkInstance, nexthops, nexthopsIpv6 []string, labels, labelsforIpv6 []int, ocPFParams OcPolicyForwardingParams) {
+	if deviations.StaticMplsUnsupported(dut) {
+		switch dut.Vendor() {
+		case ondatra.ARISTA:
+			var mplsStaticLspConfig, mplsStaticLspConfigV6 string
+			for i, nexthop := range nexthops {
+				mplsStaticLspConfig += fmt.Sprintf("mpls static top-label %d %s pop payload-type ipv4 access-list bypass\n", labels[i], nexthop)
+			}
+			helpers.GnmiCLIConfig(t, dut, mplsStaticLspConfig)
+			for i, nexthopIpv6 := range nexthopsIpv6 {
+				mplsStaticLspConfigV6 += fmt.Sprintf("mpls static top-label %d %s pop payload-type ipv6 access-list bypass\n", labelsforIpv6[i], nexthopIpv6)
+			}
+			helpers.GnmiCLIConfig(t, dut, mplsStaticLspConfigV6)
+		default:
+			t.Logf("Unsupported vendor %s for native command support for deviation 'mpls static lsp'", dut.Vendor())
+		}
+	} else {
+		mplsGlobalStaticLspAttrIter(t, ni, nexthops, nexthopsIpv6, labels, labelsforIpv6)
+	}
+}
+
+func mplsGlobalStaticLspAttrIter(t *testing.T, ni *oc.NetworkInstance, nexthopsV4, nexthopsV6 []string, labelsV4, labelsV6 []int) {
+	t.Helper()
+	mplsCfg := ni.GetOrCreateMpls()
+
+	// IPv4 static LSPs
+	for i, lbl := range labelsV4 {
+		staticLsp := mplsCfg.GetOrCreateLsps().GetOrCreateStaticLsp(fmt.Sprintf("static-v4-%d", lbl))
+		egress := staticLsp.GetOrCreateEgress()
+		egress.IncomingLabel = oc.UnionUint32(uint32(lbl))
+		egress.NextHop = ygot.String(nexthopsV4[i])
+	}
+
+	// IPv6 static LSPs
+	for i, lbl := range labelsV6 {
+		staticLsp := mplsCfg.GetOrCreateLsps().GetOrCreateStaticLsp(fmt.Sprintf("static-v6-%d", lbl))
+		egress := staticLsp.GetOrCreateEgress()
+		egress.IncomingLabel = oc.UnionUint32(uint32(lbl))
+		egress.NextHop = ygot.String(nexthopsV6[i])
 	}
 }