--- conflicted
+++ resolved
@@ -244,7 +244,33 @@
 	gnmi.Update(t, dut, gnmi.OC().NetworkInstance(deviations.DefaultNetworkInstance(dut)).Mpls().Config(), mplsCfg)
 }
 
-<<<<<<< HEAD
+func MPLSStaticLSPByPass(t *testing.T, batch *gnmi.SetBatch, dut *ondatra.DUTDevice, lspName string, incomingLabel uint32, nextHopIP string, protocolType string, byPass bool) {
+	if deviations.StaticMplsLspOCUnsupported(dut) {
+		cliConfig := ""
+		switch dut.Vendor() {
+		case ondatra.ARISTA:
+			cliConfig = fmt.Sprintf(`
+					mpls ip
+					mpls static top-label %v %s pop payload-type %s access-list bypass
+					`, incomingLabel, nextHopIP, protocolType)
+			helpers.GnmiCLIConfig(t, dut, cliConfig)
+		default:
+			t.Errorf("Deviation StaticMplsLspOCUnsupported is not handled for the dut: %v", dut.Vendor())
+		}
+		return
+	} else {
+		d := &oc.Root{}
+		fptest.ConfigureDefaultNetworkInstance(t, dut)
+		mplsCfg := d.GetOrCreateNetworkInstance(deviations.DefaultNetworkInstance(dut)).GetOrCreateMpls()
+		staticMplsCfg := mplsCfg.GetOrCreateLsps().GetOrCreateStaticLsp(lspName)
+		staticMplsCfg.GetOrCreateEgress().SetIncomingLabel(oc.UnionUint32(incomingLabel))
+		staticMplsCfg.GetOrCreateEgress().SetNextHop(nextHopIP)
+		staticMplsCfg.GetOrCreateEgress().SetPushLabel(oc.Egress_PushLabel_IMPLICIT_NULL)
+
+		gnmi.BatchReplace(batch, gnmi.OC().NetworkInstance(deviations.DefaultNetworkInstance(dut)).Mpls().Config(), mplsCfg)
+	}
+}
+
 // MplsGlobalStaticLspAttributes configures the MPLS global static LSP attributes.
 func MplsGlobalStaticLspAttributes(t *testing.T, ni *oc.NetworkInstance, params OcPolicyForwardingParams) {
 	t.Helper()
@@ -307,31 +333,5 @@
 		}
 	} else {
 		MplsGlobalStaticLspAttributes(t, ni, ocPFParams)
-=======
-func MPLSStaticLSPByPass(t *testing.T, batch *gnmi.SetBatch, dut *ondatra.DUTDevice, lspName string, incomingLabel uint32, nextHopIP string, protocolType string, byPass bool) {
-	if deviations.StaticMplsLspOCUnsupported(dut) {
-		cliConfig := ""
-		switch dut.Vendor() {
-		case ondatra.ARISTA:
-			cliConfig = fmt.Sprintf(`
-					mpls ip
-					mpls static top-label %v %s pop payload-type %s access-list bypass
-					`, incomingLabel, nextHopIP, protocolType)
-			helpers.GnmiCLIConfig(t, dut, cliConfig)
-		default:
-			t.Errorf("Deviation StaticMplsLspOCUnsupported is not handled for the dut: %v", dut.Vendor())
-		}
-		return
-	} else {
-		d := &oc.Root{}
-		fptest.ConfigureDefaultNetworkInstance(t, dut)
-		mplsCfg := d.GetOrCreateNetworkInstance(deviations.DefaultNetworkInstance(dut)).GetOrCreateMpls()
-		staticMplsCfg := mplsCfg.GetOrCreateLsps().GetOrCreateStaticLsp(lspName)
-		staticMplsCfg.GetOrCreateEgress().SetIncomingLabel(oc.UnionUint32(incomingLabel))
-		staticMplsCfg.GetOrCreateEgress().SetNextHop(nextHopIP)
-		staticMplsCfg.GetOrCreateEgress().SetPushLabel(oc.Egress_PushLabel_IMPLICIT_NULL)
-
-		gnmi.BatchReplace(batch, gnmi.OC().NetworkInstance(deviations.DefaultNetworkInstance(dut)).Mpls().Config(), mplsCfg)
->>>>>>> c9368c64
 	}
 }