--- conflicted
+++ resolved
@@ -33,11 +33,8 @@
 	FeaturePolicyForwarding
 	FeatureQOSCounters
 	FeatureEnableAFTSummaries
-<<<<<<< HEAD
-	FeatureTTLPolicyForwarding
-=======
 	FeatureNGPR
->>>>>>> c12f18f9
+   FeatureTTLPolicyForwarding
 
 	aristaTcamProfileMplsTracking = `
 hardware counter feature traffic-policy in
@@ -397,8 +394,145 @@
          route-summary
    agent OpenConfig terminate
    `
-<<<<<<< HEAD
-	aristaTcamProfilePreserveTTL = `
+
+	aristaNGPRTcamProfile = `
+   hardware tcam
+   profile ngpr
+      feature acl port mac
+         sequence 55
+         key size limit 160
+         key field dst-mac ether-type src-mac
+         action count drop mirror
+         packet ipv4 forwarding bridged
+         packet ipv4 forwarding routed
+         packet ipv4 forwarding routed multicast
+         packet ipv4 mpls ipv4 forwarding mpls decap
+         packet ipv4 mpls ipv6 forwarding mpls decap
+         packet ipv4 non-vxlan forwarding routed decap
+         packet ipv4 vxlan forwarding bridged decap
+         packet ipv6 forwarding bridged
+         packet ipv6 forwarding routed
+         packet ipv6 forwarding routed decap
+         packet ipv6 forwarding routed multicast
+         packet ipv6 ipv6 forwarding routed decap
+         packet mpls forwarding bridged decap
+         packet mpls ipv4 forwarding mpls
+         packet mpls ipv6 forwarding mpls
+         packet mpls non-ip forwarding mpls
+         packet non-ip forwarding bridged
+      !
+      feature forwarding-destination mpls
+         sequence 100
+      !
+      feature mirror ip
+         sequence 80
+         key size limit 160
+         key field dscp dst-ip ip-frag ip-protocol l4-dst-port l4-ops l4-src-port src-ip tcp-control
+         action count mirror set-policer
+         packet ipv4 forwarding bridged
+         packet ipv4 forwarding routed
+         packet ipv4 forwarding routed multicast
+         packet ipv4 non-vxlan forwarding routed decap
+      !
+      feature mpls
+         sequence 5
+         key size limit 160
+         action drop redirect set-ecn
+         packet ipv4 mpls ipv4 forwarding mpls decap
+         packet ipv4 mpls ipv6 forwarding mpls decap
+         packet mpls ipv4 forwarding mpls
+         packet mpls ipv6 forwarding mpls
+         packet mpls non-ip forwarding mpls
+      !
+      feature mpls pop ingress
+      !
+      feature pbr mpls
+         sequence 65
+         key size limit 160
+         key field mpls-inner-ip-tos
+         action count drop redirect
+         packet mpls ipv4 forwarding mpls
+         packet mpls ipv6 forwarding mpls
+         packet mpls non-ip forwarding mpls
+      !
+      feature qos ip
+         sequence 75
+         key size limit 160
+         key field dscp dst-ip ip-frag ip-protocol l4-dst-port l4-ops l4-src-port src-ip tcp-control
+         action count set-dscp set-tc set-unshared-policer
+         packet ipv4 forwarding routed
+         packet ipv4 forwarding routed multicast
+         packet ipv4 mpls ipv4 forwarding mpls decap
+         packet ipv4 mpls ipv6 forwarding mpls decap
+         packet ipv4 non-vxlan forwarding routed decap
+      !
+      feature qos ipv6
+         sequence 70
+         key size limit 160
+         key field ipv6-traffic-class
+         action count set-dscp set-tc set-unshared-policer
+         packet ipv6 forwarding routed
+      !
+      feature qos mac
+         key size limit 160
+         key field ether-type forwarding-type ipv6-traffic-class mpls-traffic-class udf-32b-1 udf-32b-2 vlan
+         action count set-dscp set-tc set-unshared-policer
+         packet ipv6 forwarding bridged
+         packet ipv6 forwarding routed
+         packet mpls forwarding bridged decap
+         packet mpls ipv4 forwarding mpls
+         packet mpls ipv6 forwarding mpls
+         packet mpls non-ip forwarding mpls
+         packet non-ip forwarding bridged
+      !
+      feature traffic-policy cpu ipv4
+         sequence 1
+         key size limit 160
+         key field dst-ip ip-frag ip-protocol l4-dst-port l4-src-port src-ip tcp-control
+         action count set-drop-precedence set-policer
+      !
+      feature traffic-policy cpu ipv6
+         sequence 2
+         key field dst-ipv6 ipv6-next-header l4-dst-port l4-src-port src-ipv6-high src-ipv6-low tcp-control
+         action count set-drop-precedence set-policer
+      !
+      feature traffic-policy port ipv4
+         sequence 45
+         key size limit 160
+         key field dscp dst-ip-label icmp-type-code ip-frag ip-fragment-offset ip-length ip-protocol l4-dst-port-label l4-src-port-label src-ip-label tcp-control ttl
+         action count drop redirect set-dscp set-tc set-unshared-policer
+         packet ipv4 forwarding routed
+      !
+      feature traffic-policy port ipv4 egress
+         key size limit 160
+         key field dscp dst-ip-label ip-frag ip-protocol l4-dst-port-label l4-src-port-label src-ip-label tcp-control
+         action count drop redirect set-tc
+         packet ipv4 forwarding routed
+         packet mpls ipv4 forwarding mpls
+      !
+      feature traffic-policy port ipv6
+         sequence 25
+         key size limit 160
+         key field dst-ipv6-label icmp-type-code ipv6-length ipv6-next-header ipv6-traffic-class l4-dst-port-label l4-src-port-label src-ipv6-label tcp-control
+         action count drop redirect set-dscp set-tc set-unshared-policer
+         packet ipv6 forwarding routed
+      !
+      feature traffic-policy port ipv6 egress
+         key size limit 160
+         key field dscp dst-ipv6-label ipv6-next-header l4-dst-port-label l4-src-port-label src-ipv6-label tcp-control
+         action count drop redirect set-tc
+         packet ipv6 forwarding routed
+         packet mpls ipv6 forwarding mpls
+      !
+      feature tunnel vxlan
+         sequence 50
+         key size limit 160
+         packet ipv4 vxlan eth ipv4 forwarding routed decap
+         packet ipv4 vxlan forwarding bridged decap
+   system profile ngpr
+   `
+
+   aristaTcamProfilePreserveTTL = `
       hardware tcam
       profile customProfile
          system-rule overriding-action redirect
@@ -523,144 +657,6 @@
             packet ipv4 vxlan forwarding bridged decap
       system profile customProfile
    !
-=======
-
-	aristaNGPRTcamProfile = `
-   hardware tcam
-   profile ngpr
-      feature acl port mac
-         sequence 55
-         key size limit 160
-         key field dst-mac ether-type src-mac
-         action count drop mirror
-         packet ipv4 forwarding bridged
-         packet ipv4 forwarding routed
-         packet ipv4 forwarding routed multicast
-         packet ipv4 mpls ipv4 forwarding mpls decap
-         packet ipv4 mpls ipv6 forwarding mpls decap
-         packet ipv4 non-vxlan forwarding routed decap
-         packet ipv4 vxlan forwarding bridged decap
-         packet ipv6 forwarding bridged
-         packet ipv6 forwarding routed
-         packet ipv6 forwarding routed decap
-         packet ipv6 forwarding routed multicast
-         packet ipv6 ipv6 forwarding routed decap
-         packet mpls forwarding bridged decap
-         packet mpls ipv4 forwarding mpls
-         packet mpls ipv6 forwarding mpls
-         packet mpls non-ip forwarding mpls
-         packet non-ip forwarding bridged
-      !
-      feature forwarding-destination mpls
-         sequence 100
-      !
-      feature mirror ip
-         sequence 80
-         key size limit 160
-         key field dscp dst-ip ip-frag ip-protocol l4-dst-port l4-ops l4-src-port src-ip tcp-control
-         action count mirror set-policer
-         packet ipv4 forwarding bridged
-         packet ipv4 forwarding routed
-         packet ipv4 forwarding routed multicast
-         packet ipv4 non-vxlan forwarding routed decap
-      !
-      feature mpls
-         sequence 5
-         key size limit 160
-         action drop redirect set-ecn
-         packet ipv4 mpls ipv4 forwarding mpls decap
-         packet ipv4 mpls ipv6 forwarding mpls decap
-         packet mpls ipv4 forwarding mpls
-         packet mpls ipv6 forwarding mpls
-         packet mpls non-ip forwarding mpls
-      !
-      feature mpls pop ingress
-      !
-      feature pbr mpls
-         sequence 65
-         key size limit 160
-         key field mpls-inner-ip-tos
-         action count drop redirect
-         packet mpls ipv4 forwarding mpls
-         packet mpls ipv6 forwarding mpls
-         packet mpls non-ip forwarding mpls
-      !
-      feature qos ip
-         sequence 75
-         key size limit 160
-         key field dscp dst-ip ip-frag ip-protocol l4-dst-port l4-ops l4-src-port src-ip tcp-control
-         action count set-dscp set-tc set-unshared-policer
-         packet ipv4 forwarding routed
-         packet ipv4 forwarding routed multicast
-         packet ipv4 mpls ipv4 forwarding mpls decap
-         packet ipv4 mpls ipv6 forwarding mpls decap
-         packet ipv4 non-vxlan forwarding routed decap
-      !
-      feature qos ipv6
-         sequence 70
-         key size limit 160
-         key field ipv6-traffic-class
-         action count set-dscp set-tc set-unshared-policer
-         packet ipv6 forwarding routed
-      !
-      feature qos mac
-         key size limit 160
-         key field ether-type forwarding-type ipv6-traffic-class mpls-traffic-class udf-32b-1 udf-32b-2 vlan
-         action count set-dscp set-tc set-unshared-policer
-         packet ipv6 forwarding bridged
-         packet ipv6 forwarding routed
-         packet mpls forwarding bridged decap
-         packet mpls ipv4 forwarding mpls
-         packet mpls ipv6 forwarding mpls
-         packet mpls non-ip forwarding mpls
-         packet non-ip forwarding bridged
-      !
-      feature traffic-policy cpu ipv4
-         sequence 1
-         key size limit 160
-         key field dst-ip ip-frag ip-protocol l4-dst-port l4-src-port src-ip tcp-control
-         action count set-drop-precedence set-policer
-      !
-      feature traffic-policy cpu ipv6
-         sequence 2
-         key field dst-ipv6 ipv6-next-header l4-dst-port l4-src-port src-ipv6-high src-ipv6-low tcp-control
-         action count set-drop-precedence set-policer
-      !
-      feature traffic-policy port ipv4
-         sequence 45
-         key size limit 160
-         key field dscp dst-ip-label icmp-type-code ip-frag ip-fragment-offset ip-length ip-protocol l4-dst-port-label l4-src-port-label src-ip-label tcp-control ttl
-         action count drop redirect set-dscp set-tc set-unshared-policer
-         packet ipv4 forwarding routed
-      !
-      feature traffic-policy port ipv4 egress
-         key size limit 160
-         key field dscp dst-ip-label ip-frag ip-protocol l4-dst-port-label l4-src-port-label src-ip-label tcp-control
-         action count drop redirect set-tc
-         packet ipv4 forwarding routed
-         packet mpls ipv4 forwarding mpls
-      !
-      feature traffic-policy port ipv6
-         sequence 25
-         key size limit 160
-         key field dst-ipv6-label icmp-type-code ipv6-length ipv6-next-header ipv6-traffic-class l4-dst-port-label l4-src-port-label src-ipv6-label tcp-control
-         action count drop redirect set-dscp set-tc set-unshared-policer
-         packet ipv6 forwarding routed
-      !
-      feature traffic-policy port ipv6 egress
-         key size limit 160
-         key field dscp dst-ipv6-label ipv6-next-header l4-dst-port-label l4-src-port-label src-ipv6-label tcp-control
-         action count drop redirect set-tc
-         packet ipv6 forwarding routed
-         packet mpls ipv6 forwarding mpls
-      !
-      feature tunnel vxlan
-         sequence 50
-         key size limit 160
-         packet ipv4 vxlan eth ipv4 forwarding routed decap
-         packet ipv4 vxlan forwarding bridged decap
-   system profile ngpr
->>>>>>> c12f18f9
    `
 )
 
@@ -671,11 +667,8 @@
 		FeaturePolicyForwarding:     aristaTcamProfilePolicyForwarding,
 		FeatureQOSCounters:          aristaTcamProfileQOSCounters,
 		FeatureEnableAFTSummaries:   aristaEnableAFTSummaries,
-<<<<<<< HEAD
-		FeatureTTLPolicyForwarding:  aristaTcamProfilePreserveTTL,
-=======
 		FeatureNGPR:                 aristaNGPRTcamProfile,
->>>>>>> c12f18f9
+      FeatureTTLPolicyForwarding:  aristaTcamProfilePreserveTTL,
 	}
 )
 
