// Copyright 2022 Google LLC
//
// Licensed under the Apache License, Version 2.0 (the "License");
// you may not use this file except in compliance with the License.
// You may obtain a copy of the License at
//
//      http://www.apache.org/licenses/LICENSE-2.0
//
// Unless required by applicable law or agreed to in writing, software
// distributed under the License is distributed on an "AS IS" BASIS,
// WITHOUT WARRANTIES OR CONDITIONS OF ANY KIND, either express or implied.
// See the License for the specific language governing permissions and
// limitations under the License.

// Package args define arguments for testing that depend on the available components
// and their naming on the device, if they cannot be enumerated easily from /components by type.
// Having these arguments at the project level help us run the whole suite of tests
// without defining them per test.
package args

import (
	"flag"
)

// Global test flags.
var (
<<<<<<< HEAD
	NumControllerCards      = flag.Int("arg_num_controller_cards", -1, "The expected number of controller cards. Some devices with a single controller report 0, which is a valid expected value. Expectation is not checked for values < 0.")
	NumLinecards            = flag.Int("arg_num_linecards", -1, "The expected number of linecards. Some devices with a single linecard report 0, which is a valid expected value. Expectation is not checked for values < 0.")
	P4RTNodeName1           = flag.String("arg_p4rt_node_name_1", "", "The P4RT Node Name for the first FAP. Test that reserves ports in the same FAP should configure this P4RT Node. The value will only be used if deviation ExplicitP4RTNodeComponent is applied.")
	P4RTNodeName2           = flag.String("arg_p4rt_node_name_2", "", "The P4RT Node Name for the second FAP. Test that reserves ports in two different FAPs should configure this P4RT Node in addition to the Node defined in P4RTNodeName1. The value will only be used if deviation ExplicitP4RTNodeComponent is applied.")
	FullConfigReplaceTime   = flag.Duration("arg_full_config_replace_time", 0, "Time taken for gNMI set operation to complete full configuration replace. Expected duration is in nanoseconds. Expectation is not checked when value is 0.")
	SubsetConfigReplaceTime = flag.Duration("arg_subset_config_replace_time", 0, "Time taken for gNMI set operation to modify a subset of configuration. Expected duration is in nanoseconds. Expectation is not checked when value is 0.")
	QoSBaseConfigPresent    = flag.Bool("arg_qos_baseconfig_present", true, "QoS Counter subtest in gNMI-1.10 requires related base config to be loaded. Use this flag to skip the when base config is not loaded.")
	LACPBaseConfigPresent   = flag.Bool("arg_lacp_baseconfig_present", true, "LACP subtest in gNMI-1.10 requires related base config to be loaded. Use this flag to skip the test when base config is not loaded.")
	TempSensorNamePattern   = flag.String("arg_temp_sensor_name_pattern", "^[0-9]/RP[0-9]/CPU[0-9].*TEMP.*", "There is no component type specifically for temperature sensors. So, we use the name pattern to find them.")
	SwitchChipNamePattern   = flag.String("arg_switchchip_name_pattern", "^[0-9]/[0-9]/CPU[0-9]-NPU[0-9]", "There is no component type specifically for SwitchChip components. So, we use the name pattern to find them.")
	FanNamePattern          = flag.String("arg_fan_name_pattern", "", "This name pattern is used to filter out Fan components.")
	FabricChipNamePattern   = flag.String("arg_fabricChip_name_pattern", "", "This name pattern is used to filter out FabricChip components.")
=======
	NumControllerCards       = flag.Int("arg_num_controller_cards", -1, "The expected number of controller cards. Some devices with a single controller report 0, which is a valid expected value. Expectation is not checked for values < 0.")
	NumLinecards             = flag.Int("arg_num_linecards", -1, "The expected number of linecards. Some devices with a single linecard report 0, which is a valid expected value. Expectation is not checked for values < 0.")
	P4RTNodeName1            = flag.String("arg_p4rt_node_name_1", "", "The P4RT Node Name for the first FAP. Test that reserves ports in the same FAP should configure this P4RT Node. The value will only be used if deviation ExplicitP4RTNodeComponent is applied.")
	P4RTNodeName2            = flag.String("arg_p4rt_node_name_2", "", "The P4RT Node Name for the second FAP. Test that reserves ports in two different FAPs should configure this P4RT Node in addition to the Node defined in P4RTNodeName1. The value will only be used if deviation ExplicitP4RTNodeComponent is applied.")
	FullConfigReplaceTime    = flag.Duration("arg_full_config_replace_time", 0, "Time taken for gNMI set operation to complete full configuration replace. Expected duration is in nanoseconds. Expectation is not checked when value is 0.")
	SubsetConfigReplaceTime  = flag.Duration("arg_subset_config_replace_time", 0, "Time taken for gNMI set operation to modify a subset of configuration. Expected duration is in nanoseconds. Expectation is not checked when value is 0.")
	QoSBaseConfigPresent     = flag.Bool("arg_qos_baseconfig_present", true, "QoS Counter subtest in gNMI-1.10 requires related base config to be loaded. Use this flag to skip the when base config is not loaded.")
	LACPBaseConfigPresent    = flag.Bool("arg_lacp_baseconfig_present", true, "LACP subtest in gNMI-1.10 requires related base config to be loaded. Use this flag to skip the test when base config is not loaded.")
	CheckInterfacesInBinding = flag.Bool("arg_check_interfaces_in_binding", true, "GNOI tests perform interface status validation based on all interfaces. This can cause flakiness in testing environments where only connectivity of interfaces in binding is guaranteed.")
>>>>>>> 1b86e298
)<|MERGE_RESOLUTION|>--- conflicted
+++ resolved
@@ -24,7 +24,6 @@
 
 // Global test flags.
 var (
-<<<<<<< HEAD
 	NumControllerCards      = flag.Int("arg_num_controller_cards", -1, "The expected number of controller cards. Some devices with a single controller report 0, which is a valid expected value. Expectation is not checked for values < 0.")
 	NumLinecards            = flag.Int("arg_num_linecards", -1, "The expected number of linecards. Some devices with a single linecard report 0, which is a valid expected value. Expectation is not checked for values < 0.")
 	P4RTNodeName1           = flag.String("arg_p4rt_node_name_1", "", "The P4RT Node Name for the first FAP. Test that reserves ports in the same FAP should configure this P4RT Node. The value will only be used if deviation ExplicitP4RTNodeComponent is applied.")
@@ -37,15 +36,5 @@
 	SwitchChipNamePattern   = flag.String("arg_switchchip_name_pattern", "^[0-9]/[0-9]/CPU[0-9]-NPU[0-9]", "There is no component type specifically for SwitchChip components. So, we use the name pattern to find them.")
 	FanNamePattern          = flag.String("arg_fan_name_pattern", "", "This name pattern is used to filter out Fan components.")
 	FabricChipNamePattern   = flag.String("arg_fabricChip_name_pattern", "", "This name pattern is used to filter out FabricChip components.")
-=======
-	NumControllerCards       = flag.Int("arg_num_controller_cards", -1, "The expected number of controller cards. Some devices with a single controller report 0, which is a valid expected value. Expectation is not checked for values < 0.")
-	NumLinecards             = flag.Int("arg_num_linecards", -1, "The expected number of linecards. Some devices with a single linecard report 0, which is a valid expected value. Expectation is not checked for values < 0.")
-	P4RTNodeName1            = flag.String("arg_p4rt_node_name_1", "", "The P4RT Node Name for the first FAP. Test that reserves ports in the same FAP should configure this P4RT Node. The value will only be used if deviation ExplicitP4RTNodeComponent is applied.")
-	P4RTNodeName2            = flag.String("arg_p4rt_node_name_2", "", "The P4RT Node Name for the second FAP. Test that reserves ports in two different FAPs should configure this P4RT Node in addition to the Node defined in P4RTNodeName1. The value will only be used if deviation ExplicitP4RTNodeComponent is applied.")
-	FullConfigReplaceTime    = flag.Duration("arg_full_config_replace_time", 0, "Time taken for gNMI set operation to complete full configuration replace. Expected duration is in nanoseconds. Expectation is not checked when value is 0.")
-	SubsetConfigReplaceTime  = flag.Duration("arg_subset_config_replace_time", 0, "Time taken for gNMI set operation to modify a subset of configuration. Expected duration is in nanoseconds. Expectation is not checked when value is 0.")
-	QoSBaseConfigPresent     = flag.Bool("arg_qos_baseconfig_present", true, "QoS Counter subtest in gNMI-1.10 requires related base config to be loaded. Use this flag to skip the when base config is not loaded.")
-	LACPBaseConfigPresent    = flag.Bool("arg_lacp_baseconfig_present", true, "LACP subtest in gNMI-1.10 requires related base config to be loaded. Use this flag to skip the test when base config is not loaded.")
 	CheckInterfacesInBinding = flag.Bool("arg_check_interfaces_in_binding", true, "GNOI tests perform interface status validation based on all interfaces. This can cause flakiness in testing environments where only connectivity of interfaces in binding is guaranteed.")
->>>>>>> 1b86e298
 )