// Copyright 2022 Google LLC
//
// Licensed under the Apache License, Version 2.0 (the "License");
// you may not use this file except in compliance with the License.
// You may obtain a copy of the License at
//
//      http://www.apache.org/licenses/LICENSE-2.0
//
// Unless required by applicable law or agreed to in writing, software
// distributed under the License is distributed on an "AS IS" BASIS,
// WITHOUT WARRANTIES OR CONDITIONS OF ANY KIND, either express or implied.
// See the License for the specific language governing permissions and
// limitations under the License.

// Package attrs bundles some common interface attributes and provides
// helpers to generate the appropriate OpenConfig and ATETopology.
//
// The use of this package in new tests is discouraged.  Legacy tests using this package
// will be migrated to use testbed topology helpers.
package attrs

import (
	"fmt"

	"github.com/open-traffic-generator/snappi/gosnappi"
	"github.com/openconfig/featureprofiles/internal/deviations"
	"github.com/openconfig/ondatra"
	"github.com/openconfig/ondatra/gnmi/oc"
	"github.com/openconfig/ygot/ygot"
)

// Attributes bundles some common attributes for devices and/or interfaces.
// It provides helpers to generate appropriate configuration for OpenConfig
// and for an ATETopology.  All fields are optional; only those that are
// non-empty will be set when configuring an interface.
type Attributes struct {
<<<<<<< HEAD
	IPv4         string
	IPv6         string
	MAC          string
	Name         string // Interface name, only applied to ATE ports.
	Desc         string // Description, only applied to DUT interfaces.
	Subinterface uint32 //Subinterface
	IPv4Len      uint8  // Prefix length for IPv4.
	IPv6Len      uint8  // Prefix length for IPv6.
	MTU          uint16
	ID           uint32 // /interfaces/interface/state/id p4rt interface id
=======
	IPv4       string
	IPv4Sec    string // Secondary IPv4 address
	IPv6       string
	MAC        string
	Name       string // Interface name, only applied to ATE ports.
	Desc       string // Description, only applied to DUT interfaces.
	IPv4Len    uint8  // Prefix length for IPv4.
	IPv4LenSec uint8  // Prefix length for Secondary IPv4 address.
	IPv6Len    uint8  // Prefix length for IPv6.
	MTU        uint16
	ID         uint32 // /interfaces/interface/state/id p4rt interface id
>>>>>>> 49a2979c
}

// IPv4CIDR constructs the IPv4 CIDR notation with the given prefix
// length, e.g. "192.0.2.1/30".
func (a *Attributes) IPv4CIDR() string {
	return fmt.Sprintf("%s/%d", a.IPv4, a.IPv4Len)
}

// IPv6CIDR constructs the IPv6 CIDR notation with the given prefix
// length, e.g. "2001:db8::1/126".
func (a *Attributes) IPv6CIDR() string {
	return fmt.Sprintf("%s/%d", a.IPv6, a.IPv6Len)
}

// ConfigOCInterface configures an OpenConfig interface with these attributes.
func (a *Attributes) ConfigOCInterface(intf *oc.Interface, dut *ondatra.DUTDevice) *oc.Interface {
	if a.Desc != "" {
		intf.Description = ygot.String(a.Desc)
	}
	intf.Type = oc.IETFInterfaces_InterfaceType_ethernetCsmacd
	if deviations.InterfaceEnabled(dut) {
		intf.Enabled = ygot.Bool(true)
	}
	if a.MTU > 0 && !deviations.OmitL2MTU(dut) {
		intf.Mtu = ygot.Uint16(a.MTU + 14)
	}
	e := intf.GetOrCreateEthernet()
	if a.MAC != "" {
		e.MacAddress = ygot.String(a.MAC)
	}

	s := intf.GetOrCreateSubinterface(a.Subinterface)
	if a.IPv4 != "" {
		s4 := s.GetOrCreateIpv4()
		if deviations.InterfaceEnabled(dut) && !deviations.IPv4MissingEnabled(dut) {
			s4.Enabled = ygot.Bool(true)
		}
		if a.MTU > 0 {
			s4.Mtu = ygot.Uint16(a.MTU)
		}
		a4 := s4.GetOrCreateAddress(a.IPv4)
		if a.IPv4Len > 0 {
			a4.PrefixLength = ygot.Uint8(a.IPv4Len)
		}
	}

	if a.IPv4Sec != "" {
		s4 := s.GetOrCreateIpv4()
		if deviations.InterfaceEnabled(dut) && !deviations.IPv4MissingEnabled(dut) {
			s4.Enabled = ygot.Bool(true)
		}
		a4 := s4.GetOrCreateAddress(a.IPv4Sec)
		if a.IPv4LenSec > 0 {
			a4.PrefixLength = ygot.Uint8(a.IPv4LenSec)
			a4.Type = oc.IfIp_Ipv4AddressType_SECONDARY
		}
	}

	if a.IPv6 != "" {
		s6 := s.GetOrCreateIpv6()
		if a.MTU > 0 {
			s6.Mtu = ygot.Uint32(uint32(a.MTU))
		}
		if deviations.InterfaceEnabled(dut) {
			s6.Enabled = ygot.Bool(true)
		}
		a6 := s6.GetOrCreateAddress(a.IPv6)
		if a.IPv6Len > 0 {
			a6.PrefixLength = ygot.Uint8(a.IPv6Len)
		}
	}
	return intf
}

// NewOCInterface returns a new *oc.Interface configured with these attributes.
func (a *Attributes) NewOCInterface(name string, dut *ondatra.DUTDevice) *oc.Interface {
	return a.ConfigOCInterface(&oc.Interface{Name: ygot.String(name)}, dut)
}

// AddToATE adds a new interface to an ATETopology with these attributes.
func (a *Attributes) AddToATE(top *ondatra.ATETopology, ap *ondatra.Port, peer *Attributes) *ondatra.Interface {
	i := top.AddInterface(a.Name).WithPort(ap)
	if a.MTU > 0 {
		i.Ethernet().WithMTU(a.MTU)
	}
	if a.IPv4 != "" {
		i.IPv4().
			WithAddress(a.IPv4CIDR()).
			WithDefaultGateway(peer.IPv4)
	}
	if a.IPv6 != "" {
		i.IPv6().
			WithAddress(a.IPv6CIDR()).
			WithDefaultGateway(peer.IPv6)
	}
	return i
}

// AddToOTG adds basic elements to a gosnappi configuration
func (a *Attributes) AddToOTG(top gosnappi.Config, ap *ondatra.Port, peer *Attributes) gosnappi.Device {
	top.Ports().Add().SetName(ap.ID())
	dev := top.Devices().Add().SetName(a.Name)
	eth := dev.Ethernets().Add().SetName(a.Name + ".Eth").SetMac(a.MAC)
	eth.Connection().SetPortName(ap.ID())

	if a.MTU > 0 {
		eth.SetMtu(uint32(a.MTU))
	}
	if a.IPv4 != "" {
		ip := eth.Ipv4Addresses().Add().SetName(dev.Name() + ".IPv4")
		ip.SetAddress(a.IPv4).SetGateway(peer.IPv4).SetPrefix(uint32(a.IPv4Len))
	}
	if a.IPv6 != "" {
		ip := eth.Ipv6Addresses().Add().SetName(dev.Name() + ".IPv6")
		ip.SetAddress(a.IPv6).SetGateway(peer.IPv6).SetPrefix(uint32(a.IPv6Len))
	}

	return dev
}<|MERGE_RESOLUTION|>--- conflicted
+++ resolved
@@ -34,7 +34,6 @@
 // and for an ATETopology.  All fields are optional; only those that are
 // non-empty will be set when configuring an interface.
 type Attributes struct {
-<<<<<<< HEAD
 	IPv4         string
 	IPv6         string
 	MAC          string
@@ -45,19 +44,6 @@
 	IPv6Len      uint8  // Prefix length for IPv6.
 	MTU          uint16
 	ID           uint32 // /interfaces/interface/state/id p4rt interface id
-=======
-	IPv4       string
-	IPv4Sec    string // Secondary IPv4 address
-	IPv6       string
-	MAC        string
-	Name       string // Interface name, only applied to ATE ports.
-	Desc       string // Description, only applied to DUT interfaces.
-	IPv4Len    uint8  // Prefix length for IPv4.
-	IPv4LenSec uint8  // Prefix length for Secondary IPv4 address.
-	IPv6Len    uint8  // Prefix length for IPv6.
-	MTU        uint16
-	ID         uint32 // /interfaces/interface/state/id p4rt interface id
->>>>>>> 49a2979c
 }
 
 // IPv4CIDR constructs the IPv4 CIDR notation with the given prefix
