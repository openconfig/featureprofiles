--- conflicted
+++ resolved
@@ -46,8 +46,6 @@
 	}
 }
 
-<<<<<<< HEAD
-=======
 func TestGenerateIPv4sWithStep(t *testing.T) {
 	tests := []struct {
 		name    string
@@ -191,7 +189,6 @@
 	}
 }
 
->>>>>>> 1be648f3
 func TestGenerateMACs(t *testing.T) {
 	tests := []struct {
 		name     string
@@ -252,7 +249,6 @@
 			}
 		})
 	}
-<<<<<<< HEAD
 }
 
 func TestGenerateIPv6s(t *testing.T) {
@@ -335,6 +331,4 @@
 			}
 		})
 	}
-=======
->>>>>>> 1be648f3
 }