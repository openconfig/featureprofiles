--- conflicted
+++ resolved
@@ -46,53 +46,6 @@
 	}
 }
 
-<<<<<<< HEAD
-// TestGenerateIPv6Prefix covers valid and invalid cases for IPv6 prefix generation.
-func TestGenerateIPv6Prefix(t *testing.T) {
-	tests := []struct {
-		name    string
-		baseIP  string
-		offset  int64
-		want    net.IP
-		wantNil bool
-	}{
-		{
-			name:   "valid prefix with offset",
-			baseIP: "2001:db8::",
-			offset: 5,
-			want:   net.ParseIP("2001:db8::5"),
-		},
-		{
-			name:   "valid prefix with negative offset",
-			baseIP: "2001:db8::5",
-			offset: -5,
-			want:   net.ParseIP("2001:db8::"),
-		},
-		{
-			name:   "valid prefix with large offset",
-			baseIP: "ffff:ffff:ffff:ffff:ffff:ffff:ffff:ffff",
-			offset: 1,
-			// overflows, so wraps to zero
-			want: net.ParseIP("::"),
-		},
-		{
-			name:    "empty prefix",
-			baseIP:  "",
-			offset:  1,
-			wantNil: true,
-		},
-		{
-			name:    "invalid prefix",
-			baseIP:  "invalid-ip",
-			offset:  1,
-			wantNil: true,
-		},
-		{
-			name:    "IPv4 input should return nil",
-			baseIP:  "192.168.1.1",
-			offset:  5,
-			wantNil: true,
-=======
 func TestGenerateIPv4sWithStep(t *testing.T) {
 	tests := []struct {
 		name    string
@@ -152,27 +105,11 @@
 			count:   2,
 			stepIP:  "0.0.0.10",
 			wantErr: "step causes overflow",
->>>>>>> 9ee82952
-		},
-	}
-
-	for _, tt := range tests {
-		t.Run(tt.name, func(t *testing.T) {
-<<<<<<< HEAD
-			got := GenerateIPv6WithOffset(net.ParseIP(tt.baseIP), tt.offset)
-
-			if tt.wantNil {
-				if got != nil {
-					t.Errorf("GenerateIPv6WithOffset(%q, %d) = %v, want nil", tt.baseIP, tt.offset, got)
-				}
-				return
-			}
-
-			if diff := cmp.Diff(tt.want, got, cmp.Comparer(func(x, y net.IP) bool {
-				return x.Equal(y)
-			})); diff != "" {
-				t.Errorf("GenerateIPv6WithOffset() mismatch (-want +got):\n%s", diff)
-=======
+		},
+	}
+
+	for _, tt := range tests {
+		t.Run(tt.name, func(t *testing.T) {
 			got, err := GenerateIPsWithStep(tt.startIP, tt.count, tt.stepIP)
 			if diff := errdiff.Substring(err, tt.wantErr); diff != "" {
 				t.Errorf("generateIPv4sWithStep() unexpected error (-want,+got): %s", diff)
@@ -247,7 +184,6 @@
 			}
 			if diff := cmp.Diff(tt.want, got); diff != "" {
 				t.Errorf("generateIPv6sWithStep() mismatch (-want +got):\n%s", diff)
->>>>>>> 9ee82952
 			}
 		})
 	}
@@ -313,7 +249,6 @@
 			}
 		})
 	}
-<<<<<<< HEAD
 }
 
 func TestIncrementIPv4(t *testing.T) {
@@ -483,6 +418,4 @@
 			}
 		})
 	}
-=======
->>>>>>> 9ee82952
 }