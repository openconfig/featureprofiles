--- conflicted
+++ resolved
@@ -195,16 +195,6 @@
 	return out
 }
 
-<<<<<<< HEAD
-// IncrementMAC increments the given MAC address by `i` and returns the result.
-// This is just a convenience wrapper around GenerateMACs.
-func IncrementMAC(startMAC string, i int) (string, error) {
-	macs := GenerateMACs(startMAC, i, "00:00:00:00:00:01")
-	if len(macs) == 0 {
-		return "", fmt.Errorf("failed to generate MAC address")
-	}
-	return macs[0], nil
-=======
 // NextIPMultiSteps returns the next IPv4 or IPv6 address after incrementing the last octet by count times.
 func NextIPMultiSteps(ip net.IP, count int) net.IP {
 	nextIPAddress := ip
@@ -222,5 +212,14 @@
 		}(nextIPAddress)
 	}
 	return nextIPAddress
->>>>>>> c5909f63
+}
+
+// IncrementMAC increments the given MAC address by `i` and returns the result.
+// This is just a convenience wrapper around GenerateMACs.
+func IncrementMAC(startMAC string, i int) (string, error) {
+	macs := GenerateMACs(startMAC, i, "00:00:00:00:00:01")
+	if len(macs) == 0 {
+		return "", fmt.Errorf("failed to generate MAC address")
+	}
+	return macs[0], nil
 }