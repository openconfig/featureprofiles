// Copyright 2024 Google LLC
//
// Licensed under the Apache License, Version 2.0 (the "License");
// you may not use this file except in compliance with the License.
// You may obtain a copy of the License at
//
//     http://www.apache.org/licenses/LICENSE-2.0
//
// Unless required by applicable law or agreed to in writing, software
// distributed under the License is distributed on an "AS IS" BASIS,
// WITHOUT WARRANTIES OR CONDITIONS OF ANY KIND, either express or implied.
// See the License for the specific language governing permissions and
// limitations under the License.

// Package iputil provides utilities for IPv4/IPv6 related utils
package iputil

import (
	"encoding/binary"
	"fmt"
	"math"
	"math/big"
	"net"
	"strings"
)

// GenerateIPs creates list of n IPs using ipBlock
func GenerateIPs(ipBlock string, n int) []string {
	var entries []string
	_, netCIDR, err := net.ParseCIDR(ipBlock)
	if err != nil {
		return entries
	}
	netMask := binary.BigEndian.Uint32(netCIDR.Mask)
	firstIP := binary.BigEndian.Uint32(netCIDR.IP)
	lastIP := (firstIP & netMask) | (netMask ^ 0xffffffff)

	for i := firstIP; i <= lastIP && n > 0; i++ {
		ip := make(net.IP, 4)
		binary.BigEndian.PutUint32(ip, i)
		entries = append(entries, fmt.Sprint(ip))
		n--
	}

	return entries
}

// GenerateIPsWithStep creates a list of IPv4 addresses.
// Returns a slice of IPv4 address strings or an error if inputs are invalid.
func GenerateIPsWithStep(startIP string, count int, stepIP string) ([]string, error) {
	if count < 0 {
		return nil, fmt.Errorf("negative count")
	}
	if count == 0 {
		return []string{}, nil
	}

	ip := net.ParseIP(startIP).To4()
	if ip == nil {
		return nil, fmt.Errorf("invalid startIP")
	}
	step := net.ParseIP(stepIP).To4()
	if step == nil {
		return nil, fmt.Errorf("invalid stepIP")
	}

	start := binary.BigEndian.Uint32(ip)
	stepVal := binary.BigEndian.Uint32(step)

	// --- New overflow checks ---
	if stepVal == 0 {
		return nil, fmt.Errorf("invalid stepIP: step is zero")
	}
	// Step overflow check (first increment already too large)
	if start+stepVal < start {
		return nil, fmt.Errorf("step causes overflow")
	}
	// Count overflow check (final increment too large)
	if uint64(start)+uint64(stepVal)*uint64(count-1) > math.MaxUint32 {
		return nil, fmt.Errorf("count causes overflow")
	}

	out := make([]string, 0, count)
	for i := 0; i < count; i++ {
		val := start + uint32(i)*stepVal
		buf := make(net.IP, 4)
		binary.BigEndian.PutUint32(buf, val)
		out = append(out, buf.String())
	}
	return out, nil
}

func ipToBigInt(ip net.IP) *big.Int {
	ip = ip.To16()
	return big.NewInt(0).SetBytes(ip)
}

func bigIntToIP(ipInt *big.Int) net.IP {
	ipBytes := ipInt.Bytes()
	// Ensure the slice is 16 bytes long
	if len(ipBytes) < 16 {
		padded := make([]byte, 16)
		copy(padded[16-len(ipBytes):], ipBytes)
		ipBytes = padded
	}
	return net.IP(ipBytes)
}

// GenerateIPv6sWithStep creates a list of IPv6 addresses.
// Returns a slice of IPv6 address strings or an error if inputs are invalid.
func GenerateIPv6sWithStep(startIP string, count int, stepIP string) ([]string, error) {
	if count < 0 {
		return nil, fmt.Errorf("negative count")
	}
	if count == 0 {
		return []string{}, nil
	}

	ip := net.ParseIP(startIP).To16()
	if ip == nil || ip.To4() != nil {
		return nil, fmt.Errorf("invalid start IPv6")
	}

	step := net.ParseIP(stepIP).To16()
	if step == nil || step.To4() != nil {
		return nil, fmt.Errorf("invalid step IPv6")
	}

	ipInt := ipToBigInt(ip)
	stepInt := ipToBigInt(step)

	if stepInt.Sign() == 0 {
		return nil, fmt.Errorf("invalid step IPv6: step is zero")
	}

	maxIPv6 := new(big.Int).Lsh(big.NewInt(1), 128) // 2^128

	// --- Overflow check ---
	lastIPInt := new(big.Int).Add(ipInt, new(big.Int).Mul(stepInt, big.NewInt(int64(count-1))))
	if lastIPInt.Cmp(maxIPv6) >= 0 {
		return nil, fmt.Errorf("overflow IPv6")
	}

	// Generate sequence
	ips := make([]string, 0, count)
	for i := 0; i < count; i++ {
		newIPInt := new(big.Int).Add(ipInt, new(big.Int).Mul(stepInt, big.NewInt(int64(i))))
		newIP := bigIntToIP(newIPInt)
		ips = append(ips, newIP.String())
	}

	return ips, nil
}

// GenerateMACs returns a slice of MAC address strings.
// Returns generated MAC addresses or an empty slice on parse errors.
func GenerateMACs(startMAC string, count int, stepMACStr string) []string {
	if count < 0 {
		return []string{} // negative count → return empty
	}
	if count == 0 {
		return []string{}
	}

	baseMAC, err := net.ParseMAC(startMAC)
	if err != nil || len(baseMAC) != 6 {
		return []string{} // invalid base MAC
	}
	stepMAC, err := net.ParseMAC(stepMACStr)
	if err != nil || len(stepMAC) != 6 {
		return []string{} // invalid step MAC
	}

	baseInt := new(big.Int).SetBytes(baseMAC)
	stepInt := new(big.Int).SetBytes(stepMAC)

	// Maximum MAC value = 2^48 - 1
	maxMac := new(big.Int).Sub(new(big.Int).Lsh(big.NewInt(1), 48), big.NewInt(1))

	// Check final value does not overflow: base + step*(count-1) <= maxMac
	mul := new(big.Int).Mul(stepInt, big.NewInt(int64(count-1)))
	final := new(big.Int).Add(baseInt, mul)
	if final.Cmp(maxMac) > 0 {
		return []string{} // overflow → return empty
	}

	// Generate sequence
	out := make([]string, 0, count)
	for i := 0; i < count; i++ {
		cur := new(big.Int).Add(baseInt, new(big.Int).Mul(stepInt, big.NewInt(int64(i))))
		buf := cur.FillBytes(make([]byte, 6)) // 6 bytes for MAC
		hw := net.HardwareAddr(buf)
		out = append(out, hw.String()) // canonical lower-case hex with colons
	}

	return out
}

<<<<<<< HEAD
// IPv4ToHex converts an IPv4 address string (e.g., "192.168.0.1")
// into an 8-character uppercase hex string (e.g., "C0A80001").
func IPv4ToHex(ipStr string) (string, error) {
	ip := net.ParseIP(strings.TrimSpace(ipStr))
	if ip == nil {
		return "", fmt.Errorf("invalid IP address: %q", ipStr)
	}
	ip4 := ip.To4()
	if ip4 == nil {
		return "", fmt.Errorf("not an IPv4 address: %q", ipStr)
	}
	// Format each byte as two hex digits.
	return fmt.Sprintf("%02X%02X%02X%02X", ip4[0], ip4[1], ip4[2], ip4[3]), nil
=======
// NextIPMultiSteps returns the next IPv4 or IPv6 address after incrementing the last octet by count times.
func NextIPMultiSteps(ip net.IP, count int) net.IP {
	nextIPAddress := ip
	for i := 0; i < count; i++ {
		nextIPAddress = func(ip net.IP) net.IP {
			next := make(net.IP, len(ip))
			copy(next, ip)
			for i := len(next) - 1; i >= 0; i-- {
				next[i]++
				if next[i] > 0 {
					break
				}
			}
			return next
		}(nextIPAddress)
	}
	return nextIPAddress
>>>>>>> b9984044
}<|MERGE_RESOLUTION|>--- conflicted
+++ resolved
@@ -196,21 +196,6 @@
 	return out
 }
 
-<<<<<<< HEAD
-// IPv4ToHex converts an IPv4 address string (e.g., "192.168.0.1")
-// into an 8-character uppercase hex string (e.g., "C0A80001").
-func IPv4ToHex(ipStr string) (string, error) {
-	ip := net.ParseIP(strings.TrimSpace(ipStr))
-	if ip == nil {
-		return "", fmt.Errorf("invalid IP address: %q", ipStr)
-	}
-	ip4 := ip.To4()
-	if ip4 == nil {
-		return "", fmt.Errorf("not an IPv4 address: %q", ipStr)
-	}
-	// Format each byte as two hex digits.
-	return fmt.Sprintf("%02X%02X%02X%02X", ip4[0], ip4[1], ip4[2], ip4[3]), nil
-=======
 // NextIPMultiSteps returns the next IPv4 or IPv6 address after incrementing the last octet by count times.
 func NextIPMultiSteps(ip net.IP, count int) net.IP {
 	nextIPAddress := ip
@@ -228,5 +213,20 @@
 		}(nextIPAddress)
 	}
 	return nextIPAddress
->>>>>>> b9984044
+}
+
+
+// IPv4ToHex converts an IPv4 address string (e.g., "192.168.0.1")
+// into an 8-character uppercase hex string (e.g., "C0A80001").
+func IPv4ToHex(ipStr string) (string, error) {
+	ip := net.ParseIP(strings.TrimSpace(ipStr))
+	if ip == nil {
+		return "", fmt.Errorf("invalid IP address: %q", ipStr)
+	}
+	ip4 := ip.To4()
+	if ip4 == nil {
+		return "", fmt.Errorf("not an IPv4 address: %q", ipStr)
+	}
+	// Format each byte as two hex digits.
+	return fmt.Sprintf("%02X%02X%02X%02X", ip4[0], ip4[1], ip4[2], ip4[3]), nil
 }