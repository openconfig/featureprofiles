--- conflicted
+++ resolved
@@ -18,10 +18,7 @@
 import (
 	"encoding/binary"
 	"fmt"
-<<<<<<< HEAD
-=======
 	"math"
->>>>>>> afcb8c94
 	"math/big"
 	"net"
 )
@@ -47,44 +44,6 @@
 	return entries
 }
 
-<<<<<<< HEAD
-func ipToInt(ip net.IP) uint32 {
-	return uint32(ip[0])<<24 + uint32(ip[1])<<16 + uint32(ip[2])<<8 + uint32(ip[3])
-}
-
-func intToIP(n uint32) net.IP {
-	return net.IPv4(
-		byte(n>>24),
-		byte((n>>16)&0xFF),
-		byte((n>>8)&0xFF),
-		byte(n&0xFF),
-	)
-}
-
-// GenerateIPsWithStep creates a list of IPv4 addresses.
-// Returns a slice of IPv4 address strings or an error if inputs are invalid.
-func GenerateIPsWithStep(startIP string, count int, stepIP string) ([]string, error) {
-	ip := net.ParseIP(startIP).To4()
-	if ip == nil {
-		return nil, fmt.Errorf("invalid start IPv4 address")
-	}
-
-	step := net.ParseIP(stepIP).To4()
-	if step == nil {
-		return nil, fmt.Errorf("invalid step IPv4 address")
-	}
-
-	var ips []string
-	ipInt := ipToInt(ip)
-	stepInt := ipToInt(step)
-
-	for i := range count {
-		newIP := intToIP(ipInt + uint32(i)*stepInt)
-		ips = append(ips, newIP.String())
-	}
-
-	return ips, nil
-=======
 // GenerateIPsWithStep creates a list of IPv4 addresses.
 // Returns a slice of IPv4 address strings or an error if inputs are invalid.
 func GenerateIPsWithStep(startIP string, count int, stepIP string) ([]string, error) {
@@ -128,7 +87,6 @@
 		out = append(out, buf.String())
 	}
 	return out, nil
->>>>>>> afcb8c94
 }
 
 func ipToBigInt(ip net.IP) *big.Int {
@@ -150,11 +108,6 @@
 // GenerateIPv6sWithStep creates a list of IPv6 addresses.
 // Returns a slice of IPv6 address strings or an error if inputs are invalid.
 func GenerateIPv6sWithStep(startIP string, count int, stepIP string) ([]string, error) {
-<<<<<<< HEAD
-	ip := net.ParseIP(startIP).To16()
-	if ip == nil || ip.To4() != nil {
-		return nil, fmt.Errorf("invalid start IPv6 address")
-=======
 	if count < 0 {
 		return nil, fmt.Errorf("negative count")
 	}
@@ -165,26 +118,16 @@
 	ip := net.ParseIP(startIP).To16()
 	if ip == nil || ip.To4() != nil {
 		return nil, fmt.Errorf("invalid start IPv6")
->>>>>>> afcb8c94
 	}
 
 	step := net.ParseIP(stepIP).To16()
 	if step == nil || step.To4() != nil {
-<<<<<<< HEAD
-		return nil, fmt.Errorf("invalid step IPv6 address")
-=======
 		return nil, fmt.Errorf("invalid step IPv6")
->>>>>>> afcb8c94
 	}
 
 	ipInt := ipToBigInt(ip)
 	stepInt := ipToBigInt(step)
 
-<<<<<<< HEAD
-	var ips []string
-	for i := 0; i < count; i++ {
-		newIPInt := big.NewInt(0).Add(ipInt, big.NewInt(0).Mul(stepInt, big.NewInt(int64(i))))
-=======
 	if stepInt.Sign() == 0 {
 		return nil, fmt.Errorf("invalid step IPv6: step is zero")
 	}
@@ -201,7 +144,6 @@
 	ips := make([]string, 0, count)
 	for i := 0; i < count; i++ {
 		newIPInt := new(big.Int).Add(ipInt, new(big.Int).Mul(stepInt, big.NewInt(int64(i))))
->>>>>>> afcb8c94
 		newIP := bigIntToIP(newIPInt)
 		ips = append(ips, newIP.String())
 	}
@@ -209,42 +151,6 @@
 	return ips, nil
 }
 
-<<<<<<< HEAD
-// incrementMAC increments the MAC address by the given step.
-func incrementMAC(mac net.HardwareAddr, step int) {
-	for i := len(mac) - 1; i >= 0 && step > 0; i-- {
-		sum := int(mac[i]) + step
-		mac[i] = byte(sum % 256)
-		step = sum / 256
-	}
-}
-
-func macToInt(mac net.HardwareAddr) int {
-	result := 0
-	for _, b := range mac {
-		result = result<<8 + int(b)
-	}
-	return result
-}
-
-// GenerateMACs returns a slice of MAC address strings.
-// Returns generated MAC addresses or an empty slice on parse errors.
-func GenerateMACs(mac string, count int, stepMACStr string) []string {
-	baseMAC, _ := net.ParseMAC(mac)
-	stepMAC, _ := net.ParseMAC(stepMACStr)
-	step := macToInt(stepMAC)
-
-	macs := make([]string, count)
-	current := make(net.HardwareAddr, len(baseMAC))
-	copy(current, baseMAC)
-
-	for i := range count {
-		macs[i] = current.String()
-		incrementMAC(current, step)
-	}
-	return macs
-
-=======
 // GenerateMACs returns a slice of MAC address strings.
 // Returns generated MAC addresses or an empty slice on parse errors.
 func GenerateMACs(startMAC string, count int, stepMACStr string) []string {
@@ -287,5 +193,4 @@
 	}
 
 	return out
->>>>>>> afcb8c94
 }