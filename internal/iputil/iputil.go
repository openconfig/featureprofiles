// Copyright 2024 Google LLC
//
// Licensed under the Apache License, Version 2.0 (the "License");
// you may not use this file except in compliance with the License.
// You may obtain a copy of the License at
//
//     http://www.apache.org/licenses/LICENSE-2.0
//
// Unless required by applicable law or agreed to in writing, software
// distributed under the License is distributed on an "AS IS" BASIS,
// WITHOUT WARRANTIES OR CONDITIONS OF ANY KIND, either express or implied.
// See the License for the specific language governing permissions and
// limitations under the License.

// Package iputil provides utilities for IPv4/IPv6 related utils
package iputil

import (
	"encoding/binary"
	"fmt"
	"math"
	"math/big"
	"net"
)

// GenerateIPs creates list of n IPs using ipBlock
func GenerateIPs(ipBlock string, n int) []string {
	var entries []string
	_, netCIDR, err := net.ParseCIDR(ipBlock)
	if err != nil {
		return entries
	}
	netMask := binary.BigEndian.Uint32(netCIDR.Mask)
	firstIP := binary.BigEndian.Uint32(netCIDR.IP)
	lastIP := (firstIP & netMask) | (netMask ^ 0xffffffff)

	for i := firstIP; i <= lastIP && n > 0; i++ {
		ip := make(net.IP, 4)
		binary.BigEndian.PutUint32(ip, i)
		entries = append(entries, fmt.Sprint(ip))
		n--
	}

	return entries
}

// GenerateIPsWithStep creates a list of IPv4 addresses.
// Returns a slice of IPv4 address strings or an error if inputs are invalid.
func GenerateIPsWithStep(startIP string, count int, stepIP string) ([]string, error) {
	if count < 0 {
		return nil, fmt.Errorf("negative count")
	}
	if count == 0 {
		return []string{}, nil
	}

	ip := net.ParseIP(startIP).To4()
	if ip == nil {
		return nil, fmt.Errorf("invalid startIP")
	}
	step := net.ParseIP(stepIP).To4()
	if step == nil {
		return nil, fmt.Errorf("invalid stepIP")
	}

	start := binary.BigEndian.Uint32(ip)
	stepVal := binary.BigEndian.Uint32(step)

	// --- New overflow checks ---
	if stepVal == 0 {
		return nil, fmt.Errorf("invalid stepIP: step is zero")
	}
	// Step overflow check (first increment already too large)
	if start+stepVal < start {
		return nil, fmt.Errorf("step causes overflow")
	}
	// Count overflow check (final increment too large)
	if uint64(start)+uint64(stepVal)*uint64(count-1) > math.MaxUint32 {
		return nil, fmt.Errorf("count causes overflow")
	}

	out := make([]string, 0, count)
	for i := 0; i < count; i++ {
		val := start + uint32(i)*stepVal
		buf := make(net.IP, 4)
		binary.BigEndian.PutUint32(buf, val)
		out = append(out, buf.String())
	}
	return out, nil
}

func ipToBigInt(ip net.IP) *big.Int {
	ip = ip.To16()
	return big.NewInt(0).SetBytes(ip)
}

func bigIntToIP(ipInt *big.Int) net.IP {
	ipBytes := ipInt.Bytes()
	// Ensure the slice is 16 bytes long
	if len(ipBytes) < 16 {
		padded := make([]byte, 16)
		copy(padded[16-len(ipBytes):], ipBytes)
		ipBytes = padded
	}
	return net.IP(ipBytes)
}

// GenerateIPv6sWithStep creates a list of IPv6 addresses.
// Returns a slice of IPv6 address strings or an error if inputs are invalid.
func GenerateIPv6sWithStep(startIP string, count int, stepIP string) ([]string, error) {
	if count < 0 {
		return nil, fmt.Errorf("negative count")
	}
	if count == 0 {
		return []string{}, nil
	}

	ip := net.ParseIP(startIP).To16()
	if ip == nil || ip.To4() != nil {
		return nil, fmt.Errorf("invalid start IPv6")
	}

	step := net.ParseIP(stepIP).To16()
	if step == nil || step.To4() != nil {
		return nil, fmt.Errorf("invalid step IPv6")
	}

	ipInt := ipToBigInt(ip)
	stepInt := ipToBigInt(step)

	if stepInt.Sign() == 0 {
		return nil, fmt.Errorf("invalid step IPv6: step is zero")
	}

	maxIPv6 := new(big.Int).Lsh(big.NewInt(1), 128) // 2^128

	// --- Overflow check ---
	lastIPInt := new(big.Int).Add(ipInt, new(big.Int).Mul(stepInt, big.NewInt(int64(count-1))))
	if lastIPInt.Cmp(maxIPv6) >= 0 {
		return nil, fmt.Errorf("overflow IPv6")
	}

	// Generate sequence
	ips := make([]string, 0, count)
	for i := 0; i < count; i++ {
		newIPInt := new(big.Int).Add(ipInt, new(big.Int).Mul(stepInt, big.NewInt(int64(i))))
		newIP := bigIntToIP(newIPInt)
		ips = append(ips, newIP.String())
	}

	return ips, nil
}

// GenerateMACs returns a slice of MAC address strings.
// Returns generated MAC addresses or an empty slice on parse errors.
func GenerateMACs(startMAC string, count int, stepMACStr string) []string {
	if count < 0 {
		return []string{} // negative count → return empty
	}
	if count == 0 {
		return []string{}
<<<<<<< HEAD
	}

	baseMAC, err := net.ParseMAC(startMAC)
	if err != nil || len(baseMAC) != 6 {
		return []string{} // invalid base MAC
	}
	stepMAC, err := net.ParseMAC(stepMACStr)
	if err != nil || len(stepMAC) != 6 {
		return []string{} // invalid step MAC
	}

	baseInt := new(big.Int).SetBytes(baseMAC)
	stepInt := new(big.Int).SetBytes(stepMAC)

	// Maximum MAC value = 2^48 - 1
	maxMac := new(big.Int).Sub(new(big.Int).Lsh(big.NewInt(1), 48), big.NewInt(1))

	// Check final value does not overflow: base + step*(count-1) <= maxMac
	mul := new(big.Int).Mul(stepInt, big.NewInt(int64(count-1)))
	final := new(big.Int).Add(baseInt, mul)
	if final.Cmp(maxMac) > 0 {
		return []string{} // overflow → return empty
	}

	// Generate sequence
	out := make([]string, 0, count)
	for i := 0; i < count; i++ {
		cur := new(big.Int).Add(baseInt, new(big.Int).Mul(stepInt, big.NewInt(int64(i))))
		buf := cur.FillBytes(make([]byte, 6)) // 6 bytes for MAC
		hw := net.HardwareAddr(buf)
		out = append(out, hw.String()) // canonical lower-case hex with colons
	}

	return out
}

// GenerateIPv6s generates a list of consecutive IPv6 addresses starting from a given base IP.
func GenerateIPv6s(baseIP net.IP, n int) ([]string, error) {
	entries := make([]string, 0, n)

	if baseIP == nil {
		return nil, fmt.Errorf("invalid IPv6 address")
	}
	ip := baseIP.To16()
	if ip == nil || baseIP.To4() != nil {
		return nil, fmt.Errorf("not a valid IPv6 address")
	}

	baseInt := new(big.Int).SetBytes(ip)
	pmax := new(big.Int).Lsh(big.NewInt(1), 128) // 2^128

	for i := 0; i < n; i++ {
		nextInt := new(big.Int).Add(baseInt, big.NewInt(int64(i)))
		nextInt.Mod(nextInt, pmax) // wrap around if overflow
		ipBytes := nextInt.FillBytes(make([]byte, 16))
		entries = append(entries, net.IP(ipBytes).String())
	}

	return entries, nil
}

// IncrementMAC increments the given MAC address by `i` and returns the result.
// This is just a convenience wrapper around GenerateMACs.
func IncrementMAC(startMAC string, i int) (string, error) {
	macs := GenerateMACs(startMAC, i, "00:00:00:00:00:01")
	if len(macs) == 0 {
		return "", fmt.Errorf("failed to generate MAC address")
	}
	return macs[0], nil
=======
	}

	baseMAC, err := net.ParseMAC(startMAC)
	if err != nil || len(baseMAC) != 6 {
		return []string{} // invalid base MAC
	}
	stepMAC, err := net.ParseMAC(stepMACStr)
	if err != nil || len(stepMAC) != 6 {
		return []string{} // invalid step MAC
	}

	baseInt := new(big.Int).SetBytes(baseMAC)
	stepInt := new(big.Int).SetBytes(stepMAC)

	// Maximum MAC value = 2^48 - 1
	maxMac := new(big.Int).Sub(new(big.Int).Lsh(big.NewInt(1), 48), big.NewInt(1))

	// Check final value does not overflow: base + step*(count-1) <= maxMac
	mul := new(big.Int).Mul(stepInt, big.NewInt(int64(count-1)))
	final := new(big.Int).Add(baseInt, mul)
	if final.Cmp(maxMac) > 0 {
		return []string{} // overflow → return empty
	}

	// Generate sequence
	out := make([]string, 0, count)
	for i := 0; i < count; i++ {
		cur := new(big.Int).Add(baseInt, new(big.Int).Mul(stepInt, big.NewInt(int64(i))))
		buf := cur.FillBytes(make([]byte, 6)) // 6 bytes for MAC
		hw := net.HardwareAddr(buf)
		out = append(out, hw.String()) // canonical lower-case hex with colons
	}

	return out
>>>>>>> 1be648f3
}<|MERGE_RESOLUTION|>--- conflicted
+++ resolved
@@ -159,7 +159,6 @@
 	}
 	if count == 0 {
 		return []string{}
-<<<<<<< HEAD
 	}
 
 	baseMAC, err := net.ParseMAC(startMAC)
@@ -229,40 +228,4 @@
 		return "", fmt.Errorf("failed to generate MAC address")
 	}
 	return macs[0], nil
-=======
-	}
-
-	baseMAC, err := net.ParseMAC(startMAC)
-	if err != nil || len(baseMAC) != 6 {
-		return []string{} // invalid base MAC
-	}
-	stepMAC, err := net.ParseMAC(stepMACStr)
-	if err != nil || len(stepMAC) != 6 {
-		return []string{} // invalid step MAC
-	}
-
-	baseInt := new(big.Int).SetBytes(baseMAC)
-	stepInt := new(big.Int).SetBytes(stepMAC)
-
-	// Maximum MAC value = 2^48 - 1
-	maxMac := new(big.Int).Sub(new(big.Int).Lsh(big.NewInt(1), 48), big.NewInt(1))
-
-	// Check final value does not overflow: base + step*(count-1) <= maxMac
-	mul := new(big.Int).Mul(stepInt, big.NewInt(int64(count-1)))
-	final := new(big.Int).Add(baseInt, mul)
-	if final.Cmp(maxMac) > 0 {
-		return []string{} // overflow → return empty
-	}
-
-	// Generate sequence
-	out := make([]string, 0, count)
-	for i := 0; i < count; i++ {
-		cur := new(big.Int).Add(baseInt, new(big.Int).Mul(stepInt, big.NewInt(int64(i))))
-		buf := cur.FillBytes(make([]byte, 6)) // 6 bytes for MAC
-		hw := net.HardwareAddr(buf)
-		out = append(out, hw.String()) // canonical lower-case hex with colons
-	}
-
-	return out
->>>>>>> 1be648f3
 }