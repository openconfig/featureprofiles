--- conflicted
+++ resolved
@@ -18,10 +18,6 @@
 import (
 	"encoding/binary"
 	"fmt"
-<<<<<<< HEAD
-	"math"
-=======
->>>>>>> 614607cd
 	"math/big"
 	"net"
 )
@@ -47,19 +43,11 @@
 	return entries
 }
 
-<<<<<<< HEAD
-func ipv4ToInt(ip net.IP) uint32 {
-	return uint32(ip[0])<<24 + uint32(ip[1])<<16 + uint32(ip[2])<<8 + uint32(ip[3])
-}
-
-func intToIPv4(n uint32) net.IP {
-=======
 func ipToInt(ip net.IP) uint32 {
 	return uint32(ip[0])<<24 + uint32(ip[1])<<16 + uint32(ip[2])<<8 + uint32(ip[3])
 }
 
 func intToIP(n uint32) net.IP {
->>>>>>> 614607cd
 	return net.IPv4(
 		byte(n>>24),
 		byte((n>>16)&0xFF),
@@ -68,20 +56,9 @@
 	)
 }
 
-<<<<<<< HEAD
-// GenerateIPv4sWithStep returns a list of IPv4 addresses starting from startIP, generating count addresses by incrementing each step by stepIP. The function validates that startIP and stepIP are valid IPv4 addresses, ensures count is non-negative, and checks that the generated sequence does not exceed the IPv4 address space.
-func GenerateIPv4sWithStep(startIP string, count int, stepIP string) ([]string, error) {
-	if count < 0 {
-		return nil, fmt.Errorf("count cannot be negative")
-	}
-	if count == 0 {
-		return []string{}, nil
-	}
-=======
 // GenerateIPsWithStep creates a list of IPv4 addresses.
 // Returns a slice of IPv4 address strings or an error if inputs are invalid.
 func GenerateIPsWithStep(startIP string, count int, stepIP string) ([]string, error) {
->>>>>>> 614607cd
 	ip := net.ParseIP(startIP).To4()
 	if ip == nil {
 		return nil, fmt.Errorf("invalid start IPv4 address")
@@ -92,23 +69,6 @@
 		return nil, fmt.Errorf("invalid step IPv4 address")
 	}
 
-<<<<<<< HEAD
-	ipInt := ipv4ToInt(ip)
-	stepInt := ipv4ToInt(step)
-	// Validate overflow before generating
-	lastIP := uint64(ipInt) + uint64(count-1)*uint64(stepInt)
-	if lastIP > math.MaxUint32 {
-		return nil, fmt.Errorf("count and step exceed IPv4 address space")
-	}
-
-	ips := make([]string, count)
-	for i := int(0); i < count; i++ {
-		next := ipInt + uint32(i)*stepInt
-		if next > uint32(math.MaxUint32) {
-			return nil, fmt.Errorf("step caused IPv4 overflow at index %d", i)
-		}
-		ips[i] = intToIPv4(next).String()
-=======
 	var ips []string
 	ipInt := ipToInt(ip)
 	stepInt := ipToInt(step)
@@ -116,7 +76,6 @@
 	for i := range count {
 		newIP := intToIP(ipInt + uint32(i)*stepInt)
 		ips = append(ips, newIP.String())
->>>>>>> 614607cd
 	}
 
 	return ips, nil
@@ -138,75 +97,32 @@
 	return net.IP(ipBytes)
 }
 
-<<<<<<< HEAD
-// GenerateIPv6sWithStep returns a list of IPv6 addresses starting from startIP, generating count addresses by incrementing each step by stepIP. The function validates that startIP and stepIP are valid IPv6 addresses, ensures count is non-negative, and checks that the generated sequence does not exceed the IPv6 address space.
-func GenerateIPv6sWithStep(startIP string, count int, stepIP string) ([]string, error) {
-	if count < 0 {
-		return nil, fmt.Errorf("count cannot be negative")
-	}
-	if count == 0 {
-		return []string{}, nil
-	}
-	ip := net.ParseIP(startIP).To16()
-	if ip == nil || ip.To4() != nil {
-		return nil, fmt.Errorf("invalid start IPv6 address:  %q", startIP)
-=======
 // GenerateIPv6sWithStep creates a list of IPv6 addresses.
 // Returns a slice of IPv6 address strings or an error if inputs are invalid.
 func GenerateIPv6sWithStep(startIP string, count int, stepIP string) ([]string, error) {
 	ip := net.ParseIP(startIP).To16()
 	if ip == nil || ip.To4() != nil {
 		return nil, fmt.Errorf("invalid start IPv6 address")
->>>>>>> 614607cd
 	}
 
 	step := net.ParseIP(stepIP).To16()
 	if step == nil || step.To4() != nil {
-<<<<<<< HEAD
-		return nil, fmt.Errorf("invalid step IPv6 address: %q", stepIP)
-=======
 		return nil, fmt.Errorf("invalid step IPv6 address")
->>>>>>> 614607cd
 	}
 
 	ipInt := ipToBigInt(ip)
 	stepInt := ipToBigInt(step)
-<<<<<<< HEAD
-	// Max IPv6 value = 2^128 - 1
-	maxIPv6 := big.NewInt(0)
-	maxIPv6.Exp(big.NewInt(2), big.NewInt(128), nil)
-	maxIPv6.Sub(maxIPv6, big.NewInt(1))
-
-	ips := make([]string, count)
-	for i := int(0); i < count; i++ {
-		offset := big.NewInt(0).Mul(stepInt, big.NewInt(int64(i)))
-		newIPInt := big.NewInt(0).Add(ipInt, offset)
-
-		// Overflow check
-		if newIPInt.Cmp(maxIPv6) > 0 {
-			return nil, fmt.Errorf("IPv6 address overflow at index %d", i)
-		}
-
-		ips[i] = bigIntToIP(newIPInt).String()
-=======
 
 	var ips []string
 	for i := 0; i < count; i++ {
 		newIPInt := big.NewInt(0).Add(ipInt, big.NewInt(0).Mul(stepInt, big.NewInt(int64(i))))
 		newIP := bigIntToIP(newIPInt)
 		ips = append(ips, newIP.String())
->>>>>>> 614607cd
 	}
 
 	return ips, nil
 }
 
-<<<<<<< HEAD
-func macToInt(mac net.HardwareAddr) uint64 {
-	result := uint64(0)
-	for _, b := range mac {
-		result = result<<8 + uint64(b)
-=======
 // incrementMAC increments the MAC address by the given step.
 func incrementMAC(mac net.HardwareAddr, step int) {
 	for i := len(mac) - 1; i >= 0 && step > 0; i-- {
@@ -220,55 +136,10 @@
 	result := 0
 	for _, b := range mac {
 		result = result<<8 + int(b)
->>>>>>> 614607cd
 	}
 	return result
 }
 
-<<<<<<< HEAD
-// GenerateMACs returns a list of MAC addresses starting from mac, generating count addresses by incrementing each step by stepMACStr. The function validates that both the base and step MAC addresses are valid 48-bit MACs, ensures count is non-negative, and checks that the generated sequence does not exceed the MAC address space.
-func GenerateMACs(mac string, count int, stepMACStr string) ([]string, error) {
-	if count < 0 {
-		return nil, fmt.Errorf("count cannot be negative")
-	}
-	if count == 0 {
-		return []string{}, nil
-	}
-	baseMAC, err := net.ParseMAC(mac)
-	if err != nil || len(baseMAC) != 6 {
-		return nil, fmt.Errorf("invalid base MAC address: %q", mac)
-	}
-	stepMAC, err := net.ParseMAC(stepMACStr)
-	if err != nil || len(stepMAC) != 6 {
-		return nil, fmt.Errorf("invalid step MAC address: %q", stepMACStr)
-	}
-	step := macToInt(stepMAC)
-
-	baseInt := macToInt(baseMAC)
-
-	// Max MAC value = FF:FF:FF:FF:FF:FF (48 bits)
-	maxMAC := uint64(1<<48) - 1
-
-	macs := make([]string, count)
-	for i := int(0); i < count; i++ {
-		newMACInt := baseInt + uint64(i)*step
-		if newMACInt > maxMAC {
-			return nil, fmt.Errorf("MAC address overflow at index %d", i)
-		}
-		macs[i] = intToMAC(newMACInt).String()
-	}
-	return macs, nil
-
-}
-
-func intToMAC(val uint64) net.HardwareAddr {
-	mac := make(net.HardwareAddr, 6)
-	for i := 5; i >= 0; i-- {
-		mac[i] = byte(val & 0xFF)
-		val >>= 8
-	}
-	return mac
-=======
 // GenerateMACs returns a slice of MAC address strings.
 // Returns generated MAC addresses or an empty slice on parse errors.
 func GenerateMACs(mac string, count int, stepMACStr string) []string {
@@ -286,5 +157,4 @@
 	}
 	return macs
 
->>>>>>> 614607cd
 }