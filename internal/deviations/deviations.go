// Copyright 2022 Google LLC
//
// Licensed under the Apache License, Version 2.0 (the "License");
// you may not use this file except in compliance with the License.
// You may obtain a copy of the License at
//
//      http://www.apache.org/licenses/LICENSE-2.0
//
// Unless required by applicable law or agreed to in writing, software
// distributed under the License is distributed on an "AS IS" BASIS,
// WITHOUT WARRANTIES OR CONDITIONS OF ANY KIND, either express or implied.
// See the License for the specific language governing permissions and
// limitations under the License.

// Package deviations defines the arguments to enable temporary workarounds for the
// featureprofiles test suite using command line flags.
//
// If we consider device compliance level in tiers:
//
//   - Tier 0: Full OpenConfig compliance.  The device can do everything specified by
//     OpenConfig.
//   - Tier 1: Test plan compliance.  The device can pass a test without deviation, which
//     means it satisfies the test requirements.  This is the target compliance tier for
//     featureprofiles tests.
//   - Tier 2: Deviated test plan compliance.  The device can pass a test with deviation.
//
// Deviations typically work by reducing testing requirements or by changing the way the
// configuration is done.  However, the targeted compliance tier is always without
// deviation.
//
// Requirements for deviations:
//
//   - Deviations may only use OpenConfig compliant behavior.
//   - Deviations should be small in scope, typically affecting one sub-test, one
//     OpenConfig path or small OpenConfig sub-tree.
//
// If a device could not pass without deviation, that is considered non-compliant
// behavior.  Ideally, a device should pass both with and without a deviation which means
// the deviation could be safely removed.  However, when the OpenConfig model allows the
// device to reject the deviated case even if it is compliant, then this should be
// explained on a case-by-case basis.
//
// To add, remove and enable deviations follow the guidelines at deviations/README.md
package deviations

import (
	"fmt"
	"regexp"

	log "github.com/golang/glog"
	"github.com/openconfig/featureprofiles/internal/metadata"

	mpb "github.com/openconfig/featureprofiles/proto/metadata_go_proto"
	"github.com/openconfig/ondatra"
)

func lookupDeviations(dvc *ondatra.Device) (*mpb.Metadata_PlatformExceptions, error) {
	var matchedPlatformException *mpb.Metadata_PlatformExceptions

	for _, platformExceptions := range metadata.Get().GetPlatformExceptions() {
		if platformExceptions.GetPlatform().GetVendor().String() == "" {
			return nil, fmt.Errorf("vendor should be specified in textproto %v", platformExceptions)
		}

		if dvc.Vendor().String() != platformExceptions.GetPlatform().GetVendor().String() {
			continue
		}

		// If hardware_model_regex is set and does not match, continue
		if hardwareModelRegex := platformExceptions.GetPlatform().GetHardwareModelRegex(); hardwareModelRegex != "" {
			matchHw, errHw := regexp.MatchString(hardwareModelRegex, dvc.Model())
			if errHw != nil {
				return nil, fmt.Errorf("error with regex match %v", errHw)
			}
			if !matchHw {
				continue
			}
		}

		// If software_version_regex is set and does not match, continue
		if softwareVersionRegex := platformExceptions.GetPlatform().GetSoftwareVersionRegex(); softwareVersionRegex != "" {
			matchSw, errSw := regexp.MatchString(softwareVersionRegex, dvc.Version())
			if errSw != nil {
				return nil, fmt.Errorf("error with regex match %v", errSw)
			}
			if !matchSw {
				continue
			}
		}

		if matchedPlatformException != nil {
			return nil, fmt.Errorf("cannot have more than one match within platform_exceptions fields %v and %v", matchedPlatformException, platformExceptions)
		}
		matchedPlatformException = platformExceptions
	}
	return matchedPlatformException, nil
}

func mustLookupDeviations(dvc *ondatra.Device) *mpb.Metadata_Deviations {
	platformExceptions, err := lookupDeviations(dvc)
	if err != nil {
		log.Exitf("Error looking up deviations: %v", err)
	}
	if platformExceptions == nil {
		log.Infof("Did not match any platform_exception %v, returning default values", metadata.Get().GetPlatformExceptions())
		return &mpb.Metadata_Deviations{}
	}
	return platformExceptions.GetDeviations()
}

func lookupDUTDeviations(dut *ondatra.DUTDevice) *mpb.Metadata_Deviations {
	return mustLookupDeviations(dut.Device)
}

func lookupATEDeviations(ate *ondatra.ATEDevice) *mpb.Metadata_Deviations {
	return mustLookupDeviations(ate.Device)
}

// BannerDelimiter returns if device requires the banner to have a delimiter character.
// Full OpenConfig compliant devices should work without delimiter.
func BannerDelimiter(dut *ondatra.DUTDevice) string {
	return lookupDUTDeviations(dut).GetBannerDelimiter()
}

// OmitL2MTU returns if device does not support setting the L2 MTU.
func OmitL2MTU(dut *ondatra.DUTDevice) bool {
	return lookupDUTDeviations(dut).GetOmitL2Mtu()
}

// GRIBIMACOverrideStaticARPStaticRoute returns whether the device needs to configure Static ARP + Static Route to override setting MAC address in Next Hop.
func GRIBIMACOverrideStaticARPStaticRoute(dut *ondatra.DUTDevice) bool {
	return lookupDUTDeviations(dut).GetGribiMacOverrideStaticArpStaticRoute()
}

// AggregateAtomicUpdate returns if device requires that aggregate Port-Channel and its members be defined in a single gNMI Update transaction at /interfaces.
// Otherwise lag-type will be dropped, and no member can be added to the aggregate.
// Full OpenConfig compliant devices should pass both with and without this deviation.
func AggregateAtomicUpdate(dut *ondatra.DUTDevice) bool {
	return lookupDUTDeviations(dut).GetAggregateAtomicUpdate()
}

// DefaultNetworkInstance returns the name used for the default network instance for VRF.
func DefaultNetworkInstance(dut *ondatra.DUTDevice) string {
	if dni := lookupDUTDeviations(dut).GetDefaultNetworkInstance(); dni != "" {
		return dni
	}
	return "DEFAULT"
}

// ISISRestartSuppressUnsupported returns whether the device should skip isis restart-suppress check.
func ISISRestartSuppressUnsupported(dut *ondatra.DUTDevice) bool {
	return lookupDUTDeviations(dut).GetIsisRestartSuppressUnsupported()
}

// MissingBgpLastNotificationErrorCode returns whether the last-notification-error-code leaf is missing in bgp.
func MissingBgpLastNotificationErrorCode(dut *ondatra.DUTDevice) bool {
	return lookupDUTDeviations(dut).GetMissingBgpLastNotificationErrorCode()
}

// GRIBIMACOverrideWithStaticARP returns whether for a gRIBI IPv4 route the device does not support a mac-address only next-hop-entry.
func GRIBIMACOverrideWithStaticARP(dut *ondatra.DUTDevice) bool {
	return lookupDUTDeviations(dut).GetGribiMacOverrideWithStaticArp()
}

// CLITakesPrecedenceOverOC returns whether config pushed through origin CLI takes precedence over config pushed through origin OC.
func CLITakesPrecedenceOverOC(dut *ondatra.DUTDevice) bool {
	return lookupDUTDeviations(dut).GetCliTakesPrecedenceOverOc()
}

// BGPTrafficTolerance returns the allowed tolerance for BGP traffic flow while comparing for pass or fail conditions.
func BGPTrafficTolerance(dut *ondatra.DUTDevice) int32 {
	return lookupDUTDeviations(dut).GetBgpToleranceValue()
}

// StaticProtocolName returns the name used for the static routing protocol.
func StaticProtocolName(dut *ondatra.DUTDevice) string {
	if spn := lookupDUTDeviations(dut).GetStaticProtocolName(); spn != "" {
		return spn
	}
	return "DEFAULT"
}

// SwitchChipIDUnsupported returns whether the device supports id leaf for SwitchChip components.
func SwitchChipIDUnsupported(dut *ondatra.DUTDevice) bool {
	return lookupDUTDeviations(dut).GetSwitchChipIdUnsupported()
}

// BackplaneFacingCapacityUnsupported returns whether the device supports backplane-facing-capacity leaves for some of the components.
func BackplaneFacingCapacityUnsupported(dut *ondatra.DUTDevice) bool {
	return lookupDUTDeviations(dut).GetBackplaneFacingCapacityUnsupported()
}

// SchedulerInputWeightLimit returns whether the device does not support weight above 100.
func SchedulerInputWeightLimit(dut *ondatra.DUTDevice) bool {
	return lookupDUTDeviations(dut).GetSchedulerInputWeightLimit()
}

// ECNProfileRequiredDefinition returns whether the device requires additional config for ECN.
func ECNProfileRequiredDefinition(dut *ondatra.DUTDevice) bool {
	return lookupDUTDeviations(dut).GetEcnProfileRequiredDefinition()
}

// ISISGlobalAuthenticationNotRequired returns true if ISIS Global authentication not required.
func ISISGlobalAuthenticationNotRequired(dut *ondatra.DUTDevice) bool {
	return lookupDUTDeviations(dut).GetIsisGlobalAuthenticationNotRequired()
}

// ISISExplicitLevelAuthenticationConfig returns true if ISIS Explicit Level Authentication configuration is required
func ISISExplicitLevelAuthenticationConfig(dut *ondatra.DUTDevice) bool {
	return lookupDUTDeviations(dut).GetIsisExplicitLevelAuthenticationConfig()
}

// ISISSingleTopologyRequired sets isis af ipv6 single topology on the device if value is true.
func ISISSingleTopologyRequired(dut *ondatra.DUTDevice) bool {
	return lookupDUTDeviations(dut).GetIsisSingleTopologyRequired()
}

// ISISMultiTopologyUnsupported returns if device skips isis multi-topology check.
func ISISMultiTopologyUnsupported(dut *ondatra.DUTDevice) bool {
	return lookupDUTDeviations(dut).GetIsisMultiTopologyUnsupported()
}

// ISISInterfaceLevel1DisableRequired returns if device should disable isis level1 under interface mode.
func ISISInterfaceLevel1DisableRequired(dut *ondatra.DUTDevice) bool {
	return lookupDUTDeviations(dut).GetIsisInterfaceLevel1DisableRequired()
}

// MissingIsisInterfaceAfiSafiEnable returns if device should set and validate isis interface address family enable.
// Default is validate isis address family enable at global mode.
func MissingIsisInterfaceAfiSafiEnable(dut *ondatra.DUTDevice) bool {
	return lookupDUTDeviations(dut).GetMissingIsisInterfaceAfiSafiEnable()
}

// Ipv6DiscardedPktsUnsupported returns whether the device supports interface ipv6 discarded packet stats.
func Ipv6DiscardedPktsUnsupported(dut *ondatra.DUTDevice) bool {
	return lookupDUTDeviations(dut).GetIpv6DiscardedPktsUnsupported()
}

// LinkQualWaitAfterDeleteRequired returns whether the device requires additional time to complete post delete link qualification cleanup.
func LinkQualWaitAfterDeleteRequired(dut *ondatra.DUTDevice) bool {
	return lookupDUTDeviations(dut).GetLinkQualWaitAfterDeleteRequired()
}

// StatePathsUnsupported returns whether the device supports following state paths
func StatePathsUnsupported(dut *ondatra.DUTDevice) bool {
	return lookupDUTDeviations(dut).GetStatePathUnsupported()
}

// DropWeightLeavesUnsupported returns whether the device supports drop and weight leaves under queue management profile.
func DropWeightLeavesUnsupported(dut *ondatra.DUTDevice) bool {
	return lookupDUTDeviations(dut).GetDropWeightLeavesUnsupported()
}

// SwVersionUnsupported returns true if the device does not support reporting software version according to the requirements in gNMI-1.10.
func SwVersionUnsupported(dut *ondatra.DUTDevice) bool {
	return lookupDUTDeviations(dut).GetSwVersionUnsupported()
}

// HierarchicalWeightResolutionTolerance returns the allowed tolerance for BGP traffic flow while comparing for pass or fail conditions.
// Default minimum value is 0.2. Anything less than 0.2 will be set to 0.2.
func HierarchicalWeightResolutionTolerance(dut *ondatra.DUTDevice) float64 {
	hwrt := lookupDUTDeviations(dut).GetHierarchicalWeightResolutionTolerance()
	if minHWRT := 0.2; hwrt < minHWRT {
		return minHWRT
	}
	return hwrt
}

// InterfaceEnabled returns if device requires interface enabled leaf booleans to be explicitly set to true.
func InterfaceEnabled(dut *ondatra.DUTDevice) bool {
	return lookupDUTDeviations(dut).GetInterfaceEnabled()
}

// InterfaceCountersFromContainer returns if the device only supports querying counters from the state container, not from individual counter leaves.
func InterfaceCountersFromContainer(dut *ondatra.DUTDevice) bool {
	return lookupDUTDeviations(dut).GetInterfaceCountersFromContainer()
}

// IPv4MissingEnabled returns if device does not support interface/ipv4/enabled.
func IPv4MissingEnabled(dut *ondatra.DUTDevice) bool {
	return lookupDUTDeviations(dut).GetIpv4MissingEnabled()
}

// IPNeighborMissing returns true if the device does not support interface/ipv4(6)/neighbor,
// so test can suppress the related check for interface/ipv4(6)/neighbor.
func IPNeighborMissing(dut *ondatra.DUTDevice) bool {
	return lookupDUTDeviations(dut).GetIpNeighborMissing()
}

// GRIBIRIBAckOnly returns if device only supports RIB ack, so tests that normally expect FIB_ACK will allow just RIB_ACK.
// Full gRIBI compliant devices should pass both with and without this deviation.
func GRIBIRIBAckOnly(dut *ondatra.DUTDevice) bool {
	return lookupDUTDeviations(dut).GetGribiRibackOnly()
}

// MissingValueForDefaults returns if device returns no value for some OpenConfig paths if the operational value equals the default.
func MissingValueForDefaults(dut *ondatra.DUTDevice) bool {
	return lookupDUTDeviations(dut).GetMissingValueForDefaults()
}

// TraceRouteL4ProtocolUDP returns if device only support UDP as l4 protocol for traceroute.
// Default value is false.
func TraceRouteL4ProtocolUDP(dut *ondatra.DUTDevice) bool {
	return lookupDUTDeviations(dut).GetTracerouteL4ProtocolUdp()
}

// LLDPInterfaceConfigOverrideGlobal returns if LLDP interface config should override the global config,
// expect neighbours are seen when lldp is disabled globally but enabled on interface
func LLDPInterfaceConfigOverrideGlobal(dut *ondatra.DUTDevice) bool {
	return lookupDUTDeviations(dut).GetLldpInterfaceConfigOverrideGlobal()
}

// SubinterfacePacketCountersMissing returns if device is missing subinterface packet counters for IPv4/IPv6,
// so the test will skip checking them.
// Full OpenConfig compliant devices should pass both with and without this deviation.
func SubinterfacePacketCountersMissing(dut *ondatra.DUTDevice) bool {
	return lookupDUTDeviations(dut).GetSubinterfacePacketCountersMissing()
}

// MissingPrePolicyReceivedRoutes returns if device does not support bgp/neighbors/neighbor/afi-safis/afi-safi/state/prefixes/received-pre-policy.
// Fully-compliant devices should pass with and without this deviation.
func MissingPrePolicyReceivedRoutes(dut *ondatra.DUTDevice) bool {
	return lookupDUTDeviations(dut).GetPrepolicyReceivedRoutes()
}

// DeprecatedVlanID returns if device requires using the deprecated openconfig-vlan:vlan/config/vlan-id or openconfig-vlan:vlan/state/vlan-id leaves.
func DeprecatedVlanID(dut *ondatra.DUTDevice) bool {
	return lookupDUTDeviations(dut).GetDeprecatedVlanId()
}

// OSActivateNoReboot returns if device requires separate reboot to activate OS.
func OSActivateNoReboot(dut *ondatra.DUTDevice) bool {
	return lookupDUTDeviations(dut).GetOsactivateNoreboot()
}

// ConnectRetry returns if /bgp/neighbors/neighbor/timers/config/connect-retry is not supported.
func ConnectRetry(dut *ondatra.DUTDevice) bool {
	return lookupDUTDeviations(dut).GetConnectRetry()
}

// InstallOSForStandbyRP returns if device requires OS installation on standby RP as well as active RP.
func InstallOSForStandbyRP(dut *ondatra.DUTDevice) bool {
	return lookupDUTDeviations(dut).GetOsinstallForStandbyRp()
}

// GNOIStatusWithEmptySubcomponent returns if the response of gNOI reboot status is a single value (not a list),
// the device requires explict component path to account for a situation when there is more than one active reboot requests.
func GNOIStatusWithEmptySubcomponent(dut *ondatra.DUTDevice) bool {
	return lookupDUTDeviations(dut).GetGnoiStatusEmptySubcomponent()
}

// NetworkInstanceTableDeletionRequired returns if device requires explicit deletion of network-instance table.
func NetworkInstanceTableDeletionRequired(dut *ondatra.DUTDevice) bool {
	return lookupDUTDeviations(dut).GetNetworkInstanceTableDeletionRequired()
}

// ExplicitPortSpeed returns if device requires port-speed to be set because its default value may not be usable.
// Fully compliant devices selects the highest speed available based on negotiation.
func ExplicitPortSpeed(dut *ondatra.DUTDevice) bool {
	return lookupDUTDeviations(dut).GetExplicitPortSpeed()
}

// ExplicitInterfaceInDefaultVRF returns if device requires explicit attachment of an interface or subinterface to the default network instance.
// OpenConfig expects an unattached interface or subinterface to be implicitly part of the default network instance.
// Fully-compliant devices should pass with and without this deviation.
func ExplicitInterfaceInDefaultVRF(dut *ondatra.DUTDevice) bool {
	return lookupDUTDeviations(dut).GetExplicitInterfaceInDefaultVrf()
}

// RibWecmp returns if device requires CLI knob to enable wecmp feature.
func RibWecmp(dut *ondatra.DUTDevice) bool {
	return lookupDUTDeviations(dut).GetRibWecmp()
}

// InterfaceConfigVRFBeforeAddress returns if vrf should be configured before IP address when configuring interface.
func InterfaceConfigVRFBeforeAddress(dut *ondatra.DUTDevice) bool {
	return lookupDUTDeviations(dut).GetInterfaceConfigVrfBeforeAddress()
}

// ExplicitInterfaceRefDefinition returns if device requires explicit interface ref configuration when applying features to interface.
func ExplicitInterfaceRefDefinition(dut *ondatra.DUTDevice) bool {
	return lookupDUTDeviations(dut).GetExplicitInterfaceRefDefinition()
}

// QOSDroppedOctets returns if device should skip checking QOS Dropped octets stats for interface.
func QOSDroppedOctets(dut *ondatra.DUTDevice) bool {
	return lookupDUTDeviations(dut).GetQosDroppedOctets()
}

// BGPMD5RequiresReset returns if device requires a BGP session reset to utilize a new MD5 key.
func BGPMD5RequiresReset(dut *ondatra.DUTDevice) bool {
	return lookupDUTDeviations(dut).GetBgpMd5RequiresReset()
}

// ExplicitIPv6EnableForGRIBI returns if device requires Ipv6 to be enabled on interface for gRIBI NH programmed with destination mac address.
func ExplicitIPv6EnableForGRIBI(dut *ondatra.DUTDevice) bool {
	return lookupDUTDeviations(dut).GetIpv6EnableForGribiNhDmac()
}

// ISISInstanceEnabledRequired returns if isis instance name string should be set on the device.
func ISISInstanceEnabledRequired(dut *ondatra.DUTDevice) bool {
	return lookupDUTDeviations(dut).GetIsisInstanceEnabledRequired()
}

// GNOISubcomponentPath returns if device currently uses component name instead of a full openconfig path.
func GNOISubcomponentPath(dut *ondatra.DUTDevice) bool {
	return lookupDUTDeviations(dut).GetGnoiSubcomponentPath()
}

// NoMixOfTaggedAndUntaggedSubinterfaces returns if device does not support a mix of tagged and untagged subinterfaces
func NoMixOfTaggedAndUntaggedSubinterfaces(dut *ondatra.DUTDevice) bool {
	return lookupDUTDeviations(dut).GetNoMixOfTaggedAndUntaggedSubinterfaces()
}

// DequeueDeleteNotCountedAsDrops returns if device dequeues and deletes the pkts after a while and those are not counted
// as drops
func DequeueDeleteNotCountedAsDrops(dut *ondatra.DUTDevice) bool {
	return lookupDUTDeviations(dut).GetDequeueDeleteNotCountedAsDrops()
}

// RoutePolicyUnderAFIUnsupported returns if Route-Policy under the AFI/SAFI is not supported
func RoutePolicyUnderAFIUnsupported(dut *ondatra.DUTDevice) bool {
	return lookupDUTDeviations(dut).GetRoutePolicyUnderAfiUnsupported()
}

// StorageComponentUnsupported returns if telemetry path /components/component/storage is not supported.
func StorageComponentUnsupported(dut *ondatra.DUTDevice) bool {
	return lookupDUTDeviations(dut).GetStorageComponentUnsupported()
}

// GNOIFabricComponentRebootUnsupported returns if device does not support use using gNOI to reboot the Fabric Component.
func GNOIFabricComponentRebootUnsupported(dut *ondatra.DUTDevice) bool {
	return lookupDUTDeviations(dut).GetGnoiFabricComponentRebootUnsupported()
}

// NtpNonDefaultVrfUnsupported returns true if the device does not support ntp nondefault vrf.
// Default value is false.
func NtpNonDefaultVrfUnsupported(dut *ondatra.DUTDevice) bool {
	return lookupDUTDeviations(dut).GetNtpNonDefaultVrfUnsupported()
}

// SkipControllerCardPowerAdmin returns if power-admin-state config on controller card should be skipped.
// Default value is false.
func SkipControllerCardPowerAdmin(dut *ondatra.DUTDevice) bool {
	return lookupDUTDeviations(dut).GetSkipControllerCardPowerAdmin()
}

// QOSOctets returns if device should skip checking QOS octet stats for interface.
func QOSOctets(dut *ondatra.DUTDevice) bool {
	return lookupDUTDeviations(dut).GetQosOctets()
}

// ISISInterfaceAfiUnsupported returns true for devices that don't support configuring
// ISIS /afi-safi/af/config container.
func ISISInterfaceAfiUnsupported(dut *ondatra.DUTDevice) bool {
	return lookupDUTDeviations(dut).GetIsisInterfaceAfiUnsupported()
}

// P4RTModifyTableEntryUnsupported returns true for devices that don't support
// modify table entry operation in P4 Runtime.
func P4RTModifyTableEntryUnsupported(dut *ondatra.DUTDevice) bool {
	return lookupDUTDeviations(dut).GetP4RtModifyTableEntryUnsupported()
}

// OSComponentParentIsSupervisorOrLinecard returns true if parent of OS component is
// of type SUPERVISOR or LINECARD.
func OSComponentParentIsSupervisorOrLinecard(dut *ondatra.DUTDevice) bool {
	return lookupDUTDeviations(dut).GetOsComponentParentIsSupervisorOrLinecard()
}

// OSComponentParentIsChassis returns true if parent of OS component is of type CHASSIS.
func OSComponentParentIsChassis(dut *ondatra.DUTDevice) bool {
	return lookupDUTDeviations(dut).GetOsComponentParentIsChassis()
}

// ISISRequireSameL1MetricWithL2Metric returns true for devices that require configuring
// the same ISIS Metrics for Level 1 when configuring Level 2 Metrics.
func ISISRequireSameL1MetricWithL2Metric(dut *ondatra.DUTDevice) bool {
	return lookupDUTDeviations(dut).GetIsisRequireSameL1MetricWithL2Metric()
}

// BGPSetMedRequiresEqualOspfSetMetric returns true for devices that require configuring
// the same OSPF setMetric when BGP SetMED is configured.
func BGPSetMedRequiresEqualOspfSetMetric(dut *ondatra.DUTDevice) bool {
	return lookupDUTDeviations(dut).GetBgpSetMedRequiresEqualOspfSetMetric()
}

// SetNativeUser creates a user and assigns role/rbac to that user via native model.
func SetNativeUser(dut *ondatra.DUTDevice) bool {
	return lookupDUTDeviations(dut).GetSetNativeUser()
}

// P4RTGdpRequiresDot1QSubinterface returns true for devices that require configuring
// subinterface with tagged vlan for p4rt packet in.
func P4RTGdpRequiresDot1QSubinterface(dut *ondatra.DUTDevice) bool {
	return lookupDUTDeviations(dut).GetP4RtGdpRequiresDot1QSubinterface()
}

// ISISLspLifetimeIntervalRequiresLspRefreshInterval returns true for devices that require
// configuring lspRefreshInterval ISIS timer when lspLifetimeInterval is configured.
func ISISLspLifetimeIntervalRequiresLspRefreshInterval(dut *ondatra.DUTDevice) bool {
	return lookupDUTDeviations(dut).GetIsisLspLifetimeIntervalRequiresLspRefreshInterval()
}

// LinecardCPUUtilizationUnsupported returns if the device does not support telemetry path
// /components/component/cpu/utilization/state/avg for linecards' CPU card.
// Default value is false.
func LinecardCPUUtilizationUnsupported(dut *ondatra.DUTDevice) bool {
	return lookupDUTDeviations(dut).GetLinecardCpuUtilizationUnsupported()
}

// ConsistentComponentNamesUnsupported returns if the device does not support consistent component names for GNOI and GNMI.
// Default value is false.
func ConsistentComponentNamesUnsupported(dut *ondatra.DUTDevice) bool {
	return lookupDUTDeviations(dut).GetConsistentComponentNamesUnsupported()
}

// ControllerCardCPUUtilizationUnsupported returns if the device does not support telemetry path
// /components/component/cpu/utilization/state/avg for controller cards' CPU card.
// Default value is false.
func ControllerCardCPUUtilizationUnsupported(dut *ondatra.DUTDevice) bool {
	return lookupDUTDeviations(dut).GetControllerCardCpuUtilizationUnsupported()
}

// FabricDropCounterUnsupported returns if the device does not support counter for fabric block lost packets.
// Default value is false.
func FabricDropCounterUnsupported(dut *ondatra.DUTDevice) bool {
	return lookupDUTDeviations(dut).GetFabricDropCounterUnsupported()
}

// LinecardMemoryUtilizationUnsupported returns if the device does not support memory utilization related leaves for linecard components.
// Default value is false.
func LinecardMemoryUtilizationUnsupported(dut *ondatra.DUTDevice) bool {
	return lookupDUTDeviations(dut).GetLinecardMemoryUtilizationUnsupported()
}

// QOSVoqDropCounterUnsupported returns if the device does not support telemetry path
// /qos/interfaces/interface/input/virtual-output-queues/voq-interface/queues/queue/state/dropped-pkts.
// Default value is false.
func QOSVoqDropCounterUnsupported(dut *ondatra.DUTDevice) bool {
	return lookupDUTDeviations(dut).GetQosVoqDropCounterUnsupported()
}

// ISISTimersCsnpIntervalUnsupported returns true for devices that do not support
// configuring csnp-interval timer for ISIS.
func ISISTimersCsnpIntervalUnsupported(dut *ondatra.DUTDevice) bool {
	return lookupDUTDeviations(dut).GetIsisTimersCsnpIntervalUnsupported()
}

// ISISCounterManualAddressDropFromAreasUnsupported returns true for devices that do not
// support telemetry for isis system-level-counter manual-address-drop-from-areas.
func ISISCounterManualAddressDropFromAreasUnsupported(dut *ondatra.DUTDevice) bool {
	return lookupDUTDeviations(dut).GetIsisCounterManualAddressDropFromAreasUnsupported()
}

// ISISCounterPartChangesUnsupported returns true for devices that do not
// support telemetry for isis system-level-counter part-changes.
func ISISCounterPartChangesUnsupported(dut *ondatra.DUTDevice) bool {
	return lookupDUTDeviations(dut).GetIsisCounterPartChangesUnsupported()
}

// GRIBISkipFIBFailedTrafficForwardingCheck returns true for devices that do not
// support fib forwarding for fib failed routes.
func GRIBISkipFIBFailedTrafficForwardingCheck(dut *ondatra.DUTDevice) bool {
	return lookupDUTDeviations(dut).GetSkipFibFailedTrafficForwardingCheck()
}

// SkipTCPNegotiatedMSSCheck returns true for devices that do not
// support telemetry to check negotiated tcp mss value.
func SkipTCPNegotiatedMSSCheck(dut *ondatra.DUTDevice) bool {
	return lookupDUTDeviations(dut).GetSkipTcpNegotiatedMssCheck()
}

// TransceiverThresholdsUnsupported returns true if the device does not support threshold container under /components/component/transceiver.
// Default value is false.
func TransceiverThresholdsUnsupported(dut *ondatra.DUTDevice) bool {
	return lookupDUTDeviations(dut).GetTransceiverThresholdsUnsupported()
}

// InterfaceLoopbackModeRawGnmi returns true if interface loopback mode needs to be updated using raw gnmi API due to server version.
// Default value is false.
func InterfaceLoopbackModeRawGnmi(dut *ondatra.DUTDevice) bool {
	return lookupDUTDeviations(dut).GetInterfaceLoopbackModeRawGnmi()
}

// ISISLspMetadataLeafsUnsupported returns true for devices that don't support ISIS-Lsp
// metadata paths: checksum, sequence-number, remaining-lifetime.
func ISISLspMetadataLeafsUnsupported(dut *ondatra.DUTDevice) bool {
	return lookupDUTDeviations(dut).GetIsisLspMetadataLeafsUnsupported()
}

// QOSQueueRequiresID returns if device should configure QOS queue along with queue-id
func QOSQueueRequiresID(dut *ondatra.DUTDevice) bool {
	return lookupDUTDeviations(dut).GetQosQueueRequiresId()
}

// BgpLlgrOcUndefined returns true if device should does not support OC path to disable BGP LLGR.
func BgpLlgrOcUndefined(dut *ondatra.DUTDevice) bool {
	return lookupDUTDeviations(dut).GetBgpLlgrOcUndefined()
}

// QOSBufferAllocationConfigRequired returns if device should configure QOS buffer-allocation-profile
func QOSBufferAllocationConfigRequired(dut *ondatra.DUTDevice) bool {
	return lookupDUTDeviations(dut).GetQosBufferAllocationConfigRequired()
}

// BGPGlobalExtendedNextHopEncodingUnsupported returns true for devices that do not support configuring
// BGP ExtendedNextHopEncoding at thee global level.
func BGPGlobalExtendedNextHopEncodingUnsupported(dut *ondatra.DUTDevice) bool {
	return lookupDUTDeviations(dut).GetBgpGlobalExtendedNextHopEncodingUnsupported()
}

// TunnelStatePathUnsupported returns true for devices that require configuring
// /interfaces/interface/state/counters/in-pkts, in-octets,out-pkts, out-octetsis not supported.
func TunnelStatePathUnsupported(dut *ondatra.DUTDevice) bool {
	return lookupDUTDeviations(dut).GetTunnelStatePathUnsupported()
}

// TunnelConfigPathUnsupported returns true for devices that require configuring
// Tunnel source-address destination-address, encapsulation type are not supported in OC
func TunnelConfigPathUnsupported(dut *ondatra.DUTDevice) bool {
	return lookupDUTDeviations(dut).GetTunnelConfigPathUnsupported()
}

// EcnSameMinMaxThresholdUnsupported returns true for devices that don't support the same minimum and maximum threshold values
// CISCO: minimum and maximum threshold values are not the same, the difference between minimum and maximum threshold value should be 6144.
func EcnSameMinMaxThresholdUnsupported(dut *ondatra.DUTDevice) bool {
	return lookupDUTDeviations(dut).GetEcnSameMinMaxThresholdUnsupported()
}

// QosSchedulerConfigRequired returns if device should configure QOS buffer-allocation-profile
func QosSchedulerConfigRequired(dut *ondatra.DUTDevice) bool {
	return lookupDUTDeviations(dut).GetQosSchedulerConfigRequired()
}

// QosSetWeightConfigUnsupported returns whether the device does not support set weight leaves under qos ecn.
func QosSetWeightConfigUnsupported(dut *ondatra.DUTDevice) bool {
	return lookupDUTDeviations(dut).GetQosSetWeightConfigUnsupported()
}

// QosGetStatePathUnsupported returns whether the device does not support get state leaves under qos.
func QosGetStatePathUnsupported(dut *ondatra.DUTDevice) bool {
	return lookupDUTDeviations(dut).GetQosGetStatePathUnsupported()
}

// InterfaceRefInterfaceIDFormat returns if device is required to use interface-id format of interface name + .subinterface index with Interface-ref container
func InterfaceRefInterfaceIDFormat(dut *ondatra.DUTDevice) bool {
	return lookupDUTDeviations(dut).GetInterfaceRefInterfaceIdFormat()
}

// ISISLevelEnabled returns if device should enable isis under level.
func ISISLevelEnabled(dut *ondatra.DUTDevice) bool {
	return lookupDUTDeviations(dut).GetIsisLevelEnabled()
}

// MemberLinkLoopbackUnsupported returns true for devices that require configuring
// loopback on aggregated links instead of member links.
func MemberLinkLoopbackUnsupported(dut *ondatra.DUTDevice) bool {
	return lookupDUTDeviations(dut).GetMemberLinkLoopbackUnsupported()
}

// SkipPlqInterfaceOperStatusCheck returns true for devices that do not support
// PLQ operational status check for interfaces
func SkipPlqInterfaceOperStatusCheck(dut *ondatra.DUTDevice) bool {
	return lookupDUTDeviations(dut).GetSkipPlqInterfaceOperStatusCheck()
}

// BGPExplicitPrefixLimitReceived returns if device must specify the received prefix limits explicitly
// under the "prefix-limit-received" field rather than simply "prefix-limit".
func BGPExplicitPrefixLimitReceived(dut *ondatra.DUTDevice) bool {
	return lookupDUTDeviations(dut).GetBgpExplicitPrefixLimitReceived()
}

// BGPMissingOCMaxPrefixesConfiguration returns true for devices that does not configure BGP
// maximum routes correctly when max-prefixes OC leaf is configured.
func BGPMissingOCMaxPrefixesConfiguration(dut *ondatra.DUTDevice) bool {
	return lookupDUTDeviations(dut).GetBgpMissingOcMaxPrefixesConfiguration()
}

// SkipBgpSessionCheckWithoutAfisafi returns if device needs to skip checking AFI-SAFI disable.
func SkipBgpSessionCheckWithoutAfisafi(dut *ondatra.DUTDevice) bool {
	return lookupDUTDeviations(dut).GetSkipBgpSessionCheckWithoutAfisafi()
}

// MismatchedHardwareResourceNameInComponent returns true for devices that have separate
// naming conventions for hardware resource name in /system/ tree and /components/ tree.
func MismatchedHardwareResourceNameInComponent(dut *ondatra.DUTDevice) bool {
	return lookupDUTDeviations(dut).GetMismatchedHardwareResourceNameInComponent()
}

// MissingHardwareResourceTelemetryBeforeConfig returns true for devices that don't
// support telemetry for hardware resources before used-threshold-upper configuration.
func MissingHardwareResourceTelemetryBeforeConfig(dut *ondatra.DUTDevice) bool {
	return lookupDUTDeviations(dut).GetMissingHardwareResourceTelemetryBeforeConfig()
}

// GNOISubcomponentRebootStatusUnsupported returns true for devices that do not support subcomponent reboot status check.
func GNOISubcomponentRebootStatusUnsupported(dut *ondatra.DUTDevice) bool {
	return lookupDUTDeviations(dut).GetGnoiSubcomponentRebootStatusUnsupported()
}

// SkipNonBgpRouteExportCheck returns true for devices that exports routes from all
// protocols to BGP if the export-policy is ACCEPT.
func SkipNonBgpRouteExportCheck(dut *ondatra.DUTDevice) bool {
	return lookupDUTDeviations(dut).GetSkipNonBgpRouteExportCheck()
}

// ISISMetricStyleTelemetryUnsupported returns true for devices that do not support state path
// /network-instances/network-instance/protocols/protocol/isis/levels/level/state/metric-style
func ISISMetricStyleTelemetryUnsupported(dut *ondatra.DUTDevice) bool {
	return lookupDUTDeviations(dut).GetIsisMetricStyleTelemetryUnsupported()
}

// StaticRouteNextHopInterfaceRefUnsupported returns if device does not support Interface-ref under static-route next-hop
func StaticRouteNextHopInterfaceRefUnsupported(dut *ondatra.DUTDevice) bool {
	return lookupDUTDeviations(dut).GetStaticRouteNextHopInterfaceRefUnsupported()
}

// SkipStaticNexthopCheck returns if device needs index starting from non zero
func SkipStaticNexthopCheck(dut *ondatra.DUTDevice) bool {
	return lookupDUTDeviations(dut).GetSkipStaticNexthopCheck()
}

// Ipv6RouterAdvertisementConfigUnsupported returns true for devices which don't support Ipv6 RouterAdvertisement configuration
func Ipv6RouterAdvertisementConfigUnsupported(dut *ondatra.DUTDevice) bool {
	return lookupDUTDeviations(dut).GetIpv6RouterAdvertisementConfigUnsupported()
}

// PrefixLimitExceededTelemetryUnsupported is to skip checking prefix limit telemetry flag.
func PrefixLimitExceededTelemetryUnsupported(dut *ondatra.DUTDevice) bool {
	return lookupDUTDeviations(dut).GetPrefixLimitExceededTelemetryUnsupported()
}

// SkipSettingAllowMultipleAS return true if device needs to skip setting allow-multiple-as while configuring eBGP
func SkipSettingAllowMultipleAS(dut *ondatra.DUTDevice) bool {
	return lookupDUTDeviations(dut).GetSkipSettingAllowMultipleAs()
}

// SkipPbfWithDecapEncapVrf return true if device needs to skip test with which has PBF with decap encap VRF as action
func SkipPbfWithDecapEncapVrf(dut *ondatra.DUTDevice) bool {
	return lookupDUTDeviations(dut).GetSkipPbfWithDecapEncapVrf()
}

// TTLCopyUnsupported returns true for devices which does not support TTL copy.
func TTLCopyUnsupported(dut *ondatra.DUTDevice) bool {
	return lookupDUTDeviations(dut).GetTtlCopyUnsupported()
}

// GribiDecapMixedPlenUnsupported returns true if devices does not support
// programming with mixed prefix length.
func GribiDecapMixedPlenUnsupported(dut *ondatra.DUTDevice) bool {
	return lookupDUTDeviations(dut).GetGribiDecapMixedPlenUnsupported()
}

// SkipIsisSetLevel return true if device needs to skip setting isis-actions set-level while configuring routing-policy statement action
func SkipIsisSetLevel(dut *ondatra.DUTDevice) bool {
	return lookupDUTDeviations(dut).GetSkipIsisSetLevel()
}

// SkipIsisSetMetricStyleType return true if device needs to skip setting isis-actions set-metric-style-type while configuring routing-policy statement action
func SkipIsisSetMetricStyleType(dut *ondatra.DUTDevice) bool {
	return lookupDUTDeviations(dut).GetSkipIsisSetMetricStyleType()
}

// SkipSetRpMatchSetOptions return true if device needs to skip setting match-prefix-set match-set-options while configuring routing-policy statement condition
func SkipSetRpMatchSetOptions(dut *ondatra.DUTDevice) bool {
	return lookupDUTDeviations(dut).GetSkipSetRpMatchSetOptions()
}

// SkipSettingDisableMetricPropagation return true if device needs to skip setting disable-metric-propagation while configuring table-connection
func SkipSettingDisableMetricPropagation(dut *ondatra.DUTDevice) bool {
	return lookupDUTDeviations(dut).GetSkipSettingDisableMetricPropagation()
}

// BGPConditionsMatchCommunitySetUnsupported returns true if device doesn't support bgp-conditions/match-community-set leaf
func BGPConditionsMatchCommunitySetUnsupported(dut *ondatra.DUTDevice) bool {
	return lookupDUTDeviations(dut).GetBgpConditionsMatchCommunitySetUnsupported()
}

// PfRequireMatchDefaultRule returns true for device which requires match condition for ethertype v4 and v6 for default rule with network-instance default-vrf in policy-forwarding.
func PfRequireMatchDefaultRule(dut *ondatra.DUTDevice) bool {
	return lookupDUTDeviations(dut).GetPfRequireMatchDefaultRule()
}

// MissingPortToOpticalChannelMapping returns true for devices missing component tree mapping from hardware port to optical channel.
func MissingPortToOpticalChannelMapping(dut *ondatra.DUTDevice) bool {
	return lookupDUTDeviations(dut).GetMissingPortToOpticalChannelComponentMapping()
}

// SkipContainerOp returns true if gNMI container OP needs to be skipped.
// Cisco: https://partnerissuetracker.corp.google.com/issues/322291556
func SkipContainerOp(dut *ondatra.DUTDevice) bool {
	return lookupDUTDeviations(dut).GetSkipContainerOp()
}

// ReorderCallsForVendorCompatibilty returns true if call needs to be updated/added/deleted.
// Cisco: https://partnerissuetracker.corp.google.com/issues/322291556
func ReorderCallsForVendorCompatibilty(dut *ondatra.DUTDevice) bool {
	return lookupDUTDeviations(dut).GetReorderCallsForVendorCompatibilty()
}

// AddMissingBaseConfigViaCli returns true if missing base config needs to be added using CLI.
// Cisco: https://partnerissuetracker.corp.google.com/issues/322291556
func AddMissingBaseConfigViaCli(dut *ondatra.DUTDevice) bool {
	return lookupDUTDeviations(dut).GetAddMissingBaseConfigViaCli()
}

// SkipMacaddressCheck returns true if mac address for an interface via gNMI needs to be skipped.
// Cisco: https://partnerissuetracker.corp.google.com/issues/322291556
func SkipMacaddressCheck(dut *ondatra.DUTDevice) bool {
	return lookupDUTDeviations(dut).GetSkipMacaddressCheck()
}

// BGPRibOcPathUnsupported returns true if BGP RIB OC telemetry path is not supported.
func BGPRibOcPathUnsupported(dut *ondatra.DUTDevice) bool {
	return lookupDUTDeviations(dut).GetBgpRibOcPathUnsupported()
}

// SkipPrefixSetMode return true if device needs to skip setting prefix-set mode while configuring prefix-set routing-policy
func SkipPrefixSetMode(dut *ondatra.DUTDevice) bool {
	return lookupDUTDeviations(dut).GetSkipPrefixSetMode()
}

// SetMetricAsPreference returns true for devices which set metric as
// preference for static next-hop
func SetMetricAsPreference(dut *ondatra.DUTDevice) bool {
	return lookupDUTDeviations(dut).GetSetMetricAsPreference()
}

// IPv6StaticRouteWithIPv4NextHopRequiresStaticARP returns true if devices don't support having an
// IPv6 static Route with an IPv4 address as next hop and requires configuring a static ARP entry.
// Arista: https://partnerissuetracker.corp.google.com/issues/316593298
func IPv6StaticRouteWithIPv4NextHopRequiresStaticARP(dut *ondatra.DUTDevice) bool {
	return lookupDUTDeviations(dut).GetIpv6StaticRouteWithIpv4NextHopRequiresStaticArp()
}

// PfRequireSequentialOrderPbrRules returns true for device requires policy-forwarding rules to be in sequential order in the gNMI set-request.
func PfRequireSequentialOrderPbrRules(dut *ondatra.DUTDevice) bool {
	return lookupDUTDeviations(dut).GetPfRequireSequentialOrderPbrRules()
}

// MissingStaticRouteNextHopMetricTelemetry returns true for devices missing
// static route next-hop metric telemetry.
// Arista: https://partnerissuetracker.corp.google.com/issues/321010782
func MissingStaticRouteNextHopMetricTelemetry(dut *ondatra.DUTDevice) bool {
	return lookupDUTDeviations(dut).GetMissingStaticRouteNextHopMetricTelemetry()
}

// UnsupportedStaticRouteNextHopRecurse returns true for devices that don't support recursive
// resolution of static route next hop.
// Arista: https://partnerissuetracker.corp.google.com/issues/314449182
func UnsupportedStaticRouteNextHopRecurse(dut *ondatra.DUTDevice) bool {
	return lookupDUTDeviations(dut).GetUnsupportedStaticRouteNextHopRecurse()
}

// MissingStaticRouteDropNextHopTelemetry returns true for devices missing
// static route telemetry with DROP next hop.
// Arista: https://partnerissuetracker.corp.google.com/issues/330619816
func MissingStaticRouteDropNextHopTelemetry(dut *ondatra.DUTDevice) bool {
	return lookupDUTDeviations(dut).GetMissingStaticRouteDropNextHopTelemetry()
}

// MissingZROpticalChannelTunableParametersTelemetry returns true for devices missing 400ZR
// optical-channel tunable parameters telemetry: min/max/avg.
// Arista: https://partnerissuetracker.corp.google.com/issues/319314781
func MissingZROpticalChannelTunableParametersTelemetry(dut *ondatra.DUTDevice) bool {
	return lookupDUTDeviations(dut).GetMissingZrOpticalChannelTunableParametersTelemetry()
}

// PLQReflectorStatsUnsupported returns true for devices that does not support packet link qualification(PLQ) reflector packet sent/received stats.
func PLQReflectorStatsUnsupported(dut *ondatra.DUTDevice) bool {
	return lookupDUTDeviations(dut).GetPlqReflectorStatsUnsupported()
}

// PLQGeneratorCapabilitiesMaxMTU returns supported max_mtu for devices that does not support packet link qualification(PLQ) Generator max_mtu to be atleast >= 8184.
func PLQGeneratorCapabilitiesMaxMTU(dut *ondatra.DUTDevice) uint32 {
	return lookupDUTDeviations(dut).GetPlqGeneratorCapabilitiesMaxMtu()
}

// PLQGeneratorCapabilitiesMaxPPS returns supported max_pps for devices that does not support packet link qualification(PLQ) Generator max_pps to be atleast >= 100000000.
func PLQGeneratorCapabilitiesMaxPPS(dut *ondatra.DUTDevice) uint64 {
	return lookupDUTDeviations(dut).GetPlqGeneratorCapabilitiesMaxPps()
}

// BgpExtendedCommunityIndexUnsupported return true if BGP extended community index is not supported.
func BgpExtendedCommunityIndexUnsupported(dut *ondatra.DUTDevice) bool {
	return lookupDUTDeviations(dut).GetBgpExtendedCommunityIndexUnsupported()
}

// BgpCommunitySetRefsUnsupported return true if BGP community set refs is not supported.
func BgpCommunitySetRefsUnsupported(dut *ondatra.DUTDevice) bool {
	return lookupDUTDeviations(dut).GetBgpCommunitySetRefsUnsupported()
}

// TableConnectionsUnsupported returns true if Table Connections are unsupported.
func TableConnectionsUnsupported(dut *ondatra.DUTDevice) bool {
	return lookupDUTDeviations(dut).GetTableConnectionsUnsupported()
}

// UseVendorNativeTagSetConfig returns whether a device requires native model to configure tag-set
func UseVendorNativeTagSetConfig(dut *ondatra.DUTDevice) bool {
	return lookupDUTDeviations(dut).GetUseVendorNativeTagSetConfig()
}

// SkipBgpSendCommunityType return true if device needs to skip setting BGP send-community-type
func SkipBgpSendCommunityType(dut *ondatra.DUTDevice) bool {
	return lookupDUTDeviations(dut).GetSkipBgpSendCommunityType()
}

// BgpActionsSetCommunityMethodUnsupported return true if BGP actions set-community method is unsupported
func BgpActionsSetCommunityMethodUnsupported(dut *ondatra.DUTDevice) bool {
	return lookupDUTDeviations(dut).GetBgpActionsSetCommunityMethodUnsupported()

}

// SetNoPeerGroup Ensure that no BGP configurations exists under PeerGroups.
func SetNoPeerGroup(dut *ondatra.DUTDevice) bool {
	return lookupDUTDeviations(dut).GetSetNoPeerGroup()
}

// BgpCommunityMemberIsAString returns true if device community member is not a list
func BgpCommunityMemberIsAString(dut *ondatra.DUTDevice) bool {
	return lookupDUTDeviations(dut).GetBgpCommunityMemberIsAString()
}

// IPv4StaticRouteWithIPv6NextHopUnsupported unsupported ipv4 with ipv6 nexthop
func IPv4StaticRouteWithIPv6NextHopUnsupported(dut *ondatra.DUTDevice) bool {
	return lookupDUTDeviations(dut).GetIpv4StaticRouteWithIpv6NhUnsupported()
}

// IPv6StaticRouteWithIPv4NextHopUnsupported unsported ipv6 with ipv4 nexthop
func IPv6StaticRouteWithIPv4NextHopUnsupported(dut *ondatra.DUTDevice) bool {
	return lookupDUTDeviations(dut).GetIpv6StaticRouteWithIpv4NhUnsupported()
}

// StaticRouteWithDropNhUnsupported unsuported drop nexthop
func StaticRouteWithDropNhUnsupported(dut *ondatra.DUTDevice) bool {
	return lookupDUTDeviations(dut).GetStaticRouteWithDropNh()
}

// StaticRouteWithExplicitMetric set explict metric
func StaticRouteWithExplicitMetric(dut *ondatra.DUTDevice) bool {
	return lookupDUTDeviations(dut).GetStaticRouteWithExplicitMetric()
}

// BgpDefaultPolicyUnsupported return true if BGP default-import/export-policy is not supported.
func BgpDefaultPolicyUnsupported(dut *ondatra.DUTDevice) bool {
	return lookupDUTDeviations(dut).GetBgpDefaultPolicyUnsupported()
}

// ExplicitEnableBGPOnDefaultVRF return true if BGP needs to be explicity enabled on default VRF
func ExplicitEnableBGPOnDefaultVRF(dut *ondatra.DUTDevice) bool {
	return lookupDUTDeviations(dut).GetExplicitEnableBgpOnDefaultVrf()
}

// RoutingPolicyTagSetEmbedded returns true if the implementation does not support tag-set(s) as a
// separate entity, but embeds it in the policy statement
func RoutingPolicyTagSetEmbedded(dut *ondatra.DUTDevice) bool {
	return lookupDUTDeviations(dut).GetRoutingPolicyTagSetEmbedded()
}

// SkipAfiSafiPathForBgpMultipleAs return true if device do not support afi/safi path to enable allow multiple-as for eBGP
func SkipAfiSafiPathForBgpMultipleAs(dut *ondatra.DUTDevice) bool {
	return lookupDUTDeviations(dut).GetSkipAfiSafiPathForBgpMultipleAs()
}

// CommunityMemberRegexUnsupported return true if device do not support community member regex
func CommunityMemberRegexUnsupported(dut *ondatra.DUTDevice) bool {
	return lookupDUTDeviations(dut).GetCommunityMemberRegexUnsupported()
}

// SamePolicyAttachedToAllAfis returns true if same import policy has to be applied for all AFIs
func SamePolicyAttachedToAllAfis(dut *ondatra.DUTDevice) bool {
	return lookupDUTDeviations(dut).GetSamePolicyAttachedToAllAfis()
}

// SkipSettingStatementForPolicy return true if device do not support afi/safi path to enable allow multiple-as for eBGP
func SkipSettingStatementForPolicy(dut *ondatra.DUTDevice) bool {
	return lookupDUTDeviations(dut).GetSkipSettingStatementForPolicy()
}

// SkipCheckingAttributeIndex return true if device do not return bgp attribute for the bgp session specifying the index
func SkipCheckingAttributeIndex(dut *ondatra.DUTDevice) bool {
	return lookupDUTDeviations(dut).GetSkipCheckingAttributeIndex()
}

// FlattenPolicyWithMultipleStatements return true if devices does not support policy-chaining
func FlattenPolicyWithMultipleStatements(dut *ondatra.DUTDevice) bool {
	return lookupDUTDeviations(dut).GetFlattenPolicyWithMultipleStatements()
}

// SlaacPrefixLength128 for Slaac generated IPv6 link local address
func SlaacPrefixLength128(dut *ondatra.DUTDevice) bool {
	return lookupDUTDeviations(dut).GetSlaacPrefixLength128()
}

// DefaultRoutePolicyUnsupported returns true if default route policy is not supported
func DefaultRoutePolicyUnsupported(dut *ondatra.DUTDevice) bool {
	return lookupDUTDeviations(dut).GetDefaultRoutePolicyUnsupported()
}

// CommunityMatchWithRedistributionUnsupported is set to true for devices that do not support matching community at the redistribution attach point.
func CommunityMatchWithRedistributionUnsupported(dut *ondatra.DUTDevice) bool {
	return lookupDUTDeviations(dut).GetCommunityMatchWithRedistributionUnsupported()
}

// BgpMaxMultipathPathsUnsupported returns true if the device does not support
// bgp max multipaths.
func BgpMaxMultipathPathsUnsupported(dut *ondatra.DUTDevice) bool {
	return lookupDUTDeviations(dut).GetBgpMaxMultipathPathsUnsupported()
}

// MultipathUnsupportedNeighborOrAfisafi returns true if the device does not
// support multipath under neighbor or afisafi.
func MultipathUnsupportedNeighborOrAfisafi(dut *ondatra.DUTDevice) bool {
	return lookupDUTDeviations(dut).GetMultipathUnsupportedNeighborOrAfisafi()
}

// ModelNameUnsupported returns true if /components/components/state/model-name
// is not supported for any component type.
func ModelNameUnsupported(dut *ondatra.DUTDevice) bool {
	return lookupDUTDeviations(dut).GetModelNameUnsupported()
}

// InstallPositionAndInstallComponentUnsupported returns true if install
// position and install component are not supported.
func InstallPositionAndInstallComponentUnsupported(dut *ondatra.DUTDevice) bool {
	return lookupDUTDeviations(dut).GetInstallPositionAndInstallComponentUnsupported()
}

// EncapTunnelShutBackupNhgZeroTraffic returns true when encap tunnel is shut then zero traffic flows to backup NHG
func EncapTunnelShutBackupNhgZeroTraffic(dut *ondatra.DUTDevice) bool {
	return lookupDUTDeviations(dut).GetEncapTunnelShutBackupNhgZeroTraffic()
}

// MaxEcmpPaths supported for isis max ecmp path
func MaxEcmpPaths(dut *ondatra.DUTDevice) bool {
	return lookupDUTDeviations(dut).GetMaxEcmpPaths()
}

// WecmpAutoUnsupported returns true if wecmp auto is not supported
func WecmpAutoUnsupported(dut *ondatra.DUTDevice) bool {
	return lookupDUTDeviations(dut).GetWecmpAutoUnsupported()
}

// RoutingPolicyChainingUnsupported returns true if policy chaining is unsupported
func RoutingPolicyChainingUnsupported(dut *ondatra.DUTDevice) bool {
	return lookupDUTDeviations(dut).GetRoutingPolicyChainingUnsupported()
}

// ISISLoopbackRequired returns true if isis loopback is required.
func ISISLoopbackRequired(dut *ondatra.DUTDevice) bool {
	return lookupDUTDeviations(dut).GetIsisLoopbackRequired()
}

// WeightedEcmpFixedPacketVerification returns true if fixed packet is used in traffic flow
func WeightedEcmpFixedPacketVerification(dut *ondatra.DUTDevice) bool {
	return lookupDUTDeviations(dut).GetWeightedEcmpFixedPacketVerification()
}

// OverrideDefaultNhScale returns true if default NextHop scale needs to be modified
// else returns false
func OverrideDefaultNhScale(dut *ondatra.DUTDevice) bool {
	return lookupDUTDeviations(dut).GetOverrideDefaultNhScale()
}

// BgpExtendedCommunitySetUnsupported returns true if set bgp extended community is unsupported
func BgpExtendedCommunitySetUnsupported(dut *ondatra.DUTDevice) bool {
	return lookupDUTDeviations(dut).GetBgpExtendedCommunitySetUnsupported()
}

// BgpSetExtCommunitySetRefsUnsupported returns true if bgp set ext community refs is unsupported
func BgpSetExtCommunitySetRefsUnsupported(dut *ondatra.DUTDevice) bool {
	return lookupDUTDeviations(dut).GetBgpSetExtCommunitySetRefsUnsupported()
}

// BgpDeleteLinkBandwidthUnsupported returns true if bgp delete link bandwidth is unsupported
func BgpDeleteLinkBandwidthUnsupported(dut *ondatra.DUTDevice) bool {
	return lookupDUTDeviations(dut).GetBgpDeleteLinkBandwidthUnsupported()
}

// QOSInQueueDropCounterUnsupported returns true if /qos/interfaces/interface/input/queues/queue/state/dropped-pkts
// is not supported for any component type.
func QOSInQueueDropCounterUnsupported(dut *ondatra.DUTDevice) bool {
	return lookupDUTDeviations(dut).GetQosInqueueDropCounterUnsupported()
}

// BgpExplicitExtendedCommunityEnable returns true if explicit extended community enable is needed
func BgpExplicitExtendedCommunityEnable(dut *ondatra.DUTDevice) bool {
	return lookupDUTDeviations(dut).GetBgpExplicitExtendedCommunityEnable()
}

// MatchTagSetConditionUnsupported returns true if match tag set condition is not supported
func MatchTagSetConditionUnsupported(dut *ondatra.DUTDevice) bool {
	return lookupDUTDeviations(dut).GetMatchTagSetConditionUnsupported()
}

// PeerGroupDefEbgpVrfUnsupported returns true if peer group definition under ebgp vrf is unsupported
func PeerGroupDefEbgpVrfUnsupported(dut *ondatra.DUTDevice) bool {
	return lookupDUTDeviations(dut).GetPeerGroupDefEbgpVrfUnsupported()
}

// RedisConnectedUnderEbgpVrfUnsupported returns true if redistribution of routes under ebgp vrf is unsupported
func RedisConnectedUnderEbgpVrfUnsupported(dut *ondatra.DUTDevice) bool {
	return lookupDUTDeviations(dut).GetRedisConnectedUnderEbgpVrfUnsupported()
}

// BgpAfiSafiInDefaultNiBeforeOtherNi returns true if certain AFI SAFIs are configured in default network instance before other network instances
func BgpAfiSafiInDefaultNiBeforeOtherNi(dut *ondatra.DUTDevice) bool {
	return lookupDUTDeviations(dut).GetBgpAfiSafiInDefaultNiBeforeOtherNi()
}

// DefaultImportExportPolicyUnsupported returns true when device
// does not support default import export policy.
func DefaultImportExportPolicyUnsupported(dut *ondatra.DUTDevice) bool {
	return lookupDUTDeviations(dut).GetDefaultImportExportPolicyUnsupported()
}

// CommunityInvertAnyUnsupported returns true when device
// does not support community invert any.
func CommunityInvertAnyUnsupported(dut *ondatra.DUTDevice) bool {
	return lookupDUTDeviations(dut).GetCommunityInvertAnyUnsupported()
}

// Ipv6RouterAdvertisementIntervalUnsupported returns true for devices which don't support Ipv6 RouterAdvertisement interval configuration
func Ipv6RouterAdvertisementIntervalUnsupported(dut *ondatra.DUTDevice) bool {
	return lookupDUTDeviations(dut).GetIpv6RouterAdvertisementIntervalUnsupported()
}

// DecapNHWithNextHopNIUnsupported returns true if Decap NH with NextHopNetworkInstance is unsupported
func DecapNHWithNextHopNIUnsupported(dut *ondatra.DUTDevice) bool {
	return lookupDUTDeviations(dut).GetDecapNhWithNexthopNiUnsupported()
}

// SflowSourceAddressUpdateUnsupported returns true if sflow source address update is unsupported
func SflowSourceAddressUpdateUnsupported(dut *ondatra.DUTDevice) bool {
	return lookupDUTDeviations(dut).GetSflowSourceAddressUpdateUnsupported()
}

// LinkLocalMaskLen returns true if linklocal mask length is not 64
func LinkLocalMaskLen(dut *ondatra.DUTDevice) bool {
	return lookupDUTDeviations(dut).GetLinkLocalMaskLen()
}

// UseParentComponentForTemperatureTelemetry returns true if parent component supports temperature telemetry
func UseParentComponentForTemperatureTelemetry(dut *ondatra.DUTDevice) bool {
	return lookupDUTDeviations(dut).GetUseParentComponentForTemperatureTelemetry()
}

// ComponentMfgDateUnsupported returns true if component's mfg-date leaf is unsupported
func ComponentMfgDateUnsupported(dut *ondatra.DUTDevice) bool {
	return lookupDUTDeviations(dut).GetComponentMfgDateUnsupported()
}

// InterfaceCountersUpdateDelayed returns true if telemetry for interface counters
// does not return the latest counter values.
func InterfaceCountersUpdateDelayed(dut *ondatra.DUTDevice) bool {
	return lookupDUTDeviations(dut).GetInterfaceCountersUpdateDelayed()
}

// OTNChannelTribUnsupported returns true if TRIB parameter is unsupported under OTN channel configuration
func OTNChannelTribUnsupported(dut *ondatra.DUTDevice) bool {
	return lookupDUTDeviations(dut).GetOtnChannelTribUnsupported()
}

// EthChannelIngressParametersUnsupported returns true if ingress parameters are unsupported under ETH channel configuration
func EthChannelIngressParametersUnsupported(dut *ondatra.DUTDevice) bool {
	return lookupDUTDeviations(dut).GetEthChannelIngressParametersUnsupported()
}

// EthChannelAssignmentCiscoNumbering returns true if eth channel assignment index starts from 1 instead of 0
func EthChannelAssignmentCiscoNumbering(dut *ondatra.DUTDevice) bool {
	return lookupDUTDeviations(dut).GetEthChannelAssignmentCiscoNumbering()
}

// ChassisGetRPCUnsupported returns true if a Healthz Get RPC against the Chassis component is unsupported
func ChassisGetRPCUnsupported(dut *ondatra.DUTDevice) bool {
	return lookupDUTDeviations(dut).GetChassisGetRpcUnsupported()
}

// PowerDisableEnableLeafRefValidation returns true if definition of leaf-ref is not supported.
func PowerDisableEnableLeafRefValidation(dut *ondatra.DUTDevice) bool {
	return lookupDUTDeviations(dut).GetPowerDisableEnableLeafRefValidation()
}

// SSHServerCountersUnsupported is to skip checking ssh server counters.
func SSHServerCountersUnsupported(dut *ondatra.DUTDevice) bool {
	return lookupDUTDeviations(dut).GetSshServerCountersUnsupported()
}

// OperationalModeUnsupported returns true if operational-mode leaf is unsupported
func OperationalModeUnsupported(dut *ondatra.DUTDevice) bool {
	return lookupDUTDeviations(dut).GetOperationalModeUnsupported()
}

// BgpSessionStateIdleInPassiveMode returns true if BGP session state idle is not supported instead of active in passive mode.
func BgpSessionStateIdleInPassiveMode(dut *ondatra.DUTDevice) bool {
	return lookupDUTDeviations(dut).GetBgpSessionStateIdleInPassiveMode()
}

// EnableMultipathUnderAfiSafi returns true for devices that do not support multipath under /global path and instead support under global/afi/safi path.
func EnableMultipathUnderAfiSafi(dut *ondatra.DUTDevice) bool {
	return lookupDUTDeviations(dut).GetEnableMultipathUnderAfiSafi()
}

// BgpAllowownasDiffDefaultValue permits a device to have a different default value for allow own as.
func BgpAllowownasDiffDefaultValue(dut *ondatra.DUTDevice) bool {
	return lookupDUTDeviations(dut).GetBgpAllowownasDiffDefaultValue()
}

// OTNChannelAssignmentCiscoNumbering returns true if OTN channel assignment index starts from 1 instead of 0
func OTNChannelAssignmentCiscoNumbering(dut *ondatra.DUTDevice) bool {
	return lookupDUTDeviations(dut).GetOtnChannelAssignmentCiscoNumbering()
}

// CiscoPreFECBERInactiveValue returns true if a non-zero pre-fec-ber value is to be used for Cisco
func CiscoPreFECBERInactiveValue(dut *ondatra.DUTDevice) bool {
	return lookupDUTDeviations(dut).GetCiscoPreFecBerInactiveValue()
}

<<<<<<< HEAD
// BgpAspathsetUnsupported returns true if as-path-set for bgp-defined-sets is unsupported
func BgpAspathsetUnsupported(dut *ondatra.DUTDevice) bool {
	return lookupDUTDeviations(dut).GetBgpAspathsetUnsupported()
=======
// BgpExtendedNextHopEncodingLeafUnsupported return true if bgp extended next hop encoding leaf is unsupported
// Cisco supports the extended nexthop encoding set to true by default that is excercised in the Script where the extended-nexthop-encoding
// a bool value is set to true.
func BgpExtendedNextHopEncodingLeafUnsupported(dut *ondatra.DUTDevice) bool {
	return lookupDUTDeviations(dut).GetBgpExtendedNextHopEncodingLeafUnsupported()
}

// BgpAfiSafiWildcardNotSupported return true if bgp afi/safi wildcard query is not supported.
// For example, this yang path query includes the wildcard key `afi-safi-name=`:
// `/network-instances/network-instance[name=DEFAULT]/protocols/protocol[identifier=BGP][name=BGP]/bgp/neighbors/neighbor[neighbor-address=192.0.2.2]/afi-safis/afi-safi[afi-safi-name=]`.
// Use of this deviation is permitted if a query using an explicit key is supported (such as
// `oc.BgpTypes_AFI_SAFI_TYPE_IPV4_UNICAST`).
func BgpAfiSafiWildcardNotSupported(dut *ondatra.DUTDevice) bool {
	return lookupDUTDeviations(dut).GetBgpAfiSafiWildcardNotSupported()
}

// Admin Enable Table Connections in SRL native
func EnableTableConnections(dut *ondatra.DUTDevice) bool {
	return lookupDUTDeviations(dut).GetEnableTableConnections()
}

// NoZeroSuppression returns true if device wants to remove zero suppression
func NoZeroSuppression(dut *ondatra.DUTDevice) bool {
	return lookupDUTDeviations(dut).GetNoZeroSuppression()
>>>>>>> 87e8f6df
}<|MERGE_RESOLUTION|>--- conflicted
+++ resolved
@@ -1218,11 +1218,10 @@
 	return lookupDUTDeviations(dut).GetCiscoPreFecBerInactiveValue()
 }
 
-<<<<<<< HEAD
 // BgpAspathsetUnsupported returns true if as-path-set for bgp-defined-sets is unsupported
 func BgpAspathsetUnsupported(dut *ondatra.DUTDevice) bool {
 	return lookupDUTDeviations(dut).GetBgpAspathsetUnsupported()
-=======
+
 // BgpExtendedNextHopEncodingLeafUnsupported return true if bgp extended next hop encoding leaf is unsupported
 // Cisco supports the extended nexthop encoding set to true by default that is excercised in the Script where the extended-nexthop-encoding
 // a bool value is set to true.
@@ -1247,5 +1246,4 @@
 // NoZeroSuppression returns true if device wants to remove zero suppression
 func NoZeroSuppression(dut *ondatra.DUTDevice) bool {
 	return lookupDUTDeviations(dut).GetNoZeroSuppression()
->>>>>>> 87e8f6df
 }