// Copyright 2022 Google LLC
//
// Licensed under the Apache License, Version 2.0 (the "License");
// you may not use this file except in compliance with the License.
// You may obtain a copy of the License at
//
//      http://www.apache.org/licenses/LICENSE-2.0
//
// Unless required by applicable law or agreed to in writing, software
// distributed under the License is distributed on an "AS IS" BASIS,
// WITHOUT WARRANTIES OR CONDITIONS OF ANY KIND, either express or implied.
// See the License for the specific language governing permissions and
// limitations under the License.

// Package deviations defines the arguments to enable temporary workarounds for the
// featureprofiles test suite using command line flags.
//
// If we consider device compliance level in tiers:
//
//   - Tier 0: Full OpenConfig compliance.  The device can do everything specified by
//     OpenConfig.
//   - Tier 1: Test plan compliance.  The device can pass a test without deviation, which
//     means it satisfies the test requirements.  This is the target compliance tier for
//     featureprofiles tests.
//   - Tier 2: Deviated test plan compliance.  The device can pass a test with deviation.
//
// Deviations typically work by reducing testing requirements or by changing the way the
// configuration is done.  However, the targeted compliance tier is always without
// deviation.
//
// Requirements for deviations:
//
//   - Deviations may only use OpenConfig compliant behavior.
//   - Deviations should be small in scope, typically affecting one sub-test, one
//     OpenConfig path or small OpenConfig sub-tree.
//
// If a device could not pass without deviation, that is considered non-compliant
// behavior.  Ideally, a device should pass both with and without a deviation which means
// the deviation could be safely removed.  However, when the OpenConfig model allows the
// device to reject the deviated case even if it is compliant, then this should be
// explained on a case-by-case basis.
//
// To add, remove and enable deviations follow the guidelines at deviations/README.md
package deviations

import (
	"fmt"
	"regexp"

	log "github.com/golang/glog"
	"github.com/openconfig/featureprofiles/internal/metadata"
	mpb "github.com/openconfig/featureprofiles/proto/metadata_go_proto"
	"github.com/openconfig/ondatra"
)

func lookupDeviations(dvc *ondatra.Device) (*mpb.Metadata_PlatformExceptions, error) {
	var matchedPlatformException *mpb.Metadata_PlatformExceptions

	for _, platformExceptions := range metadata.Get().PlatformExceptions {
		if platformExceptions.GetPlatform().Vendor.String() == "" {
			return nil, fmt.Errorf("vendor should be specified in textproto %v", platformExceptions)
		}

		if dvc.Vendor().String() != platformExceptions.GetPlatform().Vendor.String() {
			continue
		}

		// If hardware_model_regex is set and does not match, continue
		if hardwareModelRegex := platformExceptions.GetPlatform().GetHardwareModelRegex(); hardwareModelRegex != "" {
			matchHw, errHw := regexp.MatchString(hardwareModelRegex, dvc.Model())
			if errHw != nil {
				return nil, fmt.Errorf("error with regex match %v", errHw)
			}
			if !matchHw {
				continue
			}
		}

		// If software_version_regex is set and does not match, continue
		if softwareVersionRegex := platformExceptions.GetPlatform().GetSoftwareVersionRegex(); softwareVersionRegex != "" {
			matchSw, errSw := regexp.MatchString(softwareVersionRegex, dvc.Version())
			if errSw != nil {
				return nil, fmt.Errorf("error with regex match %v", errSw)
			}
			if !matchSw {
				continue
			}
		}

		if matchedPlatformException != nil {
			return nil, fmt.Errorf("cannot have more than one match within platform_exceptions fields %v and %v", matchedPlatformException, platformExceptions)
		}
		matchedPlatformException = platformExceptions
	}
	return matchedPlatformException, nil
}

func mustLookupDeviations(dvc *ondatra.Device) *mpb.Metadata_Deviations {
	platformExceptions, err := lookupDeviations(dvc)
	if err != nil {
		log.Exitf("Error looking up deviations: %v", err)
	}
	if platformExceptions == nil {
		log.Infof("Did not match any platform_exception %v, returning default values", metadata.Get().GetPlatformExceptions())
		return &mpb.Metadata_Deviations{}
	}
	return platformExceptions.GetDeviations()
}

func lookupDUTDeviations(dut *ondatra.DUTDevice) *mpb.Metadata_Deviations {
	return mustLookupDeviations(dut.Device)
}

func lookupATEDeviations(ate *ondatra.ATEDevice) *mpb.Metadata_Deviations {
	return mustLookupDeviations(ate.Device)
}

// BannerDelimiter returns if device requires the banner to have a delimiter character.
// Full OpenConfig compliant devices should work without delimiter.
func BannerDelimiter(dut *ondatra.DUTDevice) string {
	return lookupDUTDeviations(dut).GetBannerDelimiter()
}

// OmitL2MTU returns if device does not support setting the L2 MTU.
func OmitL2MTU(dut *ondatra.DUTDevice) bool {
	return lookupDUTDeviations(dut).GetOmitL2Mtu()
}

// GRIBIMACOverrideStaticARPStaticRoute returns whether the device needs to configure Static ARP + Static Route to override setting MAC address in Next Hop.
func GRIBIMACOverrideStaticARPStaticRoute(dut *ondatra.DUTDevice) bool {
	return lookupDUTDeviations(dut).GetGribiMacOverrideStaticArpStaticRoute()
}

// AggregateAtomicUpdate returns if device requires that aggregate Port-Channel and its members be defined in a single gNMI Update transaction at /interfaces.
// Otherwise lag-type will be dropped, and no member can be added to the aggregate.
// Full OpenConfig compliant devices should pass both with and without this deviation.
func AggregateAtomicUpdate(dut *ondatra.DUTDevice) bool {
	return lookupDUTDeviations(dut).GetAggregateAtomicUpdate()
}

// DefaultNetworkInstance returns the name used for the default network instance for VRF.
func DefaultNetworkInstance(dut *ondatra.DUTDevice) string {
	if dni := lookupDUTDeviations(dut).GetDefaultNetworkInstance(); dni != "" {
		return dni
	}
	return "DEFAULT"
}

// ExplicitP4RTNodeComponent returns if device does not report P4RT node names in the component hierarchy.
// Fully compliant devices should report the PORT hardware components with the INTEGRATED_CIRCUIT components as their parents, as the P4RT node names.
func ExplicitP4RTNodeComponent(dut *ondatra.DUTDevice) bool {
	return lookupDUTDeviations(dut).GetExplicitP4RtNodeComponent()
}

// ISISRestartSuppressUnsupported returns whether the device should skip isis restart-suppress check.
func ISISRestartSuppressUnsupported(dut *ondatra.DUTDevice) bool {
	return lookupDUTDeviations(dut).GetIsisRestartSuppressUnsupported()
}

// MissingBgpLastNotificationErrorCode returns whether the last-notification-error-code leaf is missing in bgp.
func MissingBgpLastNotificationErrorCode(dut *ondatra.DUTDevice) bool {
	return lookupDUTDeviations(dut).GetMissingBgpLastNotificationErrorCode()
}

// GRIBIMACOverrideWithStaticARP returns whether for a gRIBI IPv4 route the device does not support a mac-address only next-hop-entry.
func GRIBIMACOverrideWithStaticARP(dut *ondatra.DUTDevice) bool {
	return lookupDUTDeviations(dut).GetGribiMacOverrideWithStaticArp()
}

// CLITakesPrecedenceOverOC returns whether config pushed through origin CLI takes precedence over config pushed through origin OC.
func CLITakesPrecedenceOverOC(dut *ondatra.DUTDevice) bool {
	return lookupDUTDeviations(dut).GetCliTakesPrecedenceOverOc()
}

// BGPTrafficTolerance returns the allowed tolerance for BGP traffic flow while comparing for pass or fail conditions.
func BGPTrafficTolerance(dut *ondatra.DUTDevice) int32 {
	return lookupDUTDeviations(dut).GetBgpToleranceValue()
}

// StaticProtocolName returns the name used for the static routing protocol.
func StaticProtocolName(dut *ondatra.DUTDevice) string {
	if spn := lookupDUTDeviations(dut).GetStaticProtocolName(); spn != "" {
		return spn
	}
	return "DEFAULT"
}

// SwitchChipIDUnsupported returns whether the device supports id leaf for SwitchChip components.
func SwitchChipIDUnsupported(dut *ondatra.DUTDevice) bool {
	return lookupDUTDeviations(dut).GetSwitchChipIdUnsupported()
}

// BackplaneFacingCapacityUnsupported returns whether the device supports backplane-facing-capacity leaves for some of the components.
func BackplaneFacingCapacityUnsupported(dut *ondatra.DUTDevice) bool {
	return lookupDUTDeviations(dut).GetBackplaneFacingCapacityUnsupported()
}

// SchedulerInputWeightLimit returns whether the device does not support weight above 100.
func SchedulerInputWeightLimit(dut *ondatra.DUTDevice) bool {
	return lookupDUTDeviations(dut).GetSchedulerInputWeightLimit()
}

// ECNProfileRequiredDefinition returns whether the device requires additional config for ECN.
func ECNProfileRequiredDefinition(dut *ondatra.DUTDevice) bool {
	return lookupDUTDeviations(dut).GetEcnProfileRequiredDefinition()
}

// ISISGlobalAuthenticationNotRequired returns true if ISIS Global authentication not required.
func ISISGlobalAuthenticationNotRequired(dut *ondatra.DUTDevice) bool {
	return lookupDUTDeviations(dut).GetIsisGlobalAuthenticationNotRequired()
}

// ISISExplicitLevelAuthenticationConfig returns true if ISIS Explicit Level Authentication configuration is required
func ISISExplicitLevelAuthenticationConfig(dut *ondatra.DUTDevice) bool {
	return lookupDUTDeviations(dut).GetIsisExplicitLevelAuthenticationConfig()
}

// ISISSingleTopologyRequired sets isis af ipv6 single topology on the device if value is true.
func ISISSingleTopologyRequired(dut *ondatra.DUTDevice) bool {
	return lookupDUTDeviations(dut).GetIsisSingleTopologyRequired()
}

// ISISMultiTopologyUnsupported returns if device skips isis multi-topology check.
func ISISMultiTopologyUnsupported(dut *ondatra.DUTDevice) bool {
	return lookupDUTDeviations(dut).GetIsisMultiTopologyUnsupported()
}

// ISISInterfaceLevel1DisableRequired returns if device should disable isis level1 under interface mode.
func ISISInterfaceLevel1DisableRequired(dut *ondatra.DUTDevice) bool {
	return lookupDUTDeviations(dut).GetIsisInterfaceLevel1DisableRequired()
}

// MissingIsisInterfaceAfiSafiEnable returns if device should set and validate isis interface address family enable.
// Default is validate isis address family enable at global mode.
func MissingIsisInterfaceAfiSafiEnable(dut *ondatra.DUTDevice) bool {
	return lookupDUTDeviations(dut).GetMissingIsisInterfaceAfiSafiEnable()
}

// Ipv6DiscardedPktsUnsupported returns whether the device supports interface ipv6 discarded packet stats.
func Ipv6DiscardedPktsUnsupported(dut *ondatra.DUTDevice) bool {
	return lookupDUTDeviations(dut).GetIpv6DiscardedPktsUnsupported()
}

// LinkQualWaitAfterDeleteRequired returns whether the device requires additional time to complete post delete link qualification cleanup.
func LinkQualWaitAfterDeleteRequired(dut *ondatra.DUTDevice) bool {
	return lookupDUTDeviations(dut).GetLinkQualWaitAfterDeleteRequired()
}

// StatePathsUnsupported returns whether the device supports following state paths
func StatePathsUnsupported(dut *ondatra.DUTDevice) bool {
	return lookupDUTDeviations(dut).GetStatePathUnsupported()
}

// DropWeightLeavesUnsupported returns whether the device supports drop and weight leaves under queue management profile.
func DropWeightLeavesUnsupported(dut *ondatra.DUTDevice) bool {
	return lookupDUTDeviations(dut).GetDropWeightLeavesUnsupported()
}

// SwVersionUnsupported returns true if the device does not support reporting software version according to the requirements in gNMI-1.10.
func SwVersionUnsupported(dut *ondatra.DUTDevice) bool {
	return lookupDUTDeviations(dut).GetSwVersionUnsupported()
}

// HierarchicalWeightResolutionTolerance returns the allowed tolerance for BGP traffic flow while comparing for pass or fail conditions.
// Default minimum value is 0.2. Anything less than 0.2 will be set to 0.2.
func HierarchicalWeightResolutionTolerance(dut *ondatra.DUTDevice) float64 {
	hwrt := lookupDUTDeviations(dut).GetHierarchicalWeightResolutionTolerance()
	if minHWRT := 0.2; hwrt < minHWRT {
		return minHWRT
	}
	return hwrt
}

// InterfaceEnabled returns if device requires interface enabled leaf booleans to be explicitly set to true.
func InterfaceEnabled(dut *ondatra.DUTDevice) bool {
	return lookupDUTDeviations(dut).GetInterfaceEnabled()
}

// InterfaceCountersFromContainer returns if the device only supports querying counters from the state container, not from individual counter leaves.
func InterfaceCountersFromContainer(dut *ondatra.DUTDevice) bool {
	return lookupDUTDeviations(dut).GetInterfaceCountersFromContainer()
}

// IPv4MissingEnabled returns if device does not support interface/ipv4/enabled.
func IPv4MissingEnabled(dut *ondatra.DUTDevice) bool {
	return lookupDUTDeviations(dut).GetIpv4MissingEnabled()
}

// IPNeighborMissing returns true if the device does not support interface/ipv4(6)/neighbor,
// so test can suppress the related check for interface/ipv4(6)/neighbor.
func IPNeighborMissing(dut *ondatra.DUTDevice) bool {
	return lookupDUTDeviations(dut).GetIpNeighborMissing()
}

// GRIBIRIBAckOnly returns if device only supports RIB ack, so tests that normally expect FIB_ACK will allow just RIB_ACK.
// Full gRIBI compliant devices should pass both with and without this deviation.
func GRIBIRIBAckOnly(dut *ondatra.DUTDevice) bool {
	return lookupDUTDeviations(dut).GetGribiRibackOnly()
}

// MissingValueForDefaults returns if device returns no value for some OpenConfig paths if the operational value equals the default.
func MissingValueForDefaults(dut *ondatra.DUTDevice) bool {
	return lookupDUTDeviations(dut).GetMissingValueForDefaults()
}

// TraceRouteL4ProtocolUDP returns if device only support UDP as l4 protocol for traceroute.
// Default value is false.
func TraceRouteL4ProtocolUDP(dut *ondatra.DUTDevice) bool {
	return lookupDUTDeviations(dut).GetTracerouteL4ProtocolUdp()
}

// LLDPInterfaceConfigOverrideGlobal returns if LLDP interface config should override the global config,
// expect neighbours are seen when lldp is disabled globally but enabled on interface
func LLDPInterfaceConfigOverrideGlobal(dut *ondatra.DUTDevice) bool {
	return lookupDUTDeviations(dut).GetLldpInterfaceConfigOverrideGlobal()
}

// SubinterfacePacketCountersMissing returns if device is missing subinterface packet counters for IPv4/IPv6,
// so the test will skip checking them.
// Full OpenConfig compliant devices should pass both with and without this deviation.
func SubinterfacePacketCountersMissing(dut *ondatra.DUTDevice) bool {
	return lookupDUTDeviations(dut).GetSubinterfacePacketCountersMissing()
}

// MissingPrePolicyReceivedRoutes returns if device does not support bgp/neighbors/neighbor/afi-safis/afi-safi/state/prefixes/received-pre-policy.
// Fully-compliant devices should pass with and without this deviation.
func MissingPrePolicyReceivedRoutes(dut *ondatra.DUTDevice) bool {
	return lookupDUTDeviations(dut).GetPrepolicyReceivedRoutes()
}

// DeprecatedVlanID returns if device requires using the deprecated openconfig-vlan:vlan/config/vlan-id or openconfig-vlan:vlan/state/vlan-id leaves.
func DeprecatedVlanID(dut *ondatra.DUTDevice) bool {
	return lookupDUTDeviations(dut).GetDeprecatedVlanId()
}

// OSActivateNoReboot returns if device requires separate reboot to activate OS.
func OSActivateNoReboot(dut *ondatra.DUTDevice) bool {
	return lookupDUTDeviations(dut).GetOsactivateNoreboot()
}

// ConnectRetry returns if /bgp/neighbors/neighbor/timers/config/connect-retry is not supported.
func ConnectRetry(dut *ondatra.DUTDevice) bool {
	return lookupDUTDeviations(dut).GetConnectRetry()
}

// InstallOSForStandbyRP returns if device requires OS installation on standby RP as well as active RP.
func InstallOSForStandbyRP(dut *ondatra.DUTDevice) bool {
	return lookupDUTDeviations(dut).GetOsinstallForStandbyRp()
}

// GNOIStatusWithEmptySubcomponent returns if the response of gNOI reboot status is a single value (not a list),
// the device requires explict component path to account for a situation when there is more than one active reboot requests.
func GNOIStatusWithEmptySubcomponent(dut *ondatra.DUTDevice) bool {
	return lookupDUTDeviations(dut).GetGnoiStatusEmptySubcomponent()
}

// NetworkInstanceTableDeletionRequired returns if device requires explicit deletion of network-instance table.
func NetworkInstanceTableDeletionRequired(dut *ondatra.DUTDevice) bool {
	return lookupDUTDeviations(dut).GetNetworkInstanceTableDeletionRequired()
}

// ExplicitInterfaceInDefaultVRF returns if device requires explicit attachment of an interface or subinterface to the default network instance.
// OpenConfig expects an unattached interface or subinterface to be implicitly part of the default network instance.
// Fully-compliant devices should pass with and without this deviation.
func ExplicitInterfaceInDefaultVRF(dut *ondatra.DUTDevice) bool {
	return lookupDUTDeviations(dut).GetExplicitInterfaceInDefaultVrf()
}

// RibWecmp returns if device requires CLI knob to enable wecmp feature.
func RibWecmp(dut *ondatra.DUTDevice) bool {
	return lookupDUTDeviations(dut).GetRibWecmp()
}

// InterfaceConfigVRFBeforeAddress returns if vrf should be configured before IP address when configuring interface.
func InterfaceConfigVRFBeforeAddress(dut *ondatra.DUTDevice) bool {
	return lookupDUTDeviations(dut).GetInterfaceConfigVrfBeforeAddress()
}

// ExplicitInterfaceRefDefinition returns if device requires explicit interface ref configuration when applying features to interface.
func ExplicitInterfaceRefDefinition(dut *ondatra.DUTDevice) bool {
	return lookupDUTDeviations(dut).GetExplicitInterfaceRefDefinition()
}

// QOSDroppedOctets returns if device should skip checking QOS Dropped octets stats for interface.
func QOSDroppedOctets(dut *ondatra.DUTDevice) bool {
	return lookupDUTDeviations(dut).GetQosDroppedOctets()
}

// ExplicitGRIBIUnderNetworkInstance returns if device requires gribi-protocol to be enabled under network-instance.
func ExplicitGRIBIUnderNetworkInstance(dut *ondatra.DUTDevice) bool {
	return lookupDUTDeviations(dut).GetExplicitGribiUnderNetworkInstance()
}

// BGPMD5RequiresReset returns if device requires a BGP session reset to utilize a new MD5 key.
func BGPMD5RequiresReset(dut *ondatra.DUTDevice) bool {
	return lookupDUTDeviations(dut).GetBgpMd5RequiresReset()
}

// ExplicitIPv6EnableForGRIBI returns if device requires Ipv6 to be enabled on interface for gRIBI NH programmed with destination mac address.
func ExplicitIPv6EnableForGRIBI(dut *ondatra.DUTDevice) bool {
	return lookupDUTDeviations(dut).GetIpv6EnableForGribiNhDmac()
}

// ISISInstanceEnabledRequired returns if isis instance name string should be set on the device.
func ISISInstanceEnabledRequired(dut *ondatra.DUTDevice) bool {
	return lookupDUTDeviations(dut).GetIsisInstanceEnabledRequired()
}

// GNOISubcomponentPath returns if device currently uses component name instead of a full openconfig path.
func GNOISubcomponentPath(dut *ondatra.DUTDevice) bool {
	return lookupDUTDeviations(dut).GetGnoiSubcomponentPath()
}

// NoMixOfTaggedAndUntaggedSubinterfaces returns if device does not support a mix of tagged and untagged subinterfaces
func NoMixOfTaggedAndUntaggedSubinterfaces(dut *ondatra.DUTDevice) bool {
	return lookupDUTDeviations(dut).GetNoMixOfTaggedAndUntaggedSubinterfaces()
}

// DequeueDeleteNotCountedAsDrops returns if device dequeues and deletes the pkts after a while and those are not counted
// as drops
func DequeueDeleteNotCountedAsDrops(dut *ondatra.DUTDevice) bool {
	return lookupDUTDeviations(dut).GetDequeueDeleteNotCountedAsDrops()
}

// RoutePolicyUnderAFIUnsupported returns if Route-Policy under the AFI/SAFI is not supported
func RoutePolicyUnderAFIUnsupported(dut *ondatra.DUTDevice) bool {
	return lookupDUTDeviations(dut).GetRoutePolicyUnderAfiUnsupported()
}

// StorageComponentUnsupported returns if telemetry path /components/component/storage is not supported.
func StorageComponentUnsupported(dut *ondatra.DUTDevice) bool {
	return lookupDUTDeviations(dut).GetStorageComponentUnsupported()
}

// GNOIFabricComponentRebootUnsupported returns if device does not support use using gNOI to reboot the Fabric Component.
func GNOIFabricComponentRebootUnsupported(dut *ondatra.DUTDevice) bool {
	return lookupDUTDeviations(dut).GetGnoiFabricComponentRebootUnsupported()
}

// NtpNonDefaultVrfUnsupported returns true if the device does not support ntp nondefault vrf.
// Default value is false.
func NtpNonDefaultVrfUnsupported(dut *ondatra.DUTDevice) bool {
	return lookupDUTDeviations(dut).GetNtpNonDefaultVrfUnsupported()
}

// SkipControllerCardPowerAdmin returns if power-admin-state config on controller card should be skipped.
// Default value is false.
func SkipControllerCardPowerAdmin(dut *ondatra.DUTDevice) bool {
	return lookupDUTDeviations(dut).GetSkipControllerCardPowerAdmin()
}

// QOSOctets returns if device should skip checking QOS octet stats for interface.
func QOSOctets(dut *ondatra.DUTDevice) bool {
	return lookupDUTDeviations(dut).GetQosOctets()
}

// ISISInterfaceAfiUnsupported returns true for devices that don't support configuring
// ISIS /afi-safi/af/config container.
func ISISInterfaceAfiUnsupported(dut *ondatra.DUTDevice) bool {
	return lookupDUTDeviations(dut).GetIsisInterfaceAfiUnsupported()
}

// P4RTModifyTableEntryUnsupported returns true for devices that don't support
// modify table entry operation in P4 Runtime.
func P4RTModifyTableEntryUnsupported(dut *ondatra.DUTDevice) bool {
	return lookupDUTDeviations(dut).GetP4RtModifyTableEntryUnsupported()
}

// OSComponentParentIsSupervisorOrLinecard returns true if parent of OS component is
// of type SUPERVISOR or LINECARD.
func OSComponentParentIsSupervisorOrLinecard(dut *ondatra.DUTDevice) bool {
	return lookupDUTDeviations(dut).GetOsComponentParentIsSupervisorOrLinecard()
}

// OSComponentParentIsChassis returns true if parent of OS component is of type CHASSIS.
func OSComponentParentIsChassis(dut *ondatra.DUTDevice) bool {
	return lookupDUTDeviations(dut).GetOsComponentParentIsChassis()
}

// ISISRequireSameL1MetricWithL2Metric returns true for devices that require configuring
// the same ISIS Metrics for Level 1 when configuring Level 2 Metrics.
func ISISRequireSameL1MetricWithL2Metric(dut *ondatra.DUTDevice) bool {
	return lookupDUTDeviations(dut).GetIsisRequireSameL1MetricWithL2Metric()
}

// BGPSetMedRequiresEqualOspfSetMetric returns true for devices that require configuring
// the same OSPF setMetric when BGP SetMED is configured.
func BGPSetMedRequiresEqualOspfSetMetric(dut *ondatra.DUTDevice) bool {
	return lookupDUTDeviations(dut).GetBgpSetMedRequiresEqualOspfSetMetric()
}

// SetNativeUser creates a user and assigns role/rbac to that user via native model.
func SetNativeUser(dut *ondatra.DUTDevice) bool {
	return lookupDUTDeviations(dut).GetSetNativeUser()
}

// P4RTGdpRequiresDot1QSubinterface returns true for devices that require configuring
// subinterface with tagged vlan for p4rt packet in.
func P4RTGdpRequiresDot1QSubinterface(dut *ondatra.DUTDevice) bool {
	return lookupDUTDeviations(dut).GetP4RtGdpRequiresDot1QSubinterface()
}

// ISISLspLifetimeIntervalRequiresLspRefreshInterval returns true for devices that require
// configuring lspRefreshInterval ISIS timer when lspLifetimeInterval is configured.
func ISISLspLifetimeIntervalRequiresLspRefreshInterval(dut *ondatra.DUTDevice) bool {
	return lookupDUTDeviations(dut).GetIsisLspLifetimeIntervalRequiresLspRefreshInterval()
}

// LinecardCPUUtilizationUnsupported returns if the device does not support telemetry path
// /components/component/cpu/utilization/state/avg for linecards' CPU card.
// Default value is false.
func LinecardCPUUtilizationUnsupported(dut *ondatra.DUTDevice) bool {
	return lookupDUTDeviations(dut).GetLinecardCpuUtilizationUnsupported()
}

// ConsistentComponentNamesUnsupported returns if the device does not support consistent component names for GNOI and GNMI.
// Default value is false.
func ConsistentComponentNamesUnsupported(dut *ondatra.DUTDevice) bool {
	return lookupDUTDeviations(dut).GetConsistentComponentNamesUnsupported()
}

// ControllerCardCPUUtilizationUnsupported returns if the device does not support telemetry path
// /components/component/cpu/utilization/state/avg for controller cards' CPU card.
// Default value is false.
func ControllerCardCPUUtilizationUnsupported(dut *ondatra.DUTDevice) bool {
	return lookupDUTDeviations(dut).GetControllerCardCpuUtilizationUnsupported()
}

// FabricDropCounterUnsupported returns if the device does not support counter for fabric block lost packets.
// Default value is false.
func FabricDropCounterUnsupported(dut *ondatra.DUTDevice) bool {
	return lookupDUTDeviations(dut).GetFabricDropCounterUnsupported()
}

// LinecardMemoryUtilizationUnsupported returns if the device does not support memory utilization related leaves for linecard components.
// Default value is false.
func LinecardMemoryUtilizationUnsupported(dut *ondatra.DUTDevice) bool {
	return lookupDUTDeviations(dut).GetLinecardMemoryUtilizationUnsupported()
}

// QOSVoqDropCounterUnsupported returns if the device does not support telemetry path
// /qos/interfaces/interface/input/virtual-output-queues/voq-interface/queues/queue/state/dropped-pkts.
// Default value is false.
func QOSVoqDropCounterUnsupported(dut *ondatra.DUTDevice) bool {
	return lookupDUTDeviations(dut).GetQosVoqDropCounterUnsupported()
}

// ISISTimersCsnpIntervalUnsupported returns true for devices that do not support
// configuring csnp-interval timer for ISIS.
func ISISTimersCsnpIntervalUnsupported(dut *ondatra.DUTDevice) bool {
	return lookupDUTDeviations(dut).GetIsisTimersCsnpIntervalUnsupported()
}

// ISISCounterManualAddressDropFromAreasUnsupported returns true for devices that do not
// support telemetry for isis system-level-counter manual-address-drop-from-areas.
func ISISCounterManualAddressDropFromAreasUnsupported(dut *ondatra.DUTDevice) bool {
	return lookupDUTDeviations(dut).GetIsisCounterManualAddressDropFromAreasUnsupported()
}

// ISISCounterPartChangesUnsupported returns true for devices that do not
// support telemetry for isis system-level-counter part-changes.
func ISISCounterPartChangesUnsupported(dut *ondatra.DUTDevice) bool {
	return lookupDUTDeviations(dut).GetIsisCounterPartChangesUnsupported()
}

// GRIBISkipFIBFailedTrafficForwardingCheck returns true for devices that do not
// support fib forwarding for fib failed routes.
func GRIBISkipFIBFailedTrafficForwardingCheck(dut *ondatra.DUTDevice) bool {
	return lookupDUTDeviations(dut).GetSkipFibFailedTrafficForwardingCheck()
}

// SkipTCPNegotiatedMSSCheck returns true for devices that do not
// support telemetry to check negotiated tcp mss value.
func SkipTCPNegotiatedMSSCheck(dut *ondatra.DUTDevice) bool {
	return lookupDUTDeviations(dut).GetSkipTcpNegotiatedMssCheck()
}

// TransceiverThresholdsUnsupported returns true if the device does not support threshold container under /components/component/transceiver.
// Default value is false.
func TransceiverThresholdsUnsupported(dut *ondatra.DUTDevice) bool {
	return lookupDUTDeviations(dut).GetTransceiverThresholdsUnsupported()
}

// InterfaceLoopbackModeRawGnmi returns true if interface loopback mode needs to be updated using raw gnmi API due to server version.
// Default value is false.
func InterfaceLoopbackModeRawGnmi(dut *ondatra.DUTDevice) bool {
	return lookupDUTDeviations(dut).GetInterfaceLoopbackModeRawGnmi()
}

// ISISLspMetadataLeafsUnsupported returns true for devices that don't support ISIS-Lsp
// metadata paths: checksum, sequence-number, remaining-lifetime.
func ISISLspMetadataLeafsUnsupported(dut *ondatra.DUTDevice) bool {
	return lookupDUTDeviations(dut).GetIsisLspMetadataLeafsUnsupported()
}

// QOSQueueRequiresID returns if device should configure QOS queue along with queue-id
func QOSQueueRequiresID(dut *ondatra.DUTDevice) bool {
	return lookupDUTDeviations(dut).GetQosQueueRequiresId()
}

// BgpLlgrOcUndefined returns true if device should does not support OC path to disable BGP LLGR.
func BgpLlgrOcUndefined(dut *ondatra.DUTDevice) bool {
	return lookupDUTDeviations(dut).GetBgpLlgrOcUndefined()
}

// QOSBufferAllocationConfigRequired returns if device should configure QOS buffer-allocation-profile
func QOSBufferAllocationConfigRequired(dut *ondatra.DUTDevice) bool {
	return lookupDUTDeviations(dut).GetQosBufferAllocationConfigRequired()
}

// BGPGlobalExtendedNextHopEncodingUnsupported returns true for devices that do not support configuring
// BGP ExtendedNextHopEncoding at thee global level.
func BGPGlobalExtendedNextHopEncodingUnsupported(dut *ondatra.DUTDevice) bool {
	return lookupDUTDeviations(dut).GetBgpGlobalExtendedNextHopEncodingUnsupported()
}

// TunnelStatePathUnsupported returns true for devices that require configuring
// /interfaces/interface/state/counters/in-pkts, in-octets,out-pkts, out-octetsis not supported.
func TunnelStatePathUnsupported(dut *ondatra.DUTDevice) bool {
	return lookupDUTDeviations(dut).GetTunnelStatePathUnsupported()
}

// TunnelConfigPathUnsupported returns true for devices that require configuring
// Tunnel source-address destination-address, encapsulation type are not supported in OC
func TunnelConfigPathUnsupported(dut *ondatra.DUTDevice) bool {
	return lookupDUTDeviations(dut).GetTunnelConfigPathUnsupported()
}

// EcnSameMinMaxThresholdUnsupported returns true for devices that don't support the same minimum and maximum threshold values
// CISCO: minimum and maximum threshold values are not the same, the difference between minimum and maximum threshold value should be 6144.
func EcnSameMinMaxThresholdUnsupported(dut *ondatra.DUTDevice) bool {
	return lookupDUTDeviations(dut).GetEcnSameMinMaxThresholdUnsupported()
}

// QosSchedulerConfigRequired returns if device should configure QOS buffer-allocation-profile
func QosSchedulerConfigRequired(dut *ondatra.DUTDevice) bool {
	return lookupDUTDeviations(dut).GetQosSchedulerConfigRequired()
}

// QosSetWeightConfigUnsupported returns whether the device does not support set weight leaves under qos ecn.
func QosSetWeightConfigUnsupported(dut *ondatra.DUTDevice) bool {
	return lookupDUTDeviations(dut).GetQosSetWeightConfigUnsupported()
}

// QosGetStatePathUnsupported returns whether the device does not support get state leaves under qos.
func QosGetStatePathUnsupported(dut *ondatra.DUTDevice) bool {
	return lookupDUTDeviations(dut).GetQosGetStatePathUnsupported()
}

// InterfaceRefInterfaceIDFormat returns if device is required to use interface-id format of interface name + .subinterface index with Interface-ref container
func InterfaceRefInterfaceIDFormat(dut *ondatra.DUTDevice) bool {
	return lookupDUTDeviations(dut).GetInterfaceRefInterfaceIdFormat()
}

// ISISLevelEnabled returns if device should enable isis under level.
func ISISLevelEnabled(dut *ondatra.DUTDevice) bool {
	return lookupDUTDeviations(dut).GetIsisLevelEnabled()
}

// MemberLinkLoopbackUnsupported returns true for devices that require configuring
// loopback on aggregated links instead of member links.
func MemberLinkLoopbackUnsupported(dut *ondatra.DUTDevice) bool {
	return lookupDUTDeviations(dut).GetMemberLinkLoopbackUnsupported()
}

// SkipPlqInterfaceOperStatusCheck returns true for devices that do not support
// PLQ operational status check for interfaces
func SkipPlqInterfaceOperStatusCheck(dut *ondatra.DUTDevice) bool {
	return lookupDUTDeviations(dut).GetSkipPlqInterfaceOperStatusCheck()
}

// BGPExplicitPrefixLimitReceived returns if device must specify the received prefix limits explicitly
// under the "prefix-limit-received" field rather than simply "prefix-limit".
func BGPExplicitPrefixLimitReceived(dut *ondatra.DUTDevice) bool {
	return lookupDUTDeviations(dut).GetBgpExplicitPrefixLimitReceived()
}

// BGPMissingOCMaxPrefixesConfiguration returns true for devices that does not configure BGP
// maximum routes correctly when max-prefixes OC leaf is configured.
func BGPMissingOCMaxPrefixesConfiguration(dut *ondatra.DUTDevice) bool {
	return lookupDUTDeviations(dut).GetBgpMissingOcMaxPrefixesConfiguration()
}

// SkipBgpSessionCheckWithoutAfisafi returns if device needs to skip checking AFI-SAFI disable.
func SkipBgpSessionCheckWithoutAfisafi(dut *ondatra.DUTDevice) bool {
	return lookupDUTDeviations(dut).GetSkipBgpSessionCheckWithoutAfisafi()
}

// MismatchedHardwareResourceNameInComponent returns true for devices that have separate
// naming conventions for hardware resource name in /system/ tree and /components/ tree.
func MismatchedHardwareResourceNameInComponent(dut *ondatra.DUTDevice) bool {
	return lookupDUTDeviations(dut).GetMismatchedHardwareResourceNameInComponent()
}

// MissingHardwareResourceTelemetryBeforeConfig returns true for devices that don't
// support telemetry for hardware resources before used-threshold-upper configuration.
func MissingHardwareResourceTelemetryBeforeConfig(dut *ondatra.DUTDevice) bool {
	return lookupDUTDeviations(dut).GetMissingHardwareResourceTelemetryBeforeConfig()
}

// GNOISubcomponentRebootStatusUnsupported returns true for devices that do not support subcomponent reboot status check.
func GNOISubcomponentRebootStatusUnsupported(dut *ondatra.DUTDevice) bool {
	return lookupDUTDeviations(dut).GetGnoiSubcomponentRebootStatusUnsupported()
}

// SkipNonBgpRouteExportCheck returns true for devices that exports routes from all
// protocols to BGP if the export-policy is ACCEPT.
func SkipNonBgpRouteExportCheck(dut *ondatra.DUTDevice) bool {
	return lookupDUTDeviations(dut).GetSkipNonBgpRouteExportCheck()
}

// ISISMetricStyleTelemetryUnsupported returns true for devices that do not support state path
// /network-instances/network-instance/protocols/protocol/isis/levels/level/state/metric-style
func ISISMetricStyleTelemetryUnsupported(dut *ondatra.DUTDevice) bool {
	return lookupDUTDeviations(dut).GetIsisMetricStyleTelemetryUnsupported()
}

// StaticRouteNextHopInterfaceRefUnsupported returns if device does not support Interface-ref under static-route next-hop
func StaticRouteNextHopInterfaceRefUnsupported(dut *ondatra.DUTDevice) bool {
	return lookupDUTDeviations(dut).GetStaticRouteNextHopInterfaceRefUnsupported()
}

// SkipStaticNexthopCheck returns if device needs index starting from non zero
func SkipStaticNexthopCheck(dut *ondatra.DUTDevice) bool {
	return lookupDUTDeviations(dut).GetSkipStaticNexthopCheck()
}

// EnableFlowctrlFlag returns if device needs set leaf specific enable flag.
func EnableFlowctrlFlag(dut *ondatra.DUTDevice) bool {
	return lookupDUTDeviations(dut).GetEnableFlowctrlFlag()
}

// Ipv6RouterAdvertisementConfigUnsupported returns true for devices which don't support Ipv6 RouterAdvertisement configuration
func Ipv6RouterAdvertisementConfigUnsupported(dut *ondatra.DUTDevice) bool {
	return lookupDUTDeviations(dut).GetIpv6RouterAdvertisementConfigUnsupported()
}

// PrefixLimitExceededTelemetryUnsupported is to skip checking prefix limit telemetry flag.
func PrefixLimitExceededTelemetryUnsupported(dut *ondatra.DUTDevice) bool {
	return lookupDUTDeviations(dut).GetPrefixLimitExceededTelemetryUnsupported()
}

// SkipSettingAllowMultipleAS return true if device needs to skip setting allow-multiple-as while configuring eBGP
func SkipSettingAllowMultipleAS(dut *ondatra.DUTDevice) bool {
	return lookupDUTDeviations(dut).GetSkipSettingAllowMultipleAs()
}

// SkipPbfWithDecapEncapVrf return true if device needs to skip test with which has PBF with decap encap VRF as action
func SkipPbfWithDecapEncapVrf(dut *ondatra.DUTDevice) bool {
	return lookupDUTDeviations(dut).GetSkipPbfWithDecapEncapVrf()
}

// TTLCopyUnsupported returns true for devices which does not support TTL copy.
func TTLCopyUnsupported(dut *ondatra.DUTDevice) bool {
	return lookupDUTDeviations(dut).GetTtlCopyUnsupported()
}

// GribiDecapMixedPlenUnsupported returns true if devices does not support
// programming with mixed prefix length.
func GribiDecapMixedPlenUnsupported(dut *ondatra.DUTDevice) bool {
	return lookupDUTDeviations(dut).GetGribiDecapMixedPlenUnsupported()
}

// SkipIsisSetLevel return true if device needs to skip setting isis-actions set-level while configuring routing-policy statement action
func SkipIsisSetLevel(dut *ondatra.DUTDevice) bool {
	return lookupDUTDeviations(dut).GetSkipIsisSetLevel()
}

// SkipIsisSetMetricStyleType return true if device needs to skip setting isis-actions set-metric-style-type while configuring routing-policy statement action
func SkipIsisSetMetricStyleType(dut *ondatra.DUTDevice) bool {
	return lookupDUTDeviations(dut).GetSkipIsisSetMetricStyleType()
}

// SkipSetRpMatchSetOptions return true if device needs to skip setting match-prefix-set match-set-options while configuring routing-policy statement condition
func SkipSetRpMatchSetOptions(dut *ondatra.DUTDevice) bool {
	return lookupDUTDeviations(dut).GetSkipSetRpMatchSetOptions()
}

// SkipSettingDisableMetricPropagation return true if device needs to skip setting disable-metric-propagation while configuring table-connection
func SkipSettingDisableMetricPropagation(dut *ondatra.DUTDevice) bool {
	return lookupDUTDeviations(dut).GetSkipSettingDisableMetricPropagation()
}

// BGPConditionsMatchCommunitySetUnsupported returns true if device doesn't support bgp-conditions/match-community-set leaf
func BGPConditionsMatchCommunitySetUnsupported(dut *ondatra.DUTDevice) bool {
	return lookupDUTDeviations(dut).GetBgpConditionsMatchCommunitySetUnsupported()
}

// PfRequireMatchDefaultRule returns true for device which requires match condition for ethertype v4 and v6 for default rule with network-instance default-vrf in policy-forwarding.
func PfRequireMatchDefaultRule(dut *ondatra.DUTDevice) bool {
	return lookupDUTDeviations(dut).GetPfRequireMatchDefaultRule()
}

// MissingPortToOpticalChannelMapping returns true for devices missing component tree mapping from hardware port to optical channel.
func MissingPortToOpticalChannelMapping(dut *ondatra.DUTDevice) bool {
	return lookupDUTDeviations(dut).GetMissingPortToOpticalChannelComponentMapping()
}

// SkipContainerOp returns true if gNMI container OP needs to be skipped.
// Cisco: https://partnerissuetracker.corp.google.com/issues/322291556
func SkipContainerOp(dut *ondatra.DUTDevice) bool {
	return lookupDUTDeviations(dut).GetSkipContainerOp()
}

// ReorderCallsForVendorCompatibilty returns true if call needs to be updated/added/deleted.
// Cisco: https://partnerissuetracker.corp.google.com/issues/322291556
func ReorderCallsForVendorCompatibilty(dut *ondatra.DUTDevice) bool {
	return lookupDUTDeviations(dut).GetReorderCallsForVendorCompatibilty()
}

// AddMissingBaseConfigViaCli returns true if missing base config needs to be added using CLI.
// Cisco: https://partnerissuetracker.corp.google.com/issues/322291556
func AddMissingBaseConfigViaCli(dut *ondatra.DUTDevice) bool {
	return lookupDUTDeviations(dut).GetAddMissingBaseConfigViaCli()
}

// SkipMacaddressCheck returns true if mac address for an interface via gNMI needs to be skipped.
// Cisco: https://partnerissuetracker.corp.google.com/issues/322291556
func SkipMacaddressCheck(dut *ondatra.DUTDevice) bool {
	return lookupDUTDeviations(dut).GetSkipMacaddressCheck()
}

// BGPRibOcPathUnsupported returns true if BGP RIB OC telemetry path is not supported.
func BGPRibOcPathUnsupported(dut *ondatra.DUTDevice) bool {
	return lookupDUTDeviations(dut).GetBgpRibOcPathUnsupported()
}

// SkipPrefixSetMode return true if device needs to skip setting prefix-set mode while configuring prefix-set routing-policy
func SkipPrefixSetMode(dut *ondatra.DUTDevice) bool {
	return lookupDUTDeviations(dut).GetSkipPrefixSetMode()
}

// SetMetricAsPreference returns true for devices which set metric as
// preference for static next-hop
func SetMetricAsPreference(dut *ondatra.DUTDevice) bool {
	return lookupDUTDeviations(dut).GetSetMetricAsPreference()
}

// IPv6StaticRouteWithIPv4NextHopRequiresStaticARP returns true if devices don't support having an
// IPv6 static Route with an IPv4 address as next hop and requires configuring a static ARP entry.
// Arista: https://partnerissuetracker.corp.google.com/issues/316593298
func IPv6StaticRouteWithIPv4NextHopRequiresStaticARP(dut *ondatra.DUTDevice) bool {
	return lookupDUTDeviations(dut).GetIpv6StaticRouteWithIpv4NextHopRequiresStaticArp()
}

// PfRequireSequentialOrderPbrRules returns true for device requires policy-forwarding rules to be in sequential order in the gNMI set-request.
func PfRequireSequentialOrderPbrRules(dut *ondatra.DUTDevice) bool {
	return lookupDUTDeviations(dut).GetPfRequireSequentialOrderPbrRules()
}

// MissingStaticRouteNextHopMetricTelemetry returns true for devices missing
// static route next-hop metric telemetry.
// Arista: https://partnerissuetracker.corp.google.com/issues/321010782
func MissingStaticRouteNextHopMetricTelemetry(dut *ondatra.DUTDevice) bool {
	return lookupDUTDeviations(dut).GetMissingStaticRouteNextHopMetricTelemetry()
}

// UnsupportedStaticRouteNextHopRecurse returns true for devices that don't support recursive
// resolution of static route next hop.
// Arista: https://partnerissuetracker.corp.google.com/issues/314449182
func UnsupportedStaticRouteNextHopRecurse(dut *ondatra.DUTDevice) bool {
	return lookupDUTDeviations(dut).GetUnsupportedStaticRouteNextHopRecurse()
}

// MissingStaticRouteDropNextHopTelemetry returns true for devices missing
// static route telemetry with DROP next hop.
// Arista: https://partnerissuetracker.corp.google.com/issues/330619816
func MissingStaticRouteDropNextHopTelemetry(dut *ondatra.DUTDevice) bool {
	return lookupDUTDeviations(dut).GetMissingStaticRouteDropNextHopTelemetry()
}

// MissingZROpticalChannelTunableParametersTelemetry returns true for devices missing 400ZR
// optical-channel tunable parameters telemetry: min/max/avg.
// Arista: https://partnerissuetracker.corp.google.com/issues/319314781
func MissingZROpticalChannelTunableParametersTelemetry(dut *ondatra.DUTDevice) bool {
	return lookupDUTDeviations(dut).GetMissingZrOpticalChannelTunableParametersTelemetry()
}

// PLQReflectorStatsUnsupported returns true for devices that does not support packet link qualification(PLQ) reflector packet sent/received stats.
func PLQReflectorStatsUnsupported(dut *ondatra.DUTDevice) bool {
	return lookupDUTDeviations(dut).GetPlqReflectorStatsUnsupported()
}

// PLQGeneratorCapabilitiesMaxMTU returns supported max_mtu for devices that does not support packet link qualification(PLQ) Generator max_mtu to be atleast >= 8184.
func PLQGeneratorCapabilitiesMaxMTU(dut *ondatra.DUTDevice) uint32 {
	return lookupDUTDeviations(dut).GetPlqGeneratorCapabilitiesMaxMtu()
}

// PLQGeneratorCapabilitiesMaxPPS returns supported max_pps for devices that does not support packet link qualification(PLQ) Generator max_pps to be atleast >= 100000000.
func PLQGeneratorCapabilitiesMaxPPS(dut *ondatra.DUTDevice) uint64 {
	return lookupDUTDeviations(dut).GetPlqGeneratorCapabilitiesMaxPps()
}

// BgpExtendedCommunityIndexUnsupported return true if BGP extended community index is not supported.
func BgpExtendedCommunityIndexUnsupported(dut *ondatra.DUTDevice) bool {
	return lookupDUTDeviations(dut).GetBgpExtendedCommunityIndexUnsupported()
}

// BgpCommunitySetRefsUnsupported return true if BGP community set refs is not supported.
func BgpCommunitySetRefsUnsupported(dut *ondatra.DUTDevice) bool {
	return lookupDUTDeviations(dut).GetBgpCommunitySetRefsUnsupported()
}

// DefaultImportExportPolicy returns true when device does not have a default deny action in the absence of a route policy
func DefaultImportExportPolicy(dut *ondatra.DUTDevice) bool {
	return lookupDUTDeviations(dut).GetDefaultImportExportPolicy()
}

// TableConnectionsUnsupported returns true if Table Connections are unsupported.
func TableConnectionsUnsupported(dut *ondatra.DUTDevice) bool {
	return lookupDUTDeviations(dut).GetTableConnectionsUnsupported()
}

// UseVendorNativeTagSetConfig returns whether a device requires native model to configure tag-set
func UseVendorNativeTagSetConfig(dut *ondatra.DUTDevice) bool {
	return lookupDUTDeviations(dut).GetUseVendorNativeTagSetConfig()
}

// SkipBgpSendCommunityType return true if device needs to skip setting BGP send-community-type
func SkipBgpSendCommunityType(dut *ondatra.DUTDevice) bool {
	return lookupDUTDeviations(dut).GetSkipBgpSendCommunityType()
}

// BgpActionsSetCommunityMethodUnsupported return true if BGP actions set-community method is unsupported
func BgpActionsSetCommunityMethodUnsupported(dut *ondatra.DUTDevice) bool {
	return lookupDUTDeviations(dut).GetBgpActionsSetCommunityMethodUnsupported()

}

// SetNoPeerGroup Ensure that no BGP configurations exists under PeerGroups.
func SetNoPeerGroup(dut *ondatra.DUTDevice) bool {
	return lookupDUTDeviations(dut).GetSetNoPeerGroup()
}

// BgpCommunityMemberIsAString returns true if device community member is not a list
func BgpCommunityMemberIsAString(dut *ondatra.DUTDevice) bool {
	return lookupDUTDeviations(dut).GetBgpCommunityMemberIsAString()
}

// IPv4StaticRouteWithIPv6NextHopUnsupported unsupported ipv4 with ipv6 nexthop
func IPv4StaticRouteWithIPv6NextHopUnsupported(dut *ondatra.DUTDevice) bool {
	return lookupDUTDeviations(dut).GetIpv4StaticRouteWithIpv6NhUnsupported()
}

// IPv6StaticRouteWithIPv4NextHopUnsupported unsported ipv6 with ipv4 nexthop
func IPv6StaticRouteWithIPv4NextHopUnsupported(dut *ondatra.DUTDevice) bool {
	return lookupDUTDeviations(dut).GetIpv6StaticRouteWithIpv4NhUnsupported()
}

// StaticRouteWithDropNhUnsupported unsuported drop nexthop
func StaticRouteWithDropNhUnsupported(dut *ondatra.DUTDevice) bool {
	return lookupDUTDeviations(dut).GetStaticRouteWithDropNh()
}

// StaticRouteWithExplicitMetric set explict metric
func StaticRouteWithExplicitMetric(dut *ondatra.DUTDevice) bool {
	return lookupDUTDeviations(dut).GetStaticRouteWithExplicitMetric()
}

// BgpDefaultPolicyUnsupported return true if BGP default-import/export-policy is not supported.
func BgpDefaultPolicyUnsupported(dut *ondatra.DUTDevice) bool {
	return lookupDUTDeviations(dut).GetBgpDefaultPolicyUnsupported()
}

// ExplicitEnableBGPOnDefaultVRF return true if BGP needs to be explicity enabled on default VRF
func ExplicitEnableBGPOnDefaultVRF(dut *ondatra.DUTDevice) bool {
	return lookupDUTDeviations(dut).GetExplicitEnableBgpOnDefaultVrf()
}

// RoutingPolicyTagSetEmbedded returns true if the implementation does not support tag-set(s) as a
// separate entity, but embeds it in the policy statement
func RoutingPolicyTagSetEmbedded(dut *ondatra.DUTDevice) bool {
	return lookupDUTDeviations(dut).GetRoutingPolicyTagSetEmbedded()
}

// SkipAfiSafiPathForBgpMultipleAs return true if device do not support afi/safi path to enable allow multiple-as for eBGP
func SkipAfiSafiPathForBgpMultipleAs(dut *ondatra.DUTDevice) bool {
	return lookupDUTDeviations(dut).GetSkipAfiSafiPathForBgpMultipleAs()
}

// CommunityMemberRegexUnsupported return true if device do not support community member regex
func CommunityMemberRegexUnsupported(dut *ondatra.DUTDevice) bool {
	return lookupDUTDeviations(dut).GetCommunityMemberRegexUnsupported()
}

// SamePolicyAttachedToAllAfis returns true if same import policy has to be applied for all AFIs
func SamePolicyAttachedToAllAfis(dut *ondatra.DUTDevice) bool {
	return lookupDUTDeviations(dut).GetSamePolicyAttachedToAllAfis()
}

// SkipSettingStatementForPolicy return true if device do not support afi/safi path to enable allow multiple-as for eBGP
func SkipSettingStatementForPolicy(dut *ondatra.DUTDevice) bool {
	return lookupDUTDeviations(dut).GetSkipSettingStatementForPolicy()
}

// SkipCheckingAttributeIndex return true if device do not return bgp attribute for the bgp session specifying the index
func SkipCheckingAttributeIndex(dut *ondatra.DUTDevice) bool {
	return lookupDUTDeviations(dut).GetSkipCheckingAttributeIndex()
}

// FlattenPolicyWithMultipleStatements return true if devices does not support policy-chaining
func FlattenPolicyWithMultipleStatements(dut *ondatra.DUTDevice) bool {
	return lookupDUTDeviations(dut).GetFlattenPolicyWithMultipleStatements()
}

// SlaacPrefixLength128 for Slaac generated IPv6 link local address
func SlaacPrefixLength128(dut *ondatra.DUTDevice) bool {
	return lookupDUTDeviations(dut).GetSlaacPrefixLength128()
}

// DefaultRoutePolicyUnsupported returns true if default route policy is not supported
func DefaultRoutePolicyUnsupported(dut *ondatra.DUTDevice) bool {
	return lookupDUTDeviations(dut).GetDefaultRoutePolicyUnsupported()
}

// CommunityMatchWithRedistributionUnsupported is set to true for devices that do not support matching community at the redistribution attach point.
func CommunityMatchWithRedistributionUnsupported(dut *ondatra.DUTDevice) bool {
	return lookupDUTDeviations(dut).GetCommunityMatchWithRedistributionUnsupported()
}

// BgpMaxMultipathPathsUnsupported returns true if the device does not support
// bgp max multipaths.
func BgpMaxMultipathPathsUnsupported(dut *ondatra.DUTDevice) bool {
	return lookupDUTDeviations(dut).GetBgpMaxMultipathPathsUnsupported()
}

// MultipathUnsupportedNeighborOrAfisafi returns true if the device does not
// support multipath under neighbor or afisafi.
func MultipathUnsupportedNeighborOrAfisafi(dut *ondatra.DUTDevice) bool {
	return lookupDUTDeviations(dut).GetMultipathUnsupportedNeighborOrAfisafi()
}

// ModelNameUnsupported returns true if /components/components/state/model-name
// is not supported for any component type.
func ModelNameUnsupported(dut *ondatra.DUTDevice) bool {
	return lookupDUTDeviations(dut).GetModelNameUnsupported()
}

// InstallPositionAndInstallComponentUnsupported returns true if install
// position and install component are not supported.
func InstallPositionAndInstallComponentUnsupported(dut *ondatra.DUTDevice) bool {
	return lookupDUTDeviations(dut).GetInstallPositionAndInstallComponentUnsupported()
}

// EncapTunnelShutBackupNhgZeroTraffic returns true when encap tunnel is shut then zero traffic flows to backup NHG
func EncapTunnelShutBackupNhgZeroTraffic(dut *ondatra.DUTDevice) bool {
	return lookupDUTDeviations(dut).GetEncapTunnelShutBackupNhgZeroTraffic()
}

// MaxEcmpPaths supported for isis max ecmp path
func MaxEcmpPaths(dut *ondatra.DUTDevice) bool {
	return lookupDUTDeviations(dut).GetMaxEcmpPaths()
}

// WecmpAutoUnsupported returns true if wecmp auto is not supported
func WecmpAutoUnsupported(dut *ondatra.DUTDevice) bool {
	return lookupDUTDeviations(dut).GetWecmpAutoUnsupported()
}

// RoutingPolicyChainingUnsupported returns true if policy chaining is unsupported
func RoutingPolicyChainingUnsupported(dut *ondatra.DUTDevice) bool {
	return lookupDUTDeviations(dut).GetRoutingPolicyChainingUnsupported()
<<<<<<< HEAD
=======
}

// ISISLoopbackRequired returns true if isis loopback is required.
func ISISLoopbackRequired(dut *ondatra.DUTDevice) bool {
	return lookupDUTDeviations(dut).GetIsisLoopbackRequired()
}

// WeightedEcmpFixedPacketVerification returns true if fixed packet is used in traffic flow
func WeightedEcmpFixedPacketVerification(dut *ondatra.DUTDevice) bool {
	return lookupDUTDeviations(dut).GetWeightedEcmpFixedPacketVerification()
}

// OverrideNextHopScale returns true if default NextHop scale needs to be modified
// else returns false
func OverrideDefaultNhScale(dut *ondatra.DUTDevice) bool {
	return lookupDUTDeviations(dut).GetOverrideDefaultNhScale()
>>>>>>> c65586aa
}<|MERGE_RESOLUTION|>--- conflicted
+++ resolved
@@ -359,6 +359,12 @@
 	return lookupDUTDeviations(dut).GetNetworkInstanceTableDeletionRequired()
 }
 
+// ExplicitPortSpeed returns if device requires port-speed to be set because its default value may not be usable.
+// Fully compliant devices selects the highest speed available based on negotiation.
+func ExplicitPortSpeed(dut *ondatra.DUTDevice) bool {
+	return lookupDUTDeviations(dut).GetExplicitPortSpeed()
+}
+
 // ExplicitInterfaceInDefaultVRF returns if device requires explicit attachment of an interface or subinterface to the default network instance.
 // OpenConfig expects an unattached interface or subinterface to be implicitly part of the default network instance.
 // Fully-compliant devices should pass with and without this deviation.
@@ -1060,8 +1066,6 @@
 // RoutingPolicyChainingUnsupported returns true if policy chaining is unsupported
 func RoutingPolicyChainingUnsupported(dut *ondatra.DUTDevice) bool {
 	return lookupDUTDeviations(dut).GetRoutingPolicyChainingUnsupported()
-<<<<<<< HEAD
-=======
 }
 
 // ISISLoopbackRequired returns true if isis loopback is required.
@@ -1078,5 +1082,4 @@
 // else returns false
 func OverrideDefaultNhScale(dut *ondatra.DUTDevice) bool {
 	return lookupDUTDeviations(dut).GetOverrideDefaultNhScale()
->>>>>>> c65586aa
 }