--- conflicted
+++ resolved
@@ -319,11 +319,6 @@
 	return *interfaceConfigVRFBeforeAddress
 }
 
-// ExplicitInterfaceRefDefinition returns if device requires explicit interface ref configuration when applying features to interface.
-func ExplicitInterfaceRefDefinition(_ *ondatra.DUTDevice) bool {
-	return *explicitInterfaceRefDefinition
-}
-
 // QOSDroppedOctets returns if device should skip checking QOS Dropped octets stats for interface.
 func QOSDroppedOctets(_ *ondatra.DUTDevice) bool {
 	return *qosDroppedOctets
@@ -450,11 +445,6 @@
 	isisInstanceEnabledNotRequired = flag.Bool("deviation_isis_instance_enabled_not_required", false,
 		"Don't set isis instance enable flag on the device if value is true, Default value is false and instance enable flag is set")
 
-<<<<<<< HEAD
-=======
-	explicitInterfaceRefDefinition = flag.Bool("deviation_explicit_interface_ref_definition", false, "Device requires explicit interface ref configuration when applying features to interface")
-
->>>>>>> c7635163
 	noMixOfTaggedAndUntaggedSubinterfaces = flag.Bool("deviation_no_mix_of_tagged_and_untagged_subinterfaces", false,
 		"Use this deviation when the device does not support a mix of tagged and untagged subinterfaces")
 
