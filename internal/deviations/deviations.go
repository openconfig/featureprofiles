--- conflicted
+++ resolved
@@ -567,16 +567,6 @@
 	return lookupDUTDeviations(dut).GetSkipControllerCardPowerAdmin()
 }
 
-<<<<<<< HEAD
-// OSComponentParentIsLinecard returns true if parent of OS component is of type LINECARD.
-func OSComponentParentIsLinecard(dut *ondatra.DUTDevice) bool {
-	return lookupDUTDeviations(dut).GetOsComponentParentIsLinecard()
-}
-
-// OSComponentParentIsChassis returns true if parent of OS component is of type CHASSIS.
-func OSComponentParentIsChassis(dut *ondatra.DUTDevice) bool {
-	return lookupDUTDeviations(dut).GetOsComponentParentIsChassis()
-=======
 // QOSOctets returns if device should skip checking QOS octet stats for interface.
 func QOSOctets(dut *ondatra.DUTDevice) bool {
 	return lookupDUTDeviations(dut).GetQosOctets()
@@ -592,7 +582,16 @@
 // ISIS /afi-safi/af/config container.
 func ISISInterfaceAfiUnsupported(dut *ondatra.DUTDevice) bool {
 	return lookupDUTDeviations(dut).GetIsisInterfaceAfiUnsupported()
->>>>>>> fa716131
+}
+
+// OSComponentParentIsLinecard returns true if parent of OS component is of type LINECARD.
+func OSComponentParentIsLinecard(dut *ondatra.DUTDevice) bool {
+	return lookupDUTDeviations(dut).GetOsComponentParentIsLinecard()
+}
+
+// OSComponentParentIsChassis returns true if parent of OS component is of type CHASSIS.
+func OSComponentParentIsChassis(dut *ondatra.DUTDevice) bool {
+	return lookupDUTDeviations(dut).GetOsComponentParentIsChassis()
 }
 
 // Vendor deviation flags.
