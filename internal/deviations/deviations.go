// Copyright 2022 Google LLC
//
// Licensed under the Apache License, Version 2.0 (the "License");
// you may not use this file except in compliance with the License.
// You may obtain a copy of the License at
//
//      http://www.apache.org/licenses/LICENSE-2.0
//
// Unless required by applicable law or agreed to in writing, software
// distributed under the License is distributed on an "AS IS" BASIS,
// WITHOUT WARRANTIES OR CONDITIONS OF ANY KIND, either express or implied.
// See the License for the specific language governing permissions and
// limitations under the License.

// Package deviations defines the arguments to enable temporary workarounds for the
// featureprofiles test suite using command line flags.
//
// If we consider device compliance level in tiers:
//
//   - Tier 0: Full OpenConfig compliance.  The device can do everything specified by
//     OpenConfig.
//   - Tier 1: Test plan compliance.  The device can pass a test without deviation, which
//     means it satisfies the test requirements.  This is the target compliance tier for
//     featureprofiles tests.
//   - Tier 2: Deviated test plan compliance.  The device can pass a test with deviation.
//
// Deviations typically work by reducing testing requirements or by changing the way the
// configuration is done.  However, the targeted compliance tier is always without
// deviation.
//
// Requirements for deviations:
//
//   - Deviations may only use OpenConfig compliant behavior.
//   - Deviations should be small in scope, typically affecting one sub-test, one
//     OpenConfig path or small OpenConfig sub-tree.
//
// If a device could not pass without deviation, that is considered non-compliant
// behavior.  Ideally, a device should pass both with and without a deviation which means
// the deviation could be safely removed.  However, when the OpenConfig model allows the
// device to reject the deviated case even if it is compliant, then this should be
// explained on a case-by-case basis.
//
// To add a deviation:
//
//   - Submit a github issue explaining the need for the deviation.
//   - Submit a pull request referencing the above issue to add a flag to
//     this file and updates to the tests where it is intended to be used.
//   - Make sure the deviation defaults to false.  False (not deviated) means strictly
//     compliant behavior.  True (deviated) activates the workaround.
//
// To remove a deviation:
//
//   - Submit a pull request which proposes to resolve the relevant
//     github issue by removing the deviation and it's usage within tests.
//   - Typically the author or an affiliate of the author's organization
//     is expected to remove a deviation they introduced.
//
// To enable the deviations for a test run:
//
//   - By default, deviations are not enabled and instead require the
//     test invocation to set an argument to enable the deviation.
//   - For example:
//     go test my_test.go --deviation_interface_enabled=true
package deviations

import (
	"flag"
)

// Vendor deviation flags.
var (
	BannerDelimiter = flag.String("deviation_banner_delimiter", "",
		"Device requires the banner to have a delimiter character. Full OpenConfig compliant devices should work without delimiter.")

	NTPAssociationTypeRequired = flag.Bool("deviation_ntp_association_type_required", false,
		"Device requires NTP association-type to be explicitly set.  OpenConfig defaults the association-type to SERVER if not set.")

	InterfaceEnabled = flag.Bool("deviation_interface_enabled", false,
		"Device requires interface enabled leaf booleans to be explicitly set to true.  Full OpenConfig compliant devices should pass both with and without this deviation.")

	InterfaceOperStatus = flag.Bool("deviation_interface_operstatus", false,
		"Device generates Interface_OperStatus_DOWN instead of Interface_OperStatus_LOWER_LAYER_DOWN for an aggregated link.")

	IPv4MissingEnabled = flag.Bool("deviation_ipv4_missing_enabled", false, "Device does not support interface/ipv4/enabled, so suppress configuring this leaf.")

	IPNeighborMissing = flag.Bool("deviation_ip_neighbor_missing", false, "Device does not support interface/ipv4(6)/neighbor, so suppress the related check for interface/ipv4(6)/neighbor.")

	InterfaceCountersFromContainer = flag.Bool("deviation_interface_counters_from_container", false, "Device only supports querying counters from the state container, not from individual counter leaves.")

	AggregateAtomicUpdate = flag.Bool("deviation_aggregate_atomic_update", false,
		"Device requires that aggregate Port-Channel and its members be defined in a single gNMI Update transaction at /interfaces; otherwise lag-type will be dropped, and no member can be added to the aggregate.  Full OpenConfig compliant devices should pass both with and without this deviation.")

	DefaultNetworkInstance = flag.String("deviation_default_network_instance", "DEFAULT",
		"The name used for the default network instance for VRF.  The default name in OpenConfig is \"DEFAULT\" but some legacy devices still use \"default\".  Full OpenConfig compliant devices should be able to use any operator-assigned value.")

	SubinterfacePacketCountersMissing = flag.Bool("deviation_subinterface_packet_counters_missing", false,
		"Device is missing subinterface packet counters for IPv4/IPv6, so the test will skip checking them.  Full OpenConfig compliant devices should pass both with and without this deviation.")

	OmitL2MTU = flag.Bool("deviation_omit_l2_mtu", false,
		"Device does not support setting the L2 MTU, so omit it.  OpenConfig allows a device to enforce that L2 MTU, which has a default value of 1514, must be set to a higher value than L3 MTU, so a full OpenConfig compliant device may fail with the deviation.")

	GRIBIPreserveOnly = flag.Bool("deviation_gribi_preserve_only", false, "Device does not support gRIBI client with persistence DELETE, so this skips the optional test cases in DELETE mode.  However, tests explicitly testing DELETE mode will still run.  Full gRIBI compliant devices should pass both with and without this deviation.")

	GRIBIRIBAckOnly = flag.Bool("deviation_gribi_riback_only", false, "Device only supports RIB ack, so tests that normally expect FIB_ACK will allow just RIB_ACK.  Full gRIBI compliant devices should pass both with and without this deviation.")

	MissingValueForDefaults = flag.Bool("deviation_missing_value_for_defaults", false,
		"Device returns no value for some OpenConfig paths if the operational value equals the default. A fully compliant device should pass regardless of this deviation.")

	StaticProtocolName = flag.String("deviation_static_protocol_name", "DEFAULT", "The name used for the static routing protocol.  The default name in OpenConfig is \"DEFAULT\" but some devices use other names.")

	GNOISubcomponentPath = flag.Bool("deviation_gnoi_subcomponent_path", false, "Device currently uses component name instead of a full openconfig path, so suppress creating a full oc compliant path for subcomponent.")

	GNOIStatusWithEmptySubcomponent = flag.Bool("deviation_gnoi_status_empty_subcomponent", false, "The response of gNOI reboot status is a single value (not a list), so the device requires explict component path to account for a situation when there is more than one active reboot requests.")

	DeprecatedVlanID = flag.Bool("deviation_deprecated_vlan_id", false, "Device requires using the deprecated openconfig-vlan:vlan/config/vlan-id or openconfig-vlan:vlan/state/vlan-id leaves.")

	ExplicitInterfaceInDefaultVRF = flag.Bool("deviation_explicit_interface_in_default_vrf", false,
		"Device requires explicit attachment of an interface or subinterface to the default network instance. OpenConfig expects an unattached interface or subinterface to be implicitly part of the default network instance. Fully-compliant devices should pass with and without this deviation.")

	ExplicitPortSpeed = flag.Bool("deviation_explicit_port_speed", false, "Device requires port-speed to be set because its default value may not be usable. Fully compliant devices should select the highest speed available based on negotiation.")

	ExplicitP4RTNodeComponent = flag.Bool("deviation_explicit_p4rt_node_component", false, "Device does not report P4RT node names in the component hierarchy, so use hard coded P4RT node names by passing them through internal/args flags. Fully compliant devices should report the PORT hardware components with the INTEGRATED_CIRCUIT components as their parents, as the P4RT node names.")

	RoutePolicyUnderPeerGroup = flag.Bool("deviation_rpl_under_peergroup", false, "Device requires route-policy configuration under bgp peer-group. Fully-compliant devices should pass with and without this deviation.")

	MissingPrePolicyReceivedRoutes = flag.Bool("deviation_prepolicy_received_routes", false, "Device does not support bgp/neighbors/neighbor/afi-safis/afi-safi/state/prefixes/received-pre-policy. Fully-compliant devices should pass with and without this deviation.")

	RoutePolicyUnderNeighborAfiSafi = flag.Bool("deviation_rpl_under_neighbor_afisafi", false, "Device requires route-policy configuration under bgp neighbor afisafi. Fully-compliant devices should pass with this deviation set to true.")

	TraceRouteL4ProtocolUDP = flag.Bool("deviation_traceroute_l4_protocol_udp", false, "Device only support UDP as l4 protocol for traceroute. Use this flag to set default l4 protocol as UDP and skip the tests explictly use TCP or ICMP.")

	TraceRouteFragmentation = flag.Bool("deviation_traceroute_fragmentation", false, "Device does not support fragmentation bit for traceroute.")

	ConnectRetry = flag.Bool("deviation_connect_retry", false, "Connect-retry is not supported /bgp/neighbors/neighbor/timers/config/connect-retry.")

	MissingBgpNeighborStatePeerGroup = flag.Bool("deviation_missing_bgp_neighbor_state_peer_group", false, "Device requires peer-group under bgp neighbor bgp/neighbors/neighbor/state/peer-group.")
<<<<<<< HEAD
	
	ExplicitIPv6EnableForGRIBI = flag.Bool("deviation_ipv6_enable_for_gribi_nh_dmac", false, "Device requires Ipv6 to be enabled on interface for gRIBI NH programmed with destination mac address")
=======

	ISISInterfaceLevel1DisableRequired = flag.Bool("deviation_isis_interface_level1_disable_required", false,
		"Disable isis level1 under interface mode on the device if value is true, Default value is false and enables isis level2 under interface mode")

	IsisAfMetricStyleWideLevelRequired = flag.Bool("deviation_isis_af_metric_style_wide_level_required", false,
		"Set isis address family metric style wide level 2 on the device if value is true, Default value is false")

	MissingIsisInterfaceAfiSafiEnable = flag.Bool("deviation_missing_isis_interface_afi_safi_enable", false,
		"Set and validate isis interface address family enable on the device if value is true, Default value is false and validate isis address family enable at global mode")

	IsisHelloPaddingAdaptiveModeNotSupported = flag.Bool("deviation_isis_hello_padding_adaptive_mode_not_supported", false,
		"Skip isis hello padding adaptive mode TC if value is true, Default value is false")

	IsisSingleTopologyRequired = flag.Bool("deviation_isis_single_topology_required", false,
		"Set isis af ipv6 single topology on the device if value is true, Default value is false and sets multi topology for isis af ipv6")

	ISISprotocolEnabledNotRequired = flag.Bool("deviation_isis_protocol_enabled_not_required", false,
		"Unset isis protocol enable flag on the device if value is true, Default value is false and protocol enable flag is set")

	ISISInstanceEnabledNotRequired = flag.Bool("deviation_isis_instance_enabled_not_required", false,
		"Don't set isis instance enable flag on the device if value is true, Default value is false and instance enable flag is set")
>>>>>>> fdc4f1d6
)<|MERGE_RESOLUTION|>--- conflicted
+++ resolved
@@ -134,10 +134,8 @@
 	ConnectRetry = flag.Bool("deviation_connect_retry", false, "Connect-retry is not supported /bgp/neighbors/neighbor/timers/config/connect-retry.")
 
 	MissingBgpNeighborStatePeerGroup = flag.Bool("deviation_missing_bgp_neighbor_state_peer_group", false, "Device requires peer-group under bgp neighbor bgp/neighbors/neighbor/state/peer-group.")
-<<<<<<< HEAD
-	
+
 	ExplicitIPv6EnableForGRIBI = flag.Bool("deviation_ipv6_enable_for_gribi_nh_dmac", false, "Device requires Ipv6 to be enabled on interface for gRIBI NH programmed with destination mac address")
-=======
 
 	ISISInterfaceLevel1DisableRequired = flag.Bool("deviation_isis_interface_level1_disable_required", false,
 		"Disable isis level1 under interface mode on the device if value is true, Default value is false and enables isis level2 under interface mode")
@@ -159,5 +157,4 @@
 
 	ISISInstanceEnabledNotRequired = flag.Bool("deviation_isis_instance_enabled_not_required", false,
 		"Don't set isis instance enable flag on the device if value is true, Default value is false and instance enable flag is set")
->>>>>>> fdc4f1d6
 )