--- conflicted
+++ resolved
@@ -279,15 +279,14 @@
 	return *gNOIStatusWithEmptySubcomponent
 }
 
-<<<<<<< HEAD
 // NetworkInstanceTableDeletionRequired returns if device requires explicit deletion of network-instance table.
 func NetworkInstanceTableDeletionRequired(_ *ondatra.DUTDevice) bool {
 	return *networkInstanceTableDeletionRequired
-=======
+}
+
 // NoMixOfTaggedAndUntaggedSubinterfaces returns if device does not support a mix of tagged and untagged subinterfaces
 func NoMixOfTaggedAndUntaggedSubinterfaces(_ *ondatra.DUTDevice) bool {
 	return *noMixOfTaggedAndUntaggedSubinterfaces
->>>>>>> 34885b50
 }
 
 // Vendor deviation flags.
