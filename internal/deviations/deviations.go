// Copyright 2022 Google LLC
//
// Licensed under the Apache License, Version 2.0 (the "License");
// you may not use this file except in compliance with the License.
// You may obtain a copy of the License at
//
//      http://www.apache.org/licenses/LICENSE-2.0
//
// Unless required by applicable law or agreed to in writing, software
// distributed under the License is distributed on an "AS IS" BASIS,
// WITHOUT WARRANTIES OR CONDITIONS OF ANY KIND, either express or implied.
// See the License for the specific language governing permissions and
// limitations under the License.

// Package deviations defines the arguments to enable temporary workarounds for the
// featureprofiles test suite using command line flags.
//
// If we consider device compliance level in tiers:
//
//   - Tier 0: Full OpenConfig compliance.  The device can do everything specified by
//     OpenConfig.
//   - Tier 1: Test plan compliance.  The device can pass a test without deviation, which
//     means it satisfies the test requirements.  This is the target compliance tier for
//     featureprofiles tests.
//   - Tier 2: Deviated test plan compliance.  The device can pass a test with deviation.
//
// Deviations typically work by reducing testing requirements or by changing the way the
// configuration is done.  However, the targeted compliance tier is always without
// deviation.
//
// Requirements for deviations:
//
//   - Deviations may only use OpenConfig compliant behavior.
//   - Deviations should be small in scope, typically affecting one sub-test, one
//     OpenConfig path or small OpenConfig sub-tree.
//
// If a device could not pass without deviation, that is considered non-compliant
// behavior.  Ideally, a device should pass both with and without a deviation which means
// the deviation could be safely removed.  However, when the OpenConfig model allows the
// device to reject the deviated case even if it is compliant, then this should be
// explained on a case-by-case basis.
//
// To add a deviation:
//
//   - Submit a github issue explaining the need for the deviation.
//   - Submit a pull request referencing the above issue to add a flag to
//     this file and updates to the tests where it is intended to be used.
//   - Make sure the deviation defaults to false.  False (not deviated) means strictly
//     compliant behavior.  True (deviated) activates the workaround.
//
// To remove a deviation:
//
//   - Submit a pull request which proposes to resolve the relevant
//     github issue by removing the deviation and it's usage within tests.
//   - Typically the author or an affiliate of the author's organization
//     is expected to remove a deviation they introduced.
//
// To enable the deviations for a test run:
//
//   - By default, deviations are not enabled and instead require the
//     test invocation to set an argument to enable the deviation.
//   - For example:
//     go test my_test.go --deviation_interface_enabled=true
package deviations

import (
	"flag"

	"github.com/openconfig/ondatra"
)

// P4RTMissingDelete returns whether the device does not support delete mode in P4RT write requests.
func P4RTMissingDelete(_ *ondatra.DUTDevice) bool {
	return *p4rtMissingDelete
}

// P4RTUnsetElectionIDUnsupported returns whether the device does not support unset election ID.
func P4RTUnsetElectionIDUnsupported(_ *ondatra.DUTDevice) bool {
	return *p4rtUnsetElectionIDUnsupported
}

// ISISRestartSuppressUnsupported returns whether the device should skip isis restart-suppress check.
func ISISRestartSuppressUnsupported(_ *ondatra.DUTDevice) bool {
	return *isisRestartSuppressUnsupported
}

// MissingBgpLastNotificationErrorCode returns whether the last-notification-error-code leaf is missing in bgp.
func MissingBgpLastNotificationErrorCode(_ *ondatra.DUTDevice) bool {
	return *missingBgpLastNotificationErrorCode
}

// GRIBIMACOverrideWithStaticARP returns whether for a gRIBI IPv4 route the device does not support a mac-address only next-hop-entry.
func GRIBIMACOverrideWithStaticARP(_ *ondatra.DUTDevice) bool {
	return *gribiMACOverrideWithStaticARP
}

// CLITakesPrecedenceOverOC returns whether config pushed through origin CLI takes precedence over config pushed through origin OC.
func CLITakesPrecedenceOverOC(_ *ondatra.DUTDevice) bool {
	return *cliTakesPrecedenceOverOC
}

// BGPPrefixOverlimit returns whether the BGP prefix overlimit retry timer is supported.
func BGPPrefixOverlimit(_ *ondatra.DUTDevice) bool {
	return *bgpPrefixOverlimit
}

// BGPTrafficTolerance returns the allowed tolerance for BGP traffic flow while comparing for pass or fail conditions.
func BGPTrafficTolerance(_ *ondatra.DUTDevice) int {
	return *bgpTrafficTolerance
}

// MacAddressMissing returns whether device does not support /system/mac-address/state
func MacAddressMissing(_ *ondatra.DUTDevice) bool {
	return *macAddressMissing
}

// UseVendorNativeACLConfig returns whether a device requires native model to configure ACL, specifically for RT-1.4.
func UseVendorNativeACLConfig(_ *ondatra.DUTDevice) bool {
	return *UseVendorNativeACLConfiguration
}

// SwitchChipIDUnsupported returns whether the device supports id leaf for SwitchChip components.
func SwitchChipIDUnsupported(_ *ondatra.DUTDevice) bool {
	return *switchChipIDUnsupported
}

// BackplaneFacingCapacityUnsupported returns whether the device supports backplane-facing-capacity leaves for some of the components.
func BackplaneFacingCapacityUnsupported(_ *ondatra.DUTDevice) bool {
	return *backplaneFacingCapacityUnsupported
}

// ComponentsSoftwareModuleUnsupported returns whether the device supports software module components.
func ComponentsSoftwareModuleUnsupported(_ *ondatra.DUTDevice) bool {
	return *componentsSoftwareModuleUnsupported
}

// SchedulerInputWeightLimit returns whether the device does not support weight above 100.
func SchedulerInputWeightLimit(_ *ondatra.DUTDevice) bool {
	return *schedulerInputWeightLimit
}

// ECNProfileRequiredDefinition returns whether the device requires additional config for ECN.
func ECNProfileRequiredDefinition(_ *ondatra.DUTDevice) bool {
	return *ecnProfileRequiredDefinition
}

// ISISGlobalAuthenticationNotRequired returns true if ISIS Global authentication not required.
func ISISGlobalAuthenticationNotRequired(_ *ondatra.DUTDevice) bool {
	return *isisGlobalAuthenticationNotRequired
}

// ISISLevelAuthenticationNotRequired returns true if ISIS Level authentication not required.
func ISISLevelAuthenticationNotRequired(_ *ondatra.DUTDevice) bool {
	return *isisLevelAuthenticationNotRequired
}

// Ipv6DiscardedPktsUnsupported returns whether the device supports interface ipv6 discarded packet stats.
func Ipv6DiscardedPktsUnsupported(_ *ondatra.DUTDevice) bool {
	return *ipv6DiscardedPktsUnsupported
}

// FanOperStatusUnsupported returns whether the device supports oper-status leaf for fan components.
func FanOperStatusUnsupported(_ *ondatra.DUTDevice) bool {
	return *fanOperStatusUnsupported
}

<<<<<<< HEAD
// StatePathsUnsupported returns whether the device supports following state paths
func StatePathsUnsupported(_ *ondatra.DUTDevice) bool {
	return *statePathsUnsupported
}

// DropWeightLeavesUnsupported returns whether the device supports drop and weight leaves under queue management profile
func DropWeightLeavesUnsupported(_ *ondatra.DUTDevice) bool {
	return *dropWeightLeavesUnsupported
=======
// SwVersionUnsupported returns true if the device does not support reporting software version according to the requirements in gNMI-1.10.
func SwVersionUnsupported(_ *ondatra.DUTDevice) bool {
	return *swVersionUnsupported
}

// HierarchicalWeightResolutionTolerance returns the allowed tolerance for BGP traffic flow while comparing for pass or fail conditions.
func HierarchicalWeightResolutionTolerance(_ *ondatra.DUTDevice) float64 {
	return *hierarchicalWeightResolutionTolerance
>>>>>>> 277e5a14
}

// Vendor deviation flags.
// All new flags should not be exported (define them in lowercase) and accessed
// from tests through a public accessors like those above.
var (
	BannerDelimiter = flag.String("deviation_banner_delimiter", "",
		"Device requires the banner to have a delimiter character. Full OpenConfig compliant devices should work without delimiter.")

	NTPAssociationTypeRequired = flag.Bool("deviation_ntp_association_type_required", false,
		"Device requires NTP association-type to be explicitly set.  OpenConfig defaults the association-type to SERVER if not set.")

	InterfaceEnabled = flag.Bool("deviation_interface_enabled", false,
		"Device requires interface enabled leaf booleans to be explicitly set to true.  Full OpenConfig compliant devices should pass both with and without this deviation.")

	IPv4MissingEnabled = flag.Bool("deviation_ipv4_missing_enabled", false, "Device does not support interface/ipv4/enabled, so suppress configuring this leaf.")

	IPNeighborMissing = flag.Bool("deviation_ip_neighbor_missing", false, "Device does not support interface/ipv4(6)/neighbor, so suppress the related check for interface/ipv4(6)/neighbor.")

	InterfaceCountersFromContainer = flag.Bool("deviation_interface_counters_from_container", false, "Device only supports querying counters from the state container, not from individual counter leaves.")

	AggregateAtomicUpdate = flag.Bool("deviation_aggregate_atomic_update", false,
		"Device requires that aggregate Port-Channel and its members be defined in a single gNMI Update transaction at /interfaces; otherwise lag-type will be dropped, and no member can be added to the aggregate.  Full OpenConfig compliant devices should pass both with and without this deviation.")

	DefaultNetworkInstance = flag.String("deviation_default_network_instance", "DEFAULT",
		"The name used for the default network instance for VRF.  The default name in OpenConfig is \"DEFAULT\" but some legacy devices still use \"default\".  Full OpenConfig compliant devices should be able to use any operator-assigned value.")

	SubinterfacePacketCountersMissing = flag.Bool("deviation_subinterface_packet_counters_missing", false,
		"Device is missing subinterface packet counters for IPv4/IPv6, so the test will skip checking them.  Full OpenConfig compliant devices should pass both with and without this deviation.")

	OmitL2MTU = flag.Bool("deviation_omit_l2_mtu", false,
		"Device does not support setting the L2 MTU, so omit it.  OpenConfig allows a device to enforce that L2 MTU, which has a default value of 1514, must be set to a higher value than L3 MTU, so a full OpenConfig compliant device may fail with the deviation.")

	GRIBIRIBAckOnly = flag.Bool("deviation_gribi_riback_only", false, "Device only supports RIB ack, so tests that normally expect FIB_ACK will allow just RIB_ACK.  Full gRIBI compliant devices should pass both with and without this deviation.")

	MissingValueForDefaults = flag.Bool("deviation_missing_value_for_defaults", false,
		"Device returns no value for some OpenConfig paths if the operational value equals the default. A fully compliant device should pass regardless of this deviation.")

	StaticProtocolName = flag.String("deviation_static_protocol_name", "DEFAULT", "The name used for the static routing protocol.  The default name in OpenConfig is \"DEFAULT\" but some devices use other names.")

	GNOISubcomponentPath = flag.Bool("deviation_gnoi_subcomponent_path", false, "Device currently uses component name instead of a full openconfig path, so suppress creating a full oc compliant path for subcomponent.")

	GNOIStatusWithEmptySubcomponent = flag.Bool("deviation_gnoi_status_empty_subcomponent", false, "The response of gNOI reboot status is a single value (not a list), so the device requires explict component path to account for a situation when there is more than one active reboot requests.")

	OSActivateNoReboot = flag.Bool("deviation_osactivate_noreboot", false, "Device requires seperate reboot to activate OS.")

	InstallOSForStandbyRP = flag.Bool("deviation_osinstall_for_standby_rp", false, "Device requires OS installation on standby RP as well as active RP.")

	DeprecatedVlanID = flag.Bool("deviation_deprecated_vlan_id", false, "Device requires using the deprecated openconfig-vlan:vlan/config/vlan-id or openconfig-vlan:vlan/state/vlan-id leaves.")

	ExplicitInterfaceInDefaultVRF = flag.Bool("deviation_explicit_interface_in_default_vrf", false,
		"Device requires explicit attachment of an interface or subinterface to the default network instance. OpenConfig expects an unattached interface or subinterface to be implicitly part of the default network instance. Fully-compliant devices should pass with and without this deviation.")

	ExplicitPortSpeed = flag.Bool("deviation_explicit_port_speed", false, "Device requires port-speed to be set because its default value may not be usable. Fully compliant devices should select the highest speed available based on negotiation.")

	ExplicitP4RTNodeComponent = flag.Bool("deviation_explicit_p4rt_node_component", false, "Device does not report P4RT node names in the component hierarchy, so use hard coded P4RT node names by passing them through internal/args flags. Fully compliant devices should report the PORT hardware components with the INTEGRATED_CIRCUIT components as their parents, as the P4RT node names.")

	RoutePolicyUnderPeerGroup = flag.Bool("deviation_rpl_under_peergroup", false, "Device requires route-policy configuration under bgp peer-group. Fully-compliant devices should pass with and without this deviation.")

	MissingPrePolicyReceivedRoutes = flag.Bool("deviation_prepolicy_received_routes", false, "Device does not support bgp/neighbors/neighbor/afi-safis/afi-safi/state/prefixes/received-pre-policy. Fully-compliant devices should pass with and without this deviation.")

	RoutePolicyUnderNeighborAfiSafi = flag.Bool("deviation_rpl_under_neighbor_afisafi", false, "Device requires route-policy configuration under bgp neighbor afisafi. Fully-compliant devices should pass with this deviation set to true.")

	TraceRouteL4ProtocolUDP = flag.Bool("deviation_traceroute_l4_protocol_udp", false, "Device only support UDP as l4 protocol for traceroute. Use this flag to set default l4 protocol as UDP and skip the tests explictly use TCP or ICMP.")

	TraceRouteFragmentation = flag.Bool("deviation_traceroute_fragmentation", false, "Device does not support fragmentation bit for traceroute.")

	ConnectRetry = flag.Bool("deviation_connect_retry", false, "Connect-retry is not supported /bgp/neighbors/neighbor/timers/config/connect-retry.")

	ExplicitIPv6EnableForGRIBI = flag.Bool("deviation_ipv6_enable_for_gribi_nh_dmac", false, "Device requires Ipv6 to be enabled on interface for gRIBI NH programmed with destination mac address")

	ISISInterfaceLevel1DisableRequired = flag.Bool("deviation_isis_interface_level1_disable_required", false,
		"Disable isis level1 under interface mode on the device if value is true, Default value is false and enables isis level2 under interface mode")

	MissingIsisInterfaceAfiSafiEnable = flag.Bool("deviation_missing_isis_interface_afi_safi_enable", false,
		"Set and validate isis interface address family enable on the device if value is true, Default value is false and validate isis address family enable at global mode")

	IsisHelloPaddingAdaptiveModeNotSupported = flag.Bool("deviation_isis_hello_padding_adaptive_mode_not_supported", false,
		"Skip isis hello padding adaptive mode TC if value is true, Default value is false")

	IsisSingleTopologyRequired = flag.Bool("deviation_isis_single_topology_required", false,
		"Set isis af ipv6 single topology on the device if value is true, Default value is false and sets multi topology for isis af ipv6")

	ISISprotocolEnabledNotRequired = flag.Bool("deviation_isis_protocol_enabled_not_required", false,
		"Unset isis protocol enable flag on the device if value is true, Default value is false and protocol enable flag is set")

	ISISInstanceEnabledNotRequired = flag.Bool("deviation_isis_instance_enabled_not_required", false,
		"Don't set isis instance enable flag on the device if value is true, Default value is false and instance enable flag is set")

	ExplicitInterfaceRefDefinition = flag.Bool("deviation_explicit_interface_ref_definition", false, "Device requires explicit interface ref configuration when applying features to interface")

	NoMixOfTaggedAndUntaggedSubinterfaces = flag.Bool("deviation_no_mix_of_tagged_and_untagged_subinterfaces", false,
		"Use this deviation when the device does not support a mix of tagged and untagged subinterfaces")

	GRIBIDelayedAckResponse = flag.Bool("deviation_gribi_delayed_ack_response", false, "Device requires delay in sending ack response")

	BGPStateActiveACLDeny = flag.Bool("deviation_bgp_state_active_acl_deny", false,
		"Device requires bgp state to be active after ACL deny policy")

	LLDPInterfaceConfigOverrideGlobal = flag.Bool("deviation_lldp_interface_config_override_global", false,
		"Set this flag for LLDP interface config to override the global config,expect neighbours are seen when lldp is disabled globally but enabled on interface")

	MissingInterfacePhysicalChannel = flag.Bool("deviation_missing_interface_physical_channel", false,
		"Device does not support interface/physicalchannel leaf. Set this flag to skip checking the leaf.")

	MissingInterfaceHardwarePort = flag.Bool("deviation_missing_interface_hardware_port", false,
		"Device does not support interface/hardwareport leaf. Set this flag to skip checking the leaf.")

	MissingCPUMfgName = flag.Bool("deviation_missing_cpu_mfgName", false,
		"Device does not support component/MfgName leaf for CPU components. Set this flag to skip skip checking the leaf.")

	InterfaceConfigVrfBeforeAddress = flag.Bool("deviation_interface_config_vrf_before_address", false, "When configuring interface, config Vrf prior config IP address")

	bgpPrefixOverlimit = flag.Bool("deviation_bgp_prefix_overlimit", false, "BGP prefix overlimit retry timer support.")

	bgpTrafficTolerance = flag.Int("deviation_bgp_tolerance_value", 0,
		"Allowed tolerance for BGP traffic flow while comparing for pass or fail condition.")

	ExplicitGRIBIUnderNetworkInstance = flag.Bool("deviation_explicit_gribi_under_network_instance", false,
		"Device requires gribi-protocol to be enabled under network-instance.")

	BGPMD5RequiresReset = flag.Bool("deviation_bgp_md5_requires_reset", false, "Device requires a BGP session reset to utilize a new MD5 key")

	QOSDroppedOctets = flag.Bool("deviation_qos_dropped_octets", false, "Set to true to skip checking QOS Dropped octets stats for interface")

	SkipBGPTestPasswordMismatch = flag.Bool("deviation_skip_bgp_test_password_mismatch", false,
		"Skip BGP TestPassword mismatch subtest if value is true, Default value is false")

	p4rtMissingDelete = flag.Bool("deviation_p4rt_missing_delete", false, "Device does not support delete mode in P4RT write requests")

	p4rtUnsetElectionIDUnsupported = flag.Bool("deviation_p4rt_unsetelectionid_unsupported", false, "Device does not support unset Election ID")

	NetworkInstanceTableDeletionRequired = flag.Bool("deviation_network_instance_table_deletion_required", false,
		"Set to true for device requiring explicit deletion of network-instance table, default is false")

	ISISMultiTopologyUnsupported = flag.Bool("deviation_isis_multi_topology_unsupported", false,
		"Device skip isis multi-topology check if value is true, Default value is false")

	isisRestartSuppressUnsupported = flag.Bool("deviation_isis_restart_suppress_unsupported", false,
		"Device skip isis restart-suppress check if value is true, Default value is false")

	macAddressMissing = flag.Bool("deviation_mac_address_missing", false, "Device does not support /system/mac-address/state.")

	gribiMACOverrideWithStaticARP = flag.Bool("deviation_gribi_mac_override_with_static_arp", false, "Set to true for device not supporting programming a gribi flow with a next-hop entry of mac-address only, default is false")

	cliTakesPrecedenceOverOC = flag.Bool("deviation_cli_takes_precedence_over_oc", false, "Set to true for device in which config pushed through origin CLI takes precedence over config pushed through origin OC, default is false")

	missingBgpLastNotificationErrorCode = flag.Bool("deviation_missing_bgp_last_notification_error_code", false, "Set to true to skip check for bgp/neighbors/neighbor/state/messages/received/last-notification-error-code leaf missing case")

	UseVendorNativeACLConfiguration = flag.Bool("deviation_use_vendor_native_acl_config", false, "Configure ACLs using vendor native model specifically for RT-1.4")

	switchChipIDUnsupported = flag.Bool("deviation_switch_chip_id_unsupported", false, "Device does not support id leaf for SwitchChip components. Set this flag to skip checking the leaf.")

	backplaneFacingCapacityUnsupported = flag.Bool("deviation_backplane_facing_capacity_unsupported", false, "Device does not support backplane-facing-capacity leaves for some of the components. Set this flag to skip checking the leaves.")

	componentsSoftwareModuleUnsupported = flag.Bool("deviation_components_software_module_unsupported", false, "Set true for Device that does not support software module components, default is false.")

	schedulerInputWeightLimit = flag.Bool("deviation_scheduler_input_weight_limit", false, "device does not support weight above 100")

	ecnProfileRequiredDefinition = flag.Bool("deviation_ecn_profile_required_definition", false, "device requires additional config for ECN")

	isisGlobalAuthenticationNotRequired = flag.Bool("deviation_isis_global_authentication_not_required", false,
		"Don't set isis global authentication-check on the device if value is true, Default value is false and ISIS global authentication-check is set")

	isisLevelAuthenticationNotRequired = flag.Bool("deviation_isis_level_authentication_not_required", false,
		"Don't set isis level authentication on the device if value is true, Default value is false and ISIS level authentication is configured")

	ipv6DiscardedPktsUnsupported = flag.Bool("deviation_ipv6_discarded_pkts_unsupported", false, "Set true for device that does not support interface ipv6 discarded packet statistics, default is false")

	fanOperStatusUnsupported = flag.Bool("deviation_fan_oper_status_unsupported", false, "Device does not support oper-status leaves for some of the fan components. Set this flag to skip checking the leaf.")

<<<<<<< HEAD
	statePathsUnsupported = flag.Bool("deviation_state_path_unsupported", false, "Device does not support these state paths, Set this flag to skip checking the leaves")

	dropWeightLeavesUnsupported = flag.Bool("deviation_drop_weight_leaves_unsupported", false, "Device does not support drop and weight leaves under queue management profile, Set this flag to skip checking the leaves")
=======
	swVersionUnsupported = flag.Bool("deviation_sw_version_unsupported", false, "Device does not support reporting software version according to the requirements in gNMI-1.10.")

	hierarchicalWeightResolutionTolerance = flag.Float64("deviation_hierarchical_weight_resolution_tolerance", 0.2, "Set it to expected ucmp traffic tolerance, default is 0.2")
>>>>>>> 277e5a14
)<|MERGE_RESOLUTION|>--- conflicted
+++ resolved
@@ -164,7 +164,6 @@
 	return *fanOperStatusUnsupported
 }
 
-<<<<<<< HEAD
 // StatePathsUnsupported returns whether the device supports following state paths
 func StatePathsUnsupported(_ *ondatra.DUTDevice) bool {
 	return *statePathsUnsupported
@@ -173,7 +172,7 @@
 // DropWeightLeavesUnsupported returns whether the device supports drop and weight leaves under queue management profile
 func DropWeightLeavesUnsupported(_ *ondatra.DUTDevice) bool {
 	return *dropWeightLeavesUnsupported
-=======
+
 // SwVersionUnsupported returns true if the device does not support reporting software version according to the requirements in gNMI-1.10.
 func SwVersionUnsupported(_ *ondatra.DUTDevice) bool {
 	return *swVersionUnsupported
@@ -182,7 +181,6 @@
 // HierarchicalWeightResolutionTolerance returns the allowed tolerance for BGP traffic flow while comparing for pass or fail conditions.
 func HierarchicalWeightResolutionTolerance(_ *ondatra.DUTDevice) float64 {
 	return *hierarchicalWeightResolutionTolerance
->>>>>>> 277e5a14
 }
 
 // Vendor deviation flags.
@@ -354,13 +352,11 @@
 
 	fanOperStatusUnsupported = flag.Bool("deviation_fan_oper_status_unsupported", false, "Device does not support oper-status leaves for some of the fan components. Set this flag to skip checking the leaf.")
 
-<<<<<<< HEAD
 	statePathsUnsupported = flag.Bool("deviation_state_path_unsupported", false, "Device does not support these state paths, Set this flag to skip checking the leaves")
 
 	dropWeightLeavesUnsupported = flag.Bool("deviation_drop_weight_leaves_unsupported", false, "Device does not support drop and weight leaves under queue management profile, Set this flag to skip checking the leaves")
-=======
+
 	swVersionUnsupported = flag.Bool("deviation_sw_version_unsupported", false, "Device does not support reporting software version according to the requirements in gNMI-1.10.")
 
 	hierarchicalWeightResolutionTolerance = flag.Float64("deviation_hierarchical_weight_resolution_tolerance", 0.2, "Set it to expected ucmp traffic tolerance, default is 0.2")
->>>>>>> 277e5a14
 )