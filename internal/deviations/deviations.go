--- conflicted
+++ resolved
@@ -689,12 +689,8 @@
 	routePolicyUnderAFIUnsupported = flag.Bool("deviation_route_policy_under_afi_unsupported", false, "Set true for device that does not support route-policy under AFI/SAFI, default is false")
 
 	_ = flag.Bool("deviation_interface_ref_config_unsupported", false, "Device does not support interface-ref configuration when applying features to interface")
-
-<<<<<<< HEAD
-	storageComponentUnsupported = flag.Bool("deviation_storage_component_unsupported", false, "Set to true for device that does not support telemetry path /components/component/storage")
-
-	gnoiFabricComponentRebootUnsupported = flag.Bool("deviation_gnoi_fabric_component_reboot_unsupported", false, "Set true if the device does not support using gNOI to reboot the Fabric Component.")
-=======
+  
 	_ = flag.Bool("deviation_storage_component_unsupported", false, "Set to true for device that does not support telemetry path /components/component/storage")
->>>>>>> 5e493aad
+  
+  gnoiFabricComponentRebootUnsupported = flag.Bool("deviation_gnoi_fabric_component_reboot_unsupported", false, "Set true if the device does not support using gNOI to reboot the Fabric Component.")
 )