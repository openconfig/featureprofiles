--- conflicted
+++ resolved
@@ -222,11 +222,9 @@
 
 	ISISRestartSuppressUnsupported = flag.Bool("deviation_isis_restart_suppress_unsupported", false,
 		"Device skip isis restart-suppress check if value is true, Default value is false")
-<<<<<<< HEAD
+    
+  MacAddressMissing = flag.Bool("deviation_mac_address_missing", false, "Device does not support /system/mac-address/state.")
+    
 	SubifIDZero = flag.Bool("deviation_subif_id_zero", false,
 		"Device does not support subinterface ID 0 in network-instance interface ID assignment")
-=======
-
-	MacAddressMissing = flag.Bool("deviation_mac_address_missing", false, "Device does not support /system/mac-address/state.")
->>>>>>> 1b86e298
 )