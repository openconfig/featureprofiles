--- conflicted
+++ resolved
@@ -129,13 +129,6 @@
 	return *p4rtMissingDelete
 }
 
-<<<<<<< HEAD
-=======
-// P4RTUnsetElectionIDUnsupported returns whether the device does not support unset election ID.
-func P4RTUnsetElectionIDUnsupported(_ *ondatra.DUTDevice) bool {
-	return *p4rtUnsetElectionIDUnsupported
-}
-
 // P4rtUnsetElectionIDPrimaryAllowed returns whether the device does not support unset election ID.
 func P4rtUnsetElectionIDPrimaryAllowed(_ *ondatra.DUTDevice) bool {
 	return *p4rtUnsetElectionIDPrimaryAllowed
@@ -146,7 +139,6 @@
 	return *p4rtBackupArbitrationResponseCode
 }
 
->>>>>>> 5533c6e4
 // ExplicitP4RTNodeComponent returns if device does not report P4RT node names in the component hierarchy.
 // Fully compliant devices should report the PORT hardware components with the INTEGRATED_CIRCUIT components as their parents, as the P4RT node names.
 func ExplicitP4RTNodeComponent(_ *ondatra.DUTDevice) bool {
@@ -584,18 +576,14 @@
 
 	p4rtMissingDelete = flag.Bool("deviation_p4rt_missing_delete", false, "Device does not support delete mode in P4RT write requests")
 
-<<<<<<< HEAD
 	networkInstanceTableDeletionRequired = flag.Bool("deviation_network_instance_table_deletion_required", false,
 		"Set to true for device requiring explicit deletion of network-instance table, default is false")
-=======
-	p4rtUnsetElectionIDUnsupported = flag.Bool("deviation_p4rt_unsetelectionid_unsupported", false, "Device does not support unset Election ID")
 
 	p4rtUnsetElectionIDPrimaryAllowed = flag.Bool("deviation_p4rt_unsetelectionid_primary_allowed", false, "Device allows unset Election ID to be primary")
 
 	p4rtBackupArbitrationResponseCode = flag.Bool("deviation_bkup_arbitration_resp_code", false, "Device sets ALREADY_EXISTS status code for all backup client responses")
 
 	networkInstanceTableDeletionRequired = flag.Bool("deviation_network_instance_table_deletion_required", false, "Set to true for device requiring explicit deletion of network-instance table, default is false")
->>>>>>> 5533c6e4
 
 	isisMultiTopologyUnsupported = flag.Bool("deviation_isis_multi_topology_unsupported", false,
 		"Device skip isis multi-topology check if value is true, Default value is false")
