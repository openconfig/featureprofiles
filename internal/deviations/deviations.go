// Copyright 2022 Google LLC
//
// Licensed under the Apache License, Version 2.0 (the "License");
// you may not use this file except in compliance with the License.
// You may obtain a copy of the License at
//
//      http://www.apache.org/licenses/LICENSE-2.0
//
// Unless required by applicable law or agreed to in writing, software
// distributed under the License is distributed on an "AS IS" BASIS,
// WITHOUT WARRANTIES OR CONDITIONS OF ANY KIND, either express or implied.
// See the License for the specific language governing permissions and
// limitations under the License.

// Package deviations defines the arguments to enable temporary workarounds for the
// featureprofiles test suite using command line flags.
//
// If we consider device compliance level in tiers:
//
//   - Tier 0: Full OpenConfig compliance.  The device can do everything specified by
//     OpenConfig.
//   - Tier 1: Test plan compliance.  The device can pass a test without deviation, which
//     means it satisfies the test requirements.  This is the target compliance tier for
//     featureprofiles tests.
//   - Tier 2: Deviated test plan compliance.  The device can pass a test with deviation.
//
// Deviations typically work by reducing testing requirements or by changing the way the
// configuration is done.  However, the targeted compliance tier is always without
// deviation.
//
// Requirements for deviations:
//
//   - Deviations may only use OpenConfig compliant behavior.
//   - Deviations should be small in scope, typically affecting one subtest, one
//     OpenConfig path or small OpenConfig subtree.
//
// If a device could not pass without deviation, that is considered non-compliant
// behavior.  Ideally, a device should pass both with and without a deviation which means
// the deviation could be safely removed.  However, when the OpenConfig model allows the
// device to reject the deviated case even if it is compliant, then this should be
// explained on a case-by-case basis.
//
// To add, remove and enable deviations follow the guidelines at deviations/README.md
package deviations

import (
	"fmt"
	"regexp"

	log "github.com/golang/glog"
	"github.com/openconfig/featureprofiles/internal/metadata"

	mpb "github.com/openconfig/featureprofiles/proto/metadata_go_proto"
	"github.com/openconfig/ondatra"
)

func lookupDeviations(dvc *ondatra.Device) (*mpb.Metadata_PlatformExceptions, error) {
	var matchedPlatformException *mpb.Metadata_PlatformExceptions

	for _, platformExceptions := range metadata.Get().GetPlatformExceptions() {
		if platformExceptions.GetPlatform().GetVendor().String() == "" {
			return nil, fmt.Errorf("vendor should be specified in textproto %v", platformExceptions)
		}

		if dvc.Vendor().String() != platformExceptions.GetPlatform().GetVendor().String() {
			continue
		}

		// If hardware_model_regex is set and does not match, continue
		if hardwareModelRegex := platformExceptions.GetPlatform().GetHardwareModelRegex(); hardwareModelRegex != "" {
			matchHw, errHw := regexp.MatchString(hardwareModelRegex, dvc.Model())
			if errHw != nil {
				return nil, fmt.Errorf("error with regex match %v", errHw)
			}
			if !matchHw {
				continue
			}
		}

		// If software_version_regex is set and does not match, continue
		if softwareVersionRegex := platformExceptions.GetPlatform().GetSoftwareVersionRegex(); softwareVersionRegex != "" {
			matchSw, errSw := regexp.MatchString(softwareVersionRegex, dvc.Version())
			if errSw != nil {
				return nil, fmt.Errorf("error with regex match %v", errSw)
			}
			if !matchSw {
				continue
			}
		}

		if matchedPlatformException != nil {
			return nil, fmt.Errorf("cannot have more than one match within platform_exceptions fields %v and %v", matchedPlatformException, platformExceptions)
		}
		matchedPlatformException = platformExceptions
	}
	return matchedPlatformException, nil
}

func mustLookupDeviations(dvc *ondatra.Device) *mpb.Metadata_Deviations {
	platformExceptions, err := lookupDeviations(dvc)
	if err != nil {
		log.Exitf("Error looking up deviations: %v", err)
	}
	if platformExceptions == nil {
		log.Infof("Did not match any platform_exception %v, returning default values", metadata.Get().GetPlatformExceptions())
		return &mpb.Metadata_Deviations{}
	}
	return platformExceptions.GetDeviations()
}

func lookupDUTDeviations(dut *ondatra.DUTDevice) *mpb.Metadata_Deviations {
	return mustLookupDeviations(dut.Device)
}

func lookupATEDeviations(ate *ondatra.ATEDevice) *mpb.Metadata_Deviations {
	return mustLookupDeviations(ate.Device)
}

// BannerDelimiter returns if device requires the banner to have a delimiter character.
// Full OpenConfig compliant devices should work without delimiter.
func BannerDelimiter(dut *ondatra.DUTDevice) string {
	return lookupDUTDeviations(dut).GetBannerDelimiter()
}

// OmitL2MTU returns if device does not support setting the L2 MTU.
func OmitL2MTU(dut *ondatra.DUTDevice) bool {
	return lookupDUTDeviations(dut).GetOmitL2Mtu()
}

// GRIBIMACOverrideStaticARPStaticRoute returns whether the device needs to configure Static ARP + Static Route to override setting MAC address in Next Hop.
func GRIBIMACOverrideStaticARPStaticRoute(dut *ondatra.DUTDevice) bool {
	return lookupDUTDeviations(dut).GetGribiMacOverrideStaticArpStaticRoute()
}

// AggregateAtomicUpdate returns if device requires that aggregate Port-Channel and its members be defined in a single gNMI Update transaction at /interfaces,
// Otherwise lag-type will be dropped, and no member can be added to the aggregate.
// Full OpenConfig compliant devices should pass both with and without this deviation.
func AggregateAtomicUpdate(dut *ondatra.DUTDevice) bool {
	return lookupDUTDeviations(dut).GetAggregateAtomicUpdate()
}

// DefaultNetworkInstance returns the name used for the default network instance for VRF.
func DefaultNetworkInstance(dut *ondatra.DUTDevice) string {
	if dni := lookupDUTDeviations(dut).GetDefaultNetworkInstance(); dni != "" {
		return dni
	}
	return "DEFAULT"
}

// ISISRestartSuppressUnsupported returns whether the device should skip isis restart-suppress check.
func ISISRestartSuppressUnsupported(dut *ondatra.DUTDevice) bool {
	return lookupDUTDeviations(dut).GetIsisRestartSuppressUnsupported()
}

// MissingBgpLastNotificationErrorCode returns whether the last-notification-error-code leaf is missing in bgp.
func MissingBgpLastNotificationErrorCode(dut *ondatra.DUTDevice) bool {
	return lookupDUTDeviations(dut).GetMissingBgpLastNotificationErrorCode()
}

// GRIBIMACOverrideWithStaticARP returns whether for a gRIBI IPv4 route the device does not support a mac-address only next-hop-entry.
func GRIBIMACOverrideWithStaticARP(dut *ondatra.DUTDevice) bool {
	return lookupDUTDeviations(dut).GetGribiMacOverrideWithStaticArp()
}

// CLITakesPrecedenceOverOC returns whether config pushed through origin CLI takes precedence over config pushed through origin OC.
func CLITakesPrecedenceOverOC(dut *ondatra.DUTDevice) bool {
	return lookupDUTDeviations(dut).GetCliTakesPrecedenceOverOc()
}

// BGPTrafficTolerance returns the allowed tolerance for BGP traffic flow while comparing for pass or fail conditions.
func BGPTrafficTolerance(dut *ondatra.DUTDevice) int32 {
	return lookupDUTDeviations(dut).GetBgpToleranceValue()
}

// StaticProtocolName returns the name used for the static routing protocol.
func StaticProtocolName(dut *ondatra.DUTDevice) string {
	if spn := lookupDUTDeviations(dut).GetStaticProtocolName(); spn != "" {
		return spn
	}
	return "DEFAULT"
}

// SwitchChipIDUnsupported returns whether the device supports id leaf for SwitchChip components.
func SwitchChipIDUnsupported(dut *ondatra.DUTDevice) bool {
	return lookupDUTDeviations(dut).GetSwitchChipIdUnsupported()
}

// BackplaneFacingCapacityUnsupported returns whether the device supports backplane-facing-capacity leaves for some components.
func BackplaneFacingCapacityUnsupported(dut *ondatra.DUTDevice) bool {
	return lookupDUTDeviations(dut).GetBackplaneFacingCapacityUnsupported()
}

// SchedulerInputWeightLimit returns whether the device does not support weight above 100.
func SchedulerInputWeightLimit(dut *ondatra.DUTDevice) bool {
	return lookupDUTDeviations(dut).GetSchedulerInputWeightLimit()
}

// ECNProfileRequiredDefinition returns whether the device requires additional config for ECN.
func ECNProfileRequiredDefinition(dut *ondatra.DUTDevice) bool {
	return lookupDUTDeviations(dut).GetEcnProfileRequiredDefinition()
}

// ISISGlobalAuthenticationNotRequired returns true if ISIS Global authentication not required.
func ISISGlobalAuthenticationNotRequired(dut *ondatra.DUTDevice) bool {
	return lookupDUTDeviations(dut).GetIsisGlobalAuthenticationNotRequired()
}

// ISISExplicitLevelAuthenticationConfig returns true if ISIS Explicit Level Authentication configuration is required
func ISISExplicitLevelAuthenticationConfig(dut *ondatra.DUTDevice) bool {
	return lookupDUTDeviations(dut).GetIsisExplicitLevelAuthenticationConfig()
}

// ISISSingleTopologyRequired sets isis af ipv6 single topology on the device if value is true.
func ISISSingleTopologyRequired(dut *ondatra.DUTDevice) bool {
	return lookupDUTDeviations(dut).GetIsisSingleTopologyRequired()
}

// ISISMultiTopologyUnsupported returns if device skips isis multi-topology check.
func ISISMultiTopologyUnsupported(dut *ondatra.DUTDevice) bool {
	return lookupDUTDeviations(dut).GetIsisMultiTopologyUnsupported()
}

// ISISInterfaceLevel1DisableRequired returns if device should disable isis level1 under interface mode.
func ISISInterfaceLevel1DisableRequired(dut *ondatra.DUTDevice) bool {
	return lookupDUTDeviations(dut).GetIsisInterfaceLevel1DisableRequired()
}

// MissingIsisInterfaceAfiSafiEnable returns if device should set and validate isis interface address family enable.
// Default is validate isis address family enable at global mode.
func MissingIsisInterfaceAfiSafiEnable(dut *ondatra.DUTDevice) bool {
	return lookupDUTDeviations(dut).GetMissingIsisInterfaceAfiSafiEnable()
}

// Ipv6DiscardedPktsUnsupported returns whether the device supports interface ipv6 discarded packet stats.
func Ipv6DiscardedPktsUnsupported(dut *ondatra.DUTDevice) bool {
	return lookupDUTDeviations(dut).GetIpv6DiscardedPktsUnsupported()
}

// LinkQualWaitAfterDeleteRequired returns whether the device requires additional time to complete post delete link qualification cleanup.
func LinkQualWaitAfterDeleteRequired(dut *ondatra.DUTDevice) bool {
	return lookupDUTDeviations(dut).GetLinkQualWaitAfterDeleteRequired()
}

// StatePathsUnsupported returns whether the device supports following state paths
func StatePathsUnsupported(dut *ondatra.DUTDevice) bool {
	return lookupDUTDeviations(dut).GetStatePathUnsupported()
}

// DropWeightLeavesUnsupported returns whether the device supports drop and weight leaves under queue management profile.
func DropWeightLeavesUnsupported(dut *ondatra.DUTDevice) bool {
	return lookupDUTDeviations(dut).GetDropWeightLeavesUnsupported()
}

// SwVersionUnsupported returns true if the device does not support reporting software version according to the requirements in gNMI-1.10.
func SwVersionUnsupported(dut *ondatra.DUTDevice) bool {
	return lookupDUTDeviations(dut).GetSwVersionUnsupported()
}

// HierarchicalWeightResolutionTolerance returns the allowed tolerance for BGP traffic flow while comparing for pass or fail conditions.
// Default minimum value is 0.2. Anything less than 0.2 will be set to 0.2.
func HierarchicalWeightResolutionTolerance(dut *ondatra.DUTDevice) float64 {
	hwrt := lookupDUTDeviations(dut).GetHierarchicalWeightResolutionTolerance()
	if minHWRT := 0.2; hwrt < minHWRT {
		return minHWRT
	}
	return hwrt
}

// InterfaceEnabled returns if device requires interface enabled leaf booleans to be explicitly set to true.
func InterfaceEnabled(dut *ondatra.DUTDevice) bool {
	return lookupDUTDeviations(dut).GetInterfaceEnabled()
}

// InterfaceCountersFromContainer returns if the device only supports querying counters from the state container, not from individual counter leaves.
func InterfaceCountersFromContainer(dut *ondatra.DUTDevice) bool {
	return lookupDUTDeviations(dut).GetInterfaceCountersFromContainer()
}

// IPv4MissingEnabled returns if device does not support interface/ipv4/enabled.
func IPv4MissingEnabled(dut *ondatra.DUTDevice) bool {
	return lookupDUTDeviations(dut).GetIpv4MissingEnabled()
}

// IPNeighborMissing returns true if the device does not support interface/ipv4(6)/neighbor,
// so test can suppress the related check for interface/ipv4(6)/neighbor.
func IPNeighborMissing(dut *ondatra.DUTDevice) bool {
	return lookupDUTDeviations(dut).GetIpNeighborMissing()
}

// GRIBIRIBAckOnly returns if device only supports RIB ack, so tests that normally expect FIB_ACK will allow just RIB_ACK.
// Full gRIBI compliant devices should pass both with and without this deviation.
func GRIBIRIBAckOnly(dut *ondatra.DUTDevice) bool {
	return lookupDUTDeviations(dut).GetGribiRibackOnly()
}

// MissingValueForDefaults returns if device returns no value for some OpenConfig paths if the operational value equals the default.
func MissingValueForDefaults(dut *ondatra.DUTDevice) bool {
	return lookupDUTDeviations(dut).GetMissingValueForDefaults()
}

// TraceRouteL4ProtocolUDP returns if device only support UDP as l4 protocol for traceroute.
// Default value is false.
func TraceRouteL4ProtocolUDP(dut *ondatra.DUTDevice) bool {
	return lookupDUTDeviations(dut).GetTracerouteL4ProtocolUdp()
}

// LLDPInterfaceConfigOverrideGlobal returns if LLDP interface config should override the global config,
// expect neighbours are seen when lldp is disabled globally but enabled on interface
func LLDPInterfaceConfigOverrideGlobal(dut *ondatra.DUTDevice) bool {
	return lookupDUTDeviations(dut).GetLldpInterfaceConfigOverrideGlobal()
}

// SubinterfacePacketCountersMissing returns if device is missing subinterface packet counters for IPv4/IPv6,
// so the test will skip checking them.
// Full OpenConfig compliant devices should pass both with and without this deviation.
func SubinterfacePacketCountersMissing(dut *ondatra.DUTDevice) bool {
	return lookupDUTDeviations(dut).GetSubinterfacePacketCountersMissing()
}

// MissingPrePolicyReceivedRoutes returns if device does not support bgp/neighbors/neighbor/afi-safis/afi-safi/state/prefixes/received-pre-policy.
// Fully-compliant devices should pass with and without this deviation.
func MissingPrePolicyReceivedRoutes(dut *ondatra.DUTDevice) bool {
	return lookupDUTDeviations(dut).GetPrepolicyReceivedRoutes()
}

// DeprecatedVlanID returns if device requires using the deprecated openconfig-vlan:vlan/config/vlan-id or openconfig-vlan:vlan/state/vlan-id leaves.
func DeprecatedVlanID(dut *ondatra.DUTDevice) bool {
	return lookupDUTDeviations(dut).GetDeprecatedVlanId()
}

// OSActivateNoReboot returns if device requires separate reboot to activate OS.
func OSActivateNoReboot(dut *ondatra.DUTDevice) bool {
	return lookupDUTDeviations(dut).GetOsactivateNoreboot()
}

// ConnectRetry returns if /bgp/neighbors/neighbor/timers/config/connect-retry is not supported.
func ConnectRetry(dut *ondatra.DUTDevice) bool {
	return lookupDUTDeviations(dut).GetConnectRetry()
}

// InstallOSForStandbyRP returns if device requires OS installation on standby RP as well as active RP.
func InstallOSForStandbyRP(dut *ondatra.DUTDevice) bool {
	return lookupDUTDeviations(dut).GetOsinstallForStandbyRp()
}

// GNOIStatusWithEmptySubcomponent returns if the response of gNOI reboot status is a single value (not a list),
// the device requires explicit component path to account for a situation when there is more than one active reboot requests.
func GNOIStatusWithEmptySubcomponent(dut *ondatra.DUTDevice) bool {
	return lookupDUTDeviations(dut).GetGnoiStatusEmptySubcomponent()
}

// NetworkInstanceTableDeletionRequired returns if device requires explicit deletion of network-instance table.
func NetworkInstanceTableDeletionRequired(dut *ondatra.DUTDevice) bool {
	return lookupDUTDeviations(dut).GetNetworkInstanceTableDeletionRequired()
}

// ExplicitPortSpeed returns if device requires port-speed to be set because its default value may not be usable.
// Fully compliant devices selects the highest speed available based on negotiation.
func ExplicitPortSpeed(dut *ondatra.DUTDevice) bool {
	return lookupDUTDeviations(dut).GetExplicitPortSpeed()
}

// ExplicitInterfaceInDefaultVRF returns if device requires explicit attachment of an interface or subinterface to the default network instance.
// OpenConfig expects an unattached interface or subinterface to be implicitly part of the default network instance.
// Fully-compliant devices should pass with and without this deviation.
func ExplicitInterfaceInDefaultVRF(dut *ondatra.DUTDevice) bool {
	return lookupDUTDeviations(dut).GetExplicitInterfaceInDefaultVrf()
}

// RibWecmp returns if device requires CLI knob to enable wecmp feature.
func RibWecmp(dut *ondatra.DUTDevice) bool {
	return lookupDUTDeviations(dut).GetRibWecmp()
}

// InterfaceConfigVRFBeforeAddress returns if vrf should be configured before IP address when configuring interface.
func InterfaceConfigVRFBeforeAddress(dut *ondatra.DUTDevice) bool {
	return lookupDUTDeviations(dut).GetInterfaceConfigVrfBeforeAddress()
}

// BGPMD5RequiresReset returns if device requires a BGP session reset to utilize a new MD5 key.
func BGPMD5RequiresReset(dut *ondatra.DUTDevice) bool {
	return lookupDUTDeviations(dut).GetBgpMd5RequiresReset()
}

// ExplicitIPv6EnableForGRIBI returns if device requires Ipv6 to be enabled on interface for gRIBI NH programmed with destination mac address.
func ExplicitIPv6EnableForGRIBI(dut *ondatra.DUTDevice) bool {
	return lookupDUTDeviations(dut).GetIpv6EnableForGribiNhDmac()
}

// ISISInstanceEnabledRequired returns if isis instance name string should be set on the device.
func ISISInstanceEnabledRequired(dut *ondatra.DUTDevice) bool {
	return lookupDUTDeviations(dut).GetIsisInstanceEnabledRequired()
}

// GNOISubcomponentPath returns if device currently uses component name instead of a full openconfig path.
func GNOISubcomponentPath(dut *ondatra.DUTDevice) bool {
	return lookupDUTDeviations(dut).GetGnoiSubcomponentPath()
}

// NoMixOfTaggedAndUntaggedSubinterfaces returns if device does not support a mix of tagged and untagged subinterfaces
func NoMixOfTaggedAndUntaggedSubinterfaces(dut *ondatra.DUTDevice) bool {
	return lookupDUTDeviations(dut).GetNoMixOfTaggedAndUntaggedSubinterfaces()
}

// DequeueDeleteNotCountedAsDrops returns if device dequeues and deletes the pkts after a while and those are not counted
// as drops
func DequeueDeleteNotCountedAsDrops(dut *ondatra.DUTDevice) bool {
	return lookupDUTDeviations(dut).GetDequeueDeleteNotCountedAsDrops()
}

// RoutePolicyUnderAFIUnsupported returns if Route-Policy under the AFI/SAFI is not supported
func RoutePolicyUnderAFIUnsupported(dut *ondatra.DUTDevice) bool {
	return lookupDUTDeviations(dut).GetRoutePolicyUnderAfiUnsupported()
}

// StorageComponentUnsupported returns if telemetry path /components/component/storage is not supported.
func StorageComponentUnsupported(dut *ondatra.DUTDevice) bool {
	return lookupDUTDeviations(dut).GetStorageComponentUnsupported()
}

// GNOIFabricComponentRebootUnsupported returns if device does not support use using gNOI to reboot the Fabric Component.
func GNOIFabricComponentRebootUnsupported(dut *ondatra.DUTDevice) bool {
	return lookupDUTDeviations(dut).GetGnoiFabricComponentRebootUnsupported()
}

// NtpNonDefaultVrfUnsupported returns true if the device does not support ntp non-default vrf.
// Default value is false.
func NtpNonDefaultVrfUnsupported(dut *ondatra.DUTDevice) bool {
	return lookupDUTDeviations(dut).GetNtpNonDefaultVrfUnsupported()
}

// SkipControllerCardPowerAdmin returns if power-admin-state config on controller card should be skipped.
// Default value is false.
func SkipControllerCardPowerAdmin(dut *ondatra.DUTDevice) bool {
	return lookupDUTDeviations(dut).GetSkipControllerCardPowerAdmin()
}

// QOSOctets returns if device should skip checking QOS octet stats for interface.
func QOSOctets(dut *ondatra.DUTDevice) bool {
	return lookupDUTDeviations(dut).GetQosOctets()
}

// ISISInterfaceAfiUnsupported returns true for devices that don't support configuring
// ISIS /afi-safi/af/config container.
func ISISInterfaceAfiUnsupported(dut *ondatra.DUTDevice) bool {
	return lookupDUTDeviations(dut).GetIsisInterfaceAfiUnsupported()
}

// P4RTModifyTableEntryUnsupported returns true for devices that don't support
// modify table entry operation in P4 Runtime.
func P4RTModifyTableEntryUnsupported(dut *ondatra.DUTDevice) bool {
	return lookupDUTDeviations(dut).GetP4RtModifyTableEntryUnsupported()
}

// OSComponentParentIsSupervisorOrLinecard returns true if parent of OS component is
// of type SUPERVISOR or LINECARD.
func OSComponentParentIsSupervisorOrLinecard(dut *ondatra.DUTDevice) bool {
	return lookupDUTDeviations(dut).GetOsComponentParentIsSupervisorOrLinecard()
}

// OSComponentParentIsChassis returns true if parent of OS component is of type CHASSIS.
func OSComponentParentIsChassis(dut *ondatra.DUTDevice) bool {
	return lookupDUTDeviations(dut).GetOsComponentParentIsChassis()
}

// ISISRequireSameL1MetricWithL2Metric returns true for devices that require configuring
// the same ISIS Metrics for Level 1 when configuring Level 2 Metrics.
func ISISRequireSameL1MetricWithL2Metric(dut *ondatra.DUTDevice) bool {
	return lookupDUTDeviations(dut).GetIsisRequireSameL1MetricWithL2Metric()
}

// BGPSetMedRequiresEqualOspfSetMetric returns true for devices that require configuring
// the same OSPF setMetric when BGP SetMED is configured.
func BGPSetMedRequiresEqualOspfSetMetric(dut *ondatra.DUTDevice) bool {
	return lookupDUTDeviations(dut).GetBgpSetMedRequiresEqualOspfSetMetric()
}

// SetNativeUser creates a user and assigns role/rbac to that user via native model.
func SetNativeUser(dut *ondatra.DUTDevice) bool {
	return lookupDUTDeviations(dut).GetSetNativeUser()
}

// P4RTGdpRequiresDot1QSubinterface returns true for devices that require configuring
// subinterface with tagged vlan for P4RT packet in.
func P4RTGdpRequiresDot1QSubinterface(dut *ondatra.DUTDevice) bool {
	return lookupDUTDeviations(dut).GetP4RtGdpRequiresDot1QSubinterface()
}

// LinecardCPUUtilizationUnsupported returns if the device does not support telemetry path
// /components/component/cpu/utilization/state/avg for linecards' CPU card.
// Default value is false.
func LinecardCPUUtilizationUnsupported(dut *ondatra.DUTDevice) bool {
	return lookupDUTDeviations(dut).GetLinecardCpuUtilizationUnsupported()
}

// ConsistentComponentNamesUnsupported returns if the device does not support consistent component names for GNOI and GNMI.
// Default value is false.
func ConsistentComponentNamesUnsupported(dut *ondatra.DUTDevice) bool {
	return lookupDUTDeviations(dut).GetConsistentComponentNamesUnsupported()
}

// ControllerCardCPUUtilizationUnsupported returns if the device does not support telemetry path
// /components/component/cpu/utilization/state/avg for controller cards' CPU card.
// Default value is false.
func ControllerCardCPUUtilizationUnsupported(dut *ondatra.DUTDevice) bool {
	return lookupDUTDeviations(dut).GetControllerCardCpuUtilizationUnsupported()
}

// FabricDropCounterUnsupported returns if the device does not support counter for fabric block lost packets.
// Default value is false.
func FabricDropCounterUnsupported(dut *ondatra.DUTDevice) bool {
	return lookupDUTDeviations(dut).GetFabricDropCounterUnsupported()
}

// LinecardMemoryUtilizationUnsupported returns if the device does not support memory utilization related leaves for linecard components.
// Default value is false.
func LinecardMemoryUtilizationUnsupported(dut *ondatra.DUTDevice) bool {
	return lookupDUTDeviations(dut).GetLinecardMemoryUtilizationUnsupported()
}

// QOSVoqDropCounterUnsupported returns if the device does not support telemetry path
// /qos/interfaces/interface/input/virtual-output-queues/voq-interface/queues/queue/state/dropped-pkts.
// Default value is false.
func QOSVoqDropCounterUnsupported(dut *ondatra.DUTDevice) bool {
	return lookupDUTDeviations(dut).GetQosVoqDropCounterUnsupported()
}

// ISISTimersCsnpIntervalUnsupported returns true for devices that do not support
// configuring csnp-interval timer for ISIS.
func ISISTimersCsnpIntervalUnsupported(dut *ondatra.DUTDevice) bool {
	return lookupDUTDeviations(dut).GetIsisTimersCsnpIntervalUnsupported()
}

// ISISCounterManualAddressDropFromAreasUnsupported returns true for devices that do not
// support telemetry for isis system-level-counter manual-address-drop-from-areas.
func ISISCounterManualAddressDropFromAreasUnsupported(dut *ondatra.DUTDevice) bool {
	return lookupDUTDeviations(dut).GetIsisCounterManualAddressDropFromAreasUnsupported()
}

// ISISCounterPartChangesUnsupported returns true for devices that do not
// support telemetry for isis system-level-counter part-changes.
func ISISCounterPartChangesUnsupported(dut *ondatra.DUTDevice) bool {
	return lookupDUTDeviations(dut).GetIsisCounterPartChangesUnsupported()
}

// SkipTCPNegotiatedMSSCheck returns true for devices that do not
// support telemetry to check negotiated tcp mss value.
func SkipTCPNegotiatedMSSCheck(dut *ondatra.DUTDevice) bool {
	return lookupDUTDeviations(dut).GetSkipTcpNegotiatedMssCheck()
}

// TransceiverThresholdsUnsupported returns true if the device does not support threshold container under /components/component/transceiver.
// Default value is false.
func TransceiverThresholdsUnsupported(dut *ondatra.DUTDevice) bool {
	return lookupDUTDeviations(dut).GetTransceiverThresholdsUnsupported()
}

// InterfaceLoopbackModeRawGnmi returns true if interface loopback mode needs to be updated using raw gnmi API due to server version.
// Default value is false.
func InterfaceLoopbackModeRawGnmi(dut *ondatra.DUTDevice) bool {
	return lookupDUTDeviations(dut).GetInterfaceLoopbackModeRawGnmi()
}

// ISISLspMetadataLeafsUnsupported returns true for devices that don't support ISIS-Lsp
// metadata paths: checksum, sequence-number, remaining-lifetime.
func ISISLspMetadataLeafsUnsupported(dut *ondatra.DUTDevice) bool {
	return lookupDUTDeviations(dut).GetIsisLspMetadataLeafsUnsupported()
}

// QOSQueueRequiresID returns if device should configure QOS queue along with queue-id
func QOSQueueRequiresID(dut *ondatra.DUTDevice) bool {
	return lookupDUTDeviations(dut).GetQosQueueRequiresId()
}

// BgpLlgrOcUndefined returns true if device does not support OC path to disable BGP LLGR.
func BgpLlgrOcUndefined(dut *ondatra.DUTDevice) bool {
	return lookupDUTDeviations(dut).GetBgpLlgrOcUndefined()
}

// QOSBufferAllocationConfigRequired returns if device should configure QOS buffer-allocation-profile
func QOSBufferAllocationConfigRequired(dut *ondatra.DUTDevice) bool {
	return lookupDUTDeviations(dut).GetQosBufferAllocationConfigRequired()
}

// BGPGlobalExtendedNextHopEncodingUnsupported returns true for devices that do not support configuring
// BGP ExtendedNextHopEncoding at the global level.
func BGPGlobalExtendedNextHopEncodingUnsupported(dut *ondatra.DUTDevice) bool {
	return lookupDUTDeviations(dut).GetBgpGlobalExtendedNextHopEncodingUnsupported()
}

// TunnelStatePathUnsupported returns true for devices that require configuring
// /interfaces/interface/state/counters/in-pkts, in-octets,out-pkts, out-octetsis not supported.
func TunnelStatePathUnsupported(dut *ondatra.DUTDevice) bool {
	return lookupDUTDeviations(dut).GetTunnelStatePathUnsupported()
}

// TunnelConfigPathUnsupported returns true for devices that require configuring
// Tunnel source-address destination-address, encapsulation type are not supported in OC
func TunnelConfigPathUnsupported(dut *ondatra.DUTDevice) bool {
	return lookupDUTDeviations(dut).GetTunnelConfigPathUnsupported()
}

// EcnSameMinMaxThresholdUnsupported returns true for devices that don't support the same minimum and maximum threshold values
// CISCO: minimum and maximum threshold values are not the same, the difference between minimum and maximum threshold value should be 6144.
func EcnSameMinMaxThresholdUnsupported(dut *ondatra.DUTDevice) bool {
	return lookupDUTDeviations(dut).GetEcnSameMinMaxThresholdUnsupported()
}

// QosSchedulerConfigRequired returns if device should configure QOS buffer-allocation-profile
func QosSchedulerConfigRequired(dut *ondatra.DUTDevice) bool {
	return lookupDUTDeviations(dut).GetQosSchedulerConfigRequired()
}

// QosSetWeightConfigUnsupported returns whether the device does not support set weight leaves under qos ecn.
func QosSetWeightConfigUnsupported(dut *ondatra.DUTDevice) bool {
	return lookupDUTDeviations(dut).GetQosSetWeightConfigUnsupported()
}

// QosGetStatePathUnsupported returns whether the device does not support get state leaves under qos.
func QosGetStatePathUnsupported(dut *ondatra.DUTDevice) bool {
	return lookupDUTDeviations(dut).GetQosGetStatePathUnsupported()
}

// InterfaceRefInterfaceIDFormat returns if device is required to use interface-id format of interface name + .subinterface index with Interface-ref container
func InterfaceRefInterfaceIDFormat(dut *ondatra.DUTDevice) bool {
	return lookupDUTDeviations(dut).GetInterfaceRefInterfaceIdFormat()
}

// ISISLevelEnabled returns if device should enable isis under level.
func ISISLevelEnabled(dut *ondatra.DUTDevice) bool {
	return lookupDUTDeviations(dut).GetIsisLevelEnabled()
}

// MemberLinkLoopbackUnsupported returns true for devices that require configuring
// loopback on aggregated links instead of member links.
func MemberLinkLoopbackUnsupported(dut *ondatra.DUTDevice) bool {
	return lookupDUTDeviations(dut).GetMemberLinkLoopbackUnsupported()
}

// SkipPlqInterfaceOperStatusCheck returns true for devices that do not support
// PLQ operational status check for interfaces
func SkipPlqInterfaceOperStatusCheck(dut *ondatra.DUTDevice) bool {
	return lookupDUTDeviations(dut).GetSkipPlqInterfaceOperStatusCheck()
}

// BGPExplicitPrefixLimitReceived returns if device must specify the received prefix limits explicitly
// under the "prefix-limit-received" field rather than simply "prefix-limit".
func BGPExplicitPrefixLimitReceived(dut *ondatra.DUTDevice) bool {
	return lookupDUTDeviations(dut).GetBgpExplicitPrefixLimitReceived()
}

// BGPMissingOCMaxPrefixesConfiguration returns true for devices that does not configure BGP
// maximum routes correctly when max-prefixes OC leaf is configured.
func BGPMissingOCMaxPrefixesConfiguration(dut *ondatra.DUTDevice) bool {
	return lookupDUTDeviations(dut).GetBgpMissingOcMaxPrefixesConfiguration()
}

// SkipBgpSessionCheckWithoutAfisafi returns if device needs to skip checking AFI-SAFI disable.
func SkipBgpSessionCheckWithoutAfisafi(dut *ondatra.DUTDevice) bool {
	return lookupDUTDeviations(dut).GetSkipBgpSessionCheckWithoutAfisafi()
}

// MismatchedHardwareResourceNameInComponent returns true for devices that have separate
// naming conventions for hardware resource name in /system/ tree and /components/ tree.
func MismatchedHardwareResourceNameInComponent(dut *ondatra.DUTDevice) bool {
	return lookupDUTDeviations(dut).GetMismatchedHardwareResourceNameInComponent()
}

// GNOISubcomponentRebootStatusUnsupported returns true for devices that do not support subcomponent reboot status check.
func GNOISubcomponentRebootStatusUnsupported(dut *ondatra.DUTDevice) bool {
	return lookupDUTDeviations(dut).GetGnoiSubcomponentRebootStatusUnsupported()
}

// SkipNonBgpRouteExportCheck returns true for devices that exports routes from all
// protocols to BGP if the export-policy is ACCEPT.
func SkipNonBgpRouteExportCheck(dut *ondatra.DUTDevice) bool {
	return lookupDUTDeviations(dut).GetSkipNonBgpRouteExportCheck()
}

// ISISMetricStyleTelemetryUnsupported returns true for devices that do not support state path
// /network-instances/network-instance/protocols/protocol/isis/levels/level/state/metric-style
func ISISMetricStyleTelemetryUnsupported(dut *ondatra.DUTDevice) bool {
	return lookupDUTDeviations(dut).GetIsisMetricStyleTelemetryUnsupported()
}

// StaticRouteNextHopInterfaceRefUnsupported returns if device does not support Interface-ref under static-route next-hop
func StaticRouteNextHopInterfaceRefUnsupported(dut *ondatra.DUTDevice) bool {
	return lookupDUTDeviations(dut).GetStaticRouteNextHopInterfaceRefUnsupported()
}

// SkipStaticNexthopCheck returns if device needs index starting from non-zero
func SkipStaticNexthopCheck(dut *ondatra.DUTDevice) bool {
	return lookupDUTDeviations(dut).GetSkipStaticNexthopCheck()
}

// Ipv6RouterAdvertisementConfigUnsupported returns true for devices which don't support Ipv6 RouterAdvertisement configuration
func Ipv6RouterAdvertisementConfigUnsupported(dut *ondatra.DUTDevice) bool {
	return lookupDUTDeviations(dut).GetIpv6RouterAdvertisementConfigUnsupported()
}

// PrefixLimitExceededTelemetryUnsupported is to skip checking prefix limit telemetry flag.
func PrefixLimitExceededTelemetryUnsupported(dut *ondatra.DUTDevice) bool {
	return lookupDUTDeviations(dut).GetPrefixLimitExceededTelemetryUnsupported()
}

// SkipSettingAllowMultipleAS return true if device needs to skip setting allow-multiple-as while configuring eBGP
func SkipSettingAllowMultipleAS(dut *ondatra.DUTDevice) bool {
	return lookupDUTDeviations(dut).GetSkipSettingAllowMultipleAs()
}

// GribiDecapMixedPlenUnsupported returns true if devices does not support
// programming with mixed prefix length.
func GribiDecapMixedPlenUnsupported(dut *ondatra.DUTDevice) bool {
	return lookupDUTDeviations(dut).GetGribiDecapMixedPlenUnsupported()
}

// SkipIsisSetLevel return true if device needs to skip setting isis-actions set-level while configuring routing-policy statement action
func SkipIsisSetLevel(dut *ondatra.DUTDevice) bool {
	return lookupDUTDeviations(dut).GetSkipIsisSetLevel()
}

// SkipIsisSetMetricStyleType return true if device needs to skip setting isis-actions set-metric-style-type while configuring routing-policy statement action
func SkipIsisSetMetricStyleType(dut *ondatra.DUTDevice) bool {
	return lookupDUTDeviations(dut).GetSkipIsisSetMetricStyleType()
}

// SkipSetRpMatchSetOptions return true if device needs to skip setting match-prefix-set match-set-options while configuring routing-policy statement condition
func SkipSetRpMatchSetOptions(dut *ondatra.DUTDevice) bool {
	return lookupDUTDeviations(dut).GetSkipSetRpMatchSetOptions()
}

// SkipSettingDisableMetricPropagation return true if device needs to skip setting disable-metric-propagation while configuring table-connection
func SkipSettingDisableMetricPropagation(dut *ondatra.DUTDevice) bool {
	return lookupDUTDeviations(dut).GetSkipSettingDisableMetricPropagation()
}

// BGPConditionsMatchCommunitySetUnsupported returns true if device doesn't support bgp-conditions/match-community-set leaf
func BGPConditionsMatchCommunitySetUnsupported(dut *ondatra.DUTDevice) bool {
	return lookupDUTDeviations(dut).GetBgpConditionsMatchCommunitySetUnsupported()
}

// PfRequireMatchDefaultRule returns true for device which requires match condition for ether type v4 and v6 for default rule with network-instance default-vrf in policy-forwarding.
func PfRequireMatchDefaultRule(dut *ondatra.DUTDevice) bool {
	return lookupDUTDeviations(dut).GetPfRequireMatchDefaultRule()
}

// MissingPortToOpticalChannelMapping returns true for devices missing component tree mapping from hardware port to optical channel.
func MissingPortToOpticalChannelMapping(dut *ondatra.DUTDevice) bool {
	return lookupDUTDeviations(dut).GetMissingPortToOpticalChannelComponentMapping()
}

// SkipContainerOp returns true if gNMI container OP needs to be skipped.
// Cisco: https://partnerissuetracker.corp.google.com/issues/322291556
func SkipContainerOp(dut *ondatra.DUTDevice) bool {
	return lookupDUTDeviations(dut).GetSkipContainerOp()
}

// ReorderCallsForVendorCompatibilty returns true if call needs to be updated/added/deleted.
// Cisco: https://partnerissuetracker.corp.google.com/issues/322291556
func ReorderCallsForVendorCompatibilty(dut *ondatra.DUTDevice) bool {
	return lookupDUTDeviations(dut).GetReorderCallsForVendorCompatibilty()
}

// AddMissingBaseConfigViaCli returns true if missing base config needs to be added using CLI.
// Cisco: https://partnerissuetracker.corp.google.com/issues/322291556
func AddMissingBaseConfigViaCli(dut *ondatra.DUTDevice) bool {
	return lookupDUTDeviations(dut).GetAddMissingBaseConfigViaCli()
}

// SkipMacaddressCheck returns true if mac address for an interface via gNMI needs to be skipped.
// Cisco: https://partnerissuetracker.corp.google.com/issues/322291556
func SkipMacaddressCheck(dut *ondatra.DUTDevice) bool {
	return lookupDUTDeviations(dut).GetSkipMacaddressCheck()
}

// BGPRibOcPathUnsupported returns true if BGP RIB OC telemetry path is not supported.
func BGPRibOcPathUnsupported(dut *ondatra.DUTDevice) bool {
	return lookupDUTDeviations(dut).GetBgpRibOcPathUnsupported()
}

// SkipPrefixSetMode return true if device needs to skip setting prefix-set mode while configuring prefix-set routing-policy
func SkipPrefixSetMode(dut *ondatra.DUTDevice) bool {
	return lookupDUTDeviations(dut).GetSkipPrefixSetMode()
}

// SetMetricAsPreference returns true for devices which set metric as
// preference for static next-hop
func SetMetricAsPreference(dut *ondatra.DUTDevice) bool {
	return lookupDUTDeviations(dut).GetSetMetricAsPreference()
}

// IPv6StaticRouteWithIPv4NextHopRequiresStaticARP returns true if devices don't support having an
// IPv6 static Route with an IPv4 address as next hop and requires configuring a static ARP entry.
// Arista: https://partnerissuetracker.corp.google.com/issues/316593298
func IPv6StaticRouteWithIPv4NextHopRequiresStaticARP(dut *ondatra.DUTDevice) bool {
	return lookupDUTDeviations(dut).GetIpv6StaticRouteWithIpv4NextHopRequiresStaticArp()
}

// PfRequireSequentialOrderPbrRules returns true for device requires policy-forwarding rules to be in sequential order in the gNMI set-request.
func PfRequireSequentialOrderPbrRules(dut *ondatra.DUTDevice) bool {
	return lookupDUTDeviations(dut).GetPfRequireSequentialOrderPbrRules()
}

// MissingStaticRouteNextHopMetricTelemetry returns true for devices missing
// static route next-hop metric telemetry.
// Arista: https://partnerissuetracker.corp.google.com/issues/321010782
func MissingStaticRouteNextHopMetricTelemetry(dut *ondatra.DUTDevice) bool {
	return lookupDUTDeviations(dut).GetMissingStaticRouteNextHopMetricTelemetry()
}

// UnsupportedStaticRouteNextHopRecurse returns true for devices that don't support recursive
// resolution of static route next hop.
// Arista: https://partnerissuetracker.corp.google.com/issues/314449182
func UnsupportedStaticRouteNextHopRecurse(dut *ondatra.DUTDevice) bool {
	return lookupDUTDeviations(dut).GetUnsupportedStaticRouteNextHopRecurse()
}

// MissingStaticRouteDropNextHopTelemetry returns true for devices missing
// static route telemetry with DROP next hop.
// Arista: https://partnerissuetracker.corp.google.com/issues/330619816
func MissingStaticRouteDropNextHopTelemetry(dut *ondatra.DUTDevice) bool {
	return lookupDUTDeviations(dut).GetMissingStaticRouteDropNextHopTelemetry()
}

// MissingZROpticalChannelTunableParametersTelemetry returns true for devices missing 400ZR
// optical-channel tunable parameters telemetry: min/max/avg.
// Arista: https://partnerissuetracker.corp.google.com/issues/319314781
func MissingZROpticalChannelTunableParametersTelemetry(dut *ondatra.DUTDevice) bool {
	return lookupDUTDeviations(dut).GetMissingZrOpticalChannelTunableParametersTelemetry()
}

// PLQReflectorStatsUnsupported returns true for devices that does not support packet link qualification(PLQ) reflector packet sent/received stats.
func PLQReflectorStatsUnsupported(dut *ondatra.DUTDevice) bool {
	return lookupDUTDeviations(dut).GetPlqReflectorStatsUnsupported()
}

// PLQGeneratorCapabilitiesMaxMTU returns supported max_mtu for devices that does not support packet link qualification(PLQ) Generator max_mtu to be at least >= 8184.
func PLQGeneratorCapabilitiesMaxMTU(dut *ondatra.DUTDevice) uint32 {
	return lookupDUTDeviations(dut).GetPlqGeneratorCapabilitiesMaxMtu()
}

// PLQGeneratorCapabilitiesMaxPPS returns supported max_pps for devices that does not support packet link qualification(PLQ) Generator max_pps to be at least >= 100000000.
func PLQGeneratorCapabilitiesMaxPPS(dut *ondatra.DUTDevice) uint64 {
	return lookupDUTDeviations(dut).GetPlqGeneratorCapabilitiesMaxPps()
}

// BgpExtendedCommunityIndexUnsupported return true if BGP extended community index is not supported.
func BgpExtendedCommunityIndexUnsupported(dut *ondatra.DUTDevice) bool {
	return lookupDUTDeviations(dut).GetBgpExtendedCommunityIndexUnsupported()
}

// BgpCommunitySetRefsUnsupported return true if BGP community set refs is not supported.
func BgpCommunitySetRefsUnsupported(dut *ondatra.DUTDevice) bool {
	return lookupDUTDeviations(dut).GetBgpCommunitySetRefsUnsupported()
}

// TableConnectionsUnsupported returns true if Table Connections are unsupported.
func TableConnectionsUnsupported(dut *ondatra.DUTDevice) bool {
	return lookupDUTDeviations(dut).GetTableConnectionsUnsupported()
}

// UseVendorNativeTagSetConfig returns whether a device requires native model to configure tag-set
func UseVendorNativeTagSetConfig(dut *ondatra.DUTDevice) bool {
	return lookupDUTDeviations(dut).GetUseVendorNativeTagSetConfig()
}

// SkipBgpSendCommunityType return true if device needs to skip setting BGP send-community-type
func SkipBgpSendCommunityType(dut *ondatra.DUTDevice) bool {
	return lookupDUTDeviations(dut).GetSkipBgpSendCommunityType()
}

// BgpActionsSetCommunityMethodUnsupported return true if BGP actions set-community method is unsupported
func BgpActionsSetCommunityMethodUnsupported(dut *ondatra.DUTDevice) bool {
	return lookupDUTDeviations(dut).GetBgpActionsSetCommunityMethodUnsupported()

}

// SetNoPeerGroup Ensure that no BGP configurations exists under PeerGroups.
func SetNoPeerGroup(dut *ondatra.DUTDevice) bool {
	return lookupDUTDeviations(dut).GetSetNoPeerGroup()
}

// BgpCommunityMemberIsAString returns true if device community member is not a list
func BgpCommunityMemberIsAString(dut *ondatra.DUTDevice) bool {
	return lookupDUTDeviations(dut).GetBgpCommunityMemberIsAString()
}

// IPv4StaticRouteWithIPv6NextHopUnsupported unsupported ipv4 with ipv6 nexthop
func IPv4StaticRouteWithIPv6NextHopUnsupported(dut *ondatra.DUTDevice) bool {
	return lookupDUTDeviations(dut).GetIpv4StaticRouteWithIpv6NhUnsupported()
}

// IPv6StaticRouteWithIPv4NextHopUnsupported unsupported ipv6 with ipv4 nexthop
func IPv6StaticRouteWithIPv4NextHopUnsupported(dut *ondatra.DUTDevice) bool {
	return lookupDUTDeviations(dut).GetIpv6StaticRouteWithIpv4NhUnsupported()
}

// StaticRouteWithDropNhUnsupported unsupported drop nexthop
func StaticRouteWithDropNhUnsupported(dut *ondatra.DUTDevice) bool {
	return lookupDUTDeviations(dut).GetStaticRouteWithDropNh()
}

// StaticRouteWithExplicitMetric set explicit metric
func StaticRouteWithExplicitMetric(dut *ondatra.DUTDevice) bool {
	return lookupDUTDeviations(dut).GetStaticRouteWithExplicitMetric()
}

// BgpDefaultPolicyUnsupported return true if BGP default-import/export-policy is not supported.
func BgpDefaultPolicyUnsupported(dut *ondatra.DUTDevice) bool {
	return lookupDUTDeviations(dut).GetBgpDefaultPolicyUnsupported()
}

// ExplicitEnableBGPOnDefaultVRF return true if BGP needs to be explicitly enabled on default VRF
func ExplicitEnableBGPOnDefaultVRF(dut *ondatra.DUTDevice) bool {
	return lookupDUTDeviations(dut).GetExplicitEnableBgpOnDefaultVrf()
}

// RoutingPolicyTagSetEmbedded returns true if the implementation does not support tag-set(s) as a
// separate entity, but embeds it in the policy statement
func RoutingPolicyTagSetEmbedded(dut *ondatra.DUTDevice) bool {
	return lookupDUTDeviations(dut).GetRoutingPolicyTagSetEmbedded()
}

// SkipAfiSafiPathForBgpMultipleAs return true if device do not support afi/safi path to enable allow multiple-as for eBGP
func SkipAfiSafiPathForBgpMultipleAs(dut *ondatra.DUTDevice) bool {
	return lookupDUTDeviations(dut).GetSkipAfiSafiPathForBgpMultipleAs()
}

// CommunityMemberRegexUnsupported return true if device do not support community member regex
func CommunityMemberRegexUnsupported(dut *ondatra.DUTDevice) bool {
	return lookupDUTDeviations(dut).GetCommunityMemberRegexUnsupported()
}

// SamePolicyAttachedToAllAfis returns true if same import policy has to be applied for all AFIs
func SamePolicyAttachedToAllAfis(dut *ondatra.DUTDevice) bool {
	return lookupDUTDeviations(dut).GetSamePolicyAttachedToAllAfis()
}

// SkipSettingStatementForPolicy return true if device do not support afi/safi path to enable allow multiple-as for eBGP
func SkipSettingStatementForPolicy(dut *ondatra.DUTDevice) bool {
	return lookupDUTDeviations(dut).GetSkipSettingStatementForPolicy()
}

// SkipCheckingAttributeIndex return true if device do not return bgp attribute for the bgp session specifying the index
func SkipCheckingAttributeIndex(dut *ondatra.DUTDevice) bool {
	return lookupDUTDeviations(dut).GetSkipCheckingAttributeIndex()
}

// FlattenPolicyWithMultipleStatements return true if devices does not support policy-chaining
func FlattenPolicyWithMultipleStatements(dut *ondatra.DUTDevice) bool {
	return lookupDUTDeviations(dut).GetFlattenPolicyWithMultipleStatements()
}

// SlaacPrefixLength128 for Slaac generated IPv6 link local address
func SlaacPrefixLength128(dut *ondatra.DUTDevice) bool {
	return lookupDUTDeviations(dut).GetSlaacPrefixLength128()
}

// DefaultRoutePolicyUnsupported returns true if default route policy is not supported
func DefaultRoutePolicyUnsupported(dut *ondatra.DUTDevice) bool {
	return lookupDUTDeviations(dut).GetDefaultRoutePolicyUnsupported()
}

// CommunityMatchWithRedistributionUnsupported is set to true for devices that do not support matching community at the redistribution attach point.
func CommunityMatchWithRedistributionUnsupported(dut *ondatra.DUTDevice) bool {
	return lookupDUTDeviations(dut).GetCommunityMatchWithRedistributionUnsupported()
}

// BgpMaxMultipathPathsUnsupported returns true if the device does not support
// bgp max multipaths.
func BgpMaxMultipathPathsUnsupported(dut *ondatra.DUTDevice) bool {
	return lookupDUTDeviations(dut).GetBgpMaxMultipathPathsUnsupported()
}

// MultipathUnsupportedNeighborOrAfisafi returns true if the device does not
// support multipath under neighbor or afisafi.
func MultipathUnsupportedNeighborOrAfisafi(dut *ondatra.DUTDevice) bool {
	return lookupDUTDeviations(dut).GetMultipathUnsupportedNeighborOrAfisafi()
}

// ModelNameUnsupported returns true if /components/components/state/model-name
// is not supported for any component type.
func ModelNameUnsupported(dut *ondatra.DUTDevice) bool {
	return lookupDUTDeviations(dut).GetModelNameUnsupported()
}

// InstallPositionAndInstallComponentUnsupported returns true if install
// position and install component are not supported.
func InstallPositionAndInstallComponentUnsupported(dut *ondatra.DUTDevice) bool {
	return lookupDUTDeviations(dut).GetInstallPositionAndInstallComponentUnsupported()
}

// EncapTunnelShutBackupNhgZeroTraffic returns true when encap tunnel is shut then zero traffic flows to back-up NHG
func EncapTunnelShutBackupNhgZeroTraffic(dut *ondatra.DUTDevice) bool {
	return lookupDUTDeviations(dut).GetEncapTunnelShutBackupNhgZeroTraffic()
}

// MaxEcmpPaths supported for isis max ecmp path
func MaxEcmpPaths(dut *ondatra.DUTDevice) bool {
	return lookupDUTDeviations(dut).GetMaxEcmpPaths()
}

// WecmpAutoUnsupported returns true if wecmp auto is not supported
func WecmpAutoUnsupported(dut *ondatra.DUTDevice) bool {
	return lookupDUTDeviations(dut).GetWecmpAutoUnsupported()
}

// RoutingPolicyChainingUnsupported returns true if policy chaining is unsupported
func RoutingPolicyChainingUnsupported(dut *ondatra.DUTDevice) bool {
	return lookupDUTDeviations(dut).GetRoutingPolicyChainingUnsupported()
}

// ISISLoopbackRequired returns true if isis loopback is required.
func ISISLoopbackRequired(dut *ondatra.DUTDevice) bool {
	return lookupDUTDeviations(dut).GetIsisLoopbackRequired()
}

// WeightedEcmpFixedPacketVerification returns true if fixed packet is used in traffic flow
func WeightedEcmpFixedPacketVerification(dut *ondatra.DUTDevice) bool {
	return lookupDUTDeviations(dut).GetWeightedEcmpFixedPacketVerification()
}

// OverrideDefaultNhScale returns true if default NextHop scale needs to be modified
// else returns false
func OverrideDefaultNhScale(dut *ondatra.DUTDevice) bool {
	return lookupDUTDeviations(dut).GetOverrideDefaultNhScale()
}

// BgpExtendedCommunitySetUnsupported returns true if set bgp extended community is unsupported
func BgpExtendedCommunitySetUnsupported(dut *ondatra.DUTDevice) bool {
	return lookupDUTDeviations(dut).GetBgpExtendedCommunitySetUnsupported()
}

// BgpSetExtCommunitySetRefsUnsupported returns true if bgp set ext community refs is unsupported
func BgpSetExtCommunitySetRefsUnsupported(dut *ondatra.DUTDevice) bool {
	return lookupDUTDeviations(dut).GetBgpSetExtCommunitySetRefsUnsupported()
}

// BgpDeleteLinkBandwidthUnsupported returns true if bgp delete link bandwidth is unsupported
func BgpDeleteLinkBandwidthUnsupported(dut *ondatra.DUTDevice) bool {
	return lookupDUTDeviations(dut).GetBgpDeleteLinkBandwidthUnsupported()
}

// QOSInQueueDropCounterUnsupported returns true if /qos/interfaces/interface/input/queues/queue/state/dropped-pkts
// is not supported for any component type.
func QOSInQueueDropCounterUnsupported(dut *ondatra.DUTDevice) bool {
	return lookupDUTDeviations(dut).GetQosInqueueDropCounterUnsupported()
}

// BgpExplicitExtendedCommunityEnable returns true if explicit extended community enable is needed
func BgpExplicitExtendedCommunityEnable(dut *ondatra.DUTDevice) bool {
	return lookupDUTDeviations(dut).GetBgpExplicitExtendedCommunityEnable()
}

// MatchTagSetConditionUnsupported returns true if match tag set condition is not supported
func MatchTagSetConditionUnsupported(dut *ondatra.DUTDevice) bool {
	return lookupDUTDeviations(dut).GetMatchTagSetConditionUnsupported()
}

// PeerGroupDefEbgpVrfUnsupported returns true if peer group definition under ebgp vrf is unsupported
func PeerGroupDefEbgpVrfUnsupported(dut *ondatra.DUTDevice) bool {
	return lookupDUTDeviations(dut).GetPeerGroupDefEbgpVrfUnsupported()
}

// RedisConnectedUnderEbgpVrfUnsupported returns true if redistribution of routes under ebgp vrf is unsupported
func RedisConnectedUnderEbgpVrfUnsupported(dut *ondatra.DUTDevice) bool {
	return lookupDUTDeviations(dut).GetRedisConnectedUnderEbgpVrfUnsupported()
}

// BgpAfiSafiInDefaultNiBeforeOtherNi returns true if certain AFI SAFIs are configured in default network instance before other network instances
func BgpAfiSafiInDefaultNiBeforeOtherNi(dut *ondatra.DUTDevice) bool {
	return lookupDUTDeviations(dut).GetBgpAfiSafiInDefaultNiBeforeOtherNi()
}

// DefaultImportExportPolicyUnsupported returns true when device
// does not support default import export policy.
func DefaultImportExportPolicyUnsupported(dut *ondatra.DUTDevice) bool {
	return lookupDUTDeviations(dut).GetDefaultImportExportPolicyUnsupported()
}

// CommunityInvertAnyUnsupported returns true when device
// does not support community invert any.
func CommunityInvertAnyUnsupported(dut *ondatra.DUTDevice) bool {
	return lookupDUTDeviations(dut).GetCommunityInvertAnyUnsupported()
}

// Ipv6RouterAdvertisementIntervalUnsupported returns true for devices which don't support Ipv6 RouterAdvertisement interval configuration
func Ipv6RouterAdvertisementIntervalUnsupported(dut *ondatra.DUTDevice) bool {
	return lookupDUTDeviations(dut).GetIpv6RouterAdvertisementIntervalUnsupported()
}

// DecapNHWithNextHopNIUnsupported returns true if Decap NH with NextHopNetworkInstance is unsupported
func DecapNHWithNextHopNIUnsupported(dut *ondatra.DUTDevice) bool {
	return lookupDUTDeviations(dut).GetDecapNhWithNexthopNiUnsupported()
}

// SflowSourceAddressUpdateUnsupported returns true if sflow source address update is unsupported
func SflowSourceAddressUpdateUnsupported(dut *ondatra.DUTDevice) bool {
	return lookupDUTDeviations(dut).GetSflowSourceAddressUpdateUnsupported()
}

// LinkLocalMaskLen returns true if linklocal mask length is not 64
func LinkLocalMaskLen(dut *ondatra.DUTDevice) bool {
	return lookupDUTDeviations(dut).GetLinkLocalMaskLen()
}

// UseParentComponentForTemperatureTelemetry returns true if parent component supports temperature telemetry
func UseParentComponentForTemperatureTelemetry(dut *ondatra.DUTDevice) bool {
	return lookupDUTDeviations(dut).GetUseParentComponentForTemperatureTelemetry()
}

// ComponentMfgDateUnsupported returns true if component's mfg-date leaf is unsupported
func ComponentMfgDateUnsupported(dut *ondatra.DUTDevice) bool {
	return lookupDUTDeviations(dut).GetComponentMfgDateUnsupported()
}

// InterfaceCountersUpdateDelayed returns true if telemetry for interface counters
// does not return the latest counter values.
func InterfaceCountersUpdateDelayed(dut *ondatra.DUTDevice) bool {
	return lookupDUTDeviations(dut).GetInterfaceCountersUpdateDelayed()
}

// OTNChannelTribUnsupported returns true if TRIB parameter is unsupported under OTN channel configuration
func OTNChannelTribUnsupported(dut *ondatra.DUTDevice) bool {
	return lookupDUTDeviations(dut).GetOtnChannelTribUnsupported()
}

// EthChannelIngressParametersUnsupported returns true if ingress parameters are unsupported under ETH channel configuration
func EthChannelIngressParametersUnsupported(dut *ondatra.DUTDevice) bool {
	return lookupDUTDeviations(dut).GetEthChannelIngressParametersUnsupported()
}

// EthChannelAssignmentCiscoNumbering returns true if eth channel assignment index starts from 1 instead of 0
func EthChannelAssignmentCiscoNumbering(dut *ondatra.DUTDevice) bool {
	return lookupDUTDeviations(dut).GetEthChannelAssignmentCiscoNumbering()
}

// ChassisGetRPCUnsupported returns true if a Healthz Get RPC against the Chassis component is unsupported
func ChassisGetRPCUnsupported(dut *ondatra.DUTDevice) bool {
	return lookupDUTDeviations(dut).GetChassisGetRpcUnsupported()
}

// PowerDisableEnableLeafRefValidation returns true if definition of leaf-ref is not supported.
func PowerDisableEnableLeafRefValidation(dut *ondatra.DUTDevice) bool {
	return lookupDUTDeviations(dut).GetPowerDisableEnableLeafRefValidation()
}

// SSHServerCountersUnsupported is to skip checking ssh server counters.
func SSHServerCountersUnsupported(dut *ondatra.DUTDevice) bool {
	return lookupDUTDeviations(dut).GetSshServerCountersUnsupported()
}

// OperationalModeUnsupported returns true if operational-mode leaf is unsupported
func OperationalModeUnsupported(dut *ondatra.DUTDevice) bool {
	return lookupDUTDeviations(dut).GetOperationalModeUnsupported()
}

// BgpSessionStateIdleInPassiveMode returns true if BGP session state idle is not supported instead of active in passive mode.
func BgpSessionStateIdleInPassiveMode(dut *ondatra.DUTDevice) bool {
	return lookupDUTDeviations(dut).GetBgpSessionStateIdleInPassiveMode()
}

// EnableMultipathUnderAfiSafi returns true for devices that do not support multipath under /global path and instead support under global/afi/safi path.
func EnableMultipathUnderAfiSafi(dut *ondatra.DUTDevice) bool {
	return lookupDUTDeviations(dut).GetEnableMultipathUnderAfiSafi()
}

// OTNChannelAssignmentCiscoNumbering returns true if OTN channel assignment index starts from 1 instead of 0
func OTNChannelAssignmentCiscoNumbering(dut *ondatra.DUTDevice) bool {
	return lookupDUTDeviations(dut).GetOtnChannelAssignmentCiscoNumbering()
}

// CiscoPreFECBERInactiveValue returns true if a non-zero pre-fec-ber value is to be used for Cisco
func CiscoPreFECBERInactiveValue(dut *ondatra.DUTDevice) bool {
	return lookupDUTDeviations(dut).GetCiscoPreFecBerInactiveValue()
}

// BgpAfiSafiWildcardNotSupported return true if bgp afi/safi wildcard query is not supported.
// For example, this yang path query includes the wildcard key `afi-safi-name=`:
// `/network-instances/network-instance[name=DEFAULT]/protocols/protocol[identifier=BGP][name=BGP]/bgp/neighbors/neighbor[neighbor-address=192.0.2.2]/afi-safis/afi-safi[afi-safi-name=]`.
// Use of this deviation is permitted if a query using an explicit key is supported (such as
// `oc.BgpTypes_AFI_SAFI_TYPE_IPV4_UNICAST`).
func BgpAfiSafiWildcardNotSupported(dut *ondatra.DUTDevice) bool {
	return lookupDUTDeviations(dut).GetBgpAfiSafiWildcardNotSupported()
}

// NoZeroSuppression returns true if device wants to remove zero suppression
func NoZeroSuppression(dut *ondatra.DUTDevice) bool {
	return lookupDUTDeviations(dut).GetNoZeroSuppression()
}

// IsisInterfaceLevelPassiveUnsupported returns true for devices that do not support passive leaf
func IsisInterfaceLevelPassiveUnsupported(dut *ondatra.DUTDevice) bool {
	return lookupDUTDeviations(dut).GetIsisInterfaceLevelPassiveUnsupported()
}

// IsisDisSysidUnsupported returns true for devices that do not support dis-system-id leaf
func IsisDisSysidUnsupported(dut *ondatra.DUTDevice) bool {
	return lookupDUTDeviations(dut).GetIsisDisSysidUnsupported()
}

// IsisDatabaseOverloadsUnsupported returns true for devices that do not support database-overloads leaf
func IsisDatabaseOverloadsUnsupported(dut *ondatra.DUTDevice) bool {
	return lookupDUTDeviations(dut).GetIsisDatabaseOverloadsUnsupported()
}

// BgpSetMedV7Unsupported returns true if devices which are not
// supporting bgp set med union type in OC.
func BgpSetMedV7Unsupported(dut *ondatra.DUTDevice) bool {
	return lookupDUTDeviations(dut).GetBgpSetMedV7Unsupported()
}

// EnableTableConnections returns true if admin state of tableconnections needs to be enabled in SRL native model
func EnableTableConnections(dut *ondatra.DUTDevice) bool {
	return lookupDUTDeviations(dut).GetEnableTableConnections()
}

// TcDefaultImportPolicyUnsupported returns true if default import policy for table connection is unsupported
func TcDefaultImportPolicyUnsupported(dut *ondatra.DUTDevice) bool {
	return lookupDUTDeviations(dut).GetTcDefaultImportPolicyUnsupported()
}

// TcMetricPropagationUnsupported returns true if metric propagation for table connection is unsupported
func TcMetricPropagationUnsupported(dut *ondatra.DUTDevice) bool {
	return lookupDUTDeviations(dut).GetTcMetricPropagationUnsupported()
}

// TcAttributePropagationUnsupported returns true if attribute propagation for table connection is unsupported
func TcAttributePropagationUnsupported(dut *ondatra.DUTDevice) bool {
	return lookupDUTDeviations(dut).GetTcAttributePropagationUnsupported()
}

// TcSubscriptionUnsupported returns true if subscription for table connection is unsupported
func TcSubscriptionUnsupported(dut *ondatra.DUTDevice) bool {
	return lookupDUTDeviations(dut).GetTcSubscriptionUnsupported()
}

// DefaultBgpInstanceName returns bgp instance name as set in deviation to override default value "DEFAULT"
func DefaultBgpInstanceName(dut *ondatra.DUTDevice) string {
	if dbin := lookupDUTDeviations(dut).GetDefaultBgpInstanceName(); dbin != "" {
		return dbin
	}
	return "DEFAULT"
}

// ChannelRateClassParametersUnsupported returns true if channel rate class parameters are unsupported
func ChannelRateClassParametersUnsupported(dut *ondatra.DUTDevice) bool {
	return lookupDUTDeviations(dut).GetChannelAssignmentRateClassParametersUnsupported()
}

// QosSchedulerIngressPolicer returns true if qos ingress policing is unsupported
func QosSchedulerIngressPolicer(dut *ondatra.DUTDevice) bool {
	return lookupDUTDeviations(dut).GetQosSchedulerIngressPolicerUnsupported()
}

// GribiEncapHeaderUnsupported returns true if gribi encap header is unsupported
func GribiEncapHeaderUnsupported(dut *ondatra.DUTDevice) bool {
	return lookupDUTDeviations(dut).GetGribiEncapHeaderUnsupported()
}

// P4RTCapabilitiesUnsupported returns true for devices that don't support P4RT Capabilities rpc.
func P4RTCapabilitiesUnsupported(dut *ondatra.DUTDevice) bool {
	return lookupDUTDeviations(dut).GetP4RtCapabilitiesUnsupported()
}

// GNMIGetOnRootUnsupported returns true if the device does not support gNMI get on root.
func GNMIGetOnRootUnsupported(dut *ondatra.DUTDevice) bool {
	return lookupDUTDeviations(dut).GetGnmiGetOnRootUnsupported()
}

// PacketProcessingAggregateDropsUnsupported returns true if the device does not support packet processing aggregate drops.
func PacketProcessingAggregateDropsUnsupported(dut *ondatra.DUTDevice) bool {
	return lookupDUTDeviations(dut).GetPacketProcessingAggregateDropsUnsupported()
}

// FragmentTotalDropsUnsupported returns true if the device does not support fragment total drops.
func FragmentTotalDropsUnsupported(dut *ondatra.DUTDevice) bool {
	return lookupDUTDeviations(dut).GetFragmentTotalDropsUnsupported()
}

// BgpPrefixsetReqRoutepolRef returns true if devices needs route policy reference to stream prefix set info.
func BgpPrefixsetReqRoutepolRef(dut *ondatra.DUTDevice) bool {
	return lookupDUTDeviations(dut).GetBgpPrefixsetReqRoutepolRef()
}

// OperStatusForIcUnsupported return true if oper-status leaf is unsupported for Integration Circuit
func OperStatusForIcUnsupported(dut *ondatra.DUTDevice) bool {
	return lookupDUTDeviations(dut).GetOperStatusForIcUnsupported()
}

// BgpAspathsetUnsupported returns true if as-path-set for bgp-defined-sets is unsupported
func BgpAspathsetUnsupported(dut *ondatra.DUTDevice) bool {
	return lookupDUTDeviations(dut).GetBgpAspathsetUnsupported()
}

// ExplicitDcoConfig returns true if a user-configured value is required in module-functional-type for the transceiver
func ExplicitDcoConfig(dut *ondatra.DUTDevice) bool {
	return lookupDUTDeviations(dut).GetExplicitDcoConfig()
}

// VerifyExpectedBreakoutSupportedConfig is to skip checking for breakout config mode.
func VerifyExpectedBreakoutSupportedConfig(dut *ondatra.DUTDevice) bool {
	return lookupDUTDeviations(dut).GetVerifyExpectedBreakoutSupportedConfig()
}

// SrIgpConfigUnsupported return true if SR IGP config is not supported
func SrIgpConfigUnsupported(dut *ondatra.DUTDevice) bool {
	return lookupDUTDeviations(dut).GetSrIgpConfigUnsupported()
}

// SetISISAuthWithInterfaceAuthenticationContainer returns true if Isis Authentication is blocked for one level specific config for P2P links, and the corresponding hello-authentication leafs can be set with ISIS Interface/Authentication container.
func SetISISAuthWithInterfaceAuthenticationContainer(dut *ondatra.DUTDevice) bool {
	return lookupDUTDeviations(dut).GetSetIsisAuthWithInterfaceAuthenticationContainer()
}

// GreGueTunnelInterfaceOcUnsupported returns true if GRE/GUE tunnel interface oc is unsupported
func GreGueTunnelInterfaceOcUnsupported(dut *ondatra.DUTDevice) bool {
	return lookupDUTDeviations(dut).GetGreGueTunnelInterfaceOcUnsupported()
}

// LoadIntervalNotSupported returns true if load interval is not supported on vendors
func LoadIntervalNotSupported(dut *ondatra.DUTDevice) bool {
	return lookupDUTDeviations(dut).GetLoadIntervalNotSupported()
}

// SkipOpticalChannelOutputPowerInterval returns true if devices do not support opticalchannel output-power interval leaf
func SkipOpticalChannelOutputPowerInterval(dut *ondatra.DUTDevice) bool {
	return lookupDUTDeviations(dut).GetSkipOpticalChannelOutputPowerInterval()
}

// SkipTransceiverDescription returns true if devices do not support transceiver description leaf
func SkipTransceiverDescription(dut *ondatra.DUTDevice) bool {
	return lookupDUTDeviations(dut).GetSkipTransceiverDescription()
}

// ContainerzOCUnsupported returns true if devices cannot configure containerz via OpenConfig
func ContainerzOCUnsupported(dut *ondatra.DUTDevice) bool {
	return lookupDUTDeviations(dut).GetContainerzOcUnsupported()
}

// NextHopGroupOCUnsupported returns true if devices do not support next-hop-group config
func NextHopGroupOCUnsupported(dut *ondatra.DUTDevice) bool {
	return lookupDUTDeviations(dut).GetNextHopGroupConfigUnsupported()
}

// QosShaperOCUnsupported returns true if qos shaper config is unsupported
func QosShaperOCUnsupported(dut *ondatra.DUTDevice) bool {
	return lookupDUTDeviations(dut).GetQosShaperConfigUnsupported()
}

// EthernetOverMPLSogreOCUnsupported returns true if ethernet over mplsogre is unsupported
func EthernetOverMPLSogreOCUnsupported(dut *ondatra.DUTDevice) bool {
	return lookupDUTDeviations(dut).GetEthernetOverMplsogreUnsupported()
}

// SflowOCUnsupported returns true if sflow is unsupported
func SflowOCUnsupported(dut *ondatra.DUTDevice) bool {
	return lookupDUTDeviations(dut).GetSflowUnsupported()
}

// MplsOCUnsupported returns true if mpls is unsupported
func MplsOCUnsupported(dut *ondatra.DUTDevice) bool {
	return lookupDUTDeviations(dut).GetMplsUnsupported()
}

// MacsecOCUnsupported returns true if macsec is unsupported
func MacsecOCUnsupported(dut *ondatra.DUTDevice) bool {
	return lookupDUTDeviations(dut).GetMacsecUnsupported()
}

// GueGreDecapOCUnsupported returns true if gue gre decap is unsupported
func GueGreDecapOCUnsupported(dut *ondatra.DUTDevice) bool {
	return lookupDUTDeviations(dut).GetGueGreDecapUnsupported()
}

// MplsLabelClassificationOCUnsupported returns true if mpls label classification is unsupported
func MplsLabelClassificationOCUnsupported(dut *ondatra.DUTDevice) bool {
	return lookupDUTDeviations(dut).GetMplsLabelClassificationUnsupported()
}

// LocalProxyOCUnsupported returns true if local proxy is unsupported
func LocalProxyOCUnsupported(dut *ondatra.DUTDevice) bool {
	return lookupDUTDeviations(dut).GetLocalProxyUnsupported()
}

// StaticMplsOCUnsupported returns true if static mpls is unsupported
func StaticMplsOCUnsupported(dut *ondatra.DUTDevice) bool {
	return lookupDUTDeviations(dut).GetStaticMplsUnsupported()
}

// QosClassificationOCUnsupported returns true if qos classification is unsupported
func QosClassificationOCUnsupported(dut *ondatra.DUTDevice) bool {
	return lookupDUTDeviations(dut).GetQosClassificationUnsupported()
}

// PolicyForwardingOCUnsupported returns true if policy forwarding is unsupported
func PolicyForwardingOCUnsupported(dut *ondatra.DUTDevice) bool {
	return lookupDUTDeviations(dut).GetPolicyForwardingUnsupported()
}

// InterfacePolicyForwardingOCUnsupported returns true if interface policy forwarding is unsupported
func InterfacePolicyForwardingOCUnsupported(dut *ondatra.DUTDevice) bool {
	return lookupDUTDeviations(dut).GetInterfacePolicyForwardingUnsupported()
}

// QosShaperStateOCUnsupported returns true if qos shaper state is unsupported
func QosShaperStateOCUnsupported(dut *ondatra.DUTDevice) bool {
	return lookupDUTDeviations(dut).GetQosShaperStateUnsupported()
}

// CfmOCUnsupported returns true if CFM is unsupported
func CfmOCUnsupported(dut *ondatra.DUTDevice) bool {
	return lookupDUTDeviations(dut).GetCfmUnsupported()
}

// LabelRangeOCUnsupported returns true if label range is unsupported
func LabelRangeOCUnsupported(dut *ondatra.DUTDevice) bool {
	return lookupDUTDeviations(dut).GetLabelRangeUnsupported()
}

// StaticArpOCUnsupported returns true if static arp is unsupported
func StaticArpOCUnsupported(dut *ondatra.DUTDevice) bool {
	return lookupDUTDeviations(dut).GetStaticArpUnsupported()
}

// BgpDistanceOcPathUnsupported returns true if BGP Distance OC telemetry path is not supported.
func BgpDistanceOcPathUnsupported(dut *ondatra.DUTDevice) bool {
	return lookupDUTDeviations(dut).GetBgpDistanceOcPathUnsupported()
}

// IsisMplsUnsupported returns true if there's no OC support for MPLS under ISIS
func IsisMplsUnsupported(dut *ondatra.DUTDevice) bool {
	return lookupDUTDeviations(dut).GetIsisMplsUnsupported()
}

// AutoNegotiateUnsupported returns true if there's no OC support for auto-negotiate
func AutoNegotiateUnsupported(dut *ondatra.DUTDevice) bool {
	return lookupDUTDeviations(dut).GetAutoNegotiateUnsupported()
}

// DuplexModeUnsupported returns true if there's no OC support for duplex-mode
func DuplexModeUnsupported(dut *ondatra.DUTDevice) bool {
	return lookupDUTDeviations(dut).GetDuplexModeUnsupported()
}

// PortSpeedUnsupported returns true if there's no OC support for port-speed
func PortSpeedUnsupported(dut *ondatra.DUTDevice) bool {
	return lookupDUTDeviations(dut).GetPortSpeedUnsupported()
}

// BGPSetMedActionUnsupported returns true if there's no OC support for BGP set med action
func BGPSetMedActionUnsupported(dut *ondatra.DUTDevice) bool {
	return lookupDUTDeviations(dut).GetBgpSetMedActionUnsupported()
<<<<<<< HEAD
}

// StaticMplsLspUnsupported returns true if static mpls lsp parameters are unsupported
func StaticMplsLspOCUnsupported(dut *ondatra.DUTDevice) bool {
	return lookupDUTDeviations(dut).GetStaticMplsLspOcUnsupported()
=======
>>>>>>> 01dff566
}<|MERGE_RESOLUTION|>--- conflicted
+++ resolved
@@ -1451,12 +1451,9 @@
 // BGPSetMedActionUnsupported returns true if there's no OC support for BGP set med action
 func BGPSetMedActionUnsupported(dut *ondatra.DUTDevice) bool {
 	return lookupDUTDeviations(dut).GetBgpSetMedActionUnsupported()
-<<<<<<< HEAD
 }
 
 // StaticMplsLspUnsupported returns true if static mpls lsp parameters are unsupported
 func StaticMplsLspOCUnsupported(dut *ondatra.DUTDevice) bool {
 	return lookupDUTDeviations(dut).GetStaticMplsLspOcUnsupported()
-=======
->>>>>>> 01dff566
 }