--- conflicted
+++ resolved
@@ -1453,13 +1453,12 @@
 	return lookupDUTDeviations(dut).GetBgpSetMedActionUnsupported()
 }
 
-<<<<<<< HEAD
-// StaticMplsLspUnsupported returns true if static mpls lsp parameters are unsupported
+// StaticMplsLspOCUnsupported returns true if static mpls lsp parameters are unsupported
 func StaticMplsLspOCUnsupported(dut *ondatra.DUTDevice) bool {
 	return lookupDUTDeviations(dut).GetStaticMplsLspOcUnsupported()
-=======
+}
+
 // UseOldOCPathStaticLspNh returns true if the old OC path for static lsp next-hop is used
 func UseOldOCPathStaticLspNh(dut *ondatra.DUTDevice) bool {
 	return lookupDUTDeviations(dut).GetUseOldOcPathStaticLspNh()
->>>>>>> e6fa2b56
 }