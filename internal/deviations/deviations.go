// Copyright 2022 Google LLC
//
// Licensed under the Apache License, Version 2.0 (the "License");
// you may not use this file except in compliance with the License.
// You may obtain a copy of the License at
//
//      http://www.apache.org/licenses/LICENSE-2.0
//
// Unless required by applicable law or agreed to in writing, software
// distributed under the License is distributed on an "AS IS" BASIS,
// WITHOUT WARRANTIES OR CONDITIONS OF ANY KIND, either express or implied.
// See the License for the specific language governing permissions and
// limitations under the License.

// Package deviations defines the arguments to enable temporary workarounds for the
// featureprofiles test suite using command line flags.
//
// If we consider device compliance level in tiers:
//
//   - Tier 0: Full OpenConfig compliance.  The device can do everything specified by
//     OpenConfig.
//   - Tier 1: Test plan compliance.  The device can pass a test without deviation, which
//     means it satisfies the test requirements.  This is the target compliance tier for
//     featureprofiles tests.
//   - Tier 2: Deviated test plan compliance.  The device can pass a test with deviation.
//
// Deviations typically work by reducing testing requirements or by changing the way the
// configuration is done.  However, the targeted compliance tier is always without
// deviation.
//
// Requirements for deviations:
//
//   - Deviations may only use OpenConfig compliant behavior.
//   - Deviations should be small in scope, typically affecting one sub-test, one
//     OpenConfig path or small OpenConfig sub-tree.
//
// If a device could not pass without deviation, that is considered non-compliant
// behavior.  Ideally, a device should pass both with and without a deviation which means
// the deviation could be safely removed.  However, when the OpenConfig model allows the
// device to reject the deviated case even if it is compliant, then this should be
// explained on a case-by-case basis.
//
// To add a deviation:
//
//   - Submit a github issue explaining the need for the deviation.
//   - Submit a pull request referencing the above issue to add a flag to
//     this file and updates to the tests where it is intended to be used.
//   - Make sure the deviation defaults to false.  False (not deviated) means strictly
//     compliant behavior.  True (deviated) activates the workaround.
//
// To remove a deviation:
//
//   - Submit a pull request which proposes to resolve the relevant
//     github issue by removing the deviation and it's usage within tests.
//   - Typically the author or an affiliate of the author's organization
//     is expected to remove a deviation they introduced.
//
// To enable the deviations for a test run:
//
//   - By default, deviations are not enabled and instead require the
//     test invocation to set an argument to enable the deviation.
//   - For example:
//     go test my_test.go --deviation_interface_enabled=true
package deviations

import (
	"flag"

	log "github.com/golang/glog"
	"github.com/openconfig/featureprofiles/internal/metadata"
	mpb "github.com/openconfig/featureprofiles/proto/metadata_go_proto"
	"github.com/openconfig/ondatra"
)

// lookupDutDeviations returns the deviations for the specified dut.
func lookupDUTDeviations(dut *ondatra.DUTDevice) *mpb.Metadata_Deviations {
	for _, platformExceptions := range metadata.Get().PlatformExceptions {
		if dut.Device.Vendor().String() != platformExceptions.GetPlatform().Vendor.String() {
			continue
		}
		for _, hardwareModel := range platformExceptions.GetPlatform().HardwareModel {
			if dut.Device.Model() == hardwareModel {
				return platformExceptions.GetDeviations()
			}
		}
	}
	log.Warningf("No platform exceptions for dut platform %v or model %v configured in platform exceptions metadata %v", dut.Device.Vendor().String(), dut.Device.Model(), metadata.Get().PlatformExceptions)
	return &mpb.Metadata_Deviations{}
}

func logErrorIfFlagSet(name string) {
	flag.Visit(func(f *flag.Flag) {
		if f.Name == name {
			log.Errorf("Value for %v is set using metadata.textproto. Flag value will be ignored!", name)
		}
	})
}

// BannerDelimiter returns if device requires the banner to have a delimiter character.
// Full OpenConfig compliant devices should work without delimiter.
func BannerDelimiter(_ *ondatra.DUTDevice) string {
	return *bannerDelimiter
}

// OmitL2MTU returns if Device does not support setting the L2 MTU.
func OmitL2MTU(_ *ondatra.DUTDevice) bool {
	return *omitL2MTU
}

// GRIBIMACOverrideStaticARPStaticRoute returns whether the device needs to configure Static ARP + Static Route to override setting MAC address in Next Hop.
func GRIBIMACOverrideStaticARPStaticRoute(*ondatra.DUTDevice) bool {
	return *gribiMACOverrideStaticARPStaticRoute
}

// AggregateAtomicUpdate returns if device requires that aggregate Port-Channel and its members be defined in a single gNMI Update transaction at /interfaces.
// Otherwise lag-type will be dropped, and no member can be added to the aggregate.
// Full OpenConfig compliant devices should pass both with and without this deviation.
func AggregateAtomicUpdate(_ *ondatra.DUTDevice) bool {
	return *aggregateAtomicUpdate
}

// DefaultNetworkInstance returns the name used for the default network instance for VRF.
func DefaultNetworkInstance(_ *ondatra.DUTDevice) string {
	return *defaultNetworkInstance
}

// P4rtUnsetElectionIDPrimaryAllowed returns whether the device does not support unset election ID.
func P4rtUnsetElectionIDPrimaryAllowed(_ *ondatra.DUTDevice) bool {
	return *p4rtUnsetElectionIDPrimaryAllowed
}

// P4rtBackupArbitrationResponseCode returns whether the device does not support unset election ID.
func P4rtBackupArbitrationResponseCode(_ *ondatra.DUTDevice) bool {
	return *p4rtBackupArbitrationResponseCode
}

// ExplicitP4RTNodeComponent returns if device does not report P4RT node names in the component hierarchy.
// Fully compliant devices should report the PORT hardware components with the INTEGRATED_CIRCUIT components as their parents, as the P4RT node names.
func ExplicitP4RTNodeComponent(dut *ondatra.DUTDevice) bool {
	logErrorIfFlagSet("deviation_explicit_p4rt_node_component")
	return lookupDUTDeviations(dut).GetExplicitP4RtNodeComponent()
}

// ISISRestartSuppressUnsupported returns whether the device should skip isis restart-suppress check.
func ISISRestartSuppressUnsupported(dut *ondatra.DUTDevice) bool {
	logErrorIfFlagSet("deviation_isis_restart_suppress_unsupported")
	return lookupDUTDeviations(dut).GetIsisRestartSuppressUnsupported()
}

// MissingBgpLastNotificationErrorCode returns whether the last-notification-error-code leaf is missing in bgp.
func MissingBgpLastNotificationErrorCode(dut *ondatra.DUTDevice) bool {
	logErrorIfFlagSet("deviation_missing_bgp_last_notification_error_code")
	return lookupDUTDeviations(dut).GetMissingBgpLastNotificationErrorCode()
}

// GRIBIMACOverrideWithStaticARP returns whether for a gRIBI IPv4 route the device does not support a mac-address only next-hop-entry.
func GRIBIMACOverrideWithStaticARP(dut *ondatra.DUTDevice) bool {
	logErrorIfFlagSet("deviation_gribi_mac_override_with_static_arp")
	return lookupDUTDeviations(dut).GetGribiMacOverrideWithStaticArp()
}

// CLITakesPrecedenceOverOC returns whether config pushed through origin CLI takes precedence over config pushed through origin OC.
func CLITakesPrecedenceOverOC(dut *ondatra.DUTDevice) bool {
	logErrorIfFlagSet("deviation_cli_takes_precedence_over_oc")
	return lookupDUTDeviations(dut).GetCliTakesPrecedenceOverOc()
}

// BGPTrafficTolerance returns the allowed tolerance for BGP traffic flow while comparing for pass or fail conditions.
func BGPTrafficTolerance(_ *ondatra.DUTDevice) int {
	return *bgpTrafficTolerance
}

// StaticProtocolName returns the name used for the static routing protocol.
func StaticProtocolName(_ *ondatra.DUTDevice) string {
	return *staticProtocolName
}

// UseVendorNativeACLConfig returns whether a device requires native model to configure ACL, specifically for RT-1.4.
func UseVendorNativeACLConfig(dut *ondatra.DUTDevice) bool {
	logErrorIfFlagSet("deviation_use_vendor_native_acl_config")
	return lookupDUTDeviations(dut).GetUseVendorNativeAclConfig()
}

// SwitchChipIDUnsupported returns whether the device supports id leaf for SwitchChip components.
func SwitchChipIDUnsupported(dut *ondatra.DUTDevice) bool {
	logErrorIfFlagSet("deviation_switch_chip_id_unsupported")
	return lookupDUTDeviations(dut).GetSwitchChipIdUnsupported()
}

// BackplaneFacingCapacityUnsupported returns whether the device supports backplane-facing-capacity leaves for some of the components.
func BackplaneFacingCapacityUnsupported(dut *ondatra.DUTDevice) bool {
	logErrorIfFlagSet("deviation_backplane_facing_capacity_unsupported")
	return lookupDUTDeviations(dut).GetBackplaneFacingCapacityUnsupported()
}

// SchedulerInputWeightLimit returns whether the device does not support weight above 100.
func SchedulerInputWeightLimit(dut *ondatra.DUTDevice) bool {
	logErrorIfFlagSet("deviation_scheduler_input_weight_limit")
	return lookupDUTDeviations(dut).GetSchedulerInputWeightLimit()
}

// ECNProfileRequiredDefinition returns whether the device requires additional config for ECN.
func ECNProfileRequiredDefinition(dut *ondatra.DUTDevice) bool {
	logErrorIfFlagSet("deviation_ecn_profile_required_definition")
	return lookupDUTDeviations(dut).GetEcnProfileRequiredDefinition()
}

// ISISGlobalAuthenticationNotRequired returns true if ISIS Global authentication not required.
func ISISGlobalAuthenticationNotRequired(dut *ondatra.DUTDevice) bool {
	logErrorIfFlagSet("deviation_isis_global_authentication_not_required")
	return lookupDUTDeviations(dut).GetIsisGlobalAuthenticationNotRequired()
}

// ISISExplicitLevelAuthenticationConfig returns true if ISIS Explicit Level Authentication configuration is required
func ISISExplicitLevelAuthenticationConfig(dut *ondatra.DUTDevice) bool {
	logErrorIfFlagSet("deviation_isis_explicit_level_authentication_config")
	return lookupDUTDeviations(dut).GetIsisExplicitLevelAuthenticationConfig()
}

// ISISSingleTopologyRequired sets isis af ipv6 single topology on the device if value is true.
func ISISSingleTopologyRequired(dut *ondatra.DUTDevice) bool {
	logErrorIfFlagSet("deviation_isis_single_topology_required")
	return lookupDUTDeviations(dut).GetIsisSingleTopologyRequired()
}

// ISISMultiTopologyUnsupported returns if device skips isis multi-topology check.
func ISISMultiTopologyUnsupported(dut *ondatra.DUTDevice) bool {
	logErrorIfFlagSet("deviation_isis_multi_topology_unsupported")
	return lookupDUTDeviations(dut).GetIsisMultiTopologyUnsupported()
}

// ISISInterfaceLevel1DisableRequired returns if device should disable isis level1 under interface mode.
func ISISInterfaceLevel1DisableRequired(dut *ondatra.DUTDevice) bool {
	logErrorIfFlagSet("deviation_isis_interface_level1_disable_required")
	return lookupDUTDeviations(dut).GetIsisInterfaceLevel1DisableRequired()
}

// MissingIsisInterfaceAfiSafiEnable returns if device should set and validate isis interface address family enable.
// Default is validate isis address family enable at global mode.
func MissingIsisInterfaceAfiSafiEnable(dut *ondatra.DUTDevice) bool {
	logErrorIfFlagSet("deviation_missing_isis_interface_afi_safi_enable")
	return lookupDUTDeviations(dut).GetMissingIsisInterfaceAfiSafiEnable()
}

// Ipv6DiscardedPktsUnsupported returns whether the device supports interface ipv6 discarded packet stats.
func Ipv6DiscardedPktsUnsupported(dut *ondatra.DUTDevice) bool {
	logErrorIfFlagSet("deviation_ipv6_discarded_pkts_unsupported")
	return lookupDUTDeviations(dut).GetIpv6DiscardedPktsUnsupported()
}

// LinkQualWaitAfterDeleteRequired returns whether the device requires additional time to complete post delete link qualification cleanup.
func LinkQualWaitAfterDeleteRequired(_ *ondatra.DUTDevice) bool {
	return *linkQualWaitAfterDeleteRequired
}

// StatePathsUnsupported returns whether the device supports following state paths
func StatePathsUnsupported(dut *ondatra.DUTDevice) bool {
	logErrorIfFlagSet("deviation_state_path_unsupported")
	return lookupDUTDeviations(dut).GetStatePathUnsupported()
}

// DropWeightLeavesUnsupported returns whether the device supports drop and weight leaves under queue management profile.
func DropWeightLeavesUnsupported(dut *ondatra.DUTDevice) bool {
	logErrorIfFlagSet("deviation_drop_weight_leaves_unsupported")
	return lookupDUTDeviations(dut).GetDropWeightLeavesUnsupported()
}

// SwVersionUnsupported returns true if the device does not support reporting software version according to the requirements in gNMI-1.10.
func SwVersionUnsupported(dut *ondatra.DUTDevice) bool {
	logErrorIfFlagSet("deviation_sw_version_unsupported")
	return lookupDUTDeviations(dut).GetSwVersionUnsupported()
}

// HierarchicalWeightResolutionTolerance returns the allowed tolerance for BGP traffic flow while comparing for pass or fail conditions.
// Default minimum value is 0.2. Anything less than 0.2 will be set to 0.2.
func HierarchicalWeightResolutionTolerance(dut *ondatra.DUTDevice) float64 {
	logErrorIfFlagSet("deviation_hierarchical_weight_resolution_tolerance")
	hwrt := lookupDUTDeviations(dut).GetHierarchicalWeightResolutionTolerance()
	if minHWRT := 0.2; hwrt < minHWRT {
		return minHWRT
	}
	return hwrt
}

// InterfaceEnabled returns if device requires interface enabled leaf booleans to be explicitly set to true.
func InterfaceEnabled(_ *ondatra.DUTDevice) bool {
	return *interfaceEnabled
}

// InterfaceCountersFromContainer returns if the device only supports querying counters from the state container, not from individual counter leaves.
func InterfaceCountersFromContainer(dut *ondatra.DUTDevice) bool {
	logErrorIfFlagSet("deviation_interface_counters_from_container")
	return lookupDUTDeviations(dut).GetInterfaceCountersFromContainer()
}

// IPv4MissingEnabled returns if device does not support interface/ipv4/enabled.
func IPv4MissingEnabled(dut *ondatra.DUTDevice) bool {
	logErrorIfFlagSet("deviation_ipv4_missing_enabled")
	return lookupDUTDeviations(dut).GetIpv4MissingEnabled()
}

// IPNeighborMissing returns true if the device does not support interface/ipv4(6)/neighbor,
// so test can suppress the related check for interface/ipv4(6)/neighbor.
func IPNeighborMissing(dut *ondatra.DUTDevice) bool {
	logErrorIfFlagSet("deviation_ip_neighbor_missing")
	return lookupDUTDeviations(dut).GetIpNeighborMissing()
}

// NTPAssociationTypeRequired returns if device requires NTP association-type to be explicitly set.
// OpenConfig defaults the association-type to SERVER if not set.

// GRIBIRIBAckOnly returns if device only supports RIB ack, so tests that normally expect FIB_ACK will allow just RIB_ACK.
// Full gRIBI compliant devices should pass both with and without this deviation.
func GRIBIRIBAckOnly(_ *ondatra.DUTDevice) bool {
	return *gRIBIRIBAckOnly
}

// MissingInterfacePhysicalChannel returns if device does not support interface/physicalchannel leaf.
func MissingInterfacePhysicalChannel(dut *ondatra.DUTDevice) bool {
	logErrorIfFlagSet("deviation_missing_interface_physical_channel")
	return lookupDUTDeviations(dut).GetMissingInterfacePhysicalChannel()
}

// MissingValueForDefaults returns if device returns no value for some OpenConfig paths if the operational value equals the default.
func MissingValueForDefaults(_ *ondatra.DUTDevice) bool {
	return *missingValueForDefaults
}

// TraceRouteL4ProtocolUDP returns if device only support UDP as l4 protocol for traceroute.
// Default value is false.
func TraceRouteL4ProtocolUDP(dut *ondatra.DUTDevice) bool {
	logErrorIfFlagSet("deviation_traceroute_l4_protocol_udp")
	return lookupDUTDeviations(dut).GetTracerouteL4ProtocolUdp()
}

// TraceRouteFragmentation returns if device does not support fragmentation bit for traceroute.
// Default value is false.
func TraceRouteFragmentation(dut *ondatra.DUTDevice) bool {
	logErrorIfFlagSet("deviation_traceroute_fragmentation")
	return lookupDUTDeviations(dut).GetTracerouteFragmentation()
}

// LLDPInterfaceConfigOverrideGlobal returns if LLDP interface config should override the global config,
// expect neighbours are seen when lldp is disabled globally but enabled on interface
func LLDPInterfaceConfigOverrideGlobal(dut *ondatra.DUTDevice) bool {
	logErrorIfFlagSet("deviation_lldp_interface_config_override_global")
	return lookupDUTDeviations(dut).GetLldpInterfaceConfigOverrideGlobal()
}

// SubinterfacePacketCountersMissing returns if device is missing subinterface packet counters for IPv4/IPv6,
// so the test will skip checking them.
// Full OpenConfig compliant devices should pass both with and without this deviation.
func SubinterfacePacketCountersMissing(dut *ondatra.DUTDevice) bool {
	logErrorIfFlagSet("deviation_subinterface_packet_counters_missing")
	return lookupDUTDeviations(dut).GetSubinterfacePacketCountersMissing()
}

// MissingPrePolicyReceivedRoutes returns if device does not support bgp/neighbors/neighbor/afi-safis/afi-safi/state/prefixes/received-pre-policy.
// Fully-compliant devices should pass with and without this deviation.
func MissingPrePolicyReceivedRoutes(dut *ondatra.DUTDevice) bool {
	logErrorIfFlagSet("deviation_prepolicy_received_routes")
	return lookupDUTDeviations(dut).GetPrepolicyReceivedRoutes()
}

// DeprecatedVlanID returns if device requires using the deprecated openconfig-vlan:vlan/config/vlan-id or openconfig-vlan:vlan/state/vlan-id leaves.
func DeprecatedVlanID(_ *ondatra.DUTDevice) bool {
	return *deprecatedVlanID
}

// OSActivateNoReboot returns if device requires separate reboot to activate OS.
func OSActivateNoReboot(dut *ondatra.DUTDevice) bool {
	logErrorIfFlagSet("deviation_osactivate_noreboot")
	return lookupDUTDeviations(dut).GetOsactivateNoreboot()
}

// ConnectRetry returns if /bgp/neighbors/neighbor/timers/config/connect-retry is not supported.
func ConnectRetry(dut *ondatra.DUTDevice) bool {
	logErrorIfFlagSet("deviation_connect_retry")
	return lookupDUTDeviations(dut).GetConnectRetry()
}

// InstallOSForStandbyRP returns if device requires OS installation on standby RP as well as active RP.
func InstallOSForStandbyRP(dut *ondatra.DUTDevice) bool {
	logErrorIfFlagSet("deviation_osinstall_for_standby_rp")
	return lookupDUTDeviations(dut).GetOsinstallForStandbyRp()
}

// GNOIStatusWithEmptySubcomponent returns if the response of gNOI reboot status is a single value (not a list),
// the device requires explict component path to account for a situation when there is more than one active reboot requests.
func GNOIStatusWithEmptySubcomponent(_ *ondatra.DUTDevice) bool {
	return *gNOIStatusWithEmptySubcomponent
}

// NetworkInstanceTableDeletionRequired returns if device requires explicit deletion of network-instance table.
func NetworkInstanceTableDeletionRequired(_ *ondatra.DUTDevice) bool {
	return *networkInstanceTableDeletionRequired
}

// ExplicitPortSpeed returns if device requires port-speed to be set because its default value may not be usable.
// Fully compliant devices selects the highest speed available based on negotiation.
func ExplicitPortSpeed(dut *ondatra.DUTDevice) bool {
	logErrorIfFlagSet("deviation_explicit_port_speed")
	return lookupDUTDeviations(dut).GetExplicitPortSpeed()
}

// ExplicitInterfaceInDefaultVRF returns if device requires explicit attachment of an interface or subinterface to the default network instance.
// OpenConfig expects an unattached interface or subinterface to be implicitly part of the default network instance.
// Fully-compliant devices should pass with and without this deviation.
func ExplicitInterfaceInDefaultVRF(dut *ondatra.DUTDevice) bool {
	logErrorIfFlagSet("deviation_explicit_interface_in_default_vrf")
	return lookupDUTDeviations(dut).GetExplicitInterfaceInDefaultVrf()
}

// InterfaceConfigVRFBeforeAddress returns if vrf should be configured before IP address when configuring interface.
func InterfaceConfigVRFBeforeAddress(_ *ondatra.DUTDevice) bool {
	return *interfaceConfigVRFBeforeAddress
}

// ExplicitInterfaceRefDefinition returns if device requires explicit interface ref configuration when applying features to interface.
func ExplicitInterfaceRefDefinition(dut *ondatra.DUTDevice) bool {
	logErrorIfFlagSet("deviation_explicit_interface_ref_definition")
	return lookupDUTDeviations(dut).GetExplicitInterfaceRefDefinition()
}

// QOSDroppedOctets returns if device should skip checking QOS Dropped octets stats for interface.
func QOSDroppedOctets(dut *ondatra.DUTDevice) bool {
	logErrorIfFlagSet("deviation_qos_dropped_octets")
	return lookupDUTDeviations(dut).GetQosDroppedOctets()
}

// ExplicitGRIBIUnderNetworkInstance returns if device requires gribi-protocol to be enabled under network-instance.
func ExplicitGRIBIUnderNetworkInstance(dut *ondatra.DUTDevice) bool {
	logErrorIfFlagSet("deviation_explicit_gribi_under_network_instance")
	return lookupDUTDeviations(dut).GetExplicitGribiUnderNetworkInstance()
}

// SkipBGPTestPasswordMismatch retuns if BGP TestPassword mismatch subtest should be skipped.
func SkipBGPTestPasswordMismatch(dut *ondatra.DUTDevice) bool {
	logErrorIfFlagSet("deviation_skip_bgp_test_password_mismatch")
	return lookupDUTDeviations(dut).GetSkipBgpTestPasswordMismatch()
}

// BGPMD5RequiresReset returns if device requires a BGP session reset to utilize a new MD5 key.
func BGPMD5RequiresReset(_ *ondatra.DUTDevice) bool {
	return *bgpMD5RequiresReset
}

// ExplicitIPv6EnableForGRIBI returns if device requires Ipv6 to be enabled on interface for gRIBI NH programmed with destination mac address.
func ExplicitIPv6EnableForGRIBI(dut *ondatra.DUTDevice) bool {
	logErrorIfFlagSet("deviation_ipv6_enable_for_gribi_nh_dmac")
	return lookupDUTDeviations(dut).GetIpv6EnableForGribiNhDmac()
}

// ISISprotocolEnabledNotRequired returns if isis protocol enable flag should be unset on the device.
func ISISprotocolEnabledNotRequired(dut *ondatra.DUTDevice) bool {
	logErrorIfFlagSet("deviation_isis_protocol_enabled_not_required")
	return lookupDUTDeviations(dut).GetIsisProtocolEnabledNotRequired()
}

// ISISInstanceEnabledNotRequired returns if isis instance enable flag should not be on the device.
func ISISInstanceEnabledNotRequired(dut *ondatra.DUTDevice) bool {
	logErrorIfFlagSet("deviation_isis_instance_enabled_not_required")
	return lookupDUTDeviations(dut).GetIsisInstanceEnabledNotRequired()
}

// GNOISubcomponentPath returns if device currently uses component name instead of a full openconfig path.
func GNOISubcomponentPath(_ *ondatra.DUTDevice) bool {
	return *gNOISubcomponentPath
}

// NoMixOfTaggedAndUntaggedSubinterfaces returns if device does not support a mix of tagged and untagged subinterfaces
func NoMixOfTaggedAndUntaggedSubinterfaces(dut *ondatra.DUTDevice) bool {
	logErrorIfFlagSet("deviation_no_mix_of_tagged_and_untagged_subinterfaces")
	return lookupDUTDeviations(dut).GetNoMixOfTaggedAndUntaggedSubinterfaces()
}

// SecondaryBackupPathTrafficFailover returns if device does not support secondary backup path traffic failover
func SecondaryBackupPathTrafficFailover(dut *ondatra.DUTDevice) bool {
	logErrorIfFlagSet("deviation_secondary_backup_path_traffic_failover")
	return lookupDUTDeviations(dut).GetSecondaryBackupPathTrafficFailover()
}

// DequeueDeleteNotCountedAsDrops returns if device dequeues and deletes the pkts after a while and those are not counted
// as drops
func DequeueDeleteNotCountedAsDrops(_ *ondatra.DUTDevice) bool {
	return *dequeueDeleteNotCountedAsDrops
}

// RoutePolicyUnderAFIUnsupported returns if Route-Policy under the AFI/SAFI is not supported
func RoutePolicyUnderAFIUnsupported(dut *ondatra.DUTDevice) bool {
	logErrorIfFlagSet("deviation_route_policy_under_afi_unsupported")
	return lookupDUTDeviations(dut).GetRoutePolicyUnderAfiUnsupported()
}

// InterfaceRefConfigUnsupported returns if device does not support interface-ref configuration when applying features to interface
func InterfaceRefConfigUnsupported(dut *ondatra.DUTDevice) bool {
	logErrorIfFlagSet("deviation_interface_ref_config_unsupported")
	return lookupDUTDeviations(dut).GetInterfaceRefConfigUnsupported()
}

// StorageComponentUnsupported returns if telemetry path /components/component/storage is not supported.
func StorageComponentUnsupported(dut *ondatra.DUTDevice) bool {
	logErrorIfFlagSet("deviation_storage_component_unsupported")
	return lookupDUTDeviations(dut).GetStorageComponentUnsupported()
}

<<<<<<< HEAD
// ParentInterfaceRouted returns if device needs parent interface to be routed for non-zero sub-interfaces.
func ParentInterfaceRouted(_ *ondatra.DUTDevice) bool {
	return *parentInterfaceRouted
=======
// GNOIFabricComponentRebootUnsupported returns if device does not support use using gNOI to reboot the Fabric Component.
func GNOIFabricComponentRebootUnsupported(dut *ondatra.DUTDevice) bool {
	return lookupDUTDeviations(dut).GetGnoiFabricComponentRebootUnsupported()
}

// NtpNonDefaultVrfUnsupported returns true if the device does not support ntp nondefault vrf.
// Default value is false.
func NtpNonDefaultVrfUnsupported(dut *ondatra.DUTDevice) bool {
	return lookupDUTDeviations(dut).GetNtpNonDefaultVrfUnsupported()
>>>>>>> 3d3d2a0c
}

// Vendor deviation flags.
// All new flags should not be exported (define them in lowercase) and accessed
// from tests through a public accessors like those above.
var (
	bannerDelimiter = flag.String("deviation_banner_delimiter", "",
		"Device requires the banner to have a delimiter character. Full OpenConfig compliant devices should work without delimiter.")

	interfaceEnabled = flag.Bool("deviation_interface_enabled", false,
		"Device requires interface enabled leaf booleans to be explicitly set to true.  Full OpenConfig compliant devices should pass both with and without this deviation.")

	_ = flag.Bool("deviation_ipv4_missing_enabled", false, "Device does not support interface/ipv4/enabled, so suppress configuring this leaf.")

	_ = flag.Bool("deviation_ip_neighbor_missing", false, "Device does not support interface/ipv4(6)/neighbor, so suppress the related check for interface/ipv4(6)/neighbor.")

	_ = flag.Bool("deviation_interface_counters_from_container", false, "Device only supports querying counters from the state container, not from individual counter leaves.")

	aggregateAtomicUpdate = flag.Bool("deviation_aggregate_atomic_update", false,
		"Device requires that aggregate Port-Channel and its members be defined in a single gNMI Update transaction at /interfaces; otherwise lag-type will be dropped, and no member can be added to the aggregate.  Full OpenConfig compliant devices should pass both with and without this deviation.")

	defaultNetworkInstance = flag.String("deviation_default_network_instance", "DEFAULT",
		"The name used for the default network instance for VRF.  The default name in OpenConfig is \"DEFAULT\" but some legacy devices still use \"default\".  Full OpenConfig compliant devices should be able to use any operator-assigned value.")

	_ = flag.Bool("deviation_subinterface_packet_counters_missing", false,
		"Device is missing subinterface packet counters for IPv4/IPv6, so the test will skip checking them.  Full OpenConfig compliant devices should pass both with and without this deviation.")

	omitL2MTU = flag.Bool("deviation_omit_l2_mtu", false,
		"Device does not support setting the L2 MTU, so omit it.  OpenConfig allows a device to enforce that L2 MTU, which has a default value of 1514, must be set to a higher value than L3 MTU, so a full OpenConfig compliant device may fail with the deviation.")

	gRIBIRIBAckOnly = flag.Bool("deviation_gribi_riback_only", false, "Device only supports RIB ack, so tests that normally expect FIB_ACK will allow just RIB_ACK.  Full gRIBI compliant devices should pass both with and without this deviation.")

	missingValueForDefaults = flag.Bool("deviation_missing_value_for_defaults", false,
		"Device returns no value for some OpenConfig paths if the operational value equals the default. A fully compliant device should pass regardless of this deviation.")

	staticProtocolName = flag.String("deviation_static_protocol_name", "DEFAULT", "The name used for the static routing protocol.  The default name in OpenConfig is \"DEFAULT\" but some devices use other names.")

	gNOISubcomponentPath = flag.Bool("deviation_gnoi_subcomponent_path", false, "Device currently uses component name instead of a full openconfig path, so suppress creating a full oc compliant path for subcomponent.")

	gNOIStatusWithEmptySubcomponent = flag.Bool("deviation_gnoi_status_empty_subcomponent", false, "The response of gNOI reboot status is a single value (not a list), so the device requires explict component path to account for a situation when there is more than one active reboot requests.")

	_ = flag.Bool("deviation_osactivate_noreboot", false, "Device requires separate reboot to activate OS.")

	_ = flag.Bool("deviation_osinstall_for_standby_rp", false, "Device requires OS installation on standby RP as well as active RP.")

	deprecatedVlanID = flag.Bool("deviation_deprecated_vlan_id", false, "Device requires using the deprecated openconfig-vlan:vlan/config/vlan-id or openconfig-vlan:vlan/state/vlan-id leaves.")

	_ = flag.Bool("deviation_explicit_interface_in_default_vrf", false,
		"Device requires explicit attachment of an interface or subinterface to the default network instance. OpenConfig expects an unattached interface or subinterface to be implicitly part of the default network instance. Fully-compliant devices should pass with and without this deviation.")

	_ = flag.Bool("deviation_explicit_port_speed", false, "Device requires port-speed to be set because its default value may not be usable. Fully compliant devices should select the highest speed available based on negotiation.")

	_ = flag.Bool("deviation_explicit_p4rt_node_component", false, "Device does not report P4RT node names in the component hierarchy, so use hard coded P4RT node names by passing them through internal/args flags. Fully compliant devices should report the PORT hardware components with the INTEGRATED_CIRCUIT components as their parents, as the P4RT node names.")

	_ = flag.Bool("deviation_prepolicy_received_routes", false, "Device does not support bgp/neighbors/neighbor/afi-safis/afi-safi/state/prefixes/received-pre-policy. Fully-compliant devices should pass with and without this deviation.")

	_ = flag.Bool("deviation_traceroute_l4_protocol_udp", false, "Device only support UDP as l4 protocol for traceroute. Use this flag to set default l4 protocol as UDP and skip the tests explictly use TCP or ICMP.")

	_ = flag.Bool("deviation_traceroute_fragmentation", false, "Device does not support fragmentation bit for traceroute.")

	_ = flag.Bool("deviation_connect_retry", false, "Connect-retry is not supported /bgp/neighbors/neighbor/timers/config/connect-retry.")

	_ = flag.Bool("deviation_ipv6_enable_for_gribi_nh_dmac", false, "Device requires Ipv6 to be enabled on interface for gRIBI NH programmed with destination mac address")

	_ = flag.Bool("deviation_isis_interface_level1_disable_required", false,
		"Disable isis level1 under interface mode on the device if value is true, Default value is false and enables isis level2 under interface mode")

	_ = flag.Bool("deviation_missing_isis_interface_afi_safi_enable", false,
		"Set and validate isis interface address family enable on the device if value is true, Default value is false and validate isis address family enable at global mode")

	_ = flag.Bool("deviation_isis_single_topology_required", false,
		"Set isis af ipv6 single topology on the device if value is true, Default value is false and sets multi topology for isis af ipv6")

	_ = flag.Bool("deviation_isis_protocol_enabled_not_required", false,
		"Unset isis protocol enable flag on the device if value is true, Default value is false and protocol enable flag is set")

	_ = flag.Bool("deviation_isis_instance_enabled_not_required", false,
		"Don't set isis instance enable flag on the device if value is true, Default value is false and instance enable flag is set")

	_ = flag.Bool("deviation_explicit_interface_ref_definition", false, "Device requires explicit interface ref configuration when applying features to interface")

	_ = flag.Bool("deviation_no_mix_of_tagged_and_untagged_subinterfaces", false,
		"Use this deviation when the device does not support a mix of tagged and untagged subinterfaces")

	_ = flag.Bool("deviation_lldp_interface_config_override_global", false,
		"Set this flag for LLDP interface config to override the global config,expect neighbours are seen when lldp is disabled globally but enabled on interface")

	_ = flag.Bool("deviation_missing_interface_physical_channel", false,
		"Device does not support interface/physicalchannel leaf. Set this flag to skip checking the leaf.")

	interfaceConfigVRFBeforeAddress = flag.Bool("deviation_interface_config_vrf_before_address", false, "When configuring interface, config Vrf prior config IP address")

	bgpTrafficTolerance = flag.Int("deviation_bgp_tolerance_value", 0,
		"Allowed tolerance for BGP traffic flow while comparing for pass or fail condition.")

	_ = flag.Bool("deviation_explicit_gribi_under_network_instance", false,
		"Device requires gribi-protocol to be enabled under network-instance.")

	bgpMD5RequiresReset = flag.Bool("deviation_bgp_md5_requires_reset", false, "Device requires a BGP session reset to utilize a new MD5 key")

	_ = flag.Bool("deviation_qos_dropped_octets", false, "Set to true to skip checking QOS Dropped octets stats for interface")

	_ = flag.Bool("deviation_skip_bgp_test_password_mismatch", false,
		"Skip BGP TestPassword mismatch subtest if value is true, Default value is false")

	networkInstanceTableDeletionRequired = flag.Bool("deviation_network_instance_table_deletion_required", false,
		"Set to true for device requiring explicit deletion of network-instance table, default is false")

	p4rtUnsetElectionIDPrimaryAllowed = flag.Bool("deviation_p4rt_unsetelectionid_primary_allowed", false, "Device allows unset Election ID to be primary")

	p4rtBackupArbitrationResponseCode = flag.Bool("deviation_bkup_arbitration_resp_code", false, "Device sets ALREADY_EXISTS status code for all backup client responses")

	_ = flag.Bool("deviation_isis_multi_topology_unsupported", false,
		"Device skip isis multi-topology check if value is true, Default value is false")

	_ = flag.Bool("deviation_isis_restart_suppress_unsupported", false,
		"Device skip isis restart-suppress check if value is true, Default value is false")

	_ = flag.Bool("deviation_gribi_mac_override_with_static_arp", false, "Set to true for device not supporting programming a gribi flow with a next-hop entry of mac-address only, default is false")

	gribiMACOverrideStaticARPStaticRoute = flag.Bool("deviation_gribi_mac_override_static_arp_static_route", false, "Set to true for device that requires gRIBI MAC Override using Static ARP + Static Route")

	_ = flag.Bool("deviation_cli_takes_precedence_over_oc", false, "Set to true for device in which config pushed through origin CLI takes precedence over config pushed through origin OC, default is false")

	_ = flag.Bool("deviation_missing_bgp_last_notification_error_code", false, "Set to true to skip check for bgp/neighbors/neighbor/state/messages/received/last-notification-error-code leaf missing case")

	_ = flag.Bool("deviation_use_vendor_native_acl_config", false, "Configure ACLs using vendor native model specifically for RT-1.4")

	_ = flag.Bool("deviation_switch_chip_id_unsupported", false, "Device does not support id leaf for SwitchChip components. Set this flag to skip checking the leaf.")

	_ = flag.Bool("deviation_backplane_facing_capacity_unsupported", false, "Device does not support backplane-facing-capacity leaves for some of the components. Set this flag to skip checking the leaves.")

	_ = flag.Bool("deviation_scheduler_input_weight_limit", false, "device does not support weight above 100")

	_ = flag.Bool("deviation_ecn_profile_required_definition", false, "device requires additional config for ECN")

	_ = flag.Bool("deviation_isis_global_authentication_not_required", false,
		"Don't set isis global authentication-check on the device if value is true, Default value is false and ISIS global authentication-check is set")

	_ = flag.Bool("deviation_isis_explicit_level_authentication_config", false,
		"Configure CSNP, LSP and PSNP under level authentication explicitly if value is true, Default value is false to use default value for these.")

	_ = flag.Bool("deviation_ipv6_discarded_pkts_unsupported", false, "Set true for device that does not support interface ipv6 discarded packet statistics, default is false")

	linkQualWaitAfterDeleteRequired = flag.Bool("deviation_link_qual_wait_after_delete_required", false, "Device requires additional time to complete post delete link qualification cleanup.")

	_ = flag.Bool("deviation_state_path_unsupported", false, "Device does not support these state paths, Set this flag to skip checking the leaves")

	_ = flag.Bool("deviation_drop_weight_leaves_unsupported", false, "Device does not support drop and weight leaves under queue management profile, Set this flag to skip checking the leaves")

	_ = flag.Bool("deviation_sw_version_unsupported", false, "Device does not support reporting software version according to the requirements in gNMI-1.10.")

	_ = flag.Float64("deviation_hierarchical_weight_resolution_tolerance", 0.2, "Set it to expected ucmp traffic tolerance, default is 0.2")

	_ = flag.Bool("deviation_secondary_backup_path_traffic_failover", false, "Device does not support traffic forward with secondary backup path failover")

	dequeueDeleteNotCountedAsDrops = flag.Bool("deviation_dequeue_delete_not_counted_as_drops", false, "devices do not count dequeued and deleted packets as drops, default is false")

	_ = flag.Bool("deviation_route_policy_under_afi_unsupported", false, "Set true for device that does not support route-policy under AFI/SAFI, default is false")

	_ = flag.Bool("deviation_interface_ref_config_unsupported", false, "Device does not support interface-ref configuration when applying features to interface")

	_ = flag.Bool("deviation_storage_component_unsupported", false, "Set to true for device that does not support telemetry path /components/component/storage")

	parentInterfaceRouted = flag.Bool("deviation_parent_interface_routed", false, "Set to true for a device that needs parent interface to be routed for non-zero sub-interfaces")
)<|MERGE_RESOLUTION|>--- conflicted
+++ resolved
@@ -504,11 +504,6 @@
 	return lookupDUTDeviations(dut).GetStorageComponentUnsupported()
 }
 
-<<<<<<< HEAD
-// ParentInterfaceRouted returns if device needs parent interface to be routed for non-zero sub-interfaces.
-func ParentInterfaceRouted(_ *ondatra.DUTDevice) bool {
-	return *parentInterfaceRouted
-=======
 // GNOIFabricComponentRebootUnsupported returns if device does not support use using gNOI to reboot the Fabric Component.
 func GNOIFabricComponentRebootUnsupported(dut *ondatra.DUTDevice) bool {
 	return lookupDUTDeviations(dut).GetGnoiFabricComponentRebootUnsupported()
@@ -518,7 +513,6 @@
 // Default value is false.
 func NtpNonDefaultVrfUnsupported(dut *ondatra.DUTDevice) bool {
 	return lookupDUTDeviations(dut).GetNtpNonDefaultVrfUnsupported()
->>>>>>> 3d3d2a0c
 }
 
 // Vendor deviation flags.
@@ -682,6 +676,4 @@
 	_ = flag.Bool("deviation_interface_ref_config_unsupported", false, "Device does not support interface-ref configuration when applying features to interface")
 
 	_ = flag.Bool("deviation_storage_component_unsupported", false, "Set to true for device that does not support telemetry path /components/component/storage")
-
-	parentInterfaceRouted = flag.Bool("deviation_parent_interface_routed", false, "Set to true for a device that needs parent interface to be routed for non-zero sub-interfaces")
 )