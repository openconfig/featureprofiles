// Copyright 2022 Google LLC
//
// Licensed under the Apache License, Version 2.0 (the "License");
// you may not use this file except in compliance with the License.
// You may obtain a copy of the License at
//
//      http://www.apache.org/licenses/LICENSE-2.0
//
// Unless required by applicable law or agreed to in writing, software
// distributed under the License is distributed on an "AS IS" BASIS,
// WITHOUT WARRANTIES OR CONDITIONS OF ANY KIND, either express or implied.
// See the License for the specific language governing permissions and
// limitations under the License.

// Package deviations defines the arguments to enable temporary workarounds for the
// featureprofiles test suite using command line flags.
//
// If we consider device compliance level in tiers:
//
//   - Tier 0: Full OpenConfig compliance.  The device can do everything specified by
//     OpenConfig.
//   - Tier 1: Test plan compliance.  The device can pass a test without deviation, which
//     means it satisfies the test requirements.  This is the target compliance tier for
//     featureprofiles tests.
//   - Tier 2: Deviated test plan compliance.  The device can pass a test with deviation.
//
// Deviations typically work by reducing testing requirements or by changing the way the
// configuration is done.  However, the targeted compliance tier is always without
// deviation.
//
// Requirements for deviations:
//
//   - Deviations may only use OpenConfig compliant behavior.
//   - Deviations should be small in scope, typically affecting one sub-test, one
//     OpenConfig path or small OpenConfig sub-tree.
//
// If a device could not pass without deviation, that is considered non-compliant
// behavior.  Ideally, a device should pass both with and without a deviation which means
// the deviation could be safely removed.  However, when the OpenConfig model allows the
// device to reject the deviated case even if it is compliant, then this should be
// explained on a case-by-case basis.
//
// To add a deviation:
//
//   - Submit a github issue explaining the need for the deviation.
//   - Submit a pull request referencing the above issue to add a flag to
//     this file and updates to the tests where it is intended to be used.
//   - Make sure the deviation defaults to false.  False (not deviated) means strictly
//     compliant behavior.  True (deviated) activates the workaround.
//
// To remove a deviation:
//
//   - Submit a pull request which proposes to resolve the relevant
//     github issue by removing the deviation and it's usage within tests.
//   - Typically the author or an affiliate of the author's organization
//     is expected to remove a deviation they introduced.
//
// To enable the deviations for a test run:
//
//   - By default, deviations are not enabled and instead require the
//     test invocation to set an argument to enable the deviation.
//   - For example:
//     go test my_test.go --deviation_interface_enabled=true
package deviations

import (
	"flag"

	"github.com/openconfig/ondatra"
)

// AggregateAtomicUpdate returns if device requires that aggregate Port-Channel and its members be defined in a single gNMI Update transaction at /interfaces.
// Otherwise lag-type will be dropped, and no member can be added to the aggregate.
// Full OpenConfig compliant devices should pass both with and without this deviation.
func AggregateAtomicUpdate(_ *ondatra.DUTDevice) bool {
	return *aggregateAtomicUpdate
}

// P4RTMissingDelete returns whether the device does not support delete mode in P4RT write requests.
func P4RTMissingDelete(_ *ondatra.DUTDevice) bool {
	return *p4rtMissingDelete
}

// P4RTUnsetElectionIDUnsupported returns whether the device does not support unset election ID.
func P4RTUnsetElectionIDUnsupported(_ *ondatra.DUTDevice) bool {
	return *p4rtUnsetElectionIDUnsupported
}

// ISISRestartSuppressUnsupported returns whether the device should skip isis restart-suppress check.
func ISISRestartSuppressUnsupported(_ *ondatra.DUTDevice) bool {
	return *isisRestartSuppressUnsupported
}

// MissingBgpLastNotificationErrorCode returns whether the last-notification-error-code leaf is missing in bgp.
func MissingBgpLastNotificationErrorCode(_ *ondatra.DUTDevice) bool {
	return *missingBgpLastNotificationErrorCode
}

// GRIBIMACOverrideWithStaticARP returns whether for a gRIBI IPv4 route the device does not support a mac-address only next-hop-entry.
func GRIBIMACOverrideWithStaticARP(_ *ondatra.DUTDevice) bool {
	return *gribiMACOverrideWithStaticARP
}

// CLITakesPrecedenceOverOC returns whether config pushed through origin CLI takes precedence over config pushed through origin OC.
func CLITakesPrecedenceOverOC(_ *ondatra.DUTDevice) bool {
	return *cliTakesPrecedenceOverOC
}

// BGPTrafficTolerance returns the allowed tolerance for BGP traffic flow while comparing for pass or fail conditions.
func BGPTrafficTolerance(_ *ondatra.DUTDevice) int {
	return *bgpTrafficTolerance
}

// MacAddressMissing returns whether device does not support /system/mac-address/state
func MacAddressMissing(_ *ondatra.DUTDevice) bool {
	return *macAddressMissing
}

// UseVendorNativeACLConfig returns whether a device requires native model to configure ACL, specifically for RT-1.4.
func UseVendorNativeACLConfig(_ *ondatra.DUTDevice) bool {
	return *useVendorNativeACLConfiguration
}

// SwitchChipIDUnsupported returns whether the device supports id leaf for SwitchChip components.
func SwitchChipIDUnsupported(_ *ondatra.DUTDevice) bool {
	return *switchChipIDUnsupported
}

// BackplaneFacingCapacityUnsupported returns whether the device supports backplane-facing-capacity leaves for some of the components.
func BackplaneFacingCapacityUnsupported(_ *ondatra.DUTDevice) bool {
	return *backplaneFacingCapacityUnsupported
}

// ComponentsSoftwareModuleUnsupported returns whether the device supports software module components.
func ComponentsSoftwareModuleUnsupported(_ *ondatra.DUTDevice) bool {
	return *componentsSoftwareModuleUnsupported
}

// SchedulerInputWeightLimit returns whether the device does not support weight above 100.
func SchedulerInputWeightLimit(_ *ondatra.DUTDevice) bool {
	return *schedulerInputWeightLimit
}

// ECNProfileRequiredDefinition returns whether the device requires additional config for ECN.
func ECNProfileRequiredDefinition(_ *ondatra.DUTDevice) bool {
	return *ecnProfileRequiredDefinition
}

// ISISGlobalAuthenticationNotRequired returns true if ISIS Global authentication not required.
func ISISGlobalAuthenticationNotRequired(_ *ondatra.DUTDevice) bool {
	return *isisGlobalAuthenticationNotRequired
}

// ISISLevelAuthenticationNotRequired returns true if ISIS Level authentication not required.
func ISISLevelAuthenticationNotRequired(_ *ondatra.DUTDevice) bool {
	return *isisLevelAuthenticationNotRequired
}

// ISISSingleTopologyRequired sets isis af ipv6 single topology on the device if value is true.
func ISISSingleTopologyRequired(_ *ondatra.DUTDevice) bool {
	return *isisSingleTopologyRequired
}

// ISISMultiTopologyUnsupported returns if device skips isis multi-topology check.
func ISISMultiTopologyUnsupported(_ *ondatra.DUTDevice) bool {
	return *isisMultiTopologyUnsupported
}

// ISISInterfaceLevel1DisableRequired returns if device should disable isis level1 under interface mode.
func ISISInterfaceLevel1DisableRequired(_ *ondatra.DUTDevice) bool {
	return *isisInterfaceLevel1DisableRequired
}

// MissingIsisInterfaceAfiSafiEnable returns if device should set and validate isis interface address family enable.
// Default is validate isis address family enable at global mode.
func MissingIsisInterfaceAfiSafiEnable(_ *ondatra.DUTDevice) bool {
	return *missingIsisInterfaceAfiSafiEnable
}

// Ipv6DiscardedPktsUnsupported returns whether the device supports interface ipv6 discarded packet stats.
func Ipv6DiscardedPktsUnsupported(_ *ondatra.DUTDevice) bool {
	return *ipv6DiscardedPktsUnsupported
}

// FanOperStatusUnsupported returns whether the device supports oper-status leaf for fan components.
func FanOperStatusUnsupported(_ *ondatra.DUTDevice) bool {
	return *fanOperStatusUnsupported
}

<<<<<<< HEAD
// StatePathsUnsupported returns whether the device supports following state paths.
=======
// LinkQualWaitAfterDeleteRequired returns whether the device requires additional time to complete post delete link qualification cleanup.
func LinkQualWaitAfterDeleteRequired(_ *ondatra.DUTDevice) bool {
	return *linkQualWaitAfterDeleteRequired
}

// StatePathsUnsupported returns whether the device supports following state paths
>>>>>>> 7b136278
func StatePathsUnsupported(_ *ondatra.DUTDevice) bool {
	return *statePathsUnsupported
}

// DropWeightLeavesUnsupported returns whether the device supports drop and weight leaves under queue management profile.
func DropWeightLeavesUnsupported(_ *ondatra.DUTDevice) bool {
	return *dropWeightLeavesUnsupported
}

// SwVersionUnsupported returns true if the device does not support reporting software version according to the requirements in gNMI-1.10.
func SwVersionUnsupported(_ *ondatra.DUTDevice) bool {
	return *swVersionUnsupported
}

// HierarchicalWeightResolutionTolerance returns the allowed tolerance for BGP traffic flow while comparing for pass or fail conditions.
func HierarchicalWeightResolutionTolerance(_ *ondatra.DUTDevice) float64 {
	return *hierarchicalWeightResolutionTolerance
}

// InterfaceCountersFromContainer returns if the device only supports querying counters from the state container, not from individual counter leaves.
func InterfaceCountersFromContainer(_ *ondatra.DUTDevice) bool {
	return *interfaceCountersFromContainer
}

// IPNeighborMissing returns true if the device does not support interface/ipv4(6)/neighbor,
// so test can suppress the related check for interface/ipv4(6)/neighbor.
func IPNeighborMissing(_ *ondatra.DUTDevice) bool {
	return *ipNeighborMissing
}

// NTPAssociationTypeRequired returns if device requires NTP association-type to be explicitly set.
// OpenConfig defaults the association-type to SERVER if not set.
func NTPAssociationTypeRequired(_ *ondatra.DUTDevice) bool {
	return *ntpAssociationTypeRequired
}

// GRIBIRIBAckOnly returns if device only supports RIB ack, so tests that normally expect FIB_ACK will allow just RIB_ACK.
// Full gRIBI compliant devices should pass both with and without this deviation.
func GRIBIRIBAckOnly(_ *ondatra.DUTDevice) bool {
	return *gRIBIRIBAckOnly
}

// GRIBIDelayedAckResponse returns if device requires delay in sending ack response.
func GRIBIDelayedAckResponse(_ *ondatra.DUTDevice) bool {
	return *gRIBIDelayedAckResponse
}

// MissingInterfacePhysicalChannel returns if device does not support interface/physicalchannel leaf.
func MissingInterfacePhysicalChannel(_ *ondatra.DUTDevice) bool {
	return *missingInterfacePhysicalChannel
}

// MissingInterfaceHardwarePort returns if device does not support interface/hardwareport leaf.
func MissingInterfaceHardwarePort(_ *ondatra.DUTDevice) bool {
	return *missingInterfaceHardwarePort
}

// TraceRouteL4ProtocolUDP returns if device only support UDP as l4 protocol for traceroute.
func TraceRouteL4ProtocolUDP(_ *ondatra.DUTDevice) bool {
	return *traceRouteL4ProtocolUDP
}

// TraceRouteFragmentation returns if device does not support fragmentation bit for traceroute.
func TraceRouteFragmentation(_ *ondatra.DUTDevice) bool {
	return *traceRouteFragmentation
}

// SubinterfacePacketCountersMissing returns if device is missing subinterface packet counters for IPv4/IPv6,
// so the test will skip checking them.
// Full OpenConfig compliant devices should pass both with and without this deviation.
func SubinterfacePacketCountersMissing(_ *ondatra.DUTDevice) bool {
	return *subinterfacePacketCountersMissing
}

// MissingPrePolicyReceivedRoutes returns if device does not support bgp/neighbors/neighbor/afi-safis/afi-safi/state/prefixes/received-pre-policy.
// Fully-compliant devices should pass with and without this deviation.
func MissingPrePolicyReceivedRoutes(_ *ondatra.DUTDevice) bool {
	return *missingPrePolicyReceivedRoutes
}

// DeprecatedVlanID returns if device requires using the deprecated openconfig-vlan:vlan/config/vlan-id or openconfig-vlan:vlan/state/vlan-id leaves.
func DeprecatedVlanID(_ *ondatra.DUTDevice) bool {
	return *deprecatedVlanID
}

// OSActivateNoReboot returns if device requires separate reboot to activate OS.
func OSActivateNoReboot(_ *ondatra.DUTDevice) bool {
	return *osActivateNoReboot
}

// ConnectRetry returns if /bgp/neighbors/neighbor/timers/config/connect-retry is not supported.
func ConnectRetry(_ *ondatra.DUTDevice) bool {
	return *connectRetry
}

// InstallOSForStandbyRP returns if device requires OS installation on standby RP as well as active RP.
func InstallOSForStandbyRP(_ *ondatra.DUTDevice) bool {
	return *installOSForStandbyRP
}

// GNOIStatusWithEmptySubcomponent returns if the response of gNOI reboot status is a single value (not a list),
// the device requires explict component path to account for a situation when there is more than one active reboot requests.
func GNOIStatusWithEmptySubcomponent(_ *ondatra.DUTDevice) bool {
	return *gNOIStatusWithEmptySubcomponent
}

// ExplicitIPv6EnableForGRIBI returns if device requires Ipv6 to be enabled on interface for gRIBI NH programmed with destination mac address.
func ExplicitIPv6EnableForGRIBI(_ *ondatra.DUTDevice) bool {
	return *explicitIPv6EnableForGRIBI
}

// ISISprotocolEnabledNotRequired returns if isis protocol enable flag should be unset on the device.
func ISISprotocolEnabledNotRequired(_ *ondatra.DUTDevice) bool {
	return *isisprotocolEnabledNotRequired
}

// ISISInstanceEnabledNotRequired returns if isis instance enable flag should not be on the device.
func ISISInstanceEnabledNotRequired(_ *ondatra.DUTDevice) bool {
	return *isisInstanceEnabledNotRequired
}

// NoMixOfTaggedAndUntaggedSubinterfaces returns if device does not support a mix of tagged and untagged subinterfaces
func NoMixOfTaggedAndUntaggedSubinterfaces(_ *ondatra.DUTDevice) bool {
	return *noMixOfTaggedAndUntaggedSubinterfaces
}

// Vendor deviation flags.
// All new flags should not be exported (define them in lowercase) and accessed
// from tests through a public accessors like those above.
var (
	BannerDelimiter = flag.String("deviation_banner_delimiter", "",
		"Device requires the banner to have a delimiter character. Full OpenConfig compliant devices should work without delimiter.")

	ntpAssociationTypeRequired = flag.Bool("deviation_ntp_association_type_required", false,
		"Device requires NTP association-type to be explicitly set.  OpenConfig defaults the association-type to SERVER if not set.")

	InterfaceEnabled = flag.Bool("deviation_interface_enabled", false,
		"Device requires interface enabled leaf booleans to be explicitly set to true.  Full OpenConfig compliant devices should pass both with and without this deviation.")

	IPv4MissingEnabled = flag.Bool("deviation_ipv4_missing_enabled", false, "Device does not support interface/ipv4/enabled, so suppress configuring this leaf.")

	ipNeighborMissing = flag.Bool("deviation_ip_neighbor_missing", false, "Device does not support interface/ipv4(6)/neighbor, so suppress the related check for interface/ipv4(6)/neighbor.")

	interfaceCountersFromContainer = flag.Bool("deviation_interface_counters_from_container", false, "Device only supports querying counters from the state container, not from individual counter leaves.")

	aggregateAtomicUpdate = flag.Bool("deviation_aggregate_atomic_update", false,
		"Device requires that aggregate Port-Channel and its members be defined in a single gNMI Update transaction at /interfaces; otherwise lag-type will be dropped, and no member can be added to the aggregate.  Full OpenConfig compliant devices should pass both with and without this deviation.")

	DefaultNetworkInstance = flag.String("deviation_default_network_instance", "DEFAULT",
		"The name used for the default network instance for VRF.  The default name in OpenConfig is \"DEFAULT\" but some legacy devices still use \"default\".  Full OpenConfig compliant devices should be able to use any operator-assigned value.")

	subinterfacePacketCountersMissing = flag.Bool("deviation_subinterface_packet_counters_missing", false,
		"Device is missing subinterface packet counters for IPv4/IPv6, so the test will skip checking them.  Full OpenConfig compliant devices should pass both with and without this deviation.")

	OmitL2MTU = flag.Bool("deviation_omit_l2_mtu", false,
		"Device does not support setting the L2 MTU, so omit it.  OpenConfig allows a device to enforce that L2 MTU, which has a default value of 1514, must be set to a higher value than L3 MTU, so a full OpenConfig compliant device may fail with the deviation.")

	gRIBIRIBAckOnly = flag.Bool("deviation_gribi_riback_only", false, "Device only supports RIB ack, so tests that normally expect FIB_ACK will allow just RIB_ACK.  Full gRIBI compliant devices should pass both with and without this deviation.")

	MissingValueForDefaults = flag.Bool("deviation_missing_value_for_defaults", false,
		"Device returns no value for some OpenConfig paths if the operational value equals the default. A fully compliant device should pass regardless of this deviation.")

	StaticProtocolName = flag.String("deviation_static_protocol_name", "DEFAULT", "The name used for the static routing protocol.  The default name in OpenConfig is \"DEFAULT\" but some devices use other names.")

	GNOISubcomponentPath = flag.Bool("deviation_gnoi_subcomponent_path", false, "Device currently uses component name instead of a full openconfig path, so suppress creating a full oc compliant path for subcomponent.")

	gNOIStatusWithEmptySubcomponent = flag.Bool("deviation_gnoi_status_empty_subcomponent", false, "The response of gNOI reboot status is a single value (not a list), so the device requires explict component path to account for a situation when there is more than one active reboot requests.")

	osActivateNoReboot = flag.Bool("deviation_osactivate_noreboot", false, "Device requires separate reboot to activate OS.")

	installOSForStandbyRP = flag.Bool("deviation_osinstall_for_standby_rp", false, "Device requires OS installation on standby RP as well as active RP.")

	deprecatedVlanID = flag.Bool("deviation_deprecated_vlan_id", false, "Device requires using the deprecated openconfig-vlan:vlan/config/vlan-id or openconfig-vlan:vlan/state/vlan-id leaves.")

	ExplicitInterfaceInDefaultVRF = flag.Bool("deviation_explicit_interface_in_default_vrf", false,
		"Device requires explicit attachment of an interface or subinterface to the default network instance. OpenConfig expects an unattached interface or subinterface to be implicitly part of the default network instance. Fully-compliant devices should pass with and without this deviation.")

	ExplicitPortSpeed = flag.Bool("deviation_explicit_port_speed", false, "Device requires port-speed to be set because its default value may not be usable. Fully compliant devices should select the highest speed available based on negotiation.")

	ExplicitP4RTNodeComponent = flag.Bool("deviation_explicit_p4rt_node_component", false, "Device does not report P4RT node names in the component hierarchy, so use hard coded P4RT node names by passing them through internal/args flags. Fully compliant devices should report the PORT hardware components with the INTEGRATED_CIRCUIT components as their parents, as the P4RT node names.")

	RoutePolicyUnderPeerGroup = flag.Bool("deviation_rpl_under_peergroup", false, "Device requires route-policy configuration under bgp peer-group. Fully-compliant devices should pass with and without this deviation.")

	missingPrePolicyReceivedRoutes = flag.Bool("deviation_prepolicy_received_routes", false, "Device does not support bgp/neighbors/neighbor/afi-safis/afi-safi/state/prefixes/received-pre-policy. Fully-compliant devices should pass with and without this deviation.")

	RoutePolicyUnderNeighborAfiSafi = flag.Bool("deviation_rpl_under_neighbor_afisafi", false, "Device requires route-policy configuration under bgp neighbor afisafi. Fully-compliant devices should pass with this deviation set to true.")

	traceRouteL4ProtocolUDP = flag.Bool("deviation_traceroute_l4_protocol_udp", false, "Device only support UDP as l4 protocol for traceroute. Use this flag to set default l4 protocol as UDP and skip the tests explictly use TCP or ICMP.")

	traceRouteFragmentation = flag.Bool("deviation_traceroute_fragmentation", false, "Device does not support fragmentation bit for traceroute.")

	connectRetry = flag.Bool("deviation_connect_retry", false, "Connect-retry is not supported /bgp/neighbors/neighbor/timers/config/connect-retry.")

	explicitIPv6EnableForGRIBI = flag.Bool("deviation_ipv6_enable_for_gribi_nh_dmac", false, "Device requires Ipv6 to be enabled on interface for gRIBI NH programmed with destination mac address")

	isisInterfaceLevel1DisableRequired = flag.Bool("deviation_isis_interface_level1_disable_required", false,
		"Disable isis level1 under interface mode on the device if value is true, Default value is false and enables isis level2 under interface mode")

	missingIsisInterfaceAfiSafiEnable = flag.Bool("deviation_missing_isis_interface_afi_safi_enable", false,
		"Set and validate isis interface address family enable on the device if value is true, Default value is false and validate isis address family enable at global mode")

	isisSingleTopologyRequired = flag.Bool("deviation_isis_single_topology_required", false,
		"Set isis af ipv6 single topology on the device if value is true, Default value is false and sets multi topology for isis af ipv6")

	isisprotocolEnabledNotRequired = flag.Bool("deviation_isis_protocol_enabled_not_required", false,
		"Unset isis protocol enable flag on the device if value is true, Default value is false and protocol enable flag is set")

	isisInstanceEnabledNotRequired = flag.Bool("deviation_isis_instance_enabled_not_required", false,
		"Don't set isis instance enable flag on the device if value is true, Default value is false and instance enable flag is set")

	ExplicitInterfaceRefDefinition = flag.Bool("deviation_explicit_interface_ref_definition", false, "Device requires explicit interface ref configuration when applying features to interface")

	noMixOfTaggedAndUntaggedSubinterfaces = flag.Bool("deviation_no_mix_of_tagged_and_untagged_subinterfaces", false,
		"Use this deviation when the device does not support a mix of tagged and untagged subinterfaces")

	gRIBIDelayedAckResponse = flag.Bool("deviation_gribi_delayed_ack_response", false, "Device requires delay in sending ack response")

	LLDPInterfaceConfigOverrideGlobal = flag.Bool("deviation_lldp_interface_config_override_global", false,
		"Set this flag for LLDP interface config to override the global config,expect neighbours are seen when lldp is disabled globally but enabled on interface")

	missingInterfacePhysicalChannel = flag.Bool("deviation_missing_interface_physical_channel", false,
		"Device does not support interface/physicalchannel leaf. Set this flag to skip checking the leaf.")

	missingInterfaceHardwarePort = flag.Bool("deviation_missing_interface_hardware_port", false,
		"Device does not support interface/hardwareport leaf. Set this flag to skip checking the leaf.")

	InterfaceConfigVrfBeforeAddress = flag.Bool("deviation_interface_config_vrf_before_address", false, "When configuring interface, config Vrf prior config IP address")

	bgpTrafficTolerance = flag.Int("deviation_bgp_tolerance_value", 0,
		"Allowed tolerance for BGP traffic flow while comparing for pass or fail condition.")

	ExplicitGRIBIUnderNetworkInstance = flag.Bool("deviation_explicit_gribi_under_network_instance", false,
		"Device requires gribi-protocol to be enabled under network-instance.")

	BGPMD5RequiresReset = flag.Bool("deviation_bgp_md5_requires_reset", false, "Device requires a BGP session reset to utilize a new MD5 key")

	QOSDroppedOctets = flag.Bool("deviation_qos_dropped_octets", false, "Set to true to skip checking QOS Dropped octets stats for interface")

	SkipBGPTestPasswordMismatch = flag.Bool("deviation_skip_bgp_test_password_mismatch", false,
		"Skip BGP TestPassword mismatch subtest if value is true, Default value is false")

	p4rtMissingDelete = flag.Bool("deviation_p4rt_missing_delete", false, "Device does not support delete mode in P4RT write requests")

	p4rtUnsetElectionIDUnsupported = flag.Bool("deviation_p4rt_unsetelectionid_unsupported", false, "Device does not support unset Election ID")

	NetworkInstanceTableDeletionRequired = flag.Bool("deviation_network_instance_table_deletion_required", false,
		"Set to true for device requiring explicit deletion of network-instance table, default is false")

	isisMultiTopologyUnsupported = flag.Bool("deviation_isis_multi_topology_unsupported", false,
		"Device skip isis multi-topology check if value is true, Default value is false")

	isisRestartSuppressUnsupported = flag.Bool("deviation_isis_restart_suppress_unsupported", false,
		"Device skip isis restart-suppress check if value is true, Default value is false")

	macAddressMissing = flag.Bool("deviation_mac_address_missing", false, "Device does not support /system/mac-address/state.")

	gribiMACOverrideWithStaticARP = flag.Bool("deviation_gribi_mac_override_with_static_arp", false, "Set to true for device not supporting programming a gribi flow with a next-hop entry of mac-address only, default is false")

	cliTakesPrecedenceOverOC = flag.Bool("deviation_cli_takes_precedence_over_oc", false, "Set to true for device in which config pushed through origin CLI takes precedence over config pushed through origin OC, default is false")

	missingBgpLastNotificationErrorCode = flag.Bool("deviation_missing_bgp_last_notification_error_code", false, "Set to true to skip check for bgp/neighbors/neighbor/state/messages/received/last-notification-error-code leaf missing case")

	useVendorNativeACLConfiguration = flag.Bool("deviation_use_vendor_native_acl_config", false, "Configure ACLs using vendor native model specifically for RT-1.4")

	switchChipIDUnsupported = flag.Bool("deviation_switch_chip_id_unsupported", false, "Device does not support id leaf for SwitchChip components. Set this flag to skip checking the leaf.")

	backplaneFacingCapacityUnsupported = flag.Bool("deviation_backplane_facing_capacity_unsupported", false, "Device does not support backplane-facing-capacity leaves for some of the components. Set this flag to skip checking the leaves.")

	componentsSoftwareModuleUnsupported = flag.Bool("deviation_components_software_module_unsupported", false, "Set true for Device that does not support software module components, default is false.")

	schedulerInputWeightLimit = flag.Bool("deviation_scheduler_input_weight_limit", false, "device does not support weight above 100")

	ecnProfileRequiredDefinition = flag.Bool("deviation_ecn_profile_required_definition", false, "device requires additional config for ECN")

	isisGlobalAuthenticationNotRequired = flag.Bool("deviation_isis_global_authentication_not_required", false,
		"Don't set isis global authentication-check on the device if value is true, Default value is false and ISIS global authentication-check is set")

	isisLevelAuthenticationNotRequired = flag.Bool("deviation_isis_level_authentication_not_required", false,
		"Don't set isis level authentication on the device if value is true, Default value is false and ISIS level authentication is configured")

	ipv6DiscardedPktsUnsupported = flag.Bool("deviation_ipv6_discarded_pkts_unsupported", false, "Set true for device that does not support interface ipv6 discarded packet statistics, default is false")

	fanOperStatusUnsupported = flag.Bool("deviation_fan_oper_status_unsupported", false, "Device does not support oper-status leaves for some of the fan components. Set this flag to skip checking the leaf.")

	linkQualWaitAfterDeleteRequired = flag.Bool("deviation_link_qual_wait_after_delete_required", false, "Device requires additional time to complete post delete link qualification cleanup.")

	statePathsUnsupported = flag.Bool("deviation_state_path_unsupported", false, "Device does not support these state paths, Set this flag to skip checking the leaves")

	dropWeightLeavesUnsupported = flag.Bool("deviation_drop_weight_leaves_unsupported", false, "Device does not support drop and weight leaves under queue management profile, Set this flag to skip checking the leaves")

	swVersionUnsupported = flag.Bool("deviation_sw_version_unsupported", false, "Device does not support reporting software version according to the requirements in gNMI-1.10.")

	hierarchicalWeightResolutionTolerance = flag.Float64("deviation_hierarchical_weight_resolution_tolerance", 0.2, "Set it to expected ucmp traffic tolerance, default is 0.2")
)<|MERGE_RESOLUTION|>--- conflicted
+++ resolved
@@ -187,16 +187,12 @@
 	return *fanOperStatusUnsupported
 }
 
-<<<<<<< HEAD
-// StatePathsUnsupported returns whether the device supports following state paths.
-=======
 // LinkQualWaitAfterDeleteRequired returns whether the device requires additional time to complete post delete link qualification cleanup.
 func LinkQualWaitAfterDeleteRequired(_ *ondatra.DUTDevice) bool {
 	return *linkQualWaitAfterDeleteRequired
 }
 
 // StatePathsUnsupported returns whether the device supports following state paths
->>>>>>> 7b136278
 func StatePathsUnsupported(_ *ondatra.DUTDevice) bool {
 	return *statePathsUnsupported
 }
