--- conflicted
+++ resolved
@@ -69,17 +69,16 @@
 	"github.com/openconfig/ondatra"
 )
 
-<<<<<<< HEAD
 // GRIBIMACOverrideStaticARPStaticRoute returns whether the device needs to configure Static ARP + Static Route to override setting MAC address in Next Hop.
 func GRIBIMACOverrideStaticARPStaticRoute(*ondatra.DUTDevice) bool {
 	return *gribiMACOverrideStaticARPStaticRoute
-=======
+}
+
 // AggregateAtomicUpdate returns if device requires that aggregate Port-Channel and its members be defined in a single gNMI Update transaction at /interfaces.
 // Otherwise lag-type will be dropped, and no member can be added to the aggregate.
 // Full OpenConfig compliant devices should pass both with and without this deviation.
 func AggregateAtomicUpdate(_ *ondatra.DUTDevice) bool {
 	return *aggregateAtomicUpdate
->>>>>>> 152e4bca
 }
 
 // P4RTMissingDelete returns whether the device does not support delete mode in P4RT write requests.
