--- conflicted
+++ resolved
@@ -119,25 +119,6 @@
 
 	ExplicitPortSpeed = flag.Bool("deviation_explicit_port_speed", false, "Device requires port-speed to be set because its default value may not be usable. Fully compliant devices should select the highest speed available based on negotiation.")
 
-<<<<<<< HEAD
-	ISISGlobalLevelRequired = flag.Bool("deviation_isis_global_level_required", false,
-		"Set isis level at global mode on the device if value is true, Default value is false and sets level at interface level")
-
-	MissingIsisInterfaceEnable = flag.Bool("deviation_missing_isis_interface_enable", false,
-		"Set isis interface enable on the device if value is true, Default value is false")
-
-	MissingIsisHelloPaddingAdaptiveMode = flag.Bool("deviation_missing_isis_hello_padding_adaptive_mode", false,
-		"Skip isis hello padding adaptive mode TC if value is true, Default value is false")
-
-	IsisSingleTopologyRequired = flag.Bool("deviation_isis_single_topology_required", false,
-		"Set isis af ipv6 single topology on the device if value is true, Default value is false and sets multi topology for isis af ipv6")
-
-	ISISprotocolEnabledNotRequired = flag.Bool("deviation_isis_protocol_enabled_not_required", false,
-		"Don't set isis protocol enable flag on the device if value is true, Default value is false and protocol is enabled")
-
-	MissingIsisGlobalEnableAfSafiLevel = flag.Bool("deviation_missing_isis_global_enable_af_safi_level", false,
-		"Skip isis enabled flag check at global AF, SAFI, Level on the device if value is true, Default value is false")
-=======
 	ExplicitP4RTNodeComponent = flag.Bool("deviation_explicit_p4rt_node_component", false, "Device does not report P4RT node names in the component hierarchy, so use hard coded P4RT node names by passing them through internal/args flags. Fully compliant devices should report the PORT hardware components with the INTEGRATED_CIRCUIT components as their parents, as the P4RT node names.")
 
 	RoutePolicyUnderPeerGroup = flag.Bool("deviation_rpl_under_peergroup", false, "Device requires route-policy configuration under bgp peer-group. Fully-compliant devices should pass with and without this deviation.")
@@ -145,5 +126,22 @@
 	MissingPrePolicyReceivedRoutes = flag.Bool("deviation_prepolicy_received_routes", false, "Device does not support bgp/neighbors/neighbor/afi-safis/afi-safi/state/prefixes/received-pre-policy. Fully-compliant devices should pass with and without this deviation.")
 
 	RoutePolicyUnderNeighborAfiSafi = flag.Bool("deviation_rpl_under_neighbor_afisafi", false, "Device requires route-policy configuration under bgp neighbor afisafi. Fully-compliant devices should pass with this deviation set to true.")
->>>>>>> 27199d29
+
+	ISISInterfaceLevel1DisableRequired = flag.Bool("deviation_isis_interface_level1_disable_required", false,
+		"Disable isis level1 under interface mode on the device if value is true, Default value is false and enables isis level2 under interface mode")
+
+	IsisAfMetricStyleWideLevelRequired = flag.Bool("deviation_isis_af_metric_style_wide_level_required", false,
+		"Set isis address family metric style wide level 2 on the device if value is true, Default value is false")
+
+	MissingIsisInterfaceAfiSafiEnable = flag.Bool("deviation_missing_isis_interface_afi_safi_enable", false,
+		"Set and validate isis interface address family enable on the device if value is true, Default value is false and validate isis address family enable at global mode")
+
+	IsisHelloPaddingAdaptiveModeNotSupported = flag.Bool("deviation_isis_hello_padding_adaptive_mode_not_supported", false,
+		"Skip isis hello padding adaptive mode TC if value is true, Default value is false")
+
+	IsisSingleTopologyRequired = flag.Bool("deviation_isis_single_topology_required", false,
+		"Set isis af ipv6 single topology on the device if value is true, Default value is false and sets multi topology for isis af ipv6")
+
+	ISISprotocolEnabledNotRequired = flag.Bool("deviation_isis_protocol_enabled_not_required", false,
+		"Set isis protocol enable flag on the device if value is true, Default value is false and protocol enable flag is not set")
 )