// Copyright 2022 Google LLC
//
// Licensed under the Apache License, Version 2.0 (the "License");
// you may not use this file except in compliance with the License.
// You may obtain a copy of the License at
//
//      http://www.apache.org/licenses/LICENSE-2.0
//
// Unless required by applicable law or agreed to in writing, software
// distributed under the License is distributed on an "AS IS" BASIS,
// WITHOUT WARRANTIES OR CONDITIONS OF ANY KIND, either express or implied.
// See the License for the specific language governing permissions and
// limitations under the License.

// Package deviations defines the arguments to enable temporary workarounds for the
// featureprofiles test suite using command line flags.
//
// If we consider device compliance level in tiers:
//
//   - Tier 0: Full OpenConfig compliance.  The device can do everything specified by
//     OpenConfig.
//   - Tier 1: Test plan compliance.  The device can pass a test without deviation, which
//     means it satisfies the test requirements.  This is the target compliance tier for
//     featureprofiles tests.
//   - Tier 2: Deviated test plan compliance.  The device can pass a test with deviation.
//
// Deviations typically work by reducing testing requirements or by changing the way the
// configuration is done.  However, the targeted compliance tier is always without
// deviation.
//
// Requirements for deviations:
//
//   - Deviations may only use OpenConfig compliant behavior.
//   - Deviations should be small in scope, typically affecting one sub-test, one
//     OpenConfig path or small OpenConfig sub-tree.
//
// If a device could not pass without deviation, that is considered non-compliant
// behavior.  Ideally, a device should pass both with and without a deviation which means
// the deviation could be safely removed.  However, when the OpenConfig model allows the
// device to reject the deviated case even if it is compliant, then this should be
// explained on a case-by-case basis.
//
// To add, remove and enable deviations follow the guidelines at deviations/README.md
package deviations

import (
	"fmt"
	"regexp"

	log "github.com/golang/glog"
	"github.com/openconfig/featureprofiles/internal/metadata"
	mpb "github.com/openconfig/featureprofiles/proto/metadata_go_proto"
	"github.com/openconfig/ondatra"
)

func lookupDeviations(dvc *ondatra.Device) (*mpb.Metadata_PlatformExceptions, error) {
	var matchedPlatformException *mpb.Metadata_PlatformExceptions

	for _, platformExceptions := range metadata.Get().PlatformExceptions {
		if platformExceptions.GetPlatform().Vendor.String() == "" {
			return nil, fmt.Errorf("vendor should be specified in textproto %v", platformExceptions)
		}

		if dvc.Vendor().String() != platformExceptions.GetPlatform().Vendor.String() {
			continue
		}

		// If hardware_model_regex is set and does not match, continue
		if hardwareModelRegex := platformExceptions.GetPlatform().GetHardwareModelRegex(); hardwareModelRegex != "" {
			matchHw, errHw := regexp.MatchString(hardwareModelRegex, dvc.Model())
			if errHw != nil {
				return nil, fmt.Errorf("error with regex match %v", errHw)
			}
			if !matchHw {
				continue
			}
		}

		// If software_version_regex is set and does not match, continue
		if softwareVersionRegex := platformExceptions.GetPlatform().GetSoftwareVersionRegex(); softwareVersionRegex != "" {
			matchSw, errSw := regexp.MatchString(softwareVersionRegex, dvc.Version())
			if errSw != nil {
				return nil, fmt.Errorf("error with regex match %v", errSw)
			}
			if !matchSw {
				continue
			}
		}

		if matchedPlatformException != nil {
			return nil, fmt.Errorf("cannot have more than one match within platform_exceptions fields %v and %v", matchedPlatformException, platformExceptions)
		}
		matchedPlatformException = platformExceptions
	}
	return matchedPlatformException, nil
}

func mustLookupDeviations(dvc *ondatra.Device) *mpb.Metadata_Deviations {
	platformExceptions, err := lookupDeviations(dvc)
	if err != nil {
		log.Exitf("Error looking up deviations: %v", err)
	}
	if platformExceptions == nil {
		log.Infof("Did not match any platform_exception %v, returning default values", metadata.Get().GetPlatformExceptions())
		return &mpb.Metadata_Deviations{}
	}
	return platformExceptions.GetDeviations()
}

func lookupDUTDeviations(dut *ondatra.DUTDevice) *mpb.Metadata_Deviations {
	return mustLookupDeviations(dut.Device)
}

func lookupATEDeviations(ate *ondatra.ATEDevice) *mpb.Metadata_Deviations {
	return mustLookupDeviations(ate.Device)
}

// BannerDelimiter returns if device requires the banner to have a delimiter character.
// Full OpenConfig compliant devices should work without delimiter.
func BannerDelimiter(dut *ondatra.DUTDevice) string {
	return lookupDUTDeviations(dut).GetBannerDelimiter()
}

// OmitL2MTU returns if device does not support setting the L2 MTU.
func OmitL2MTU(dut *ondatra.DUTDevice) bool {
	return lookupDUTDeviations(dut).GetOmitL2Mtu()
}

// GRIBIMACOverrideStaticARPStaticRoute returns whether the device needs to configure Static ARP + Static Route to override setting MAC address in Next Hop.
func GRIBIMACOverrideStaticARPStaticRoute(dut *ondatra.DUTDevice) bool {
	return lookupDUTDeviations(dut).GetGribiMacOverrideStaticArpStaticRoute()
}

// AggregateAtomicUpdate returns if device requires that aggregate Port-Channel and its members be defined in a single gNMI Update transaction at /interfaces.
// Otherwise lag-type will be dropped, and no member can be added to the aggregate.
// Full OpenConfig compliant devices should pass both with and without this deviation.
func AggregateAtomicUpdate(dut *ondatra.DUTDevice) bool {
	return lookupDUTDeviations(dut).GetAggregateAtomicUpdate()
}

// DefaultNetworkInstance returns the name used for the default network instance for VRF.
func DefaultNetworkInstance(dut *ondatra.DUTDevice) string {
	if dni := lookupDUTDeviations(dut).GetDefaultNetworkInstance(); dni != "" {
		return dni
	}
	return "DEFAULT"
}

// ExplicitP4RTNodeComponent returns if device does not report P4RT node names in the component hierarchy.
// Fully compliant devices should report the PORT hardware components with the INTEGRATED_CIRCUIT components as their parents, as the P4RT node names.
func ExplicitP4RTNodeComponent(dut *ondatra.DUTDevice) bool {
	return lookupDUTDeviations(dut).GetExplicitP4RtNodeComponent()
}

// ISISRestartSuppressUnsupported returns whether the device should skip isis restart-suppress check.
func ISISRestartSuppressUnsupported(dut *ondatra.DUTDevice) bool {
	return lookupDUTDeviations(dut).GetIsisRestartSuppressUnsupported()
}

// MissingBgpLastNotificationErrorCode returns whether the last-notification-error-code leaf is missing in bgp.
func MissingBgpLastNotificationErrorCode(dut *ondatra.DUTDevice) bool {
	return lookupDUTDeviations(dut).GetMissingBgpLastNotificationErrorCode()
}

// GRIBIMACOverrideWithStaticARP returns whether for a gRIBI IPv4 route the device does not support a mac-address only next-hop-entry.
func GRIBIMACOverrideWithStaticARP(dut *ondatra.DUTDevice) bool {
	return lookupDUTDeviations(dut).GetGribiMacOverrideWithStaticArp()
}

// CLITakesPrecedenceOverOC returns whether config pushed through origin CLI takes precedence over config pushed through origin OC.
func CLITakesPrecedenceOverOC(dut *ondatra.DUTDevice) bool {
	return lookupDUTDeviations(dut).GetCliTakesPrecedenceOverOc()
}

// BGPTrafficTolerance returns the allowed tolerance for BGP traffic flow while comparing for pass or fail conditions.
func BGPTrafficTolerance(dut *ondatra.DUTDevice) int32 {
	return lookupDUTDeviations(dut).GetBgpToleranceValue()
}

// StaticProtocolName returns the name used for the static routing protocol.
func StaticProtocolName(dut *ondatra.DUTDevice) string {
	if spn := lookupDUTDeviations(dut).GetStaticProtocolName(); spn != "" {
		return spn
	}
	return "DEFAULT"
}

// UseVendorNativeACLConfig returns whether a device requires native model to configure ACL, specifically for RT-1.4.
func UseVendorNativeACLConfig(dut *ondatra.DUTDevice) bool {
	return lookupDUTDeviations(dut).GetUseVendorNativeAclConfig()
}

// SwitchChipIDUnsupported returns whether the device supports id leaf for SwitchChip components.
func SwitchChipIDUnsupported(dut *ondatra.DUTDevice) bool {
	return lookupDUTDeviations(dut).GetSwitchChipIdUnsupported()
}

// BackplaneFacingCapacityUnsupported returns whether the device supports backplane-facing-capacity leaves for some of the components.
func BackplaneFacingCapacityUnsupported(dut *ondatra.DUTDevice) bool {
	return lookupDUTDeviations(dut).GetBackplaneFacingCapacityUnsupported()
}

// SchedulerInputWeightLimit returns whether the device does not support weight above 100.
func SchedulerInputWeightLimit(dut *ondatra.DUTDevice) bool {
	return lookupDUTDeviations(dut).GetSchedulerInputWeightLimit()
}

// ECNProfileRequiredDefinition returns whether the device requires additional config for ECN.
func ECNProfileRequiredDefinition(dut *ondatra.DUTDevice) bool {
	return lookupDUTDeviations(dut).GetEcnProfileRequiredDefinition()
}

// ISISGlobalAuthenticationNotRequired returns true if ISIS Global authentication not required.
func ISISGlobalAuthenticationNotRequired(dut *ondatra.DUTDevice) bool {
	return lookupDUTDeviations(dut).GetIsisGlobalAuthenticationNotRequired()
}

// ISISExplicitLevelAuthenticationConfig returns true if ISIS Explicit Level Authentication configuration is required
func ISISExplicitLevelAuthenticationConfig(dut *ondatra.DUTDevice) bool {
	return lookupDUTDeviations(dut).GetIsisExplicitLevelAuthenticationConfig()
}

// ISISSingleTopologyRequired sets isis af ipv6 single topology on the device if value is true.
func ISISSingleTopologyRequired(dut *ondatra.DUTDevice) bool {
	return lookupDUTDeviations(dut).GetIsisSingleTopologyRequired()
}

// ISISMultiTopologyUnsupported returns if device skips isis multi-topology check.
func ISISMultiTopologyUnsupported(dut *ondatra.DUTDevice) bool {
	return lookupDUTDeviations(dut).GetIsisMultiTopologyUnsupported()
}

// ISISInterfaceLevel1DisableRequired returns if device should disable isis level1 under interface mode.
func ISISInterfaceLevel1DisableRequired(dut *ondatra.DUTDevice) bool {
	return lookupDUTDeviations(dut).GetIsisInterfaceLevel1DisableRequired()
}

// MissingIsisInterfaceAfiSafiEnable returns if device should set and validate isis interface address family enable.
// Default is validate isis address family enable at global mode.
func MissingIsisInterfaceAfiSafiEnable(dut *ondatra.DUTDevice) bool {
	return lookupDUTDeviations(dut).GetMissingIsisInterfaceAfiSafiEnable()
}

// Ipv6DiscardedPktsUnsupported returns whether the device supports interface ipv6 discarded packet stats.
func Ipv6DiscardedPktsUnsupported(dut *ondatra.DUTDevice) bool {
	return lookupDUTDeviations(dut).GetIpv6DiscardedPktsUnsupported()
}

// LinkQualWaitAfterDeleteRequired returns whether the device requires additional time to complete post delete link qualification cleanup.
func LinkQualWaitAfterDeleteRequired(dut *ondatra.DUTDevice) bool {
	return lookupDUTDeviations(dut).GetLinkQualWaitAfterDeleteRequired()
}

// StatePathsUnsupported returns whether the device supports following state paths
func StatePathsUnsupported(dut *ondatra.DUTDevice) bool {
	return lookupDUTDeviations(dut).GetStatePathUnsupported()
}

// DropWeightLeavesUnsupported returns whether the device supports drop and weight leaves under queue management profile.
func DropWeightLeavesUnsupported(dut *ondatra.DUTDevice) bool {
	return lookupDUTDeviations(dut).GetDropWeightLeavesUnsupported()
}

// SwVersionUnsupported returns true if the device does not support reporting software version according to the requirements in gNMI-1.10.
func SwVersionUnsupported(dut *ondatra.DUTDevice) bool {
	return lookupDUTDeviations(dut).GetSwVersionUnsupported()
}

// HierarchicalWeightResolutionTolerance returns the allowed tolerance for BGP traffic flow while comparing for pass or fail conditions.
// Default minimum value is 0.2. Anything less than 0.2 will be set to 0.2.
func HierarchicalWeightResolutionTolerance(dut *ondatra.DUTDevice) float64 {
	hwrt := lookupDUTDeviations(dut).GetHierarchicalWeightResolutionTolerance()
	if minHWRT := 0.2; hwrt < minHWRT {
		return minHWRT
	}
	return hwrt
}

// InterfaceEnabled returns if device requires interface enabled leaf booleans to be explicitly set to true.
func InterfaceEnabled(dut *ondatra.DUTDevice) bool {
	return lookupDUTDeviations(dut).GetInterfaceEnabled()
}

// InterfaceCountersFromContainer returns if the device only supports querying counters from the state container, not from individual counter leaves.
func InterfaceCountersFromContainer(dut *ondatra.DUTDevice) bool {
	return lookupDUTDeviations(dut).GetInterfaceCountersFromContainer()
}

// IPv4MissingEnabled returns if device does not support interface/ipv4/enabled.
func IPv4MissingEnabled(dut *ondatra.DUTDevice) bool {
	return lookupDUTDeviations(dut).GetIpv4MissingEnabled()
}

// IPNeighborMissing returns true if the device does not support interface/ipv4(6)/neighbor,
// so test can suppress the related check for interface/ipv4(6)/neighbor.
func IPNeighborMissing(dut *ondatra.DUTDevice) bool {
	return lookupDUTDeviations(dut).GetIpNeighborMissing()
}

// GRIBIRIBAckOnly returns if device only supports RIB ack, so tests that normally expect FIB_ACK will allow just RIB_ACK.
// Full gRIBI compliant devices should pass both with and without this deviation.
func GRIBIRIBAckOnly(dut *ondatra.DUTDevice) bool {
	return lookupDUTDeviations(dut).GetGribiRibackOnly()
}

// MissingValueForDefaults returns if device returns no value for some OpenConfig paths if the operational value equals the default.
func MissingValueForDefaults(dut *ondatra.DUTDevice) bool {
	return lookupDUTDeviations(dut).GetMissingValueForDefaults()
}

// TraceRouteL4ProtocolUDP returns if device only support UDP as l4 protocol for traceroute.
// Default value is false.
func TraceRouteL4ProtocolUDP(dut *ondatra.DUTDevice) bool {
	return lookupDUTDeviations(dut).GetTracerouteL4ProtocolUdp()
}

// LLDPInterfaceConfigOverrideGlobal returns if LLDP interface config should override the global config,
// expect neighbours are seen when lldp is disabled globally but enabled on interface
func LLDPInterfaceConfigOverrideGlobal(dut *ondatra.DUTDevice) bool {
	return lookupDUTDeviations(dut).GetLldpInterfaceConfigOverrideGlobal()
}

// SubinterfacePacketCountersMissing returns if device is missing subinterface packet counters for IPv4/IPv6,
// so the test will skip checking them.
// Full OpenConfig compliant devices should pass both with and without this deviation.
func SubinterfacePacketCountersMissing(dut *ondatra.DUTDevice) bool {
	return lookupDUTDeviations(dut).GetSubinterfacePacketCountersMissing()
}

// MissingPrePolicyReceivedRoutes returns if device does not support bgp/neighbors/neighbor/afi-safis/afi-safi/state/prefixes/received-pre-policy.
// Fully-compliant devices should pass with and without this deviation.
func MissingPrePolicyReceivedRoutes(dut *ondatra.DUTDevice) bool {
	return lookupDUTDeviations(dut).GetPrepolicyReceivedRoutes()
}

// DeprecatedVlanID returns if device requires using the deprecated openconfig-vlan:vlan/config/vlan-id or openconfig-vlan:vlan/state/vlan-id leaves.
func DeprecatedVlanID(dut *ondatra.DUTDevice) bool {
	return lookupDUTDeviations(dut).GetDeprecatedVlanId()
}

// OSActivateNoReboot returns if device requires separate reboot to activate OS.
func OSActivateNoReboot(dut *ondatra.DUTDevice) bool {
	return lookupDUTDeviations(dut).GetOsactivateNoreboot()
}

// ConnectRetry returns if /bgp/neighbors/neighbor/timers/config/connect-retry is not supported.
func ConnectRetry(dut *ondatra.DUTDevice) bool {
	return lookupDUTDeviations(dut).GetConnectRetry()
}

// InstallOSForStandbyRP returns if device requires OS installation on standby RP as well as active RP.
func InstallOSForStandbyRP(dut *ondatra.DUTDevice) bool {
	return lookupDUTDeviations(dut).GetOsinstallForStandbyRp()
}

// GNOIStatusWithEmptySubcomponent returns if the response of gNOI reboot status is a single value (not a list),
// the device requires explict component path to account for a situation when there is more than one active reboot requests.
func GNOIStatusWithEmptySubcomponent(dut *ondatra.DUTDevice) bool {
	return lookupDUTDeviations(dut).GetGnoiStatusEmptySubcomponent()
}

// NetworkInstanceTableDeletionRequired returns if device requires explicit deletion of network-instance table.
func NetworkInstanceTableDeletionRequired(dut *ondatra.DUTDevice) bool {
	return lookupDUTDeviations(dut).GetNetworkInstanceTableDeletionRequired()
}

// ExplicitPortSpeed returns if device requires port-speed to be set because its default value may not be usable.
// Fully compliant devices selects the highest speed available based on negotiation.
func ExplicitPortSpeed(dut *ondatra.DUTDevice) bool {
	return lookupDUTDeviations(dut).GetExplicitPortSpeed()
}

// ExplicitInterfaceInDefaultVRF returns if device requires explicit attachment of an interface or subinterface to the default network instance.
// OpenConfig expects an unattached interface or subinterface to be implicitly part of the default network instance.
// Fully-compliant devices should pass with and without this deviation.
func ExplicitInterfaceInDefaultVRF(dut *ondatra.DUTDevice) bool {
	return lookupDUTDeviations(dut).GetExplicitInterfaceInDefaultVrf()
}

// InterfaceConfigVRFBeforeAddress returns if vrf should be configured before IP address when configuring interface.
func InterfaceConfigVRFBeforeAddress(dut *ondatra.DUTDevice) bool {
	return lookupDUTDeviations(dut).GetInterfaceConfigVrfBeforeAddress()
}

// ExplicitInterfaceRefDefinition returns if device requires explicit interface ref configuration when applying features to interface.
func ExplicitInterfaceRefDefinition(dut *ondatra.DUTDevice) bool {
	return lookupDUTDeviations(dut).GetExplicitInterfaceRefDefinition()
}

// QOSDroppedOctets returns if device should skip checking QOS Dropped octets stats for interface.
func QOSDroppedOctets(dut *ondatra.DUTDevice) bool {
	return lookupDUTDeviations(dut).GetQosDroppedOctets()
}

// ExplicitGRIBIUnderNetworkInstance returns if device requires gribi-protocol to be enabled under network-instance.
func ExplicitGRIBIUnderNetworkInstance(dut *ondatra.DUTDevice) bool {
	return lookupDUTDeviations(dut).GetExplicitGribiUnderNetworkInstance()
}

// BGPMD5RequiresReset returns if device requires a BGP session reset to utilize a new MD5 key.
func BGPMD5RequiresReset(dut *ondatra.DUTDevice) bool {
	return lookupDUTDeviations(dut).GetBgpMd5RequiresReset()
}

// ExplicitIPv6EnableForGRIBI returns if device requires Ipv6 to be enabled on interface for gRIBI NH programmed with destination mac address.
func ExplicitIPv6EnableForGRIBI(dut *ondatra.DUTDevice) bool {
	return lookupDUTDeviations(dut).GetIpv6EnableForGribiNhDmac()
}

// ISISInstanceEnabledRequired returns if isis instance name string should be set on the device.
func ISISInstanceEnabledRequired(dut *ondatra.DUTDevice) bool {
	return lookupDUTDeviations(dut).GetIsisInstanceEnabledRequired()
}

// GNOISubcomponentPath returns if device currently uses component name instead of a full openconfig path.
func GNOISubcomponentPath(dut *ondatra.DUTDevice) bool {
	return lookupDUTDeviations(dut).GetGnoiSubcomponentPath()
}

// NoMixOfTaggedAndUntaggedSubinterfaces returns if device does not support a mix of tagged and untagged subinterfaces
func NoMixOfTaggedAndUntaggedSubinterfaces(dut *ondatra.DUTDevice) bool {
	return lookupDUTDeviations(dut).GetNoMixOfTaggedAndUntaggedSubinterfaces()
}

// DequeueDeleteNotCountedAsDrops returns if device dequeues and deletes the pkts after a while and those are not counted
// as drops
func DequeueDeleteNotCountedAsDrops(dut *ondatra.DUTDevice) bool {
	return lookupDUTDeviations(dut).GetDequeueDeleteNotCountedAsDrops()
}

// RoutePolicyUnderAFIUnsupported returns if Route-Policy under the AFI/SAFI is not supported
func RoutePolicyUnderAFIUnsupported(dut *ondatra.DUTDevice) bool {
	return lookupDUTDeviations(dut).GetRoutePolicyUnderAfiUnsupported()
}

// StorageComponentUnsupported returns if telemetry path /components/component/storage is not supported.
func StorageComponentUnsupported(dut *ondatra.DUTDevice) bool {
	return lookupDUTDeviations(dut).GetStorageComponentUnsupported()
}

// GNOIFabricComponentRebootUnsupported returns if device does not support use using gNOI to reboot the Fabric Component.
func GNOIFabricComponentRebootUnsupported(dut *ondatra.DUTDevice) bool {
	return lookupDUTDeviations(dut).GetGnoiFabricComponentRebootUnsupported()
}

// NtpNonDefaultVrfUnsupported returns true if the device does not support ntp nondefault vrf.
// Default value is false.
func NtpNonDefaultVrfUnsupported(dut *ondatra.DUTDevice) bool {
	return lookupDUTDeviations(dut).GetNtpNonDefaultVrfUnsupported()
}

// SkipControllerCardPowerAdmin returns if power-admin-state config on controller card should be skipped.
// Default value is false.
func SkipControllerCardPowerAdmin(dut *ondatra.DUTDevice) bool {
	return lookupDUTDeviations(dut).GetSkipControllerCardPowerAdmin()
}

// QOSOctets returns if device should skip checking QOS octet stats for interface.
func QOSOctets(dut *ondatra.DUTDevice) bool {
	return lookupDUTDeviations(dut).GetQosOctets()
}

// ISISInterfaceAfiUnsupported returns true for devices that don't support configuring
// ISIS /afi-safi/af/config container.
func ISISInterfaceAfiUnsupported(dut *ondatra.DUTDevice) bool {
	return lookupDUTDeviations(dut).GetIsisInterfaceAfiUnsupported()
}

// P4RTModifyTableEntryUnsupported returns true for devices that don't support
// modify table entry operation in P4 Runtime.
func P4RTModifyTableEntryUnsupported(dut *ondatra.DUTDevice) bool {
	return lookupDUTDeviations(dut).GetP4RtModifyTableEntryUnsupported()
}

// OSComponentParentIsSupervisorOrLinecard returns true if parent of OS component is
// of type SUPERVISOR or LINECARD.
func OSComponentParentIsSupervisorOrLinecard(dut *ondatra.DUTDevice) bool {
	return lookupDUTDeviations(dut).GetOsComponentParentIsSupervisorOrLinecard()
}

// OSComponentParentIsChassis returns true if parent of OS component is of type CHASSIS.
func OSComponentParentIsChassis(dut *ondatra.DUTDevice) bool {
	return lookupDUTDeviations(dut).GetOsComponentParentIsChassis()
}

// ISISRequireSameL1MetricWithL2Metric returns true for devices that require configuring
// the same ISIS Metrics for Level 1 when configuring Level 2 Metrics.
func ISISRequireSameL1MetricWithL2Metric(dut *ondatra.DUTDevice) bool {
	return lookupDUTDeviations(dut).GetIsisRequireSameL1MetricWithL2Metric()
}

// BGPSetMedRequiresEqualOspfSetMetric returns true for devices that require configuring
// the same OSPF setMetric when BGP SetMED is configured.
func BGPSetMedRequiresEqualOspfSetMetric(dut *ondatra.DUTDevice) bool {
	return lookupDUTDeviations(dut).GetBgpSetMedRequiresEqualOspfSetMetric()
}

// SetNativeUser creates a user and assigns role/rbac to that user via native model.
func SetNativeUser(dut *ondatra.DUTDevice) bool {
	return lookupDUTDeviations(dut).GetSetNativeUser()
}

// P4RTGdpRequiresDot1QSubinterface returns true for devices that require configuring
// subinterface with tagged vlan for p4rt packet in.
func P4RTGdpRequiresDot1QSubinterface(dut *ondatra.DUTDevice) bool {
	return lookupDUTDeviations(dut).GetP4RtGdpRequiresDot1QSubinterface()
}

// ISISLspLifetimeIntervalRequiresLspRefreshInterval returns true for devices that require
// configuring lspRefreshInterval ISIS timer when lspLifetimeInterval is configured.
func ISISLspLifetimeIntervalRequiresLspRefreshInterval(dut *ondatra.DUTDevice) bool {
	return lookupDUTDeviations(dut).GetIsisLspLifetimeIntervalRequiresLspRefreshInterval()
}

// LinecardCPUUtilizationUnsupported returns if the device does not support telemetry path
// /components/component/cpu/utilization/state/avg for linecards' CPU card.
// Default value is false.
func LinecardCPUUtilizationUnsupported(dut *ondatra.DUTDevice) bool {
	return lookupDUTDeviations(dut).GetLinecardCpuUtilizationUnsupported()
}

// ConsistentComponentNamesUnsupported returns if the device does not support consistent component names for GNOI and GNMI.
// Default value is false.
func ConsistentComponentNamesUnsupported(dut *ondatra.DUTDevice) bool {
	return lookupDUTDeviations(dut).GetConsistentComponentNamesUnsupported()
}

// ControllerCardCPUUtilizationUnsupported returns if the device does not support telemetry path
// /components/component/cpu/utilization/state/avg for controller cards' CPU card.
// Default value is false.
func ControllerCardCPUUtilizationUnsupported(dut *ondatra.DUTDevice) bool {
	return lookupDUTDeviations(dut).GetControllerCardCpuUtilizationUnsupported()
}

// FabricDropCounterUnsupported returns if the device does not support counter for fabric block lost packets.
// Default value is false.
func FabricDropCounterUnsupported(dut *ondatra.DUTDevice) bool {
	return lookupDUTDeviations(dut).GetFabricDropCounterUnsupported()
}

// LinecardMemoryUtilizationUnsupported returns if the device does not support memory utilization related leaves for linecard components.
// Default value is false.
func LinecardMemoryUtilizationUnsupported(dut *ondatra.DUTDevice) bool {
	return lookupDUTDeviations(dut).GetLinecardMemoryUtilizationUnsupported()
}

// QOSVoqDropCounterUnsupported returns if the device does not support telemetry path
// /qos/interfaces/interface/input/virtual-output-queues/voq-interface/queues/queue/state/dropped-pkts.
// Default value is false.
func QOSVoqDropCounterUnsupported(dut *ondatra.DUTDevice) bool {
	return lookupDUTDeviations(dut).GetQosVoqDropCounterUnsupported()
}

// ISISTimersCsnpIntervalUnsupported returns true for devices that do not support
// configuring csnp-interval timer for ISIS.
func ISISTimersCsnpIntervalUnsupported(dut *ondatra.DUTDevice) bool {
	return lookupDUTDeviations(dut).GetIsisTimersCsnpIntervalUnsupported()
}

// ISISCounterManualAddressDropFromAreasUnsupported returns true for devices that do not
// support telemetry for isis system-level-counter manual-address-drop-from-areas.
func ISISCounterManualAddressDropFromAreasUnsupported(dut *ondatra.DUTDevice) bool {
	return lookupDUTDeviations(dut).GetIsisCounterManualAddressDropFromAreasUnsupported()
}

// ISISCounterPartChangesUnsupported returns true for devices that do not
// support telemetry for isis system-level-counter part-changes.
func ISISCounterPartChangesUnsupported(dut *ondatra.DUTDevice) bool {
	return lookupDUTDeviations(dut).GetIsisCounterPartChangesUnsupported()
}

// GRIBISkipFIBFailedTrafficForwardingCheck returns true for devices that do not
// support fib forwarding for fib failed routes.
func GRIBISkipFIBFailedTrafficForwardingCheck(dut *ondatra.DUTDevice) bool {
	return lookupDUTDeviations(dut).GetSkipFibFailedTrafficForwardingCheck()
}

// SkipTCPNegotiatedMSSCheck returns true for devices that do not
// support telemetry to check negotiated tcp mss value.
func SkipTCPNegotiatedMSSCheck(dut *ondatra.DUTDevice) bool {
	return lookupDUTDeviations(dut).GetSkipTcpNegotiatedMssCheck()
}

// TransceiverThresholdsUnsupported returns true if the device does not support threshold container under /components/component/transceiver.
// Default value is false.
func TransceiverThresholdsUnsupported(dut *ondatra.DUTDevice) bool {
	return lookupDUTDeviations(dut).GetTransceiverThresholdsUnsupported()
}

// InterfaceLoopbackModeRawGnmi returns true if interface loopback mode needs to be updated using raw gnmi API due to server version.
// Default value is false.
func InterfaceLoopbackModeRawGnmi(dut *ondatra.DUTDevice) bool {
	return lookupDUTDeviations(dut).GetInterfaceLoopbackModeRawGnmi()
}

// ISISLspMetadataLeafsUnsupported returns true for devices that don't support ISIS-Lsp
// metadata paths: checksum, sequence-number, remaining-lifetime.
func ISISLspMetadataLeafsUnsupported(dut *ondatra.DUTDevice) bool {
	return lookupDUTDeviations(dut).GetIsisLspMetadataLeafsUnsupported()
}

// QOSQueueRequiresID returns if device should configure QOS queue along with queue-id
func QOSQueueRequiresID(dut *ondatra.DUTDevice) bool {
	return lookupDUTDeviations(dut).GetQosQueueRequiresId()
}

// BgpLlgrOcUndefined returns true if device should does not support OC path to disable BGP LLGR.
func BgpLlgrOcUndefined(dut *ondatra.DUTDevice) bool {
	return lookupDUTDeviations(dut).GetBgpLlgrOcUndefined()
}

// QOSBufferAllocationConfigRequired returns if device should configure QOS buffer-allocation-profile
func QOSBufferAllocationConfigRequired(dut *ondatra.DUTDevice) bool {
	return lookupDUTDeviations(dut).GetQosBufferAllocationConfigRequired()
}

// BGPGlobalExtendedNextHopEncodingUnsupported returns true for devices that do not support configuring
// BGP ExtendedNextHopEncoding at thee global level.
func BGPGlobalExtendedNextHopEncodingUnsupported(dut *ondatra.DUTDevice) bool {
	return lookupDUTDeviations(dut).GetBgpGlobalExtendedNextHopEncodingUnsupported()
}

// TunnelStatePathUnsupported returns true for devices that require configuring
// /interfaces/interface/state/counters/in-pkts, in-octets,out-pkts, out-octetsis not supported.
func TunnelStatePathUnsupported(dut *ondatra.DUTDevice) bool {
	return lookupDUTDeviations(dut).GetTunnelStatePathUnsupported()
}

// TunnelConfigPathUnsupported returns true for devices that require configuring
// Tunnel source-address destination-address, encapsulation type are not supported in OC
func TunnelConfigPathUnsupported(dut *ondatra.DUTDevice) bool {
	return lookupDUTDeviations(dut).GetTunnelConfigPathUnsupported()
}

// EcnSameMinMaxThresholdUnsupported returns true for devices that don't support the same minimum and maximum threshold values
// CISCO: minimum and maximum threshold values are not the same, the difference between minimum and maximum threshold value should be 6144.
func EcnSameMinMaxThresholdUnsupported(dut *ondatra.DUTDevice) bool {
	return lookupDUTDeviations(dut).GetEcnSameMinMaxThresholdUnsupported()
}

// QosSchedulerConfigRequired returns if device should configure QOS buffer-allocation-profile
func QosSchedulerConfigRequired(dut *ondatra.DUTDevice) bool {
	return lookupDUTDeviations(dut).GetQosSchedulerConfigRequired()
}

// QosSetWeightConfigUnsupported returns whether the device does not support set weight leaves under qos ecn.
func QosSetWeightConfigUnsupported(dut *ondatra.DUTDevice) bool {
	return lookupDUTDeviations(dut).GetQosSetWeightConfigUnsupported()
}

// QosGetStatePathUnsupported returns whether the device does not support get state leaves under qos.
func QosGetStatePathUnsupported(dut *ondatra.DUTDevice) bool {
	return lookupDUTDeviations(dut).GetQosGetStatePathUnsupported()
}

// InterfaceRefInterfaceIDFormat returns if device is required to use interface-id format of interface name + .subinterface index with Interface-ref container
func InterfaceRefInterfaceIDFormat(dut *ondatra.DUTDevice) bool {
	return lookupDUTDeviations(dut).GetInterfaceRefInterfaceIdFormat()
}

// ISISLevelEnabled returns if device should enable isis under level.
func ISISLevelEnabled(dut *ondatra.DUTDevice) bool {
	return lookupDUTDeviations(dut).GetIsisLevelEnabled()
}

// MemberLinkLoopbackUnsupported returns true for devices that require configuring
// loopback on aggregated links instead of member links.
func MemberLinkLoopbackUnsupported(dut *ondatra.DUTDevice) bool {
	return lookupDUTDeviations(dut).GetMemberLinkLoopbackUnsupported()
}

// SkipPlqInterfaceOperStatusCheck returns true for devices that do not support
// PLQ operational status check for interfaces
func SkipPlqInterfaceOperStatusCheck(dut *ondatra.DUTDevice) bool {
	return lookupDUTDeviations(dut).GetSkipPlqInterfaceOperStatusCheck()
}

// BGPExplicitPrefixLimitReceived returns if device must specify the received prefix limits explicitly
// under the "prefix-limit-received" field rather than simply "prefix-limit".
func BGPExplicitPrefixLimitReceived(dut *ondatra.DUTDevice) bool {
	return lookupDUTDeviations(dut).GetBgpExplicitPrefixLimitReceived()
}

// BGPMissingOCMaxPrefixesConfiguration returns true for devices that does not configure BGP
// maximum routes correctly when max-prefixes OC leaf is configured.
func BGPMissingOCMaxPrefixesConfiguration(dut *ondatra.DUTDevice) bool {
	return lookupDUTDeviations(dut).GetBgpMissingOcMaxPrefixesConfiguration()
}

// SkipBgpSessionCheckWithoutAfisafi returns if device needs to skip checking AFI-SAFI disable.
func SkipBgpSessionCheckWithoutAfisafi(dut *ondatra.DUTDevice) bool {
	return lookupDUTDeviations(dut).GetSkipBgpSessionCheckWithoutAfisafi()
}

// MismatchedHardwareResourceNameInComponent returns true for devices that have separate
// naming conventions for hardware resource name in /system/ tree and /components/ tree.
func MismatchedHardwareResourceNameInComponent(dut *ondatra.DUTDevice) bool {
	return lookupDUTDeviations(dut).GetMismatchedHardwareResourceNameInComponent()
}

// MissingHardwareResourceTelemetryBeforeConfig returns true for devices that don't
// support telemetry for hardware resources before used-threshold-upper configuration.
func MissingHardwareResourceTelemetryBeforeConfig(dut *ondatra.DUTDevice) bool {
	return lookupDUTDeviations(dut).GetMissingHardwareResourceTelemetryBeforeConfig()
}

// GNOISubcomponentRebootStatusUnsupported returns true for devices that do not support subcomponent reboot status check.
func GNOISubcomponentRebootStatusUnsupported(dut *ondatra.DUTDevice) bool {
	return lookupDUTDeviations(dut).GetGnoiSubcomponentRebootStatusUnsupported()
}

// SkipNonBgpRouteExportCheck returns true for devices that exports routes from all
// protocols to BGP if the export-policy is ACCEPT.
func SkipNonBgpRouteExportCheck(dut *ondatra.DUTDevice) bool {
	return lookupDUTDeviations(dut).GetSkipNonBgpRouteExportCheck()
}

<<<<<<< HEAD
// SkipContainerOp returns true if gNMI container OP needs to be skipped.
func SkipContainerOp(dut *ondatra.DUTDevice) bool {
	return lookupDUTDeviations(dut).GetSkipContainerOp()
}

// DontSetEthernetFromState returns true if ethernet value doesn't need to be set.
func DontSetEthernetFromState(dut *ondatra.DUTDevice) bool {
	return lookupDUTDeviations(dut).GetDontSetEthernetFromState()
}

// SetSubinterfaceNil returns true if subinterface is set to nil.
func SetSubinterfaceNil(dut *ondatra.DUTDevice) bool {
	return lookupDUTDeviations(dut).GetSetSubinterfaceNil()
}

// ReorderCallsForVendorCompatibilty returns true if call needs to be updated/added/deleted.
func ReorderCallsForVendorCompatibilty(dut *ondatra.DUTDevice) bool {
	return lookupDUTDeviations(dut).GetReorderCallsForVendorCompatibilty()
}

// AddMissingBaseConfigViaCli returns true if missing base config needs to be added using CLI.
func AddMissingBaseConfigViaCli(dut *ondatra.DUTDevice) bool {
	return lookupDUTDeviations(dut).GetAddMissingBaseConfigViaCli()
}

// SkipMacaddressCheck returns true if mac address for an interface via gNMI needs to be skipped.
func SkipMacaddressCheck(dut *ondatra.DUTDevice) bool {
	return lookupDUTDeviations(dut).GetSkipMacaddressCheck()
}

// SkipBreakout returns true if breakout via gNMI needs to be skipped.
func SkipBreakout(dut *ondatra.DUTDevice) bool {
	return lookupDUTDeviations(dut).GetSkipBreakout()
=======
// ISISMetricStyleTelemetryUnsupported returns true for devices that do not support state path
// /network-instances/network-instance/protocols/protocol/isis/levels/level/state/metric-style
func ISISMetricStyleTelemetryUnsupported(dut *ondatra.DUTDevice) bool {
	return lookupDUTDeviations(dut).GetIsisMetricStyleTelemetryUnsupported()
}

// StaticRouteNextHopInterfaceRefUnsupported returns if device does not support Interface-ref under static-route next-hop
func StaticRouteNextHopInterfaceRefUnsupported(dut *ondatra.DUTDevice) bool {
	return lookupDUTDeviations(dut).GetStaticRouteNextHopInterfaceRefUnsupported()
}

// SkipStaticNexthopCheck returns if device needs index starting from non zero
func SkipStaticNexthopCheck(dut *ondatra.DUTDevice) bool {
	return lookupDUTDeviations(dut).GetSkipStaticNexthopCheck()
>>>>>>> 4b82ff81
}<|MERGE_RESOLUTION|>--- conflicted
+++ resolved
@@ -715,41 +715,6 @@
 	return lookupDUTDeviations(dut).GetSkipNonBgpRouteExportCheck()
 }
 
-<<<<<<< HEAD
-// SkipContainerOp returns true if gNMI container OP needs to be skipped.
-func SkipContainerOp(dut *ondatra.DUTDevice) bool {
-	return lookupDUTDeviations(dut).GetSkipContainerOp()
-}
-
-// DontSetEthernetFromState returns true if ethernet value doesn't need to be set.
-func DontSetEthernetFromState(dut *ondatra.DUTDevice) bool {
-	return lookupDUTDeviations(dut).GetDontSetEthernetFromState()
-}
-
-// SetSubinterfaceNil returns true if subinterface is set to nil.
-func SetSubinterfaceNil(dut *ondatra.DUTDevice) bool {
-	return lookupDUTDeviations(dut).GetSetSubinterfaceNil()
-}
-
-// ReorderCallsForVendorCompatibilty returns true if call needs to be updated/added/deleted.
-func ReorderCallsForVendorCompatibilty(dut *ondatra.DUTDevice) bool {
-	return lookupDUTDeviations(dut).GetReorderCallsForVendorCompatibilty()
-}
-
-// AddMissingBaseConfigViaCli returns true if missing base config needs to be added using CLI.
-func AddMissingBaseConfigViaCli(dut *ondatra.DUTDevice) bool {
-	return lookupDUTDeviations(dut).GetAddMissingBaseConfigViaCli()
-}
-
-// SkipMacaddressCheck returns true if mac address for an interface via gNMI needs to be skipped.
-func SkipMacaddressCheck(dut *ondatra.DUTDevice) bool {
-	return lookupDUTDeviations(dut).GetSkipMacaddressCheck()
-}
-
-// SkipBreakout returns true if breakout via gNMI needs to be skipped.
-func SkipBreakout(dut *ondatra.DUTDevice) bool {
-	return lookupDUTDeviations(dut).GetSkipBreakout()
-=======
 // ISISMetricStyleTelemetryUnsupported returns true for devices that do not support state path
 // /network-instances/network-instance/protocols/protocol/isis/levels/level/state/metric-style
 func ISISMetricStyleTelemetryUnsupported(dut *ondatra.DUTDevice) bool {
@@ -764,5 +729,39 @@
 // SkipStaticNexthopCheck returns if device needs index starting from non zero
 func SkipStaticNexthopCheck(dut *ondatra.DUTDevice) bool {
 	return lookupDUTDeviations(dut).GetSkipStaticNexthopCheck()
->>>>>>> 4b82ff81
+}
+
+// SkipContainerOp returns true if gNMI container OP needs to be skipped.
+func SkipContainerOp(dut *ondatra.DUTDevice) bool {
+	return lookupDUTDeviations(dut).GetSkipContainerOp()
+}
+
+// DontSetEthernetFromState returns true if ethernet value doesn't need to be set.
+func DontSetEthernetFromState(dut *ondatra.DUTDevice) bool {
+	return lookupDUTDeviations(dut).GetDontSetEthernetFromState()
+}
+
+// SetSubinterfaceNil returns true if subinterface is set to nil.
+func SetSubinterfaceNil(dut *ondatra.DUTDevice) bool {
+	return lookupDUTDeviations(dut).GetSetSubinterfaceNil()
+}
+
+// ReorderCallsForVendorCompatibilty returns true if call needs to be updated/added/deleted.
+func ReorderCallsForVendorCompatibilty(dut *ondatra.DUTDevice) bool {
+	return lookupDUTDeviations(dut).GetReorderCallsForVendorCompatibilty()
+}
+
+// AddMissingBaseConfigViaCli returns true if missing base config needs to be added using CLI.
+func AddMissingBaseConfigViaCli(dut *ondatra.DUTDevice) bool {
+	return lookupDUTDeviations(dut).GetAddMissingBaseConfigViaCli()
+}
+
+// SkipMacaddressCheck returns true if mac address for an interface via gNMI needs to be skipped.
+func SkipMacaddressCheck(dut *ondatra.DUTDevice) bool {
+	return lookupDUTDeviations(dut).GetSkipMacaddressCheck()
+}
+
+// SkipBreakout returns true if breakout via gNMI needs to be skipped.
+func SkipBreakout(dut *ondatra.DUTDevice) bool {
+	return lookupDUTDeviations(dut).GetSkipBreakout()
 }