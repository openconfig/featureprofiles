// Copyright 2022 Google LLC
//
// Licensed under the Apache License, Version 2.0 (the "License");
// you may not use this file except in compliance with the License.
// You may obtain a copy of the License at
//
//      http://www.apache.org/licenses/LICENSE-2.0
//
// Unless required by applicable law or agreed to in writing, software
// distributed under the License is distributed on an "AS IS" BASIS,
// WITHOUT WARRANTIES OR CONDITIONS OF ANY KIND, either express or implied.
// See the License for the specific language governing permissions and
// limitations under the License.

// Package deviations defines the arguments to enable temporary workarounds for the
// featureprofiles test suite using command line flags.
//
// If we consider device compliance level in tiers:
//
//   - Tier 0: Full OpenConfig compliance.  The device can do everything specified by
//     OpenConfig.
//   - Tier 1: Test plan compliance.  The device can pass a test without deviation, which
//     means it satisfies the test requirements.  This is the target compliance tier for
//     featureprofiles tests.
//   - Tier 2: Deviated test plan compliance.  The device can pass a test with deviation.
//
// Deviations typically work by reducing testing requirements or by changing the way the
// configuration is done.  However, the targeted compliance tier is always without
// deviation.
//
// Requirements for deviations:
//
//   - Deviations may only use OpenConfig compliant behavior.
//   - Deviations should be small in scope, typically affecting one sub-test, one
//     OpenConfig path or small OpenConfig sub-tree.
//
// If a device could not pass without deviation, that is considered non-compliant
// behavior.  Ideally, a device should pass both with and without a deviation which means
// the deviation could be safely removed.  However, when the OpenConfig model allows the
// device to reject the deviated case even if it is compliant, then this should be
// explained on a case-by-case basis.
//
// To add, remove and enable deviations follow the guidelines at deviations/README.md
package deviations

import (
	"fmt"
	"regexp"

	log "github.com/golang/glog"
	"github.com/openconfig/featureprofiles/internal/metadata"
	mpb "github.com/openconfig/featureprofiles/proto/metadata_go_proto"
	"github.com/openconfig/ondatra"
)

func lookupDeviations(dut *ondatra.DUTDevice) (*mpb.Metadata_PlatformExceptions, error) {
	var matchedPlatformException *mpb.Metadata_PlatformExceptions

	for _, platformExceptions := range metadata.Get().PlatformExceptions {
		if platformExceptions.GetPlatform().Vendor.String() == "" {
			return nil, fmt.Errorf("vendor should be specified in textproto %v", platformExceptions)
		}

		if dut.Device.Vendor().String() != platformExceptions.GetPlatform().Vendor.String() {
			continue
		}

		// If hardware_model_regex is set and does not match, continue
		if hardwareModelRegex := platformExceptions.GetPlatform().GetHardwareModelRegex(); hardwareModelRegex != "" {
			matchHw, errHw := regexp.MatchString(hardwareModelRegex, dut.Device.Model())
			if errHw != nil {
				return nil, fmt.Errorf("error with regex match %v", errHw)
			}
			if !matchHw {
				continue
			}
		}

		// If software_version_regex is set and does not match, continue
		if softwareVersionRegex := platformExceptions.GetPlatform().GetSoftwareVersionRegex(); softwareVersionRegex != "" {
			matchSw, errSw := regexp.MatchString(softwareVersionRegex, dut.Device.Model())
			if errSw != nil {
				return nil, fmt.Errorf("error with regex match %v", errSw)
			}
			if !matchSw {
				continue
			}
		}

		if matchedPlatformException != nil {
			return nil, fmt.Errorf("cannot have more than one match within platform_exceptions fields %v and %v", matchedPlatformException, platformExceptions)
		}
		matchedPlatformException = platformExceptions
	}
	return matchedPlatformException, nil
}

func mustLookupDeviations(dut *ondatra.DUTDevice) *mpb.Metadata_PlatformExceptions {
	platformExceptions, err := lookupDeviations(dut)
	if err != nil {
		log.Exitf("Error looking up deviations: %v", err)
	}
	return platformExceptions
}

func lookupDUTDeviations(dut *ondatra.DUTDevice) *mpb.Metadata_Deviations {
	if platformExceptions := mustLookupDeviations(dut); platformExceptions != nil {
		return platformExceptions.GetDeviations()
	}
	log.Infof("Did not match any platform_exception %v, returning default values", metadata.Get().GetPlatformExceptions())
	return &mpb.Metadata_Deviations{}
}

// BannerDelimiter returns if device requires the banner to have a delimiter character.
// Full OpenConfig compliant devices should work without delimiter.
func BannerDelimiter(dut *ondatra.DUTDevice) string {
	return lookupDUTDeviations(dut).GetBannerDelimiter()
}

// OmitL2MTU returns if device does not support setting the L2 MTU.
func OmitL2MTU(dut *ondatra.DUTDevice) bool {
	return lookupDUTDeviations(dut).GetOmitL2Mtu()
}

// GRIBIMACOverrideStaticARPStaticRoute returns whether the device needs to configure Static ARP + Static Route to override setting MAC address in Next Hop.
func GRIBIMACOverrideStaticARPStaticRoute(dut *ondatra.DUTDevice) bool {
	return lookupDUTDeviations(dut).GetGribiMacOverrideStaticArpStaticRoute()
}

// AggregateAtomicUpdate returns if device requires that aggregate Port-Channel and its members be defined in a single gNMI Update transaction at /interfaces.
// Otherwise lag-type will be dropped, and no member can be added to the aggregate.
// Full OpenConfig compliant devices should pass both with and without this deviation.
func AggregateAtomicUpdate(dut *ondatra.DUTDevice) bool {
	return lookupDUTDeviations(dut).GetAggregateAtomicUpdate()
}

// DefaultNetworkInstance returns the name used for the default network instance for VRF.
func DefaultNetworkInstance(dut *ondatra.DUTDevice) string {
	if dni := lookupDUTDeviations(dut).GetDefaultNetworkInstance(); dni != "" {
		return dni
	}
	return "DEFAULT"
}

// ExplicitP4RTNodeComponent returns if device does not report P4RT node names in the component hierarchy.
// Fully compliant devices should report the PORT hardware components with the INTEGRATED_CIRCUIT components as their parents, as the P4RT node names.
func ExplicitP4RTNodeComponent(dut *ondatra.DUTDevice) bool {
	return lookupDUTDeviations(dut).GetExplicitP4RtNodeComponent()
}

// ISISRestartSuppressUnsupported returns whether the device should skip isis restart-suppress check.
func ISISRestartSuppressUnsupported(dut *ondatra.DUTDevice) bool {
	return lookupDUTDeviations(dut).GetIsisRestartSuppressUnsupported()
}

// MissingBgpLastNotificationErrorCode returns whether the last-notification-error-code leaf is missing in bgp.
func MissingBgpLastNotificationErrorCode(dut *ondatra.DUTDevice) bool {
	return lookupDUTDeviations(dut).GetMissingBgpLastNotificationErrorCode()
}

// GRIBIMACOverrideWithStaticARP returns whether for a gRIBI IPv4 route the device does not support a mac-address only next-hop-entry.
func GRIBIMACOverrideWithStaticARP(dut *ondatra.DUTDevice) bool {
	return lookupDUTDeviations(dut).GetGribiMacOverrideWithStaticArp()
}

// CLITakesPrecedenceOverOC returns whether config pushed through origin CLI takes precedence over config pushed through origin OC.
func CLITakesPrecedenceOverOC(dut *ondatra.DUTDevice) bool {
	return lookupDUTDeviations(dut).GetCliTakesPrecedenceOverOc()
}

// BGPTrafficTolerance returns the allowed tolerance for BGP traffic flow while comparing for pass or fail conditions.
func BGPTrafficTolerance(dut *ondatra.DUTDevice) int32 {
	return lookupDUTDeviations(dut).GetBgpToleranceValue()
}

// StaticProtocolName returns the name used for the static routing protocol.
func StaticProtocolName(dut *ondatra.DUTDevice) string {
	if spn := lookupDUTDeviations(dut).GetStaticProtocolName(); spn != "" {
		return spn
	}
	return "DEFAULT"
}

// UseVendorNativeACLConfig returns whether a device requires native model to configure ACL, specifically for RT-1.4.
func UseVendorNativeACLConfig(dut *ondatra.DUTDevice) bool {
	return lookupDUTDeviations(dut).GetUseVendorNativeAclConfig()
}

// SwitchChipIDUnsupported returns whether the device supports id leaf for SwitchChip components.
func SwitchChipIDUnsupported(dut *ondatra.DUTDevice) bool {
	return lookupDUTDeviations(dut).GetSwitchChipIdUnsupported()
}

// BackplaneFacingCapacityUnsupported returns whether the device supports backplane-facing-capacity leaves for some of the components.
func BackplaneFacingCapacityUnsupported(dut *ondatra.DUTDevice) bool {
	return lookupDUTDeviations(dut).GetBackplaneFacingCapacityUnsupported()
}

// SchedulerInputWeightLimit returns whether the device does not support weight above 100.
func SchedulerInputWeightLimit(dut *ondatra.DUTDevice) bool {
	return lookupDUTDeviations(dut).GetSchedulerInputWeightLimit()
}

// ECNProfileRequiredDefinition returns whether the device requires additional config for ECN.
func ECNProfileRequiredDefinition(dut *ondatra.DUTDevice) bool {
	return lookupDUTDeviations(dut).GetEcnProfileRequiredDefinition()
}

// ISISGlobalAuthenticationNotRequired returns true if ISIS Global authentication not required.
func ISISGlobalAuthenticationNotRequired(dut *ondatra.DUTDevice) bool {
	return lookupDUTDeviations(dut).GetIsisGlobalAuthenticationNotRequired()
}

// ISISExplicitLevelAuthenticationConfig returns true if ISIS Explicit Level Authentication configuration is required
func ISISExplicitLevelAuthenticationConfig(dut *ondatra.DUTDevice) bool {
	return lookupDUTDeviations(dut).GetIsisExplicitLevelAuthenticationConfig()
}

// ISISSingleTopologyRequired sets isis af ipv6 single topology on the device if value is true.
func ISISSingleTopologyRequired(dut *ondatra.DUTDevice) bool {
	return lookupDUTDeviations(dut).GetIsisSingleTopologyRequired()
}

// ISISMultiTopologyUnsupported returns if device skips isis multi-topology check.
func ISISMultiTopologyUnsupported(dut *ondatra.DUTDevice) bool {
	return lookupDUTDeviations(dut).GetIsisMultiTopologyUnsupported()
}

// ISISInterfaceLevel1DisableRequired returns if device should disable isis level1 under interface mode.
func ISISInterfaceLevel1DisableRequired(dut *ondatra.DUTDevice) bool {
	return lookupDUTDeviations(dut).GetIsisInterfaceLevel1DisableRequired()
}

// MissingIsisInterfaceAfiSafiEnable returns if device should set and validate isis interface address family enable.
// Default is validate isis address family enable at global mode.
func MissingIsisInterfaceAfiSafiEnable(dut *ondatra.DUTDevice) bool {
	return lookupDUTDeviations(dut).GetMissingIsisInterfaceAfiSafiEnable()
}

// Ipv6DiscardedPktsUnsupported returns whether the device supports interface ipv6 discarded packet stats.
func Ipv6DiscardedPktsUnsupported(dut *ondatra.DUTDevice) bool {
	return lookupDUTDeviations(dut).GetIpv6DiscardedPktsUnsupported()
}

// LinkQualWaitAfterDeleteRequired returns whether the device requires additional time to complete post delete link qualification cleanup.
func LinkQualWaitAfterDeleteRequired(dut *ondatra.DUTDevice) bool {
	return lookupDUTDeviations(dut).GetLinkQualWaitAfterDeleteRequired()
}

// StatePathsUnsupported returns whether the device supports following state paths
func StatePathsUnsupported(dut *ondatra.DUTDevice) bool {
	return lookupDUTDeviations(dut).GetStatePathUnsupported()
}

// DropWeightLeavesUnsupported returns whether the device supports drop and weight leaves under queue management profile.
func DropWeightLeavesUnsupported(dut *ondatra.DUTDevice) bool {
	return lookupDUTDeviations(dut).GetDropWeightLeavesUnsupported()
}

// SwVersionUnsupported returns true if the device does not support reporting software version according to the requirements in gNMI-1.10.
func SwVersionUnsupported(dut *ondatra.DUTDevice) bool {
	return lookupDUTDeviations(dut).GetSwVersionUnsupported()
}

// HierarchicalWeightResolutionTolerance returns the allowed tolerance for BGP traffic flow while comparing for pass or fail conditions.
// Default minimum value is 0.2. Anything less than 0.2 will be set to 0.2.
func HierarchicalWeightResolutionTolerance(dut *ondatra.DUTDevice) float64 {
	hwrt := lookupDUTDeviations(dut).GetHierarchicalWeightResolutionTolerance()
	if minHWRT := 0.2; hwrt < minHWRT {
		return minHWRT
	}
	return hwrt
}

// InterfaceEnabled returns if device requires interface enabled leaf booleans to be explicitly set to true.
func InterfaceEnabled(dut *ondatra.DUTDevice) bool {
	return lookupDUTDeviations(dut).GetInterfaceEnabled()
}

// InterfaceCountersFromContainer returns if the device only supports querying counters from the state container, not from individual counter leaves.
func InterfaceCountersFromContainer(dut *ondatra.DUTDevice) bool {
	return lookupDUTDeviations(dut).GetInterfaceCountersFromContainer()
}

// IPv4MissingEnabled returns if device does not support interface/ipv4/enabled.
func IPv4MissingEnabled(dut *ondatra.DUTDevice) bool {
	return lookupDUTDeviations(dut).GetIpv4MissingEnabled()
}

// IPNeighborMissing returns true if the device does not support interface/ipv4(6)/neighbor,
// so test can suppress the related check for interface/ipv4(6)/neighbor.
func IPNeighborMissing(dut *ondatra.DUTDevice) bool {
	return lookupDUTDeviations(dut).GetIpNeighborMissing()
}

// GRIBIRIBAckOnly returns if device only supports RIB ack, so tests that normally expect FIB_ACK will allow just RIB_ACK.
// Full gRIBI compliant devices should pass both with and without this deviation.
func GRIBIRIBAckOnly(dut *ondatra.DUTDevice) bool {
	return lookupDUTDeviations(dut).GetGribiRibackOnly()
}

// MissingInterfacePhysicalChannel returns if device does not support interface/physicalchannel leaf.
func MissingInterfacePhysicalChannel(dut *ondatra.DUTDevice) bool {
	return lookupDUTDeviations(dut).GetMissingInterfacePhysicalChannel()
}

// MissingValueForDefaults returns if device returns no value for some OpenConfig paths if the operational value equals the default.
func MissingValueForDefaults(dut *ondatra.DUTDevice) bool {
	return lookupDUTDeviations(dut).GetMissingValueForDefaults()
}

// TraceRouteL4ProtocolUDP returns if device only support UDP as l4 protocol for traceroute.
// Default value is false.
func TraceRouteL4ProtocolUDP(dut *ondatra.DUTDevice) bool {
	return lookupDUTDeviations(dut).GetTracerouteL4ProtocolUdp()
}

// LLDPInterfaceConfigOverrideGlobal returns if LLDP interface config should override the global config,
// expect neighbours are seen when lldp is disabled globally but enabled on interface
func LLDPInterfaceConfigOverrideGlobal(dut *ondatra.DUTDevice) bool {
	return lookupDUTDeviations(dut).GetLldpInterfaceConfigOverrideGlobal()
}

// SubinterfacePacketCountersMissing returns if device is missing subinterface packet counters for IPv4/IPv6,
// so the test will skip checking them.
// Full OpenConfig compliant devices should pass both with and without this deviation.
func SubinterfacePacketCountersMissing(dut *ondatra.DUTDevice) bool {
	return lookupDUTDeviations(dut).GetSubinterfacePacketCountersMissing()
}

// MissingPrePolicyReceivedRoutes returns if device does not support bgp/neighbors/neighbor/afi-safis/afi-safi/state/prefixes/received-pre-policy.
// Fully-compliant devices should pass with and without this deviation.
func MissingPrePolicyReceivedRoutes(dut *ondatra.DUTDevice) bool {
	return lookupDUTDeviations(dut).GetPrepolicyReceivedRoutes()
}

// DeprecatedVlanID returns if device requires using the deprecated openconfig-vlan:vlan/config/vlan-id or openconfig-vlan:vlan/state/vlan-id leaves.
func DeprecatedVlanID(dut *ondatra.DUTDevice) bool {
	return lookupDUTDeviations(dut).GetDeprecatedVlanId()
}

// OSActivateNoReboot returns if device requires separate reboot to activate OS.
func OSActivateNoReboot(dut *ondatra.DUTDevice) bool {
	return lookupDUTDeviations(dut).GetOsactivateNoreboot()
}

// ConnectRetry returns if /bgp/neighbors/neighbor/timers/config/connect-retry is not supported.
func ConnectRetry(dut *ondatra.DUTDevice) bool {
	return lookupDUTDeviations(dut).GetConnectRetry()
}

// InstallOSForStandbyRP returns if device requires OS installation on standby RP as well as active RP.
func InstallOSForStandbyRP(dut *ondatra.DUTDevice) bool {
	return lookupDUTDeviations(dut).GetOsinstallForStandbyRp()
}

// GNOIStatusWithEmptySubcomponent returns if the response of gNOI reboot status is a single value (not a list),
// the device requires explict component path to account for a situation when there is more than one active reboot requests.
func GNOIStatusWithEmptySubcomponent(dut *ondatra.DUTDevice) bool {
	return lookupDUTDeviations(dut).GetGnoiStatusEmptySubcomponent()
}

// NetworkInstanceTableDeletionRequired returns if device requires explicit deletion of network-instance table.
func NetworkInstanceTableDeletionRequired(dut *ondatra.DUTDevice) bool {
	return lookupDUTDeviations(dut).GetNetworkInstanceTableDeletionRequired()
}

// ExplicitPortSpeed returns if device requires port-speed to be set because its default value may not be usable.
// Fully compliant devices selects the highest speed available based on negotiation.
func ExplicitPortSpeed(dut *ondatra.DUTDevice) bool {
	return lookupDUTDeviations(dut).GetExplicitPortSpeed()
}

// ExplicitInterfaceInDefaultVRF returns if device requires explicit attachment of an interface or subinterface to the default network instance.
// OpenConfig expects an unattached interface or subinterface to be implicitly part of the default network instance.
// Fully-compliant devices should pass with and without this deviation.
func ExplicitInterfaceInDefaultVRF(dut *ondatra.DUTDevice) bool {
	return lookupDUTDeviations(dut).GetExplicitInterfaceInDefaultVrf()
}

// InterfaceConfigVRFBeforeAddress returns if vrf should be configured before IP address when configuring interface.
func InterfaceConfigVRFBeforeAddress(dut *ondatra.DUTDevice) bool {
	return lookupDUTDeviations(dut).GetInterfaceConfigVrfBeforeAddress()
}

// ExplicitInterfaceRefDefinition returns if device requires explicit interface ref configuration when applying features to interface.
func ExplicitInterfaceRefDefinition(dut *ondatra.DUTDevice) bool {
	return lookupDUTDeviations(dut).GetExplicitInterfaceRefDefinition()
}

// QOSDroppedOctets returns if device should skip checking QOS Dropped octets stats for interface.
func QOSDroppedOctets(dut *ondatra.DUTDevice) bool {
	return lookupDUTDeviations(dut).GetQosDroppedOctets()
}

// ExplicitGRIBIUnderNetworkInstance returns if device requires gribi-protocol to be enabled under network-instance.
func ExplicitGRIBIUnderNetworkInstance(dut *ondatra.DUTDevice) bool {
	return lookupDUTDeviations(dut).GetExplicitGribiUnderNetworkInstance()
}

// SkipBGPTestPasswordMismatch retuns if BGP TestPassword mismatch subtest should be skipped.
func SkipBGPTestPasswordMismatch(dut *ondatra.DUTDevice) bool {
	return lookupDUTDeviations(dut).GetSkipBgpTestPasswordMismatch()
}

// BGPMD5RequiresReset returns if device requires a BGP session reset to utilize a new MD5 key.
func BGPMD5RequiresReset(dut *ondatra.DUTDevice) bool {
	return lookupDUTDeviations(dut).GetBgpMd5RequiresReset()
}

// ExplicitIPv6EnableForGRIBI returns if device requires Ipv6 to be enabled on interface for gRIBI NH programmed with destination mac address.
func ExplicitIPv6EnableForGRIBI(dut *ondatra.DUTDevice) bool {
	return lookupDUTDeviations(dut).GetIpv6EnableForGribiNhDmac()
}

// ISISInstanceEnabledNotRequired returns if isis instance enable flag should not be on the device.
func ISISInstanceEnabledNotRequired(dut *ondatra.DUTDevice) bool {
	return lookupDUTDeviations(dut).GetIsisInstanceEnabledNotRequired()
}

// GNOISubcomponentPath returns if device currently uses component name instead of a full openconfig path.
func GNOISubcomponentPath(dut *ondatra.DUTDevice) bool {
	return lookupDUTDeviations(dut).GetGnoiSubcomponentPath()
}

// NoMixOfTaggedAndUntaggedSubinterfaces returns if device does not support a mix of tagged and untagged subinterfaces
func NoMixOfTaggedAndUntaggedSubinterfaces(dut *ondatra.DUTDevice) bool {
	return lookupDUTDeviations(dut).GetNoMixOfTaggedAndUntaggedSubinterfaces()
}

// DequeueDeleteNotCountedAsDrops returns if device dequeues and deletes the pkts after a while and those are not counted
// as drops
func DequeueDeleteNotCountedAsDrops(dut *ondatra.DUTDevice) bool {
	return lookupDUTDeviations(dut).GetDequeueDeleteNotCountedAsDrops()
}

// RoutePolicyUnderAFIUnsupported returns if Route-Policy under the AFI/SAFI is not supported
func RoutePolicyUnderAFIUnsupported(dut *ondatra.DUTDevice) bool {
	return lookupDUTDeviations(dut).GetRoutePolicyUnderAfiUnsupported()
}

// StorageComponentUnsupported returns if telemetry path /components/component/storage is not supported.
func StorageComponentUnsupported(dut *ondatra.DUTDevice) bool {
	return lookupDUTDeviations(dut).GetStorageComponentUnsupported()
}

// GNOIFabricComponentRebootUnsupported returns if device does not support use using gNOI to reboot the Fabric Component.
func GNOIFabricComponentRebootUnsupported(dut *ondatra.DUTDevice) bool {
	return lookupDUTDeviations(dut).GetGnoiFabricComponentRebootUnsupported()
}

// NtpNonDefaultVrfUnsupported returns true if the device does not support ntp nondefault vrf.
// Default value is false.
func NtpNonDefaultVrfUnsupported(dut *ondatra.DUTDevice) bool {
	return lookupDUTDeviations(dut).GetNtpNonDefaultVrfUnsupported()
}

// SkipPLQPacketsCountCheck returns if PLQ packets count check should be skipped.
// Default value is false.
func SkipPLQPacketsCountCheck(dut *ondatra.DUTDevice) bool {
	return lookupDUTDeviations(dut).GetSkipPlqPacketsCountCheck()
}

// SkipControllerCardPowerAdmin returns if power-admin-state config on controller card should be skipped.
// Default value is false.
func SkipControllerCardPowerAdmin(dut *ondatra.DUTDevice) bool {
	return lookupDUTDeviations(dut).GetSkipControllerCardPowerAdmin()
}

// QOSOctets returns if device should skip checking QOS octet stats for interface.
func QOSOctets(dut *ondatra.DUTDevice) bool {
	return lookupDUTDeviations(dut).GetQosOctets()
}

<<<<<<< HEAD
// SetNativeUser creates a user and assigns role/rbac to that user via native model.
func SetNativeUser(dut *ondatra.DUTDevice) bool {
	return lookupDUTDeviations(dut).GetSetNativeUser()
}

// ISISTimersLspRefreshIntervalUnsupported returns true for devices that don't
// support ISIS Timers lsp-refresh-interval leaf config.
func ISISTimersLspRefreshIntervalUnsupported(dut *ondatra.DUTDevice) bool {
	return lookupDUTDeviations(dut).GetIsisTimersLspRefreshIntervalUnsupported()
}

=======
>>>>>>> 5c59e1b4
// ISISInterfaceAfiUnsupported returns true for devices that don't support configuring
// ISIS /afi-safi/af/config container.
func ISISInterfaceAfiUnsupported(dut *ondatra.DUTDevice) bool {
	return lookupDUTDeviations(dut).GetIsisInterfaceAfiUnsupported()
}

// P4RTModifyTableEntryUnsupported returns true for devices that don't support
// modify table entry operation in P4 Runtime.
func P4RTModifyTableEntryUnsupported(dut *ondatra.DUTDevice) bool {
	return lookupDUTDeviations(dut).GetP4RtModifyTableEntryUnsupported()
}

// OSComponentParentIsSupervisorOrLinecard returns true if parent of OS component is
// of type SUPERVISOR or LINECARD.
func OSComponentParentIsSupervisorOrLinecard(dut *ondatra.DUTDevice) bool {
	return lookupDUTDeviations(dut).GetOsComponentParentIsSupervisorOrLinecard()
}

// OSComponentParentIsChassis returns true if parent of OS component is of type CHASSIS.
func OSComponentParentIsChassis(dut *ondatra.DUTDevice) bool {
	return lookupDUTDeviations(dut).GetOsComponentParentIsChassis()
}

// SkipFabricCardPowerAdmin returns whether the device should skip the Platform Power Down Up for Fabric Card.
// Default value is false.
func SkipFabricCardPowerAdmin(dut *ondatra.DUTDevice) bool {
	return lookupDUTDeviations(dut).GetSkipFabricCardPowerAdmin()
}

// ComponentPowerDownReturnsInactiveState returns whether the device should allow the component power Down state inactive.
// Default value is false and expected component power down state is shutdown.
func ComponentPowerDownReturnsInactiveState(dut *ondatra.DUTDevice) bool {
	return lookupDUTDeviations(dut).GetComponentPowerDownReturnsInactiveState()
}

// ISISRequireSameL1MetricWithL2Metric returns true for devices that require configuring
// the same ISIS Metrics for Level 1 when configuring Level 2 Metrics.
func ISISRequireSameL1MetricWithL2Metric(dut *ondatra.DUTDevice) bool {
	return lookupDUTDeviations(dut).GetIsisRequireSameL1MetricWithL2Metric()
}

// BGPSetMedRequiresEqualOspfSetMetric returns true for devices that require configuring
// the same OSPF setMetric when BGP SetMED is configured.
func BGPSetMedRequiresEqualOspfSetMetric(dut *ondatra.DUTDevice) bool {
	return lookupDUTDeviations(dut).GetBgpSetMedRequiresEqualOspfSetMetric()
}<|MERGE_RESOLUTION|>--- conflicted
+++ resolved
@@ -472,20 +472,6 @@
 	return lookupDUTDeviations(dut).GetQosOctets()
 }
 
-<<<<<<< HEAD
-// SetNativeUser creates a user and assigns role/rbac to that user via native model.
-func SetNativeUser(dut *ondatra.DUTDevice) bool {
-	return lookupDUTDeviations(dut).GetSetNativeUser()
-}
-
-// ISISTimersLspRefreshIntervalUnsupported returns true for devices that don't
-// support ISIS Timers lsp-refresh-interval leaf config.
-func ISISTimersLspRefreshIntervalUnsupported(dut *ondatra.DUTDevice) bool {
-	return lookupDUTDeviations(dut).GetIsisTimersLspRefreshIntervalUnsupported()
-}
-
-=======
->>>>>>> 5c59e1b4
 // ISISInterfaceAfiUnsupported returns true for devices that don't support configuring
 // ISIS /afi-safi/af/config container.
 func ISISInterfaceAfiUnsupported(dut *ondatra.DUTDevice) bool {
