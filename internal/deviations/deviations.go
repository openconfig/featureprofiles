// Copyright 2022 Google LLC
//
// Licensed under the Apache License, Version 2.0 (the "License");
// you may not use this file except in compliance with the License.
// You may obtain a copy of the License at
//
//      http://www.apache.org/licenses/LICENSE-2.0
//
// Unless required by applicable law or agreed to in writing, software
// distributed under the License is distributed on an "AS IS" BASIS,
// WITHOUT WARRANTIES OR CONDITIONS OF ANY KIND, either express or implied.
// See the License for the specific language governing permissions and
// limitations under the License.

// Package deviations defines the arguments to enable temporary workarounds for the
// featureprofiles test suite using command line flags.
//
// If we consider device compliance level in tiers:
//
//   - Tier 0: Full OpenConfig compliance.  The device can do everything specified by
//     OpenConfig.
//   - Tier 1: Test plan compliance.  The device can pass a test without deviation, which
//     means it satisfies the test requirements.  This is the target compliance tier for
//     featureprofiles tests.
//   - Tier 2: Deviated test plan compliance.  The device can pass a test with deviation.
//
// Deviations typically work by reducing testing requirements or by changing the way the
// configuration is done.  However, the targeted compliance tier is always without
// deviation.
//
// Requirements for deviations:
//
//   - Deviations may only use OpenConfig compliant behavior.
//   - Deviations should be small in scope, typically affecting one sub-test, one
//     OpenConfig path or small OpenConfig sub-tree.
//
// If a device could not pass without deviation, that is considered non-compliant
// behavior.  Ideally, a device should pass both with and without a deviation which means
// the deviation could be safely removed.  However, when the OpenConfig model allows the
// device to reject the deviated case even if it is compliant, then this should be
// explained on a case-by-case basis.
//
// To add a deviation:
//
//   - Submit a github issue explaining the need for the deviation.
//   - Submit a pull request referencing the above issue to add a flag to
//     this file and updates to the tests where it is intended to be used.
//   - Make sure the deviation defaults to false.  False (not deviated) means strictly
//     compliant behavior.  True (deviated) activates the workaround.
//
// To remove a deviation:
//
//   - Submit a pull request which proposes to resolve the relevant
//     github issue by removing the deviation and it's usage within tests.
//   - Typically the author or an affiliate of the author's organization
//     is expected to remove a deviation they introduced.
//
// To enable the deviations for a test run:
//
//   - By default, deviations are not enabled and instead require the
//     test invocation to set an argument to enable the deviation.
//   - For example:
//     go test my_test.go --deviation_interface_enabled=true
package deviations

import (
	"flag"

	"github.com/openconfig/ondatra"
)

// GRIBIMACOverrideStaticARPStaticRoute returns whether the device needs to configure Static ARP + Static Route to override setting MAC address in Next Hop.
func GRIBIMACOverrideStaticARPStaticRoute(*ondatra.DUTDevice) bool {
	return *gribiMACOverrideStaticARPStaticRoute
}

// AggregateAtomicUpdate returns if device requires that aggregate Port-Channel and its members be defined in a single gNMI Update transaction at /interfaces.
// Otherwise lag-type will be dropped, and no member can be added to the aggregate.
// Full OpenConfig compliant devices should pass both with and without this deviation.
func AggregateAtomicUpdate(_ *ondatra.DUTDevice) bool {
	return *aggregateAtomicUpdate
}

// P4RTMissingDelete returns whether the device does not support delete mode in P4RT write requests.
func P4RTMissingDelete(_ *ondatra.DUTDevice) bool {
	return *p4rtMissingDelete
}

// P4RTUnsetElectionIDUnsupported returns whether the device does not support unset election ID.
func P4RTUnsetElectionIDUnsupported(_ *ondatra.DUTDevice) bool {
	return *p4rtUnsetElectionIDUnsupported
}

// ISISRestartSuppressUnsupported returns whether the device should skip isis restart-suppress check.
func ISISRestartSuppressUnsupported(_ *ondatra.DUTDevice) bool {
	return *isisRestartSuppressUnsupported
}

// MissingBgpLastNotificationErrorCode returns whether the last-notification-error-code leaf is missing in bgp.
func MissingBgpLastNotificationErrorCode(_ *ondatra.DUTDevice) bool {
	return *missingBgpLastNotificationErrorCode
}

// GRIBIMACOverrideWithStaticARP returns whether for a gRIBI IPv4 route the device does not support a mac-address only next-hop-entry.
func GRIBIMACOverrideWithStaticARP(_ *ondatra.DUTDevice) bool {
	return *gribiMACOverrideWithStaticARP
}

// CLITakesPrecedenceOverOC returns whether config pushed through origin CLI takes precedence over config pushed through origin OC.
func CLITakesPrecedenceOverOC(_ *ondatra.DUTDevice) bool {
	return *cliTakesPrecedenceOverOC
}

// BGPTrafficTolerance returns the allowed tolerance for BGP traffic flow while comparing for pass or fail conditions.
func BGPTrafficTolerance(_ *ondatra.DUTDevice) int {
	return *bgpTrafficTolerance
}

// MacAddressMissing returns whether device does not support /system/mac-address/state
func MacAddressMissing(_ *ondatra.DUTDevice) bool {
	return *macAddressMissing
}

// UseVendorNativeACLConfig returns whether a device requires native model to configure ACL, specifically for RT-1.4.
func UseVendorNativeACLConfig(_ *ondatra.DUTDevice) bool {
	return *useVendorNativeACLConfiguration
}

// SwitchChipIDUnsupported returns whether the device supports id leaf for SwitchChip components.
func SwitchChipIDUnsupported(_ *ondatra.DUTDevice) bool {
	return *switchChipIDUnsupported
}

// BackplaneFacingCapacityUnsupported returns whether the device supports backplane-facing-capacity leaves for some of the components.
func BackplaneFacingCapacityUnsupported(_ *ondatra.DUTDevice) bool {
	return *backplaneFacingCapacityUnsupported
}

// ComponentsSoftwareModuleUnsupported returns whether the device supports software module components.
func ComponentsSoftwareModuleUnsupported(_ *ondatra.DUTDevice) bool {
	return *componentsSoftwareModuleUnsupported
}

// SchedulerInputWeightLimit returns whether the device does not support weight above 100.
func SchedulerInputWeightLimit(_ *ondatra.DUTDevice) bool {
	return *schedulerInputWeightLimit
}

// ECNProfileRequiredDefinition returns whether the device requires additional config for ECN.
func ECNProfileRequiredDefinition(_ *ondatra.DUTDevice) bool {
	return *ecnProfileRequiredDefinition
}

// ISISGlobalAuthenticationNotRequired returns true if ISIS Global authentication not required.
func ISISGlobalAuthenticationNotRequired(_ *ondatra.DUTDevice) bool {
	return *isisGlobalAuthenticationNotRequired
}

// ISISLevelAuthenticationNotRequired returns true if ISIS Level authentication not required.
func ISISLevelAuthenticationNotRequired(_ *ondatra.DUTDevice) bool {
	return *isisLevelAuthenticationNotRequired
}

// ISISSingleTopologyRequired sets isis af ipv6 single topology on the device if value is true.
func ISISSingleTopologyRequired(_ *ondatra.DUTDevice) bool {
	return *isisSingleTopologyRequired
}

// ISISMultiTopologyUnsupported returns if device skips isis multi-topology check.
func ISISMultiTopologyUnsupported(_ *ondatra.DUTDevice) bool {
	return *isisMultiTopologyUnsupported
}

// ISISInterfaceLevel1DisableRequired returns if device should disable isis level1 under interface mode.
func ISISInterfaceLevel1DisableRequired(_ *ondatra.DUTDevice) bool {
	return *isisInterfaceLevel1DisableRequired
}

// MissingIsisInterfaceAfiSafiEnable returns if device should set and validate isis interface address family enable.
// Default is validate isis address family enable at global mode.
func MissingIsisInterfaceAfiSafiEnable(_ *ondatra.DUTDevice) bool {
	return *missingIsisInterfaceAfiSafiEnable
}

// Ipv6DiscardedPktsUnsupported returns whether the device supports interface ipv6 discarded packet stats.
func Ipv6DiscardedPktsUnsupported(_ *ondatra.DUTDevice) bool {
	return *ipv6DiscardedPktsUnsupported
}

// FanOperStatusUnsupported returns whether the device supports oper-status leaf for fan components.
func FanOperStatusUnsupported(_ *ondatra.DUTDevice) bool {
	return *fanOperStatusUnsupported
}

// LinkQualWaitAfterDeleteRequired returns whether the device requires additional time to complete post delete link qualification cleanup.
func LinkQualWaitAfterDeleteRequired(_ *ondatra.DUTDevice) bool {
	return *linkQualWaitAfterDeleteRequired
}

// StatePathsUnsupported returns whether the device supports following state paths
func StatePathsUnsupported(_ *ondatra.DUTDevice) bool {
	return *statePathsUnsupported
}

// DropWeightLeavesUnsupported returns whether the device supports drop and weight leaves under queue management profile.
func DropWeightLeavesUnsupported(_ *ondatra.DUTDevice) bool {
	return *dropWeightLeavesUnsupported
}

// SwVersionUnsupported returns true if the device does not support reporting software version according to the requirements in gNMI-1.10.
func SwVersionUnsupported(_ *ondatra.DUTDevice) bool {
	return *swVersionUnsupported
}

// HierarchicalWeightResolutionTolerance returns the allowed tolerance for BGP traffic flow while comparing for pass or fail conditions.
func HierarchicalWeightResolutionTolerance(_ *ondatra.DUTDevice) float64 {
	return *hierarchicalWeightResolutionTolerance
}

// InterfaceCountersFromContainer returns if the device only supports querying counters from the state container, not from individual counter leaves.
func InterfaceCountersFromContainer(_ *ondatra.DUTDevice) bool {
	return *interfaceCountersFromContainer
}

// IPNeighborMissing returns true if the device does not support interface/ipv4(6)/neighbor,
// so test can suppress the related check for interface/ipv4(6)/neighbor.
func IPNeighborMissing(_ *ondatra.DUTDevice) bool {
	return *ipNeighborMissing
}

// NTPAssociationTypeRequired returns if device requires NTP association-type to be explicitly set.
// OpenConfig defaults the association-type to SERVER if not set.

// GRIBIRIBAckOnly returns if device only supports RIB ack, so tests that normally expect FIB_ACK will allow just RIB_ACK.
// Full gRIBI compliant devices should pass both with and without this deviation.
func GRIBIRIBAckOnly(_ *ondatra.DUTDevice) bool {
	return *gRIBIRIBAckOnly
}

// GRIBIDelayedAckResponse returns if device requires delay in sending ack response.
func GRIBIDelayedAckResponse(_ *ondatra.DUTDevice) bool {
	return *gRIBIDelayedAckResponse
}

// MissingInterfacePhysicalChannel returns if device does not support interface/physicalchannel leaf.
func MissingInterfacePhysicalChannel(_ *ondatra.DUTDevice) bool {
	return *missingInterfacePhysicalChannel
}

// MissingInterfaceHardwarePort returns if device does not support interface/hardwareport leaf.
func MissingInterfaceHardwarePort(_ *ondatra.DUTDevice) bool {
	return *missingInterfaceHardwarePort
}

// TraceRouteL4ProtocolUDP returns if device only support UDP as l4 protocol for traceroute.
func TraceRouteL4ProtocolUDP(_ *ondatra.DUTDevice) bool {
	return *traceRouteL4ProtocolUDP
}

// TraceRouteFragmentation returns if device does not support fragmentation bit for traceroute.
func TraceRouteFragmentation(_ *ondatra.DUTDevice) bool {
	return *traceRouteFragmentation
}

// SubinterfacePacketCountersMissing returns if device is missing subinterface packet counters for IPv4/IPv6,
// so the test will skip checking them.
// Full OpenConfig compliant devices should pass both with and without this deviation.
func SubinterfacePacketCountersMissing(_ *ondatra.DUTDevice) bool {
	return *subinterfacePacketCountersMissing
}

// MissingPrePolicyReceivedRoutes returns if device does not support bgp/neighbors/neighbor/afi-safis/afi-safi/state/prefixes/received-pre-policy.
// Fully-compliant devices should pass with and without this deviation.
func MissingPrePolicyReceivedRoutes(_ *ondatra.DUTDevice) bool {
	return *missingPrePolicyReceivedRoutes
}

// DeprecatedVlanID returns if device requires using the deprecated openconfig-vlan:vlan/config/vlan-id or openconfig-vlan:vlan/state/vlan-id leaves.
func DeprecatedVlanID(_ *ondatra.DUTDevice) bool {
	return *deprecatedVlanID
}

// OSActivateNoReboot returns if device requires separate reboot to activate OS.
func OSActivateNoReboot(_ *ondatra.DUTDevice) bool {
	return *osActivateNoReboot
}

// ConnectRetry returns if /bgp/neighbors/neighbor/timers/config/connect-retry is not supported.
func ConnectRetry(_ *ondatra.DUTDevice) bool {
	return *connectRetry
}

// InstallOSForStandbyRP returns if device requires OS installation on standby RP as well as active RP.
func InstallOSForStandbyRP(_ *ondatra.DUTDevice) bool {
	return *installOSForStandbyRP
}

// GNOIStatusWithEmptySubcomponent returns if the response of gNOI reboot status is a single value (not a list),
// the device requires explict component path to account for a situation when there is more than one active reboot requests.
func GNOIStatusWithEmptySubcomponent(_ *ondatra.DUTDevice) bool {
	return *gNOIStatusWithEmptySubcomponent
}

<<<<<<< HEAD
// ExplicitInterfaceRefDefinition returns if device requires explicit interface ref configuration when applying features to interface.
func ExplicitInterfaceRefDefinition(_ *ondatra.DUTDevice) bool {
	return *explicitInterfaceRefDefinition
=======
// QOSDroppedOctets returns if device should skip checking QOS Dropped octets stats for interface.
func QOSDroppedOctets(_ *ondatra.DUTDevice) bool {
	return *qosDroppedOctets
}

// ExplicitGRIBIUnderNetworkInstance returns if device requires gribi-protocol to be enabled under network-instance.
func ExplicitGRIBIUnderNetworkInstance(_ *ondatra.DUTDevice) bool {
	return *explicitGRIBIUnderNetworkInstance
}

// SkipBGPTestPasswordMismatch retuns if BGP TestPassword mismatch subtest should be skipped.
func SkipBGPTestPasswordMismatch(_ *ondatra.DUTDevice) bool {
	return *skipBGPTestPasswordMismatch
}

// BGPMD5RequiresReset returns if device requires a BGP session reset to utilize a new MD5 key.
func BGPMD5RequiresReset(_ *ondatra.DUTDevice) bool {
	return *bgpMD5RequiresReset
}

// ExplicitIPv6EnableForGRIBI returns if device requires Ipv6 to be enabled on interface for gRIBI NH programmed with destination mac address.
func ExplicitIPv6EnableForGRIBI(_ *ondatra.DUTDevice) bool {
	return *explicitIPv6EnableForGRIBI
>>>>>>> 730b7935
}

// ISISprotocolEnabledNotRequired returns if isis protocol enable flag should be unset on the device.
func ISISprotocolEnabledNotRequired(_ *ondatra.DUTDevice) bool {
	return *isisprotocolEnabledNotRequired
}

// ISISInstanceEnabledNotRequired returns if isis instance enable flag should not be on the device.
func ISISInstanceEnabledNotRequired(_ *ondatra.DUTDevice) bool {
	return *isisInstanceEnabledNotRequired
}

// NoMixOfTaggedAndUntaggedSubinterfaces returns if device does not support a mix of tagged and untagged subinterfaces
func NoMixOfTaggedAndUntaggedSubinterfaces(_ *ondatra.DUTDevice) bool {
	return *noMixOfTaggedAndUntaggedSubinterfaces
}

// Vendor deviation flags.
// All new flags should not be exported (define them in lowercase) and accessed
// from tests through a public accessors like those above.
var (
	BannerDelimiter = flag.String("deviation_banner_delimiter", "",
		"Device requires the banner to have a delimiter character. Full OpenConfig compliant devices should work without delimiter.")

	InterfaceEnabled = flag.Bool("deviation_interface_enabled", false,
		"Device requires interface enabled leaf booleans to be explicitly set to true.  Full OpenConfig compliant devices should pass both with and without this deviation.")

	IPv4MissingEnabled = flag.Bool("deviation_ipv4_missing_enabled", false, "Device does not support interface/ipv4/enabled, so suppress configuring this leaf.")

	ipNeighborMissing = flag.Bool("deviation_ip_neighbor_missing", false, "Device does not support interface/ipv4(6)/neighbor, so suppress the related check for interface/ipv4(6)/neighbor.")

	interfaceCountersFromContainer = flag.Bool("deviation_interface_counters_from_container", false, "Device only supports querying counters from the state container, not from individual counter leaves.")

	aggregateAtomicUpdate = flag.Bool("deviation_aggregate_atomic_update", false,
		"Device requires that aggregate Port-Channel and its members be defined in a single gNMI Update transaction at /interfaces; otherwise lag-type will be dropped, and no member can be added to the aggregate.  Full OpenConfig compliant devices should pass both with and without this deviation.")

	DefaultNetworkInstance = flag.String("deviation_default_network_instance", "DEFAULT",
		"The name used for the default network instance for VRF.  The default name in OpenConfig is \"DEFAULT\" but some legacy devices still use \"default\".  Full OpenConfig compliant devices should be able to use any operator-assigned value.")

	subinterfacePacketCountersMissing = flag.Bool("deviation_subinterface_packet_counters_missing", false,
		"Device is missing subinterface packet counters for IPv4/IPv6, so the test will skip checking them.  Full OpenConfig compliant devices should pass both with and without this deviation.")

	OmitL2MTU = flag.Bool("deviation_omit_l2_mtu", false,
		"Device does not support setting the L2 MTU, so omit it.  OpenConfig allows a device to enforce that L2 MTU, which has a default value of 1514, must be set to a higher value than L3 MTU, so a full OpenConfig compliant device may fail with the deviation.")

	gRIBIRIBAckOnly = flag.Bool("deviation_gribi_riback_only", false, "Device only supports RIB ack, so tests that normally expect FIB_ACK will allow just RIB_ACK.  Full gRIBI compliant devices should pass both with and without this deviation.")

	MissingValueForDefaults = flag.Bool("deviation_missing_value_for_defaults", false,
		"Device returns no value for some OpenConfig paths if the operational value equals the default. A fully compliant device should pass regardless of this deviation.")

	StaticProtocolName = flag.String("deviation_static_protocol_name", "DEFAULT", "The name used for the static routing protocol.  The default name in OpenConfig is \"DEFAULT\" but some devices use other names.")

	GNOISubcomponentPath = flag.Bool("deviation_gnoi_subcomponent_path", false, "Device currently uses component name instead of a full openconfig path, so suppress creating a full oc compliant path for subcomponent.")

	gNOIStatusWithEmptySubcomponent = flag.Bool("deviation_gnoi_status_empty_subcomponent", false, "The response of gNOI reboot status is a single value (not a list), so the device requires explict component path to account for a situation when there is more than one active reboot requests.")

	osActivateNoReboot = flag.Bool("deviation_osactivate_noreboot", false, "Device requires separate reboot to activate OS.")

	installOSForStandbyRP = flag.Bool("deviation_osinstall_for_standby_rp", false, "Device requires OS installation on standby RP as well as active RP.")

	deprecatedVlanID = flag.Bool("deviation_deprecated_vlan_id", false, "Device requires using the deprecated openconfig-vlan:vlan/config/vlan-id or openconfig-vlan:vlan/state/vlan-id leaves.")

	ExplicitInterfaceInDefaultVRF = flag.Bool("deviation_explicit_interface_in_default_vrf", false,
		"Device requires explicit attachment of an interface or subinterface to the default network instance. OpenConfig expects an unattached interface or subinterface to be implicitly part of the default network instance. Fully-compliant devices should pass with and without this deviation.")

	ExplicitPortSpeed = flag.Bool("deviation_explicit_port_speed", false, "Device requires port-speed to be set because its default value may not be usable. Fully compliant devices should select the highest speed available based on negotiation.")

	ExplicitP4RTNodeComponent = flag.Bool("deviation_explicit_p4rt_node_component", false, "Device does not report P4RT node names in the component hierarchy, so use hard coded P4RT node names by passing them through internal/args flags. Fully compliant devices should report the PORT hardware components with the INTEGRATED_CIRCUIT components as their parents, as the P4RT node names.")

	RoutePolicyUnderPeerGroup = flag.Bool("deviation_rpl_under_peergroup", false, "Device requires route-policy configuration under bgp peer-group. Fully-compliant devices should pass with and without this deviation.")

	missingPrePolicyReceivedRoutes = flag.Bool("deviation_prepolicy_received_routes", false, "Device does not support bgp/neighbors/neighbor/afi-safis/afi-safi/state/prefixes/received-pre-policy. Fully-compliant devices should pass with and without this deviation.")

	RoutePolicyUnderNeighborAfiSafi = flag.Bool("deviation_rpl_under_neighbor_afisafi", false, "Device requires route-policy configuration under bgp neighbor afisafi. Fully-compliant devices should pass with this deviation set to true.")

	traceRouteL4ProtocolUDP = flag.Bool("deviation_traceroute_l4_protocol_udp", false, "Device only support UDP as l4 protocol for traceroute. Use this flag to set default l4 protocol as UDP and skip the tests explictly use TCP or ICMP.")

	traceRouteFragmentation = flag.Bool("deviation_traceroute_fragmentation", false, "Device does not support fragmentation bit for traceroute.")

	connectRetry = flag.Bool("deviation_connect_retry", false, "Connect-retry is not supported /bgp/neighbors/neighbor/timers/config/connect-retry.")

	explicitIPv6EnableForGRIBI = flag.Bool("deviation_ipv6_enable_for_gribi_nh_dmac", false, "Device requires Ipv6 to be enabled on interface for gRIBI NH programmed with destination mac address")

	isisInterfaceLevel1DisableRequired = flag.Bool("deviation_isis_interface_level1_disable_required", false,
		"Disable isis level1 under interface mode on the device if value is true, Default value is false and enables isis level2 under interface mode")

	missingIsisInterfaceAfiSafiEnable = flag.Bool("deviation_missing_isis_interface_afi_safi_enable", false,
		"Set and validate isis interface address family enable on the device if value is true, Default value is false and validate isis address family enable at global mode")

	isisSingleTopologyRequired = flag.Bool("deviation_isis_single_topology_required", false,
		"Set isis af ipv6 single topology on the device if value is true, Default value is false and sets multi topology for isis af ipv6")

	isisprotocolEnabledNotRequired = flag.Bool("deviation_isis_protocol_enabled_not_required", false,
		"Unset isis protocol enable flag on the device if value is true, Default value is false and protocol enable flag is set")

	isisInstanceEnabledNotRequired = flag.Bool("deviation_isis_instance_enabled_not_required", false,
		"Don't set isis instance enable flag on the device if value is true, Default value is false and instance enable flag is set")

	explicitInterfaceRefDefinition = flag.Bool("deviation_explicit_interface_ref_definition", false, "Device requires explicit interface ref configuration when applying features to interface")

	noMixOfTaggedAndUntaggedSubinterfaces = flag.Bool("deviation_no_mix_of_tagged_and_untagged_subinterfaces", false,
		"Use this deviation when the device does not support a mix of tagged and untagged subinterfaces")

	gRIBIDelayedAckResponse = flag.Bool("deviation_gribi_delayed_ack_response", false, "Device requires delay in sending ack response")

	LLDPInterfaceConfigOverrideGlobal = flag.Bool("deviation_lldp_interface_config_override_global", false,
		"Set this flag for LLDP interface config to override the global config,expect neighbours are seen when lldp is disabled globally but enabled on interface")

	missingInterfacePhysicalChannel = flag.Bool("deviation_missing_interface_physical_channel", false,
		"Device does not support interface/physicalchannel leaf. Set this flag to skip checking the leaf.")

	missingInterfaceHardwarePort = flag.Bool("deviation_missing_interface_hardware_port", false,
		"Device does not support interface/hardwareport leaf. Set this flag to skip checking the leaf.")

	InterfaceConfigVrfBeforeAddress = flag.Bool("deviation_interface_config_vrf_before_address", false, "When configuring interface, config Vrf prior config IP address")

	bgpTrafficTolerance = flag.Int("deviation_bgp_tolerance_value", 0,
		"Allowed tolerance for BGP traffic flow while comparing for pass or fail condition.")

	explicitGRIBIUnderNetworkInstance = flag.Bool("deviation_explicit_gribi_under_network_instance", false,
		"Device requires gribi-protocol to be enabled under network-instance.")

	bgpMD5RequiresReset = flag.Bool("deviation_bgp_md5_requires_reset", false, "Device requires a BGP session reset to utilize a new MD5 key")

	qosDroppedOctets = flag.Bool("deviation_qos_dropped_octets", false, "Set to true to skip checking QOS Dropped octets stats for interface")

	skipBGPTestPasswordMismatch = flag.Bool("deviation_skip_bgp_test_password_mismatch", false,
		"Skip BGP TestPassword mismatch subtest if value is true, Default value is false")

	p4rtMissingDelete = flag.Bool("deviation_p4rt_missing_delete", false, "Device does not support delete mode in P4RT write requests")

	p4rtUnsetElectionIDUnsupported = flag.Bool("deviation_p4rt_unsetelectionid_unsupported", false, "Device does not support unset Election ID")

	NetworkInstanceTableDeletionRequired = flag.Bool("deviation_network_instance_table_deletion_required", false,
		"Set to true for device requiring explicit deletion of network-instance table, default is false")

	isisMultiTopologyUnsupported = flag.Bool("deviation_isis_multi_topology_unsupported", false,
		"Device skip isis multi-topology check if value is true, Default value is false")

	isisRestartSuppressUnsupported = flag.Bool("deviation_isis_restart_suppress_unsupported", false,
		"Device skip isis restart-suppress check if value is true, Default value is false")

	macAddressMissing = flag.Bool("deviation_mac_address_missing", false, "Device does not support /system/mac-address/state.")

	gribiMACOverrideWithStaticARP = flag.Bool("deviation_gribi_mac_override_with_static_arp", false, "Set to true for device not supporting programming a gribi flow with a next-hop entry of mac-address only, default is false")

	gribiMACOverrideStaticARPStaticRoute = flag.Bool("deviation_gribi_mac_override_static_arp_static_route", false, "Set to true for device that requires gRIBI MAC Override using Static ARP + Static Route")

	cliTakesPrecedenceOverOC = flag.Bool("deviation_cli_takes_precedence_over_oc", false, "Set to true for device in which config pushed through origin CLI takes precedence over config pushed through origin OC, default is false")

	missingBgpLastNotificationErrorCode = flag.Bool("deviation_missing_bgp_last_notification_error_code", false, "Set to true to skip check for bgp/neighbors/neighbor/state/messages/received/last-notification-error-code leaf missing case")

	useVendorNativeACLConfiguration = flag.Bool("deviation_use_vendor_native_acl_config", false, "Configure ACLs using vendor native model specifically for RT-1.4")

	switchChipIDUnsupported = flag.Bool("deviation_switch_chip_id_unsupported", false, "Device does not support id leaf for SwitchChip components. Set this flag to skip checking the leaf.")

	backplaneFacingCapacityUnsupported = flag.Bool("deviation_backplane_facing_capacity_unsupported", false, "Device does not support backplane-facing-capacity leaves for some of the components. Set this flag to skip checking the leaves.")

	componentsSoftwareModuleUnsupported = flag.Bool("deviation_components_software_module_unsupported", false, "Set true for Device that does not support software module components, default is false.")

	schedulerInputWeightLimit = flag.Bool("deviation_scheduler_input_weight_limit", false, "device does not support weight above 100")

	ecnProfileRequiredDefinition = flag.Bool("deviation_ecn_profile_required_definition", false, "device requires additional config for ECN")

	isisGlobalAuthenticationNotRequired = flag.Bool("deviation_isis_global_authentication_not_required", false,
		"Don't set isis global authentication-check on the device if value is true, Default value is false and ISIS global authentication-check is set")

	isisLevelAuthenticationNotRequired = flag.Bool("deviation_isis_level_authentication_not_required", false,
		"Don't set isis level authentication on the device if value is true, Default value is false and ISIS level authentication is configured")

	ipv6DiscardedPktsUnsupported = flag.Bool("deviation_ipv6_discarded_pkts_unsupported", false, "Set true for device that does not support interface ipv6 discarded packet statistics, default is false")

	fanOperStatusUnsupported = flag.Bool("deviation_fan_oper_status_unsupported", false, "Device does not support oper-status leaves for some of the fan components. Set this flag to skip checking the leaf.")

	linkQualWaitAfterDeleteRequired = flag.Bool("deviation_link_qual_wait_after_delete_required", false, "Device requires additional time to complete post delete link qualification cleanup.")

	statePathsUnsupported = flag.Bool("deviation_state_path_unsupported", false, "Device does not support these state paths, Set this flag to skip checking the leaves")

	dropWeightLeavesUnsupported = flag.Bool("deviation_drop_weight_leaves_unsupported", false, "Device does not support drop and weight leaves under queue management profile, Set this flag to skip checking the leaves")

	swVersionUnsupported = flag.Bool("deviation_sw_version_unsupported", false, "Device does not support reporting software version according to the requirements in gNMI-1.10.")

	hierarchicalWeightResolutionTolerance = flag.Float64("deviation_hierarchical_weight_resolution_tolerance", 0.2, "Set it to expected ucmp traffic tolerance, default is 0.2")
)<|MERGE_RESOLUTION|>--- conflicted
+++ resolved
@@ -301,11 +301,11 @@
 	return *gNOIStatusWithEmptySubcomponent
 }
 
-<<<<<<< HEAD
 // ExplicitInterfaceRefDefinition returns if device requires explicit interface ref configuration when applying features to interface.
 func ExplicitInterfaceRefDefinition(_ *ondatra.DUTDevice) bool {
 	return *explicitInterfaceRefDefinition
-=======
+}
+
 // QOSDroppedOctets returns if device should skip checking QOS Dropped octets stats for interface.
 func QOSDroppedOctets(_ *ondatra.DUTDevice) bool {
 	return *qosDroppedOctets
@@ -329,7 +329,6 @@
 // ExplicitIPv6EnableForGRIBI returns if device requires Ipv6 to be enabled on interface for gRIBI NH programmed with destination mac address.
 func ExplicitIPv6EnableForGRIBI(_ *ondatra.DUTDevice) bool {
 	return *explicitIPv6EnableForGRIBI
->>>>>>> 730b7935
 }
 
 // ISISprotocolEnabledNotRequired returns if isis protocol enable flag should be unset on the device.
