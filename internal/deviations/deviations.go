// Copyright 2022 Google LLC
//
// Licensed under the Apache License, Version 2.0 (the "License");
// you may not use this file except in compliance with the License.
// You may obtain a copy of the License at
//
//      http://www.apache.org/licenses/LICENSE-2.0
//
// Unless required by applicable law or agreed to in writing, software
// distributed under the License is distributed on an "AS IS" BASIS,
// WITHOUT WARRANTIES OR CONDITIONS OF ANY KIND, either express or implied.
// See the License for the specific language governing permissions and
// limitations under the License.

// Package deviations defines the arguments to enable temporary workarounds for the
// featureprofiles test suite using command line flags.
//
// If we consider device compliance level in tiers:
//
//   - Tier 0: Full OpenConfig compliance.  The device can do everything specified by
//     OpenConfig.
//   - Tier 1: Test plan compliance.  The device can pass a test without deviation, which
//     means it satisfies the test requirements.  This is the target compliance tier for
//     featureprofiles tests.
//   - Tier 2: Deviated test plan compliance.  The device can pass a test with deviation.
//
// Deviations typically work by reducing testing requirements or by changing the way the
// configuration is done.  However, the targeted compliance tier is always without
// deviation.
//
// Requirements for deviations:
//
//   - Deviations may only use OpenConfig compliant behavior.
//   - Deviations should be small in scope, typically affecting one sub-test, one
//     OpenConfig path or small OpenConfig sub-tree.
//
// If a device could not pass without deviation, that is considered non-compliant
// behavior.  Ideally, a device should pass both with and without a deviation which means
// the deviation could be safely removed.  However, when the OpenConfig model allows the
// device to reject the deviated case even if it is compliant, then this should be
// explained on a case-by-case basis.
//
// To add a deviation:
//
//   - Submit a github issue explaining the need for the deviation.
//   - Submit a pull request referencing the above issue to add a flag to
//     this file and updates to the tests where it is intended to be used.
//   - Make sure the deviation defaults to false.  False (not deviated) means strictly
//     compliant behavior.  True (deviated) activates the workaround.
//
// To remove a deviation:
//
//   - Submit a pull request which proposes to resolve the relevant
//     github issue by removing the deviation and it's usage within tests.
//   - Typically the author or an affiliate of the author's organization
//     is expected to remove a deviation they introduced.
//
// To enable the deviations for a test run:
//
//   - By default, deviations are not enabled and instead require the
//     test invocation to set an argument to enable the deviation.
//   - For example:
//     go test my_test.go --deviation_interface_enabled=true
package deviations

import (
	"flag"
	"fmt"
	"regexp"

	log "github.com/golang/glog"
	"github.com/openconfig/featureprofiles/internal/metadata"
	mpb "github.com/openconfig/featureprofiles/proto/metadata_go_proto"
	"github.com/openconfig/ondatra"
)

func lookupDeviations(dut *ondatra.DUTDevice) (*mpb.Metadata_PlatformExceptions, error) {
	var matchedPlatformException *mpb.Metadata_PlatformExceptions

	for _, platformExceptions := range metadata.Get().PlatformExceptions {
		if platformExceptions.GetPlatform().Vendor.String() == "" {
			return nil, fmt.Errorf("vendor should be specified in textproto %v", platformExceptions)
		}
		if platformExceptions.GetPlatform().GetHardwareModelRegex() != "" && len(platformExceptions.GetPlatform().GetHardwareModel()) > 0 {
			return nil, fmt.Errorf("vendor should be specified in textproto %v", platformExceptions)
		}

		if dut.Device.Vendor().String() != platformExceptions.GetPlatform().Vendor.String() {
			continue
		}

		// If hardware_model_regex is set and does not match, continue
		if hardwareModelRegex := platformExceptions.GetPlatform().GetHardwareModelRegex(); hardwareModelRegex != "" {
			matchHw, errHw := regexp.MatchString(hardwareModelRegex, dut.Device.Model())
			if errHw != nil {
				return nil, fmt.Errorf("error with regex match %v", errHw)
			}
			if !matchHw {
				continue
			}
		}

		// If software_version_regex is set and does not match, continue
		if softwareVersionRegex := platformExceptions.GetPlatform().GetSoftwareVersionRegex(); softwareVersionRegex != "" {
			matchSw, errSw := regexp.MatchString(softwareVersionRegex, dut.Device.Model())
			if errSw != nil {
				return nil, fmt.Errorf("error with regex match %v", errSw)
			}
			if !matchSw {
				continue
			}
		}

		// TODO(prinikasn): Remove after hardware_model field is removed.
		if len(platformExceptions.GetPlatform().GetHardwareModel()) > 0 {
			matchedHwRepeated := false
			for _, hardwareModel := range platformExceptions.GetPlatform().HardwareModel {
				if dut.Device.Model() == hardwareModel {
					matchedHwRepeated = true
					break
				}
			}
			if !matchedHwRepeated {
				continue
			}
		}

		if matchedPlatformException != nil {
			return nil, fmt.Errorf("cannot have more than one match within platform_exceptions fields %v and %v", matchedPlatformException, platformExceptions)
		}
		matchedPlatformException = platformExceptions
	}
	return matchedPlatformException, nil
}

func mustLookupDeviations(dut *ondatra.DUTDevice) *mpb.Metadata_PlatformExceptions {
	platformExceptions, err := lookupDeviations(dut)
	if err != nil {
		log.Exitf("Error looking up deviations: %v", err)
	}
	return platformExceptions
}

func lookupDUTDeviations(dut *ondatra.DUTDevice) *mpb.Metadata_Deviations {
	if platformExceptions := mustLookupDeviations(dut); platformExceptions != nil {
		return platformExceptions.GetDeviations()
	}
	log.Infof("Did not match any platform_exception %v, returning default values", metadata.Get().GetPlatformExceptions())
	return &mpb.Metadata_Deviations{}
}

func logErrorIfFlagSet(name string) {
	flag.Visit(func(f *flag.Flag) {
		if f.Name == name {
			log.Errorf("Value for %v is set using metadata.textproto. Flag value will be ignored!", name)
		}
	})
}

// BannerDelimiter returns if device requires the banner to have a delimiter character.
// Full OpenConfig compliant devices should work without delimiter.
func BannerDelimiter(dut *ondatra.DUTDevice) string {
	logErrorIfFlagSet("deviation_banner_delimiter")
	return lookupDUTDeviations(dut).GetBannerDelimiter()
}

// OmitL2MTU returns if device does not support setting the L2 MTU.
func OmitL2MTU(dut *ondatra.DUTDevice) bool {
	logErrorIfFlagSet("deviation_omit_l2_mtu")
	return lookupDUTDeviations(dut).GetOmitL2Mtu()
}

// GRIBIMACOverrideStaticARPStaticRoute returns whether the device needs to configure Static ARP + Static Route to override setting MAC address in Next Hop.
func GRIBIMACOverrideStaticARPStaticRoute(*ondatra.DUTDevice) bool {
	return *gribiMACOverrideStaticARPStaticRoute
}

// AggregateAtomicUpdate returns if device requires that aggregate Port-Channel and its members be defined in a single gNMI Update transaction at /interfaces.
// Otherwise lag-type will be dropped, and no member can be added to the aggregate.
// Full OpenConfig compliant devices should pass both with and without this deviation.
func AggregateAtomicUpdate(_ *ondatra.DUTDevice) bool {
	return *aggregateAtomicUpdate
}

// DefaultNetworkInstance returns the name used for the default network instance for VRF.
func DefaultNetworkInstance(_ *ondatra.DUTDevice) string {
	return *defaultNetworkInstance
}

// P4rtUnsetElectionIDPrimaryAllowed returns whether the device does not support unset election ID.
func P4rtUnsetElectionIDPrimaryAllowed(_ *ondatra.DUTDevice) bool {
	return *p4rtUnsetElectionIDPrimaryAllowed
}

// P4rtBackupArbitrationResponseCode returns whether the device does not support unset election ID.
func P4rtBackupArbitrationResponseCode(_ *ondatra.DUTDevice) bool {
	return *p4rtBackupArbitrationResponseCode
}

// ExplicitP4RTNodeComponent returns if device does not report P4RT node names in the component hierarchy.
// Fully compliant devices should report the PORT hardware components with the INTEGRATED_CIRCUIT components as their parents, as the P4RT node names.
func ExplicitP4RTNodeComponent(dut *ondatra.DUTDevice) bool {
	logErrorIfFlagSet("deviation_explicit_p4rt_node_component")
	return lookupDUTDeviations(dut).GetExplicitP4RtNodeComponent()
}

// ISISRestartSuppressUnsupported returns whether the device should skip isis restart-suppress check.
func ISISRestartSuppressUnsupported(dut *ondatra.DUTDevice) bool {
	logErrorIfFlagSet("deviation_isis_restart_suppress_unsupported")
	return lookupDUTDeviations(dut).GetIsisRestartSuppressUnsupported()
}

// MissingBgpLastNotificationErrorCode returns whether the last-notification-error-code leaf is missing in bgp.
func MissingBgpLastNotificationErrorCode(dut *ondatra.DUTDevice) bool {
	logErrorIfFlagSet("deviation_missing_bgp_last_notification_error_code")
	return lookupDUTDeviations(dut).GetMissingBgpLastNotificationErrorCode()
}

// GRIBIMACOverrideWithStaticARP returns whether for a gRIBI IPv4 route the device does not support a mac-address only next-hop-entry.
func GRIBIMACOverrideWithStaticARP(dut *ondatra.DUTDevice) bool {
	logErrorIfFlagSet("deviation_gribi_mac_override_with_static_arp")
	return lookupDUTDeviations(dut).GetGribiMacOverrideWithStaticArp()
}

// CLITakesPrecedenceOverOC returns whether config pushed through origin CLI takes precedence over config pushed through origin OC.
func CLITakesPrecedenceOverOC(dut *ondatra.DUTDevice) bool {
	logErrorIfFlagSet("deviation_cli_takes_precedence_over_oc")
	return lookupDUTDeviations(dut).GetCliTakesPrecedenceOverOc()
}

// BGPTrafficTolerance returns the allowed tolerance for BGP traffic flow while comparing for pass or fail conditions.
func BGPTrafficTolerance(dut *ondatra.DUTDevice) int32 {
	logErrorIfFlagSet("deviation_bgp_tolerance_value")
	return lookupDUTDeviations(dut).GetBgpToleranceValue()
}

// StaticProtocolName returns the name used for the static routing protocol.
func StaticProtocolName(_ *ondatra.DUTDevice) string {
	return *staticProtocolName
}

// UseVendorNativeACLConfig returns whether a device requires native model to configure ACL, specifically for RT-1.4.
func UseVendorNativeACLConfig(dut *ondatra.DUTDevice) bool {
	logErrorIfFlagSet("deviation_use_vendor_native_acl_config")
	return lookupDUTDeviations(dut).GetUseVendorNativeAclConfig()
}

// SwitchChipIDUnsupported returns whether the device supports id leaf for SwitchChip components.
func SwitchChipIDUnsupported(dut *ondatra.DUTDevice) bool {
	logErrorIfFlagSet("deviation_switch_chip_id_unsupported")
	return lookupDUTDeviations(dut).GetSwitchChipIdUnsupported()
}

// BackplaneFacingCapacityUnsupported returns whether the device supports backplane-facing-capacity leaves for some of the components.
func BackplaneFacingCapacityUnsupported(dut *ondatra.DUTDevice) bool {
	logErrorIfFlagSet("deviation_backplane_facing_capacity_unsupported")
	return lookupDUTDeviations(dut).GetBackplaneFacingCapacityUnsupported()
}

// SchedulerInputWeightLimit returns whether the device does not support weight above 100.
func SchedulerInputWeightLimit(dut *ondatra.DUTDevice) bool {
	logErrorIfFlagSet("deviation_scheduler_input_weight_limit")
	return lookupDUTDeviations(dut).GetSchedulerInputWeightLimit()
}

// ECNProfileRequiredDefinition returns whether the device requires additional config for ECN.
func ECNProfileRequiredDefinition(dut *ondatra.DUTDevice) bool {
	logErrorIfFlagSet("deviation_ecn_profile_required_definition")
	return lookupDUTDeviations(dut).GetEcnProfileRequiredDefinition()
}

// ISISGlobalAuthenticationNotRequired returns true if ISIS Global authentication not required.
func ISISGlobalAuthenticationNotRequired(dut *ondatra.DUTDevice) bool {
	logErrorIfFlagSet("deviation_isis_global_authentication_not_required")
	return lookupDUTDeviations(dut).GetIsisGlobalAuthenticationNotRequired()
}

// ISISExplicitLevelAuthenticationConfig returns true if ISIS Explicit Level Authentication configuration is required
func ISISExplicitLevelAuthenticationConfig(dut *ondatra.DUTDevice) bool {
	logErrorIfFlagSet("deviation_isis_explicit_level_authentication_config")
	return lookupDUTDeviations(dut).GetIsisExplicitLevelAuthenticationConfig()
}

// ISISSingleTopologyRequired sets isis af ipv6 single topology on the device if value is true.
func ISISSingleTopologyRequired(dut *ondatra.DUTDevice) bool {
	logErrorIfFlagSet("deviation_isis_single_topology_required")
	return lookupDUTDeviations(dut).GetIsisSingleTopologyRequired()
}

// ISISMultiTopologyUnsupported returns if device skips isis multi-topology check.
func ISISMultiTopologyUnsupported(dut *ondatra.DUTDevice) bool {
	logErrorIfFlagSet("deviation_isis_multi_topology_unsupported")
	return lookupDUTDeviations(dut).GetIsisMultiTopologyUnsupported()
}

// ISISInterfaceLevel1DisableRequired returns if device should disable isis level1 under interface mode.
func ISISInterfaceLevel1DisableRequired(dut *ondatra.DUTDevice) bool {
	logErrorIfFlagSet("deviation_isis_interface_level1_disable_required")
	return lookupDUTDeviations(dut).GetIsisInterfaceLevel1DisableRequired()
}

// MissingIsisInterfaceAfiSafiEnable returns if device should set and validate isis interface address family enable.
// Default is validate isis address family enable at global mode.
func MissingIsisInterfaceAfiSafiEnable(dut *ondatra.DUTDevice) bool {
	logErrorIfFlagSet("deviation_missing_isis_interface_afi_safi_enable")
	return lookupDUTDeviations(dut).GetMissingIsisInterfaceAfiSafiEnable()
}

// Ipv6DiscardedPktsUnsupported returns whether the device supports interface ipv6 discarded packet stats.
func Ipv6DiscardedPktsUnsupported(dut *ondatra.DUTDevice) bool {
	logErrorIfFlagSet("deviation_ipv6_discarded_pkts_unsupported")
	return lookupDUTDeviations(dut).GetIpv6DiscardedPktsUnsupported()
}

// LinkQualWaitAfterDeleteRequired returns whether the device requires additional time to complete post delete link qualification cleanup.
func LinkQualWaitAfterDeleteRequired(dut *ondatra.DUTDevice) bool {
	logErrorIfFlagSet("deviation_link_qual_wait_after_delete_required")
	return lookupDUTDeviations(dut).GetLinkQualWaitAfterDeleteRequired()
}

// StatePathsUnsupported returns whether the device supports following state paths
func StatePathsUnsupported(dut *ondatra.DUTDevice) bool {
	logErrorIfFlagSet("deviation_state_path_unsupported")
	return lookupDUTDeviations(dut).GetStatePathUnsupported()
}

// DropWeightLeavesUnsupported returns whether the device supports drop and weight leaves under queue management profile.
func DropWeightLeavesUnsupported(dut *ondatra.DUTDevice) bool {
	logErrorIfFlagSet("deviation_drop_weight_leaves_unsupported")
	return lookupDUTDeviations(dut).GetDropWeightLeavesUnsupported()
}

// SwVersionUnsupported returns true if the device does not support reporting software version according to the requirements in gNMI-1.10.
func SwVersionUnsupported(dut *ondatra.DUTDevice) bool {
	logErrorIfFlagSet("deviation_sw_version_unsupported")
	return lookupDUTDeviations(dut).GetSwVersionUnsupported()
}

// HierarchicalWeightResolutionTolerance returns the allowed tolerance for BGP traffic flow while comparing for pass or fail conditions.
// Default minimum value is 0.2. Anything less than 0.2 will be set to 0.2.
func HierarchicalWeightResolutionTolerance(dut *ondatra.DUTDevice) float64 {
	logErrorIfFlagSet("deviation_hierarchical_weight_resolution_tolerance")
	hwrt := lookupDUTDeviations(dut).GetHierarchicalWeightResolutionTolerance()
	if minHWRT := 0.2; hwrt < minHWRT {
		return minHWRT
	}
	return hwrt
}

// InterfaceEnabled returns if device requires interface enabled leaf booleans to be explicitly set to true.
func InterfaceEnabled(_ *ondatra.DUTDevice) bool {
	return *interfaceEnabled
}

// InterfaceCountersFromContainer returns if the device only supports querying counters from the state container, not from individual counter leaves.
func InterfaceCountersFromContainer(dut *ondatra.DUTDevice) bool {
	logErrorIfFlagSet("deviation_interface_counters_from_container")
	return lookupDUTDeviations(dut).GetInterfaceCountersFromContainer()
}

// IPv4MissingEnabled returns if device does not support interface/ipv4/enabled.
func IPv4MissingEnabled(dut *ondatra.DUTDevice) bool {
	logErrorIfFlagSet("deviation_ipv4_missing_enabled")
	return lookupDUTDeviations(dut).GetIpv4MissingEnabled()
}

// IPNeighborMissing returns true if the device does not support interface/ipv4(6)/neighbor,
// so test can suppress the related check for interface/ipv4(6)/neighbor.
func IPNeighborMissing(dut *ondatra.DUTDevice) bool {
	logErrorIfFlagSet("deviation_ip_neighbor_missing")
	return lookupDUTDeviations(dut).GetIpNeighborMissing()
}

// GRIBIRIBAckOnly returns if device only supports RIB ack, so tests that normally expect FIB_ACK will allow just RIB_ACK.
// Full gRIBI compliant devices should pass both with and without this deviation.
func GRIBIRIBAckOnly(dut *ondatra.DUTDevice) bool {
	logErrorIfFlagSet("deviation_gribi_riback_only")
	return lookupDUTDeviations(dut).GetGribiRibackOnly()
}

// MissingInterfacePhysicalChannel returns if device does not support interface/physicalchannel leaf.
func MissingInterfacePhysicalChannel(dut *ondatra.DUTDevice) bool {
	logErrorIfFlagSet("deviation_missing_interface_physical_channel")
	return lookupDUTDeviations(dut).GetMissingInterfacePhysicalChannel()
}

// MissingValueForDefaults returns if device returns no value for some OpenConfig paths if the operational value equals the default.
func MissingValueForDefaults(_ *ondatra.DUTDevice) bool {
	return *missingValueForDefaults
}

// TraceRouteL4ProtocolUDP returns if device only support UDP as l4 protocol for traceroute.
// Default value is false.
func TraceRouteL4ProtocolUDP(dut *ondatra.DUTDevice) bool {
	logErrorIfFlagSet("deviation_traceroute_l4_protocol_udp")
	return lookupDUTDeviations(dut).GetTracerouteL4ProtocolUdp()
}

// LLDPInterfaceConfigOverrideGlobal returns if LLDP interface config should override the global config,
// expect neighbours are seen when lldp is disabled globally but enabled on interface
func LLDPInterfaceConfigOverrideGlobal(dut *ondatra.DUTDevice) bool {
	logErrorIfFlagSet("deviation_lldp_interface_config_override_global")
	return lookupDUTDeviations(dut).GetLldpInterfaceConfigOverrideGlobal()
}

// SubinterfacePacketCountersMissing returns if device is missing subinterface packet counters for IPv4/IPv6,
// so the test will skip checking them.
// Full OpenConfig compliant devices should pass both with and without this deviation.
func SubinterfacePacketCountersMissing(dut *ondatra.DUTDevice) bool {
	logErrorIfFlagSet("deviation_subinterface_packet_counters_missing")
	return lookupDUTDeviations(dut).GetSubinterfacePacketCountersMissing()
}

// MissingPrePolicyReceivedRoutes returns if device does not support bgp/neighbors/neighbor/afi-safis/afi-safi/state/prefixes/received-pre-policy.
// Fully-compliant devices should pass with and without this deviation.
func MissingPrePolicyReceivedRoutes(dut *ondatra.DUTDevice) bool {
	logErrorIfFlagSet("deviation_prepolicy_received_routes")
	return lookupDUTDeviations(dut).GetPrepolicyReceivedRoutes()
}

// DeprecatedVlanID returns if device requires using the deprecated openconfig-vlan:vlan/config/vlan-id or openconfig-vlan:vlan/state/vlan-id leaves.
func DeprecatedVlanID(_ *ondatra.DUTDevice) bool {
	return *deprecatedVlanID
}

// OSActivateNoReboot returns if device requires separate reboot to activate OS.
func OSActivateNoReboot(dut *ondatra.DUTDevice) bool {
	logErrorIfFlagSet("deviation_osactivate_noreboot")
	return lookupDUTDeviations(dut).GetOsactivateNoreboot()
}

// ConnectRetry returns if /bgp/neighbors/neighbor/timers/config/connect-retry is not supported.
func ConnectRetry(dut *ondatra.DUTDevice) bool {
	logErrorIfFlagSet("deviation_connect_retry")
	return lookupDUTDeviations(dut).GetConnectRetry()
}

// InstallOSForStandbyRP returns if device requires OS installation on standby RP as well as active RP.
func InstallOSForStandbyRP(dut *ondatra.DUTDevice) bool {
	logErrorIfFlagSet("deviation_osinstall_for_standby_rp")
	return lookupDUTDeviations(dut).GetOsinstallForStandbyRp()
}

// GNOIStatusWithEmptySubcomponent returns if the response of gNOI reboot status is a single value (not a list),
// the device requires explict component path to account for a situation when there is more than one active reboot requests.
func GNOIStatusWithEmptySubcomponent(dut *ondatra.DUTDevice) bool {
	logErrorIfFlagSet("deviation_gnoi_status_empty_subcomponent")
	return lookupDUTDeviations(dut).GetGnoiStatusEmptySubcomponent()
}

// NetworkInstanceTableDeletionRequired returns if device requires explicit deletion of network-instance table.
func NetworkInstanceTableDeletionRequired(dut *ondatra.DUTDevice) bool {
	logErrorIfFlagSet("deviation_network_instance_table_deletion_required")
	return lookupDUTDeviations(dut).GetNetworkInstanceTableDeletionRequired()
}

// ExplicitPortSpeed returns if device requires port-speed to be set because its default value may not be usable.
// Fully compliant devices selects the highest speed available based on negotiation.
func ExplicitPortSpeed(dut *ondatra.DUTDevice) bool {
	logErrorIfFlagSet("deviation_explicit_port_speed")
	return lookupDUTDeviations(dut).GetExplicitPortSpeed()
}

// ExplicitInterfaceInDefaultVRF returns if device requires explicit attachment of an interface or subinterface to the default network instance.
// OpenConfig expects an unattached interface or subinterface to be implicitly part of the default network instance.
// Fully-compliant devices should pass with and without this deviation.
func ExplicitInterfaceInDefaultVRF(dut *ondatra.DUTDevice) bool {
	logErrorIfFlagSet("deviation_explicit_interface_in_default_vrf")
	return lookupDUTDeviations(dut).GetExplicitInterfaceInDefaultVrf()
}

// InterfaceConfigVRFBeforeAddress returns if vrf should be configured before IP address when configuring interface.
func InterfaceConfigVRFBeforeAddress(_ *ondatra.DUTDevice) bool {
	return *interfaceConfigVRFBeforeAddress
}

// ExplicitInterfaceRefDefinition returns if device requires explicit interface ref configuration when applying features to interface.
func ExplicitInterfaceRefDefinition(dut *ondatra.DUTDevice) bool {
	logErrorIfFlagSet("deviation_explicit_interface_ref_definition")
	return lookupDUTDeviations(dut).GetExplicitInterfaceRefDefinition()
}

// QOSDroppedOctets returns if device should skip checking QOS Dropped octets stats for interface.
func QOSDroppedOctets(dut *ondatra.DUTDevice) bool {
	logErrorIfFlagSet("deviation_qos_dropped_octets")
	return lookupDUTDeviations(dut).GetQosDroppedOctets()
}

// ExplicitGRIBIUnderNetworkInstance returns if device requires gribi-protocol to be enabled under network-instance.
func ExplicitGRIBIUnderNetworkInstance(dut *ondatra.DUTDevice) bool {
	logErrorIfFlagSet("deviation_explicit_gribi_under_network_instance")
	return lookupDUTDeviations(dut).GetExplicitGribiUnderNetworkInstance()
}

// SkipBGPTestPasswordMismatch retuns if BGP TestPassword mismatch subtest should be skipped.
func SkipBGPTestPasswordMismatch(dut *ondatra.DUTDevice) bool {
	logErrorIfFlagSet("deviation_skip_bgp_test_password_mismatch")
	return lookupDUTDeviations(dut).GetSkipBgpTestPasswordMismatch()
}

// BGPMD5RequiresReset returns if device requires a BGP session reset to utilize a new MD5 key.
func BGPMD5RequiresReset(dut *ondatra.DUTDevice) bool {
	logErrorIfFlagSet("deviation_bgp_md5_requires_reset")
	return lookupDUTDeviations(dut).GetBgpMd5RequiresReset()
}

// ExplicitIPv6EnableForGRIBI returns if device requires Ipv6 to be enabled on interface for gRIBI NH programmed with destination mac address.
func ExplicitIPv6EnableForGRIBI(dut *ondatra.DUTDevice) bool {
	logErrorIfFlagSet("deviation_ipv6_enable_for_gribi_nh_dmac")
	return lookupDUTDeviations(dut).GetIpv6EnableForGribiNhDmac()
}

// ISISprotocolEnabledNotRequired returns if isis protocol enable flag should be unset on the device.
func ISISprotocolEnabledNotRequired(dut *ondatra.DUTDevice) bool {
	logErrorIfFlagSet("deviation_isis_protocol_enabled_not_required")
	return lookupDUTDeviations(dut).GetIsisProtocolEnabledNotRequired()
}

// ISISInstanceEnabledNotRequired returns if isis instance enable flag should not be on the device.
func ISISInstanceEnabledNotRequired(dut *ondatra.DUTDevice) bool {
	logErrorIfFlagSet("deviation_isis_instance_enabled_not_required")
	return lookupDUTDeviations(dut).GetIsisInstanceEnabledNotRequired()
}

// GNOISubcomponentPath returns if device currently uses component name instead of a full openconfig path.
func GNOISubcomponentPath(_ *ondatra.DUTDevice) bool {
	return *gNOISubcomponentPath
}

// NoMixOfTaggedAndUntaggedSubinterfaces returns if device does not support a mix of tagged and untagged subinterfaces
func NoMixOfTaggedAndUntaggedSubinterfaces(dut *ondatra.DUTDevice) bool {
	logErrorIfFlagSet("deviation_no_mix_of_tagged_and_untagged_subinterfaces")
	return lookupDUTDeviations(dut).GetNoMixOfTaggedAndUntaggedSubinterfaces()
}

// SecondaryBackupPathTrafficFailover returns if device does not support secondary backup path traffic failover
func SecondaryBackupPathTrafficFailover(dut *ondatra.DUTDevice) bool {
	logErrorIfFlagSet("deviation_secondary_backup_path_traffic_failover")
	return lookupDUTDeviations(dut).GetSecondaryBackupPathTrafficFailover()
}

// DequeueDeleteNotCountedAsDrops returns if device dequeues and deletes the pkts after a while and those are not counted
// as drops
func DequeueDeleteNotCountedAsDrops(dut *ondatra.DUTDevice) bool {
	logErrorIfFlagSet("deviation_dequeue_delete_not_counted_as_drops")
	return lookupDUTDeviations(dut).GetDequeueDeleteNotCountedAsDrops()
}

// RoutePolicyUnderAFIUnsupported returns if Route-Policy under the AFI/SAFI is not supported
func RoutePolicyUnderAFIUnsupported(dut *ondatra.DUTDevice) bool {
	logErrorIfFlagSet("deviation_route_policy_under_afi_unsupported")
	return lookupDUTDeviations(dut).GetRoutePolicyUnderAfiUnsupported()
}

// InterfaceRefConfigUnsupported returns if device does not support interface-ref configuration when applying features to interface
func InterfaceRefConfigUnsupported(dut *ondatra.DUTDevice) bool {
	logErrorIfFlagSet("deviation_interface_ref_config_unsupported")
	return lookupDUTDeviations(dut).GetInterfaceRefConfigUnsupported()
}

// StorageComponentUnsupported returns if telemetry path /components/component/storage is not supported.
func StorageComponentUnsupported(dut *ondatra.DUTDevice) bool {
	logErrorIfFlagSet("deviation_storage_component_unsupported")
	return lookupDUTDeviations(dut).GetStorageComponentUnsupported()
}

// GNOIFabricComponentRebootUnsupported returns if device does not support use using gNOI to reboot the Fabric Component.
func GNOIFabricComponentRebootUnsupported(dut *ondatra.DUTDevice) bool {
	return lookupDUTDeviations(dut).GetGnoiFabricComponentRebootUnsupported()
}

// NtpNonDefaultVrfUnsupported returns true if the device does not support ntp nondefault vrf.
// Default value is false.
func NtpNonDefaultVrfUnsupported(dut *ondatra.DUTDevice) bool {
	return lookupDUTDeviations(dut).GetNtpNonDefaultVrfUnsupported()
}

<<<<<<< HEAD
// SkipPLQPacketsCountCheck returns if PLQ packets count check should be skipped.
// Default value is false.
func SkipPLQPacketsCountCheck(dut *ondatra.DUTDevice) bool {
	return lookupDUTDeviations(dut).GetSkipPlqPacketsCountCheck()
=======
// SkipControllerCardPowerAdmin returns if power-admin-state config on controller card should be skipped.
// Default value is false.
func SkipControllerCardPowerAdmin(dut *ondatra.DUTDevice) bool {
	return lookupDUTDeviations(dut).GetSkipControllerCardPowerAdmin()
>>>>>>> d6f39e01
}

// Vendor deviation flags.
// All new flags should not be exported (define them in lowercase) and accessed
// from tests through a public accessors like those above.
var (
	_ = flag.String("deviation_banner_delimiter", "",
		"Device requires the banner to have a delimiter character. Full OpenConfig compliant devices should work without delimiter.")

	interfaceEnabled = flag.Bool("deviation_interface_enabled", false,
		"Device requires interface enabled leaf booleans to be explicitly set to true.  Full OpenConfig compliant devices should pass both with and without this deviation.")

	_ = flag.Bool("deviation_ipv4_missing_enabled", false, "Device does not support interface/ipv4/enabled, so suppress configuring this leaf.")

	_ = flag.Bool("deviation_ip_neighbor_missing", false, "Device does not support interface/ipv4(6)/neighbor, so suppress the related check for interface/ipv4(6)/neighbor.")

	_ = flag.Bool("deviation_interface_counters_from_container", false, "Device only supports querying counters from the state container, not from individual counter leaves.")

	aggregateAtomicUpdate = flag.Bool("deviation_aggregate_atomic_update", false,
		"Device requires that aggregate Port-Channel and its members be defined in a single gNMI Update transaction at /interfaces; otherwise lag-type will be dropped, and no member can be added to the aggregate.  Full OpenConfig compliant devices should pass both with and without this deviation.")

	defaultNetworkInstance = flag.String("deviation_default_network_instance", "DEFAULT",
		"The name used for the default network instance for VRF.  The default name in OpenConfig is \"DEFAULT\" but some legacy devices still use \"default\".  Full OpenConfig compliant devices should be able to use any operator-assigned value.")

	_ = flag.Bool("deviation_subinterface_packet_counters_missing", false,
		"Device is missing subinterface packet counters for IPv4/IPv6, so the test will skip checking them.  Full OpenConfig compliant devices should pass both with and without this deviation.")

	_ = flag.Bool("deviation_omit_l2_mtu", false,
		"Device does not support setting the L2 MTU, so omit it.  OpenConfig allows a device to enforce that L2 MTU, which has a default value of 1514, must be set to a higher value than L3 MTU, so a full OpenConfig compliant device may fail with the deviation.")

	_ = flag.Bool("deviation_gribi_riback_only", false, "Device only supports RIB ack, so tests that normally expect FIB_ACK will allow just RIB_ACK.  Full gRIBI compliant devices should pass both with and without this deviation.")

	missingValueForDefaults = flag.Bool("deviation_missing_value_for_defaults", false,
		"Device returns no value for some OpenConfig paths if the operational value equals the default. A fully compliant device should pass regardless of this deviation.")

	staticProtocolName = flag.String("deviation_static_protocol_name", "DEFAULT", "The name used for the static routing protocol.  The default name in OpenConfig is \"DEFAULT\" but some devices use other names.")

	gNOISubcomponentPath = flag.Bool("deviation_gnoi_subcomponent_path", false, "Device currently uses component name instead of a full openconfig path, so suppress creating a full oc compliant path for subcomponent.")

	_ = flag.Bool("deviation_gnoi_status_empty_subcomponent", false, "The response of gNOI reboot status is a single value (not a list), so the device requires explict component path to account for a situation when there is more than one active reboot requests.")

	_ = flag.Bool("deviation_osactivate_noreboot", false, "Device requires separate reboot to activate OS.")

	_ = flag.Bool("deviation_osinstall_for_standby_rp", false, "Device requires OS installation on standby RP as well as active RP.")

	deprecatedVlanID = flag.Bool("deviation_deprecated_vlan_id", false, "Device requires using the deprecated openconfig-vlan:vlan/config/vlan-id or openconfig-vlan:vlan/state/vlan-id leaves.")

	_ = flag.Bool("deviation_explicit_interface_in_default_vrf", false,
		"Device requires explicit attachment of an interface or subinterface to the default network instance. OpenConfig expects an unattached interface or subinterface to be implicitly part of the default network instance. Fully-compliant devices should pass with and without this deviation.")

	_ = flag.Bool("deviation_explicit_port_speed", false, "Device requires port-speed to be set because its default value may not be usable. Fully compliant devices should select the highest speed available based on negotiation.")

	_ = flag.Bool("deviation_explicit_p4rt_node_component", false, "Device does not report P4RT node names in the component hierarchy, so use hard coded P4RT node names by passing them through internal/args flags. Fully compliant devices should report the PORT hardware components with the INTEGRATED_CIRCUIT components as their parents, as the P4RT node names.")

	_ = flag.Bool("deviation_prepolicy_received_routes", false, "Device does not support bgp/neighbors/neighbor/afi-safis/afi-safi/state/prefixes/received-pre-policy. Fully-compliant devices should pass with and without this deviation.")

	_ = flag.Bool("deviation_traceroute_l4_protocol_udp", false, "Device only support UDP as l4 protocol for traceroute. Use this flag to set default l4 protocol as UDP and skip the tests explictly use TCP or ICMP.")

	_ = flag.Bool("deviation_connect_retry", false, "Connect-retry is not supported /bgp/neighbors/neighbor/timers/config/connect-retry.")

	_ = flag.Bool("deviation_ipv6_enable_for_gribi_nh_dmac", false, "Device requires Ipv6 to be enabled on interface for gRIBI NH programmed with destination mac address")

	_ = flag.Bool("deviation_isis_interface_level1_disable_required", false,
		"Disable isis level1 under interface mode on the device if value is true, Default value is false and enables isis level2 under interface mode")

	_ = flag.Bool("deviation_missing_isis_interface_afi_safi_enable", false,
		"Set and validate isis interface address family enable on the device if value is true, Default value is false and validate isis address family enable at global mode")

	_ = flag.Bool("deviation_isis_single_topology_required", false,
		"Set isis af ipv6 single topology on the device if value is true, Default value is false and sets multi topology for isis af ipv6")

	_ = flag.Bool("deviation_isis_protocol_enabled_not_required", false,
		"Unset isis protocol enable flag on the device if value is true, Default value is false and protocol enable flag is set")

	_ = flag.Bool("deviation_isis_instance_enabled_not_required", false,
		"Don't set isis instance enable flag on the device if value is true, Default value is false and instance enable flag is set")

	_ = flag.Bool("deviation_explicit_interface_ref_definition", false, "Device requires explicit interface ref configuration when applying features to interface")

	_ = flag.Bool("deviation_no_mix_of_tagged_and_untagged_subinterfaces", false,
		"Use this deviation when the device does not support a mix of tagged and untagged subinterfaces")

	_ = flag.Bool("deviation_lldp_interface_config_override_global", false,
		"Set this flag for LLDP interface config to override the global config,expect neighbours are seen when lldp is disabled globally but enabled on interface")

	_ = flag.Bool("deviation_missing_interface_physical_channel", false,
		"Device does not support interface/physicalchannel leaf. Set this flag to skip checking the leaf.")

	interfaceConfigVRFBeforeAddress = flag.Bool("deviation_interface_config_vrf_before_address", false, "When configuring interface, config Vrf prior config IP address")

	_ = flag.Int("deviation_bgp_tolerance_value", 0,
		"Allowed tolerance for BGP traffic flow while comparing for pass or fail condition.")

	_ = flag.Bool("deviation_explicit_gribi_under_network_instance", false,
		"Device requires gribi-protocol to be enabled under network-instance.")

	_ = flag.Bool("deviation_bgp_md5_requires_reset", false, "Device requires a BGP session reset to utilize a new MD5 key")

	_ = flag.Bool("deviation_qos_dropped_octets", false, "Set to true to skip checking QOS Dropped octets stats for interface")

	_ = flag.Bool("deviation_skip_bgp_test_password_mismatch", false,
		"Skip BGP TestPassword mismatch subtest if value is true, Default value is false")

	_ = flag.Bool("deviation_network_instance_table_deletion_required", false,
		"Set to true for device requiring explicit deletion of network-instance table, default is false")

	p4rtUnsetElectionIDPrimaryAllowed = flag.Bool("deviation_p4rt_unsetelectionid_primary_allowed", false, "Device allows unset Election ID to be primary")

	p4rtBackupArbitrationResponseCode = flag.Bool("deviation_bkup_arbitration_resp_code", false, "Device sets ALREADY_EXISTS status code for all backup client responses")

	_ = flag.Bool("deviation_isis_multi_topology_unsupported", false,
		"Device skip isis multi-topology check if value is true, Default value is false")

	_ = flag.Bool("deviation_isis_restart_suppress_unsupported", false,
		"Device skip isis restart-suppress check if value is true, Default value is false")

	_ = flag.Bool("deviation_gribi_mac_override_with_static_arp", false, "Set to true for device not supporting programming a gribi flow with a next-hop entry of mac-address only, default is false")

	gribiMACOverrideStaticARPStaticRoute = flag.Bool("deviation_gribi_mac_override_static_arp_static_route", false, "Set to true for device that requires gRIBI MAC Override using Static ARP + Static Route")

	_ = flag.Bool("deviation_cli_takes_precedence_over_oc", false, "Set to true for device in which config pushed through origin CLI takes precedence over config pushed through origin OC, default is false")

	_ = flag.Bool("deviation_missing_bgp_last_notification_error_code", false, "Set to true to skip check for bgp/neighbors/neighbor/state/messages/received/last-notification-error-code leaf missing case")

	_ = flag.Bool("deviation_use_vendor_native_acl_config", false, "Configure ACLs using vendor native model specifically for RT-1.4")

	_ = flag.Bool("deviation_switch_chip_id_unsupported", false, "Device does not support id leaf for SwitchChip components. Set this flag to skip checking the leaf.")

	_ = flag.Bool("deviation_backplane_facing_capacity_unsupported", false, "Device does not support backplane-facing-capacity leaves for some of the components. Set this flag to skip checking the leaves.")

	_ = flag.Bool("deviation_scheduler_input_weight_limit", false, "device does not support weight above 100")

	_ = flag.Bool("deviation_ecn_profile_required_definition", false, "device requires additional config for ECN")

	_ = flag.Bool("deviation_isis_global_authentication_not_required", false,
		"Don't set isis global authentication-check on the device if value is true, Default value is false and ISIS global authentication-check is set")

	_ = flag.Bool("deviation_isis_explicit_level_authentication_config", false,
		"Configure CSNP, LSP and PSNP under level authentication explicitly if value is true, Default value is false to use default value for these.")

	_ = flag.Bool("deviation_ipv6_discarded_pkts_unsupported", false, "Set true for device that does not support interface ipv6 discarded packet statistics, default is false")

	_ = flag.Bool("deviation_link_qual_wait_after_delete_required", false, "Device requires additional time to complete post delete link qualification cleanup.")

	_ = flag.Bool("deviation_state_path_unsupported", false, "Device does not support these state paths, Set this flag to skip checking the leaves")

	_ = flag.Bool("deviation_drop_weight_leaves_unsupported", false, "Device does not support drop and weight leaves under queue management profile, Set this flag to skip checking the leaves")

	_ = flag.Bool("deviation_sw_version_unsupported", false, "Device does not support reporting software version according to the requirements in gNMI-1.10.")

	_ = flag.Float64("deviation_hierarchical_weight_resolution_tolerance", 0.2, "Set it to expected ucmp traffic tolerance, default is 0.2")

	_ = flag.Bool("deviation_secondary_backup_path_traffic_failover", false, "Device does not support traffic forward with secondary backup path failover")

	_ = flag.Bool("deviation_dequeue_delete_not_counted_as_drops", false, "devices do not count dequeued and deleted packets as drops, default is false")

	_ = flag.Bool("deviation_route_policy_under_afi_unsupported", false, "Set true for device that does not support route-policy under AFI/SAFI, default is false")

	_ = flag.Bool("deviation_interface_ref_config_unsupported", false, "Device does not support interface-ref configuration when applying features to interface")

	_ = flag.Bool("deviation_storage_component_unsupported", false, "Set to true for device that does not support telemetry path /components/component/storage")
)<|MERGE_RESOLUTION|>--- conflicted
+++ resolved
@@ -575,17 +575,16 @@
 	return lookupDUTDeviations(dut).GetNtpNonDefaultVrfUnsupported()
 }
 
-<<<<<<< HEAD
 // SkipPLQPacketsCountCheck returns if PLQ packets count check should be skipped.
 // Default value is false.
 func SkipPLQPacketsCountCheck(dut *ondatra.DUTDevice) bool {
 	return lookupDUTDeviations(dut).GetSkipPlqPacketsCountCheck()
-=======
+}
+
 // SkipControllerCardPowerAdmin returns if power-admin-state config on controller card should be skipped.
 // Default value is false.
 func SkipControllerCardPowerAdmin(dut *ondatra.DUTDevice) bool {
 	return lookupDUTDeviations(dut).GetSkipControllerCardPowerAdmin()
->>>>>>> d6f39e01
 }
 
 // Vendor deviation flags.
