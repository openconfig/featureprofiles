// Copyright 2022 Google LLC
//
// Licensed under the Apache License, Version 2.0 (the "License");
// you may not use this file except in compliance with the License.
// You may obtain a copy of the License at
//
//      http://www.apache.org/licenses/LICENSE-2.0
//
// Unless required by applicable law or agreed to in writing, software
// distributed under the License is distributed on an "AS IS" BASIS,
// WITHOUT WARRANTIES OR CONDITIONS OF ANY KIND, either express or implied.
// See the License for the specific language governing permissions and
// limitations under the License.

// Package deviations defines the arguments to enable temporary workarounds for the
// featureprofiles test suite using command line flags.
//
// If we consider device compliance level in tiers:
//
//   - Tier 0: Full OpenConfig compliance.  The device can do everything specified by
//     OpenConfig.
//   - Tier 1: Test plan compliance.  The device can pass a test without deviation, which
//     means it satisfies the test requirements.  This is the target compliance tier for
//     featureprofiles tests.
//   - Tier 2: Deviated test plan compliance.  The device can pass a test with deviation.
//
// Deviations typically work by reducing testing requirements or by changing the way the
// configuration is done.  However, the targeted compliance tier is always without
// deviation.
//
// Requirements for deviations:
//
//   - Deviations may only use OpenConfig compliant behavior.
//   - Deviations should be small in scope, typically affecting one sub-test, one
//     OpenConfig path or small OpenConfig sub-tree.
//
// If a device could not pass without deviation, that is considered non-compliant
// behavior.  Ideally, a device should pass both with and without a deviation which means
// the deviation could be safely removed.  However, when the OpenConfig model allows the
// device to reject the deviated case even if it is compliant, then this should be
// explained on a case-by-case basis.
//
// To add a deviation:
//
//   - Submit a github issue explaining the need for the deviation.
//   - Submit a pull request referencing the above issue to add a flag to
//     this file and updates to the tests where it is intended to be used.
//   - Make sure the deviation defaults to false.  False (not deviated) means strictly
//     compliant behavior.  True (deviated) activates the workaround.
//
// To remove a deviation:
//
//   - Submit a pull request which proposes to resolve the relevant
//     github issue by removing the deviation and it's usage within tests.
//   - Typically the author or an affiliate of the author's organization
//     is expected to remove a deviation they introduced.
//
// To enable the deviations for a test run:
//
//   - By default, deviations are not enabled and instead require the
//     test invocation to set an argument to enable the deviation.
//   - For example:
//     go test my_test.go --deviation_interface_enabled=true
package deviations

import (
	"flag"

	"github.com/openconfig/ondatra"
)

// P4RTMissingDelete returns whether the device does not support delete mode in P4RT write requests.
func P4RTMissingDelete(_ *ondatra.DUTDevice) bool {
	return *p4rtMissingDelete
}

// MissingBgpLastNotificationErrorCode returns whether the last-notification-error-code leaf is missing in bgp.
func MissingBgpLastNotificationErrorCode(_ *ondatra.DUTDevice) bool {
	return *missingBgpLastNotificationErrorCode
}

<<<<<<< HEAD
=======
// GRIBIMACOverrideWithStaticARP returns whether for a gRIBI IPv4 route the device does not support a mac-address only next-hop-entry.
func GRIBIMACOverrideWithStaticARP(_ *ondatra.DUTDevice) bool {
	return *gribiMACOverrideWithStaticARP
}

>>>>>>> 5fd4eb86
// Vendor deviation flags.
// All new flags should not be exported (define them in lowercase) and accessed
// from tests through a public accessors like those above.
var (
	BannerDelimiter = flag.String("deviation_banner_delimiter", "",
		"Device requires the banner to have a delimiter character. Full OpenConfig compliant devices should work without delimiter.")

	NTPAssociationTypeRequired = flag.Bool("deviation_ntp_association_type_required", false,
		"Device requires NTP association-type to be explicitly set.  OpenConfig defaults the association-type to SERVER if not set.")

	InterfaceEnabled = flag.Bool("deviation_interface_enabled", false,
		"Device requires interface enabled leaf booleans to be explicitly set to true.  Full OpenConfig compliant devices should pass both with and without this deviation.")

	InterfaceOperStatus = flag.Bool("deviation_interface_operstatus", false,
		"Device generates Interface_OperStatus_DOWN instead of Interface_OperStatus_LOWER_LAYER_DOWN for an aggregated link.")

	IPv4MissingEnabled = flag.Bool("deviation_ipv4_missing_enabled", false, "Device does not support interface/ipv4/enabled, so suppress configuring this leaf.")

	IPNeighborMissing = flag.Bool("deviation_ip_neighbor_missing", false, "Device does not support interface/ipv4(6)/neighbor, so suppress the related check for interface/ipv4(6)/neighbor.")

	InterfaceCountersFromContainer = flag.Bool("deviation_interface_counters_from_container", false, "Device only supports querying counters from the state container, not from individual counter leaves.")

	AggregateAtomicUpdate = flag.Bool("deviation_aggregate_atomic_update", false,
		"Device requires that aggregate Port-Channel and its members be defined in a single gNMI Update transaction at /interfaces; otherwise lag-type will be dropped, and no member can be added to the aggregate.  Full OpenConfig compliant devices should pass both with and without this deviation.")

	DefaultNetworkInstance = flag.String("deviation_default_network_instance", "DEFAULT",
		"The name used for the default network instance for VRF.  The default name in OpenConfig is \"DEFAULT\" but some legacy devices still use \"default\".  Full OpenConfig compliant devices should be able to use any operator-assigned value.")

	SubinterfacePacketCountersMissing = flag.Bool("deviation_subinterface_packet_counters_missing", false,
		"Device is missing subinterface packet counters for IPv4/IPv6, so the test will skip checking them.  Full OpenConfig compliant devices should pass both with and without this deviation.")

	OmitL2MTU = flag.Bool("deviation_omit_l2_mtu", false,
		"Device does not support setting the L2 MTU, so omit it.  OpenConfig allows a device to enforce that L2 MTU, which has a default value of 1514, must be set to a higher value than L3 MTU, so a full OpenConfig compliant device may fail with the deviation.")

	GRIBIPreserveOnly = flag.Bool("deviation_gribi_preserve_only", false, "Device does not support gRIBI client with persistence DELETE, so this skips the optional test cases in DELETE mode.  However, tests explicitly testing DELETE mode will still run.  Full gRIBI compliant devices should pass both with and without this deviation.")

	GRIBIRIBAckOnly = flag.Bool("deviation_gribi_riback_only", false, "Device only supports RIB ack, so tests that normally expect FIB_ACK will allow just RIB_ACK.  Full gRIBI compliant devices should pass both with and without this deviation.")

	MissingValueForDefaults = flag.Bool("deviation_missing_value_for_defaults", false,
		"Device returns no value for some OpenConfig paths if the operational value equals the default. A fully compliant device should pass regardless of this deviation.")

	StaticProtocolName = flag.String("deviation_static_protocol_name", "DEFAULT", "The name used for the static routing protocol.  The default name in OpenConfig is \"DEFAULT\" but some devices use other names.")

	GNOISubcomponentPath = flag.Bool("deviation_gnoi_subcomponent_path", false, "Device currently uses component name instead of a full openconfig path, so suppress creating a full oc compliant path for subcomponent.")

	GNOIStatusWithEmptySubcomponent = flag.Bool("deviation_gnoi_status_empty_subcomponent", false, "The response of gNOI reboot status is a single value (not a list), so the device requires explict component path to account for a situation when there is more than one active reboot requests.")

	OSActivateNoReboot = flag.Bool("deviation_osactivate_noreboot", false, "Device requires seperate reboot to activate OS.")

	InstallOSForStandbyRP = flag.Bool("deviation_osinstall_for_standby_rp", false, "Device requires OS installation on standby RP as well as active RP.")

	DeprecatedVlanID = flag.Bool("deviation_deprecated_vlan_id", false, "Device requires using the deprecated openconfig-vlan:vlan/config/vlan-id or openconfig-vlan:vlan/state/vlan-id leaves.")

	ExplicitInterfaceInDefaultVRF = flag.Bool("deviation_explicit_interface_in_default_vrf", false,
		"Device requires explicit attachment of an interface or subinterface to the default network instance. OpenConfig expects an unattached interface or subinterface to be implicitly part of the default network instance. Fully-compliant devices should pass with and without this deviation.")

	ExplicitPortSpeed = flag.Bool("deviation_explicit_port_speed", false, "Device requires port-speed to be set because its default value may not be usable. Fully compliant devices should select the highest speed available based on negotiation.")

	ExplicitP4RTNodeComponent = flag.Bool("deviation_explicit_p4rt_node_component", false, "Device does not report P4RT node names in the component hierarchy, so use hard coded P4RT node names by passing them through internal/args flags. Fully compliant devices should report the PORT hardware components with the INTEGRATED_CIRCUIT components as their parents, as the P4RT node names.")

	RoutePolicyUnderPeerGroup = flag.Bool("deviation_rpl_under_peergroup", false, "Device requires route-policy configuration under bgp peer-group. Fully-compliant devices should pass with and without this deviation.")

	MissingPrePolicyReceivedRoutes = flag.Bool("deviation_prepolicy_received_routes", false, "Device does not support bgp/neighbors/neighbor/afi-safis/afi-safi/state/prefixes/received-pre-policy. Fully-compliant devices should pass with and without this deviation.")

	RoutePolicyUnderNeighborAfiSafi = flag.Bool("deviation_rpl_under_neighbor_afisafi", false, "Device requires route-policy configuration under bgp neighbor afisafi. Fully-compliant devices should pass with this deviation set to true.")

	TraceRouteL4ProtocolUDP = flag.Bool("deviation_traceroute_l4_protocol_udp", false, "Device only support UDP as l4 protocol for traceroute. Use this flag to set default l4 protocol as UDP and skip the tests explictly use TCP or ICMP.")

	TraceRouteFragmentation = flag.Bool("deviation_traceroute_fragmentation", false, "Device does not support fragmentation bit for traceroute.")

	ConnectRetry = flag.Bool("deviation_connect_retry", false, "Connect-retry is not supported /bgp/neighbors/neighbor/timers/config/connect-retry.")

	MissingBgpNeighborStatePeerGroup = flag.Bool("deviation_missing_bgp_neighbor_state_peer_group", false, "Device requires peer-group under bgp neighbor bgp/neighbors/neighbor/state/peer-group.")

	ExplicitIPv6EnableForGRIBI = flag.Bool("deviation_ipv6_enable_for_gribi_nh_dmac", false, "Device requires Ipv6 to be enabled on interface for gRIBI NH programmed with destination mac address")

	ISISInterfaceLevel1DisableRequired = flag.Bool("deviation_isis_interface_level1_disable_required", false,
		"Disable isis level1 under interface mode on the device if value is true, Default value is false and enables isis level2 under interface mode")

	IsisAfMetricStyleWideLevelRequired = flag.Bool("deviation_isis_af_metric_style_wide_level_required", false,
		"Set isis address family metric style wide level 2 on the device if value is true, Default value is false")

	MissingIsisInterfaceAfiSafiEnable = flag.Bool("deviation_missing_isis_interface_afi_safi_enable", false,
		"Set and validate isis interface address family enable on the device if value is true, Default value is false and validate isis address family enable at global mode")

	IsisHelloPaddingAdaptiveModeNotSupported = flag.Bool("deviation_isis_hello_padding_adaptive_mode_not_supported", false,
		"Skip isis hello padding adaptive mode TC if value is true, Default value is false")

	IsisSingleTopologyRequired = flag.Bool("deviation_isis_single_topology_required", false,
		"Set isis af ipv6 single topology on the device if value is true, Default value is false and sets multi topology for isis af ipv6")

	ISISprotocolEnabledNotRequired = flag.Bool("deviation_isis_protocol_enabled_not_required", false,
		"Unset isis protocol enable flag on the device if value is true, Default value is false and protocol enable flag is set")

	ISISInstanceEnabledNotRequired = flag.Bool("deviation_isis_instance_enabled_not_required", false,
		"Don't set isis instance enable flag on the device if value is true, Default value is false and instance enable flag is set")

	ExplicitInterfaceRefDefinition = flag.Bool("deviation_explicit_interface_ref_definition", false, "Device requires explicit interface ref configuration when applying features to interface")

	NoMixOfTaggedAndUntaggedSubinterfaces = flag.Bool("deviation_no_mix_of_tagged_and_untagged_subinterfaces", false,
		"Use this deviation when the device does not support a mix of tagged and untagged subinterfaces")

	GRIBIDelayedAckResponse = flag.Bool("deviation_gribi_delayed_ack_response", false, "Device requires delay in sending ack response")

	BGPStateActiveACLDeny = flag.Bool("deviation_bgp_state_active_acl_deny", false,
		"Device requires bgp state to be active after ACL deny policy")

	LLDPInterfaceConfigOverrideGlobal = flag.Bool("deviation_lldp_interface_config_override_global", false,
		"Set this flag for LLDP interface config to override the global config,expect neighbours are seen when lldp is disabled globally but enabled on interface")

	MissingInterfacePhysicalChannel = flag.Bool("deviation_missing_interface_physical_channel", false,
		"Device does not support interface/physicalchannel leaf. Set this flag to skip checking the leaf.")

	MissingInterfaceHardwarePort = flag.Bool("deviation_missing_interface_hardware_port", false,
		"Device does not support interface/hardwareport leaf. Set this flag to skip checking the leaf.")

	MissingCPUMfgName = flag.Bool("deviation_missing_cpu_mfgName", false,
		"Device does not support component/MfgName leaf for CPU components. Set this flag to skip skip checking the leaf.")

	InterfaceConfigVrfBeforeAddress = flag.Bool("deviation_interface_config_vrf_before_address", false, "When configuring interface, config Vrf prior config IP address")

	BGPPrefixOverlimit = flag.Bool("deviation_bgp_prefix_overlimit", false, "BGP prefix overlimit retry timer support.")

	BGPTrafficTolerance = flag.Int("deviation_bgp_tolerance_value", 0,
		"Allowed tolerance for BGP traffic flow while comparing for pass or fail condition.")

	ExplicitGRIBIUnderNetworkInstance = flag.Bool("deviation_explicit_gribi_under_network_instance", false,
		"Device requires gribi-protocol to be enabled under network-instance.")

	BGPMD5RequiresReset = flag.Bool("deviation_bgp_md5_requires_reset", false, "Device requires a BGP session reset to utilize a new MD5 key")

	QOSDroppedOctets = flag.Bool("deviation_qos_dropped_octets", false, "Set to true to skip checking QOS Dropped octets stats for interface")

	SkipBGPTestPasswordMismatch = flag.Bool("deviation_skip_bgp_test_password_mismatch", false,
		"Skip BGP TestPassword mismatch subtest if value is true, Default value is false")

	SchedulerInputParamsUnsupported = flag.Bool("deviation_scheduler_input_params_unsupported", false, "Device does not support scheduler input parameters")

	p4rtMissingDelete = flag.Bool("deviation_p4rt_missing_delete", false, "Device does not support delete mode in P4RT write requests")

	NetworkInstanceTableDeletionRequired = flag.Bool("deviation_network_instance_table_deletion_required", false,
		"Set to true for device requiring explicit deletion of network-instance table, default is false")

	ISISMultiTopologyUnsupported = flag.Bool("deviation_isis_multi_topology_unsupported", false,
		"Device skip isis multi-topology check if value is true, Default value is false")

	ISISRestartSuppressUnsupported = flag.Bool("deviation_isis_restart_suppress_unsupported", false,
		"Device skip isis restart-suppress check if value is true, Default value is false")

	MacAddressMissing = flag.Bool("deviation_mac_address_missing", false, "Device does not support /system/mac-address/state.")

<<<<<<< HEAD
=======
	gribiMACOverrideWithStaticARP = flag.Bool("deviation_gribi_mac_override_with_static_arp", false, "Set to true for device not supporting programming a gribi flow with a next-hop entry of mac-address only, default is false")

>>>>>>> 5fd4eb86
	missingBgpLastNotificationErrorCode = flag.Bool("deviation_missing_bgp_last_notification_error_code", false, "Set to true to skip check for bgp/neighbors/neighbor/state/messages/received/last-notification-error-code leaf missing case")
)<|MERGE_RESOLUTION|>--- conflicted
+++ resolved
@@ -79,14 +79,11 @@
 	return *missingBgpLastNotificationErrorCode
 }
 
-<<<<<<< HEAD
-=======
 // GRIBIMACOverrideWithStaticARP returns whether for a gRIBI IPv4 route the device does not support a mac-address only next-hop-entry.
 func GRIBIMACOverrideWithStaticARP(_ *ondatra.DUTDevice) bool {
 	return *gribiMACOverrideWithStaticARP
 }
 
->>>>>>> 5fd4eb86
 // Vendor deviation flags.
 // All new flags should not be exported (define them in lowercase) and accessed
 // from tests through a public accessors like those above.
@@ -238,10 +235,7 @@
 
 	MacAddressMissing = flag.Bool("deviation_mac_address_missing", false, "Device does not support /system/mac-address/state.")
 
-<<<<<<< HEAD
-=======
 	gribiMACOverrideWithStaticARP = flag.Bool("deviation_gribi_mac_override_with_static_arp", false, "Set to true for device not supporting programming a gribi flow with a next-hop entry of mac-address only, default is false")
 
->>>>>>> 5fd4eb86
 	missingBgpLastNotificationErrorCode = flag.Bool("deviation_missing_bgp_last_notification_error_code", false, "Set to true to skip check for bgp/neighbors/neighbor/state/messages/received/last-notification-error-code leaf missing case")
 )