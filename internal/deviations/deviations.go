--- conflicted
+++ resolved
@@ -1598,13 +1598,12 @@
 	return lookupDUTDeviations(dut).GetPolicyRuleCountersOcUnsupported()
 }
 
-<<<<<<< HEAD
+// OTNToETHAssignment returns true if the device must have the OTN to ETH assignment.
+func OTNToETHAssignment(dut *ondatra.DUTDevice) bool {
+	return lookupDUTDeviations(dut).GetOtnToEthAssignment()
+}
+
 // SkipOrigin returns true if the device does not support the 'origin' field in gNMI/gNOI RPC paths.
 func SkipOrigin(dut *ondatra.DUTDevice) bool {
     return lookupDUTDeviations(dut).GetSkipOrigin()
-=======
-// OTNToETHAssignment returns true if the device must have the OTN to ETH assignment.
-func OTNToETHAssignment(dut *ondatra.DUTDevice) bool {
-	return lookupDUTDeviations(dut).GetOtnToEthAssignment()
->>>>>>> 0fc4d861
 }