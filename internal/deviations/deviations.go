// Copyright 2022 Google LLC
//
// Licensed under the Apache License, Version 2.0 (the "License");
// you may not use this file except in compliance with the License.
// You may obtain a copy of the License at
//
//      http://www.apache.org/licenses/LICENSE-2.0
//
// Unless required by applicable law or agreed to in writing, software
// distributed under the License is distributed on an "AS IS" BASIS,
// WITHOUT WARRANTIES OR CONDITIONS OF ANY KIND, either express or implied.
// See the License for the specific language governing permissions and
// limitations under the License.

// Package deviations defines the arguments to enable temporary workarounds for the
// featureprofiles test suite using command line flags.
//
// If we consider device compliance level in tiers:
//
//   - Tier 0: Full OpenConfig compliance.  The device can do everything specified by
//     OpenConfig.
//   - Tier 1: Test plan compliance.  The device can pass a test without deviation, which
//     means it satisfies the test requirements.  This is the target compliance tier for
//     featureprofiles tests.
//   - Tier 2: Deviated test plan compliance.  The device can pass a test with deviation.
//
// Deviations typically work by reducing testing requirements or by changing the way the
// configuration is done.  However, the targeted compliance tier is always without
// deviation.
//
// Requirements for deviations:
//
//   - Deviations may only use OpenConfig compliant behavior.
//   - Deviations should be small in scope, typically affecting one sub-test, one
//     OpenConfig path or small OpenConfig sub-tree.
//
// If a device could not pass without deviation, that is considered non-compliant
// behavior.  Ideally, a device should pass both with and without a deviation which means
// the deviation could be safely removed.  However, when the OpenConfig model allows the
// device to reject the deviated case even if it is compliant, then this should be
// explained on a case-by-case basis.
//
// To add, remove and enable deviations follow the guidelines at deviations/README.md
package deviations

import (
	"fmt"
	"regexp"

	log "github.com/golang/glog"
	"github.com/openconfig/featureprofiles/internal/metadata"

	mpb "github.com/openconfig/featureprofiles/proto/metadata_go_proto"
	"github.com/openconfig/ondatra"
)

func lookupDeviations(dvc *ondatra.Device) (*mpb.Metadata_PlatformExceptions, error) {
	var matchedPlatformException *mpb.Metadata_PlatformExceptions

	for _, platformExceptions := range metadata.Get().GetPlatformExceptions() {
		if platformExceptions.GetPlatform().GetVendor().String() == "" {
			return nil, fmt.Errorf("vendor should be specified in textproto %v", platformExceptions)
		}

		if dvc.Vendor().String() != platformExceptions.GetPlatform().GetVendor().String() {
			continue
		}

		// If hardware_model_regex is set and does not match, continue
		if hardwareModelRegex := platformExceptions.GetPlatform().GetHardwareModelRegex(); hardwareModelRegex != "" {
			matchHw, errHw := regexp.MatchString(hardwareModelRegex, dvc.Model())
			if errHw != nil {
				return nil, fmt.Errorf("error with regex match %v", errHw)
			}
			if !matchHw {
				continue
			}
		}

		// If software_version_regex is set and does not match, continue
		if softwareVersionRegex := platformExceptions.GetPlatform().GetSoftwareVersionRegex(); softwareVersionRegex != "" {
			matchSw, errSw := regexp.MatchString(softwareVersionRegex, dvc.Version())
			if errSw != nil {
				return nil, fmt.Errorf("error with regex match %v", errSw)
			}
			if !matchSw {
				continue
			}
		}

		if matchedPlatformException != nil {
			return nil, fmt.Errorf("cannot have more than one match within platform_exceptions fields %v and %v", matchedPlatformException, platformExceptions)
		}
		matchedPlatformException = platformExceptions
	}
	return matchedPlatformException, nil
}

func mustLookupDeviations(dvc *ondatra.Device) *mpb.Metadata_Deviations {
	platformExceptions, err := lookupDeviations(dvc)
	if err != nil {
		log.Exitf("Error looking up deviations: %v", err)
	}
	if platformExceptions == nil {
		log.Infof("Did not match any platform_exception %v, returning default values", metadata.Get().GetPlatformExceptions())
		return &mpb.Metadata_Deviations{}
	}
	return platformExceptions.GetDeviations()
}

func lookupDUTDeviations(dut *ondatra.DUTDevice) *mpb.Metadata_Deviations {
	return mustLookupDeviations(dut.Device)
}

func lookupATEDeviations(ate *ondatra.ATEDevice) *mpb.Metadata_Deviations {
	return mustLookupDeviations(ate.Device)
}

// BannerDelimiter returns if device requires the banner to have a delimiter character.
// Full OpenConfig compliant devices should work without delimiter.
func BannerDelimiter(dut *ondatra.DUTDevice) string {
	return lookupDUTDeviations(dut).GetBannerDelimiter()
}

// OmitL2MTU returns if device does not support setting the L2 MTU.
func OmitL2MTU(dut *ondatra.DUTDevice) bool {
	return lookupDUTDeviations(dut).GetOmitL2Mtu()
}

// GRIBIMACOverrideStaticARPStaticRoute returns whether the device needs to configure Static ARP + Static Route to override setting MAC address in Next Hop.
func GRIBIMACOverrideStaticARPStaticRoute(dut *ondatra.DUTDevice) bool {
	return lookupDUTDeviations(dut).GetGribiMacOverrideStaticArpStaticRoute()
}

// AggregateAtomicUpdate returns if device requires that aggregate Port-Channel and its members be defined in a single gNMI Update transaction at /interfaces.
// Otherwise lag-type will be dropped, and no member can be added to the aggregate.
// Full OpenConfig compliant devices should pass both with and without this deviation.
func AggregateAtomicUpdate(dut *ondatra.DUTDevice) bool {
	return lookupDUTDeviations(dut).GetAggregateAtomicUpdate()
}

// DefaultNetworkInstance returns the name used for the default network instance for VRF.
func DefaultNetworkInstance(dut *ondatra.DUTDevice) string {
	if dni := lookupDUTDeviations(dut).GetDefaultNetworkInstance(); dni != "" {
		return dni
	}
	return "DEFAULT"
}

// ISISRestartSuppressUnsupported returns whether the device should skip isis restart-suppress check.
func ISISRestartSuppressUnsupported(dut *ondatra.DUTDevice) bool {
	return lookupDUTDeviations(dut).GetIsisRestartSuppressUnsupported()
}

// MissingBgpLastNotificationErrorCode returns whether the last-notification-error-code leaf is missing in bgp.
func MissingBgpLastNotificationErrorCode(dut *ondatra.DUTDevice) bool {
	return lookupDUTDeviations(dut).GetMissingBgpLastNotificationErrorCode()
}

// GRIBIMACOverrideWithStaticARP returns whether for a gRIBI IPv4 route the device does not support a mac-address only next-hop-entry.
func GRIBIMACOverrideWithStaticARP(dut *ondatra.DUTDevice) bool {
	return lookupDUTDeviations(dut).GetGribiMacOverrideWithStaticArp()
}

// CLITakesPrecedenceOverOC returns whether config pushed through origin CLI takes precedence over config pushed through origin OC.
func CLITakesPrecedenceOverOC(dut *ondatra.DUTDevice) bool {
	return lookupDUTDeviations(dut).GetCliTakesPrecedenceOverOc()
}

// BGPTrafficTolerance returns the allowed tolerance for BGP traffic flow while comparing for pass or fail conditions.
func BGPTrafficTolerance(dut *ondatra.DUTDevice) int32 {
	return lookupDUTDeviations(dut).GetBgpToleranceValue()
}

// StaticProtocolName returns the name used for the static routing protocol.
func StaticProtocolName(dut *ondatra.DUTDevice) string {
	if spn := lookupDUTDeviations(dut).GetStaticProtocolName(); spn != "" {
		return spn
	}
	return "DEFAULT"
}

// SwitchChipIDUnsupported returns whether the device supports id leaf for SwitchChip components.
func SwitchChipIDUnsupported(dut *ondatra.DUTDevice) bool {
	return lookupDUTDeviations(dut).GetSwitchChipIdUnsupported()
}

// BackplaneFacingCapacityUnsupported returns whether the device supports backplane-facing-capacity leaves for some of the components.
func BackplaneFacingCapacityUnsupported(dut *ondatra.DUTDevice) bool {
	return lookupDUTDeviations(dut).GetBackplaneFacingCapacityUnsupported()
}

// SchedulerInputWeightLimit returns whether the device does not support weight above 100.
func SchedulerInputWeightLimit(dut *ondatra.DUTDevice) bool {
	return lookupDUTDeviations(dut).GetSchedulerInputWeightLimit()
}

// ECNProfileRequiredDefinition returns whether the device requires additional config for ECN.
func ECNProfileRequiredDefinition(dut *ondatra.DUTDevice) bool {
	return lookupDUTDeviations(dut).GetEcnProfileRequiredDefinition()
}

// ISISGlobalAuthenticationNotRequired returns true if ISIS Global authentication not required.
func ISISGlobalAuthenticationNotRequired(dut *ondatra.DUTDevice) bool {
	return lookupDUTDeviations(dut).GetIsisGlobalAuthenticationNotRequired()
}

// ISISExplicitLevelAuthenticationConfig returns true if ISIS Explicit Level Authentication configuration is required
func ISISExplicitLevelAuthenticationConfig(dut *ondatra.DUTDevice) bool {
	return lookupDUTDeviations(dut).GetIsisExplicitLevelAuthenticationConfig()
}

// ISISSingleTopologyRequired sets isis af ipv6 single topology on the device if value is true.
func ISISSingleTopologyRequired(dut *ondatra.DUTDevice) bool {
	return lookupDUTDeviations(dut).GetIsisSingleTopologyRequired()
}

// ISISMultiTopologyUnsupported returns if device skips isis multi-topology check.
func ISISMultiTopologyUnsupported(dut *ondatra.DUTDevice) bool {
	return lookupDUTDeviations(dut).GetIsisMultiTopologyUnsupported()
}

// ISISInterfaceLevel1DisableRequired returns if device should disable isis level1 under interface mode.
func ISISInterfaceLevel1DisableRequired(dut *ondatra.DUTDevice) bool {
	return lookupDUTDeviations(dut).GetIsisInterfaceLevel1DisableRequired()
}

// MissingIsisInterfaceAfiSafiEnable returns if device should set and validate isis interface address family enable.
// Default is validate isis address family enable at global mode.
func MissingIsisInterfaceAfiSafiEnable(dut *ondatra.DUTDevice) bool {
	return lookupDUTDeviations(dut).GetMissingIsisInterfaceAfiSafiEnable()
}

// Ipv6DiscardedPktsUnsupported returns whether the device supports interface ipv6 discarded packet stats.
func Ipv6DiscardedPktsUnsupported(dut *ondatra.DUTDevice) bool {
	return lookupDUTDeviations(dut).GetIpv6DiscardedPktsUnsupported()
}

// LinkQualWaitAfterDeleteRequired returns whether the device requires additional time to complete post delete link qualification cleanup.
func LinkQualWaitAfterDeleteRequired(dut *ondatra.DUTDevice) bool {
	return lookupDUTDeviations(dut).GetLinkQualWaitAfterDeleteRequired()
}

// StatePathsUnsupported returns whether the device supports following state paths
func StatePathsUnsupported(dut *ondatra.DUTDevice) bool {
	return lookupDUTDeviations(dut).GetStatePathUnsupported()
}

// DropWeightLeavesUnsupported returns whether the device supports drop and weight leaves under queue management profile.
func DropWeightLeavesUnsupported(dut *ondatra.DUTDevice) bool {
	return lookupDUTDeviations(dut).GetDropWeightLeavesUnsupported()
}

// SwVersionUnsupported returns true if the device does not support reporting software version according to the requirements in gNMI-1.10.
func SwVersionUnsupported(dut *ondatra.DUTDevice) bool {
	return lookupDUTDeviations(dut).GetSwVersionUnsupported()
}

// HierarchicalWeightResolutionTolerance returns the allowed tolerance for BGP traffic flow while comparing for pass or fail conditions.
// Default minimum value is 0.2. Anything less than 0.2 will be set to 0.2.
func HierarchicalWeightResolutionTolerance(dut *ondatra.DUTDevice) float64 {
	hwrt := lookupDUTDeviations(dut).GetHierarchicalWeightResolutionTolerance()
	if minHWRT := 0.2; hwrt < minHWRT {
		return minHWRT
	}
	return hwrt
}

// InterfaceEnabled returns if device requires interface enabled leaf booleans to be explicitly set to true.
func InterfaceEnabled(dut *ondatra.DUTDevice) bool {
	return lookupDUTDeviations(dut).GetInterfaceEnabled()
}

// InterfaceCountersFromContainer returns if the device only supports querying counters from the state container, not from individual counter leaves.
func InterfaceCountersFromContainer(dut *ondatra.DUTDevice) bool {
	return lookupDUTDeviations(dut).GetInterfaceCountersFromContainer()
}

// IPv4MissingEnabled returns if device does not support interface/ipv4/enabled.
func IPv4MissingEnabled(dut *ondatra.DUTDevice) bool {
	return lookupDUTDeviations(dut).GetIpv4MissingEnabled()
}

// IPNeighborMissing returns true if the device does not support interface/ipv4(6)/neighbor,
// so test can suppress the related check for interface/ipv4(6)/neighbor.
func IPNeighborMissing(dut *ondatra.DUTDevice) bool {
	return lookupDUTDeviations(dut).GetIpNeighborMissing()
}

// GRIBIRIBAckOnly returns if device only supports RIB ack, so tests that normally expect FIB_ACK will allow just RIB_ACK.
// Full gRIBI compliant devices should pass both with and without this deviation.
func GRIBIRIBAckOnly(dut *ondatra.DUTDevice) bool {
	return lookupDUTDeviations(dut).GetGribiRibackOnly()
}

// MissingValueForDefaults returns if device returns no value for some OpenConfig paths if the operational value equals the default.
func MissingValueForDefaults(dut *ondatra.DUTDevice) bool {
	return lookupDUTDeviations(dut).GetMissingValueForDefaults()
}

// TraceRouteL4ProtocolUDP returns if device only support UDP as l4 protocol for traceroute.
// Default value is false.
func TraceRouteL4ProtocolUDP(dut *ondatra.DUTDevice) bool {
	return lookupDUTDeviations(dut).GetTracerouteL4ProtocolUdp()
}

// LLDPInterfaceConfigOverrideGlobal returns if LLDP interface config should override the global config,
// expect neighbours are seen when lldp is disabled globally but enabled on interface
func LLDPInterfaceConfigOverrideGlobal(dut *ondatra.DUTDevice) bool {
	return lookupDUTDeviations(dut).GetLldpInterfaceConfigOverrideGlobal()
}

// SubinterfacePacketCountersMissing returns if device is missing subinterface packet counters for IPv4/IPv6,
// so the test will skip checking them.
// Full OpenConfig compliant devices should pass both with and without this deviation.
func SubinterfacePacketCountersMissing(dut *ondatra.DUTDevice) bool {
	return lookupDUTDeviations(dut).GetSubinterfacePacketCountersMissing()
}

// MissingPrePolicyReceivedRoutes returns if device does not support bgp/neighbors/neighbor/afi-safis/afi-safi/state/prefixes/received-pre-policy.
// Fully-compliant devices should pass with and without this deviation.
func MissingPrePolicyReceivedRoutes(dut *ondatra.DUTDevice) bool {
	return lookupDUTDeviations(dut).GetPrepolicyReceivedRoutes()
}

// DeprecatedVlanID returns if device requires using the deprecated openconfig-vlan:vlan/config/vlan-id or openconfig-vlan:vlan/state/vlan-id leaves.
func DeprecatedVlanID(dut *ondatra.DUTDevice) bool {
	return lookupDUTDeviations(dut).GetDeprecatedVlanId()
}

// OSActivateNoReboot returns if device requires separate reboot to activate OS.
func OSActivateNoReboot(dut *ondatra.DUTDevice) bool {
	return lookupDUTDeviations(dut).GetOsactivateNoreboot()
}

// ConnectRetry returns if /bgp/neighbors/neighbor/timers/config/connect-retry is not supported.
func ConnectRetry(dut *ondatra.DUTDevice) bool {
	return lookupDUTDeviations(dut).GetConnectRetry()
}

// InstallOSForStandbyRP returns if device requires OS installation on standby RP as well as active RP.
func InstallOSForStandbyRP(dut *ondatra.DUTDevice) bool {
	return lookupDUTDeviations(dut).GetOsinstallForStandbyRp()
}

// GNOIStatusWithEmptySubcomponent returns if the response of gNOI reboot status is a single value (not a list),
// the device requires explict component path to account for a situation when there is more than one active reboot requests.
func GNOIStatusWithEmptySubcomponent(dut *ondatra.DUTDevice) bool {
	return lookupDUTDeviations(dut).GetGnoiStatusEmptySubcomponent()
}

// NetworkInstanceTableDeletionRequired returns if device requires explicit deletion of network-instance table.
func NetworkInstanceTableDeletionRequired(dut *ondatra.DUTDevice) bool {
	return lookupDUTDeviations(dut).GetNetworkInstanceTableDeletionRequired()
}

// ExplicitPortSpeed returns if device requires port-speed to be set because its default value may not be usable.
// Fully compliant devices selects the highest speed available based on negotiation.
func ExplicitPortSpeed(dut *ondatra.DUTDevice) bool {
	return lookupDUTDeviations(dut).GetExplicitPortSpeed()
}

// ExplicitInterfaceInDefaultVRF returns if device requires explicit attachment of an interface or subinterface to the default network instance.
// OpenConfig expects an unattached interface or subinterface to be implicitly part of the default network instance.
// Fully-compliant devices should pass with and without this deviation.
func ExplicitInterfaceInDefaultVRF(dut *ondatra.DUTDevice) bool {
	return lookupDUTDeviations(dut).GetExplicitInterfaceInDefaultVrf()
}

// RibWecmp returns if device requires CLI knob to enable wecmp feature.
func RibWecmp(dut *ondatra.DUTDevice) bool {
	return lookupDUTDeviations(dut).GetRibWecmp()
}

// InterfaceConfigVRFBeforeAddress returns if vrf should be configured before IP address when configuring interface.
func InterfaceConfigVRFBeforeAddress(dut *ondatra.DUTDevice) bool {
	return lookupDUTDeviations(dut).GetInterfaceConfigVrfBeforeAddress()
}

// ExplicitInterfaceRefDefinition returns if device requires explicit interface ref configuration when applying features to interface.
func ExplicitInterfaceRefDefinition(dut *ondatra.DUTDevice) bool {
	return lookupDUTDeviations(dut).GetExplicitInterfaceRefDefinition()
}

// QOSDroppedOctets returns if device should skip checking QOS Dropped octets stats for interface.
func QOSDroppedOctets(dut *ondatra.DUTDevice) bool {
	return lookupDUTDeviations(dut).GetQosDroppedOctets()
}

// BGPMD5RequiresReset returns if device requires a BGP session reset to utilize a new MD5 key.
func BGPMD5RequiresReset(dut *ondatra.DUTDevice) bool {
	return lookupDUTDeviations(dut).GetBgpMd5RequiresReset()
}

// ExplicitIPv6EnableForGRIBI returns if device requires Ipv6 to be enabled on interface for gRIBI NH programmed with destination mac address.
func ExplicitIPv6EnableForGRIBI(dut *ondatra.DUTDevice) bool {
	return lookupDUTDeviations(dut).GetIpv6EnableForGribiNhDmac()
}

// ISISInstanceEnabledRequired returns if isis instance name string should be set on the device.
func ISISInstanceEnabledRequired(dut *ondatra.DUTDevice) bool {
	return lookupDUTDeviations(dut).GetIsisInstanceEnabledRequired()
}

// GNOISubcomponentPath returns if device currently uses component name instead of a full openconfig path.
func GNOISubcomponentPath(dut *ondatra.DUTDevice) bool {
	return lookupDUTDeviations(dut).GetGnoiSubcomponentPath()
}

// NoMixOfTaggedAndUntaggedSubinterfaces returns if device does not support a mix of tagged and untagged subinterfaces
func NoMixOfTaggedAndUntaggedSubinterfaces(dut *ondatra.DUTDevice) bool {
	return lookupDUTDeviations(dut).GetNoMixOfTaggedAndUntaggedSubinterfaces()
}

// DequeueDeleteNotCountedAsDrops returns if device dequeues and deletes the pkts after a while and those are not counted
// as drops
func DequeueDeleteNotCountedAsDrops(dut *ondatra.DUTDevice) bool {
	return lookupDUTDeviations(dut).GetDequeueDeleteNotCountedAsDrops()
}

// RoutePolicyUnderAFIUnsupported returns if Route-Policy under the AFI/SAFI is not supported
func RoutePolicyUnderAFIUnsupported(dut *ondatra.DUTDevice) bool {
	return lookupDUTDeviations(dut).GetRoutePolicyUnderAfiUnsupported()
}

// StorageComponentUnsupported returns if telemetry path /components/component/storage is not supported.
func StorageComponentUnsupported(dut *ondatra.DUTDevice) bool {
	return lookupDUTDeviations(dut).GetStorageComponentUnsupported()
}

// GNOIFabricComponentRebootUnsupported returns if device does not support use using gNOI to reboot the Fabric Component.
func GNOIFabricComponentRebootUnsupported(dut *ondatra.DUTDevice) bool {
	return lookupDUTDeviations(dut).GetGnoiFabricComponentRebootUnsupported()
}

// NtpNonDefaultVrfUnsupported returns true if the device does not support ntp nondefault vrf.
// Default value is false.
func NtpNonDefaultVrfUnsupported(dut *ondatra.DUTDevice) bool {
	return lookupDUTDeviations(dut).GetNtpNonDefaultVrfUnsupported()
}

// SkipControllerCardPowerAdmin returns if power-admin-state config on controller card should be skipped.
// Default value is false.
func SkipControllerCardPowerAdmin(dut *ondatra.DUTDevice) bool {
	return lookupDUTDeviations(dut).GetSkipControllerCardPowerAdmin()
}

// QOSOctets returns if device should skip checking QOS octet stats for interface.
func QOSOctets(dut *ondatra.DUTDevice) bool {
	return lookupDUTDeviations(dut).GetQosOctets()
}

// ISISInterfaceAfiUnsupported returns true for devices that don't support configuring
// ISIS /afi-safi/af/config container.
func ISISInterfaceAfiUnsupported(dut *ondatra.DUTDevice) bool {
	return lookupDUTDeviations(dut).GetIsisInterfaceAfiUnsupported()
}

// P4RTModifyTableEntryUnsupported returns true for devices that don't support
// modify table entry operation in P4 Runtime.
func P4RTModifyTableEntryUnsupported(dut *ondatra.DUTDevice) bool {
	return lookupDUTDeviations(dut).GetP4RtModifyTableEntryUnsupported()
}

// OSComponentParentIsSupervisorOrLinecard returns true if parent of OS component is
// of type SUPERVISOR or LINECARD.
func OSComponentParentIsSupervisorOrLinecard(dut *ondatra.DUTDevice) bool {
	return lookupDUTDeviations(dut).GetOsComponentParentIsSupervisorOrLinecard()
}

// OSComponentParentIsChassis returns true if parent of OS component is of type CHASSIS.
func OSComponentParentIsChassis(dut *ondatra.DUTDevice) bool {
	return lookupDUTDeviations(dut).GetOsComponentParentIsChassis()
}

// ISISRequireSameL1MetricWithL2Metric returns true for devices that require configuring
// the same ISIS Metrics for Level 1 when configuring Level 2 Metrics.
func ISISRequireSameL1MetricWithL2Metric(dut *ondatra.DUTDevice) bool {
	return lookupDUTDeviations(dut).GetIsisRequireSameL1MetricWithL2Metric()
}

// BGPSetMedRequiresEqualOspfSetMetric returns true for devices that require configuring
// the same OSPF setMetric when BGP SetMED is configured.
func BGPSetMedRequiresEqualOspfSetMetric(dut *ondatra.DUTDevice) bool {
	return lookupDUTDeviations(dut).GetBgpSetMedRequiresEqualOspfSetMetric()
}

// SetNativeUser creates a user and assigns role/rbac to that user via native model.
func SetNativeUser(dut *ondatra.DUTDevice) bool {
	return lookupDUTDeviations(dut).GetSetNativeUser()
}

// P4RTGdpRequiresDot1QSubinterface returns true for devices that require configuring
// subinterface with tagged vlan for p4rt packet in.
func P4RTGdpRequiresDot1QSubinterface(dut *ondatra.DUTDevice) bool {
	return lookupDUTDeviations(dut).GetP4RtGdpRequiresDot1QSubinterface()
}

// ISISLspLifetimeIntervalRequiresLspRefreshInterval returns true for devices that require
// configuring lspRefreshInterval ISIS timer when lspLifetimeInterval is configured.
func ISISLspLifetimeIntervalRequiresLspRefreshInterval(dut *ondatra.DUTDevice) bool {
	return lookupDUTDeviations(dut).GetIsisLspLifetimeIntervalRequiresLspRefreshInterval()
}

// LinecardCPUUtilizationUnsupported returns if the device does not support telemetry path
// /components/component/cpu/utilization/state/avg for linecards' CPU card.
// Default value is false.
func LinecardCPUUtilizationUnsupported(dut *ondatra.DUTDevice) bool {
	return lookupDUTDeviations(dut).GetLinecardCpuUtilizationUnsupported()
}

// ConsistentComponentNamesUnsupported returns if the device does not support consistent component names for GNOI and GNMI.
// Default value is false.
func ConsistentComponentNamesUnsupported(dut *ondatra.DUTDevice) bool {
	return lookupDUTDeviations(dut).GetConsistentComponentNamesUnsupported()
}

// ControllerCardCPUUtilizationUnsupported returns if the device does not support telemetry path
// /components/component/cpu/utilization/state/avg for controller cards' CPU card.
// Default value is false.
func ControllerCardCPUUtilizationUnsupported(dut *ondatra.DUTDevice) bool {
	return lookupDUTDeviations(dut).GetControllerCardCpuUtilizationUnsupported()
}

// FabricDropCounterUnsupported returns if the device does not support counter for fabric block lost packets.
// Default value is false.
func FabricDropCounterUnsupported(dut *ondatra.DUTDevice) bool {
	return lookupDUTDeviations(dut).GetFabricDropCounterUnsupported()
}

// LinecardMemoryUtilizationUnsupported returns if the device does not support memory utilization related leaves for linecard components.
// Default value is false.
func LinecardMemoryUtilizationUnsupported(dut *ondatra.DUTDevice) bool {
	return lookupDUTDeviations(dut).GetLinecardMemoryUtilizationUnsupported()
}

// QOSVoqDropCounterUnsupported returns if the device does not support telemetry path
// /qos/interfaces/interface/input/virtual-output-queues/voq-interface/queues/queue/state/dropped-pkts.
// Default value is false.
func QOSVoqDropCounterUnsupported(dut *ondatra.DUTDevice) bool {
	return lookupDUTDeviations(dut).GetQosVoqDropCounterUnsupported()
}

// ISISTimersCsnpIntervalUnsupported returns true for devices that do not support
// configuring csnp-interval timer for ISIS.
func ISISTimersCsnpIntervalUnsupported(dut *ondatra.DUTDevice) bool {
	return lookupDUTDeviations(dut).GetIsisTimersCsnpIntervalUnsupported()
}

// ISISCounterManualAddressDropFromAreasUnsupported returns true for devices that do not
// support telemetry for isis system-level-counter manual-address-drop-from-areas.
func ISISCounterManualAddressDropFromAreasUnsupported(dut *ondatra.DUTDevice) bool {
	return lookupDUTDeviations(dut).GetIsisCounterManualAddressDropFromAreasUnsupported()
}

// ISISCounterPartChangesUnsupported returns true for devices that do not
// support telemetry for isis system-level-counter part-changes.
func ISISCounterPartChangesUnsupported(dut *ondatra.DUTDevice) bool {
	return lookupDUTDeviations(dut).GetIsisCounterPartChangesUnsupported()
}

// GRIBISkipFIBFailedTrafficForwardingCheck returns true for devices that do not
// support fib forwarding for fib failed routes.
func GRIBISkipFIBFailedTrafficForwardingCheck(dut *ondatra.DUTDevice) bool {
	return lookupDUTDeviations(dut).GetSkipFibFailedTrafficForwardingCheck()
}

// SkipTCPNegotiatedMSSCheck returns true for devices that do not
// support telemetry to check negotiated tcp mss value.
func SkipTCPNegotiatedMSSCheck(dut *ondatra.DUTDevice) bool {
	return lookupDUTDeviations(dut).GetSkipTcpNegotiatedMssCheck()
}

// TransceiverThresholdsUnsupported returns true if the device does not support threshold container under /components/component/transceiver.
// Default value is false.
func TransceiverThresholdsUnsupported(dut *ondatra.DUTDevice) bool {
	return lookupDUTDeviations(dut).GetTransceiverThresholdsUnsupported()
}

// InterfaceLoopbackModeRawGnmi returns true if interface loopback mode needs to be updated using raw gnmi API due to server version.
// Default value is false.
func InterfaceLoopbackModeRawGnmi(dut *ondatra.DUTDevice) bool {
	return lookupDUTDeviations(dut).GetInterfaceLoopbackModeRawGnmi()
}

// ISISLspMetadataLeafsUnsupported returns true for devices that don't support ISIS-Lsp
// metadata paths: checksum, sequence-number, remaining-lifetime.
func ISISLspMetadataLeafsUnsupported(dut *ondatra.DUTDevice) bool {
	return lookupDUTDeviations(dut).GetIsisLspMetadataLeafsUnsupported()
}

// QOSQueueRequiresID returns if device should configure QOS queue along with queue-id
func QOSQueueRequiresID(dut *ondatra.DUTDevice) bool {
	return lookupDUTDeviations(dut).GetQosQueueRequiresId()
}

// BgpLlgrOcUndefined returns true if device should does not support OC path to disable BGP LLGR.
func BgpLlgrOcUndefined(dut *ondatra.DUTDevice) bool {
	return lookupDUTDeviations(dut).GetBgpLlgrOcUndefined()
}

// QOSBufferAllocationConfigRequired returns if device should configure QOS buffer-allocation-profile
func QOSBufferAllocationConfigRequired(dut *ondatra.DUTDevice) bool {
	return lookupDUTDeviations(dut).GetQosBufferAllocationConfigRequired()
}

// BGPGlobalExtendedNextHopEncodingUnsupported returns true for devices that do not support configuring
// BGP ExtendedNextHopEncoding at thee global level.
func BGPGlobalExtendedNextHopEncodingUnsupported(dut *ondatra.DUTDevice) bool {
	return lookupDUTDeviations(dut).GetBgpGlobalExtendedNextHopEncodingUnsupported()
}

// TunnelStatePathUnsupported returns true for devices that require configuring
// /interfaces/interface/state/counters/in-pkts, in-octets,out-pkts, out-octetsis not supported.
func TunnelStatePathUnsupported(dut *ondatra.DUTDevice) bool {
	return lookupDUTDeviations(dut).GetTunnelStatePathUnsupported()
}

// TunnelConfigPathUnsupported returns true for devices that require configuring
// Tunnel source-address destination-address, encapsulation type are not supported in OC
func TunnelConfigPathUnsupported(dut *ondatra.DUTDevice) bool {
	return lookupDUTDeviations(dut).GetTunnelConfigPathUnsupported()
}

// EcnSameMinMaxThresholdUnsupported returns true for devices that don't support the same minimum and maximum threshold values
// CISCO: minimum and maximum threshold values are not the same, the difference between minimum and maximum threshold value should be 6144.
func EcnSameMinMaxThresholdUnsupported(dut *ondatra.DUTDevice) bool {
	return lookupDUTDeviations(dut).GetEcnSameMinMaxThresholdUnsupported()
}

// QosSchedulerConfigRequired returns if device should configure QOS buffer-allocation-profile
func QosSchedulerConfigRequired(dut *ondatra.DUTDevice) bool {
	return lookupDUTDeviations(dut).GetQosSchedulerConfigRequired()
}

// QosSetWeightConfigUnsupported returns whether the device does not support set weight leaves under qos ecn.
func QosSetWeightConfigUnsupported(dut *ondatra.DUTDevice) bool {
	return lookupDUTDeviations(dut).GetQosSetWeightConfigUnsupported()
}

// QosGetStatePathUnsupported returns whether the device does not support get state leaves under qos.
func QosGetStatePathUnsupported(dut *ondatra.DUTDevice) bool {
	return lookupDUTDeviations(dut).GetQosGetStatePathUnsupported()
}

// InterfaceRefInterfaceIDFormat returns if device is required to use interface-id format of interface name + .subinterface index with Interface-ref container
func InterfaceRefInterfaceIDFormat(dut *ondatra.DUTDevice) bool {
	return lookupDUTDeviations(dut).GetInterfaceRefInterfaceIdFormat()
}

// ISISLevelEnabled returns if device should enable isis under level.
func ISISLevelEnabled(dut *ondatra.DUTDevice) bool {
	return lookupDUTDeviations(dut).GetIsisLevelEnabled()
}

// MemberLinkLoopbackUnsupported returns true for devices that require configuring
// loopback on aggregated links instead of member links.
func MemberLinkLoopbackUnsupported(dut *ondatra.DUTDevice) bool {
	return lookupDUTDeviations(dut).GetMemberLinkLoopbackUnsupported()
}

// SkipPlqInterfaceOperStatusCheck returns true for devices that do not support
// PLQ operational status check for interfaces
func SkipPlqInterfaceOperStatusCheck(dut *ondatra.DUTDevice) bool {
	return lookupDUTDeviations(dut).GetSkipPlqInterfaceOperStatusCheck()
}

// BGPExplicitPrefixLimitReceived returns if device must specify the received prefix limits explicitly
// under the "prefix-limit-received" field rather than simply "prefix-limit".
func BGPExplicitPrefixLimitReceived(dut *ondatra.DUTDevice) bool {
	return lookupDUTDeviations(dut).GetBgpExplicitPrefixLimitReceived()
}

// BGPMissingOCMaxPrefixesConfiguration returns true for devices that does not configure BGP
// maximum routes correctly when max-prefixes OC leaf is configured.
func BGPMissingOCMaxPrefixesConfiguration(dut *ondatra.DUTDevice) bool {
	return lookupDUTDeviations(dut).GetBgpMissingOcMaxPrefixesConfiguration()
}

// SkipBgpSessionCheckWithoutAfisafi returns if device needs to skip checking AFI-SAFI disable.
func SkipBgpSessionCheckWithoutAfisafi(dut *ondatra.DUTDevice) bool {
	return lookupDUTDeviations(dut).GetSkipBgpSessionCheckWithoutAfisafi()
}

// MismatchedHardwareResourceNameInComponent returns true for devices that have separate
// naming conventions for hardware resource name in /system/ tree and /components/ tree.
func MismatchedHardwareResourceNameInComponent(dut *ondatra.DUTDevice) bool {
	return lookupDUTDeviations(dut).GetMismatchedHardwareResourceNameInComponent()
}

// MissingHardwareResourceTelemetryBeforeConfig returns true for devices that don't
// support telemetry for hardware resources before used-threshold-upper configuration.
func MissingHardwareResourceTelemetryBeforeConfig(dut *ondatra.DUTDevice) bool {
	return lookupDUTDeviations(dut).GetMissingHardwareResourceTelemetryBeforeConfig()
}

// GNOISubcomponentRebootStatusUnsupported returns true for devices that do not support subcomponent reboot status check.
func GNOISubcomponentRebootStatusUnsupported(dut *ondatra.DUTDevice) bool {
	return lookupDUTDeviations(dut).GetGnoiSubcomponentRebootStatusUnsupported()
}

// SkipNonBgpRouteExportCheck returns true for devices that exports routes from all
// protocols to BGP if the export-policy is ACCEPT.
func SkipNonBgpRouteExportCheck(dut *ondatra.DUTDevice) bool {
	return lookupDUTDeviations(dut).GetSkipNonBgpRouteExportCheck()
}

// ISISMetricStyleTelemetryUnsupported returns true for devices that do not support state path
// /network-instances/network-instance/protocols/protocol/isis/levels/level/state/metric-style
func ISISMetricStyleTelemetryUnsupported(dut *ondatra.DUTDevice) bool {
	return lookupDUTDeviations(dut).GetIsisMetricStyleTelemetryUnsupported()
}

// StaticRouteNextHopInterfaceRefUnsupported returns if device does not support Interface-ref under static-route next-hop
func StaticRouteNextHopInterfaceRefUnsupported(dut *ondatra.DUTDevice) bool {
	return lookupDUTDeviations(dut).GetStaticRouteNextHopInterfaceRefUnsupported()
}

// SkipStaticNexthopCheck returns if device needs index starting from non zero
func SkipStaticNexthopCheck(dut *ondatra.DUTDevice) bool {
	return lookupDUTDeviations(dut).GetSkipStaticNexthopCheck()
}

// Ipv6RouterAdvertisementConfigUnsupported returns true for devices which don't support Ipv6 RouterAdvertisement configuration
func Ipv6RouterAdvertisementConfigUnsupported(dut *ondatra.DUTDevice) bool {
	return lookupDUTDeviations(dut).GetIpv6RouterAdvertisementConfigUnsupported()
}

// PrefixLimitExceededTelemetryUnsupported is to skip checking prefix limit telemetry flag.
func PrefixLimitExceededTelemetryUnsupported(dut *ondatra.DUTDevice) bool {
	return lookupDUTDeviations(dut).GetPrefixLimitExceededTelemetryUnsupported()
}

// SkipSettingAllowMultipleAS return true if device needs to skip setting allow-multiple-as while configuring eBGP
func SkipSettingAllowMultipleAS(dut *ondatra.DUTDevice) bool {
	return lookupDUTDeviations(dut).GetSkipSettingAllowMultipleAs()
}

// SkipPbfWithDecapEncapVrf return true if device needs to skip test with which has PBF with decap encap VRF as action
func SkipPbfWithDecapEncapVrf(dut *ondatra.DUTDevice) bool {
	return lookupDUTDeviations(dut).GetSkipPbfWithDecapEncapVrf()
}

// TTLCopyUnsupported returns true for devices which does not support TTL copy.
func TTLCopyUnsupported(dut *ondatra.DUTDevice) bool {
	return lookupDUTDeviations(dut).GetTtlCopyUnsupported()
}

// GribiDecapMixedPlenUnsupported returns true if devices does not support
// programming with mixed prefix length.
func GribiDecapMixedPlenUnsupported(dut *ondatra.DUTDevice) bool {
	return lookupDUTDeviations(dut).GetGribiDecapMixedPlenUnsupported()
}

// SkipIsisSetLevel return true if device needs to skip setting isis-actions set-level while configuring routing-policy statement action
func SkipIsisSetLevel(dut *ondatra.DUTDevice) bool {
	return lookupDUTDeviations(dut).GetSkipIsisSetLevel()
}

// SkipIsisSetMetricStyleType return true if device needs to skip setting isis-actions set-metric-style-type while configuring routing-policy statement action
func SkipIsisSetMetricStyleType(dut *ondatra.DUTDevice) bool {
	return lookupDUTDeviations(dut).GetSkipIsisSetMetricStyleType()
}

// SkipSetRpMatchSetOptions return true if device needs to skip setting match-prefix-set match-set-options while configuring routing-policy statement condition
func SkipSetRpMatchSetOptions(dut *ondatra.DUTDevice) bool {
	return lookupDUTDeviations(dut).GetSkipSetRpMatchSetOptions()
}

// SkipSettingDisableMetricPropagation return true if device needs to skip setting disable-metric-propagation while configuring table-connection
func SkipSettingDisableMetricPropagation(dut *ondatra.DUTDevice) bool {
	return lookupDUTDeviations(dut).GetSkipSettingDisableMetricPropagation()
}

// BGPConditionsMatchCommunitySetUnsupported returns true if device doesn't support bgp-conditions/match-community-set leaf
func BGPConditionsMatchCommunitySetUnsupported(dut *ondatra.DUTDevice) bool {
	return lookupDUTDeviations(dut).GetBgpConditionsMatchCommunitySetUnsupported()
}

// PfRequireMatchDefaultRule returns true for device which requires match condition for ethertype v4 and v6 for default rule with network-instance default-vrf in policy-forwarding.
func PfRequireMatchDefaultRule(dut *ondatra.DUTDevice) bool {
	return lookupDUTDeviations(dut).GetPfRequireMatchDefaultRule()
}

// MissingPortToOpticalChannelMapping returns true for devices missing component tree mapping from hardware port to optical channel.
func MissingPortToOpticalChannelMapping(dut *ondatra.DUTDevice) bool {
	return lookupDUTDeviations(dut).GetMissingPortToOpticalChannelComponentMapping()
}

// SkipContainerOp returns true if gNMI container OP needs to be skipped.
// Cisco: https://partnerissuetracker.corp.google.com/issues/322291556
func SkipContainerOp(dut *ondatra.DUTDevice) bool {
	return lookupDUTDeviations(dut).GetSkipContainerOp()
}

// ReorderCallsForVendorCompatibilty returns true if call needs to be updated/added/deleted.
// Cisco: https://partnerissuetracker.corp.google.com/issues/322291556
func ReorderCallsForVendorCompatibilty(dut *ondatra.DUTDevice) bool {
	return lookupDUTDeviations(dut).GetReorderCallsForVendorCompatibilty()
}

// AddMissingBaseConfigViaCli returns true if missing base config needs to be added using CLI.
// Cisco: https://partnerissuetracker.corp.google.com/issues/322291556
func AddMissingBaseConfigViaCli(dut *ondatra.DUTDevice) bool {
	return lookupDUTDeviations(dut).GetAddMissingBaseConfigViaCli()
}

// SkipMacaddressCheck returns true if mac address for an interface via gNMI needs to be skipped.
// Cisco: https://partnerissuetracker.corp.google.com/issues/322291556
func SkipMacaddressCheck(dut *ondatra.DUTDevice) bool {
	return lookupDUTDeviations(dut).GetSkipMacaddressCheck()
}

// BGPRibOcPathUnsupported returns true if BGP RIB OC telemetry path is not supported.
func BGPRibOcPathUnsupported(dut *ondatra.DUTDevice) bool {
	return lookupDUTDeviations(dut).GetBgpRibOcPathUnsupported()
}

// SkipPrefixSetMode return true if device needs to skip setting prefix-set mode while configuring prefix-set routing-policy
func SkipPrefixSetMode(dut *ondatra.DUTDevice) bool {
	return lookupDUTDeviations(dut).GetSkipPrefixSetMode()
}

// SetMetricAsPreference returns true for devices which set metric as
// preference for static next-hop
func SetMetricAsPreference(dut *ondatra.DUTDevice) bool {
	return lookupDUTDeviations(dut).GetSetMetricAsPreference()
}

// IPv6StaticRouteWithIPv4NextHopRequiresStaticARP returns true if devices don't support having an
// IPv6 static Route with an IPv4 address as next hop and requires configuring a static ARP entry.
// Arista: https://partnerissuetracker.corp.google.com/issues/316593298
func IPv6StaticRouteWithIPv4NextHopRequiresStaticARP(dut *ondatra.DUTDevice) bool {
	return lookupDUTDeviations(dut).GetIpv6StaticRouteWithIpv4NextHopRequiresStaticArp()
}

// PfRequireSequentialOrderPbrRules returns true for device requires policy-forwarding rules to be in sequential order in the gNMI set-request.
func PfRequireSequentialOrderPbrRules(dut *ondatra.DUTDevice) bool {
	return lookupDUTDeviations(dut).GetPfRequireSequentialOrderPbrRules()
}

// MissingStaticRouteNextHopMetricTelemetry returns true for devices missing
// static route next-hop metric telemetry.
// Arista: https://partnerissuetracker.corp.google.com/issues/321010782
func MissingStaticRouteNextHopMetricTelemetry(dut *ondatra.DUTDevice) bool {
	return lookupDUTDeviations(dut).GetMissingStaticRouteNextHopMetricTelemetry()
}

// UnsupportedStaticRouteNextHopRecurse returns true for devices that don't support recursive
// resolution of static route next hop.
// Arista: https://partnerissuetracker.corp.google.com/issues/314449182
func UnsupportedStaticRouteNextHopRecurse(dut *ondatra.DUTDevice) bool {
	return lookupDUTDeviations(dut).GetUnsupportedStaticRouteNextHopRecurse()
}

// MissingStaticRouteDropNextHopTelemetry returns true for devices missing
// static route telemetry with DROP next hop.
// Arista: https://partnerissuetracker.corp.google.com/issues/330619816
func MissingStaticRouteDropNextHopTelemetry(dut *ondatra.DUTDevice) bool {
	return lookupDUTDeviations(dut).GetMissingStaticRouteDropNextHopTelemetry()
}

// MissingZROpticalChannelTunableParametersTelemetry returns true for devices missing 400ZR
// optical-channel tunable parameters telemetry: min/max/avg.
// Arista: https://partnerissuetracker.corp.google.com/issues/319314781
func MissingZROpticalChannelTunableParametersTelemetry(dut *ondatra.DUTDevice) bool {
	return lookupDUTDeviations(dut).GetMissingZrOpticalChannelTunableParametersTelemetry()
}

// PLQReflectorStatsUnsupported returns true for devices that does not support packet link qualification(PLQ) reflector packet sent/received stats.
func PLQReflectorStatsUnsupported(dut *ondatra.DUTDevice) bool {
	return lookupDUTDeviations(dut).GetPlqReflectorStatsUnsupported()
}

// PLQGeneratorCapabilitiesMaxMTU returns supported max_mtu for devices that does not support packet link qualification(PLQ) Generator max_mtu to be atleast >= 8184.
func PLQGeneratorCapabilitiesMaxMTU(dut *ondatra.DUTDevice) uint32 {
	return lookupDUTDeviations(dut).GetPlqGeneratorCapabilitiesMaxMtu()
}

// PLQGeneratorCapabilitiesMaxPPS returns supported max_pps for devices that does not support packet link qualification(PLQ) Generator max_pps to be atleast >= 100000000.
func PLQGeneratorCapabilitiesMaxPPS(dut *ondatra.DUTDevice) uint64 {
	return lookupDUTDeviations(dut).GetPlqGeneratorCapabilitiesMaxPps()
}

// BgpExtendedCommunityIndexUnsupported return true if BGP extended community index is not supported.
func BgpExtendedCommunityIndexUnsupported(dut *ondatra.DUTDevice) bool {
	return lookupDUTDeviations(dut).GetBgpExtendedCommunityIndexUnsupported()
}

// BgpCommunitySetRefsUnsupported return true if BGP community set refs is not supported.
func BgpCommunitySetRefsUnsupported(dut *ondatra.DUTDevice) bool {
	return lookupDUTDeviations(dut).GetBgpCommunitySetRefsUnsupported()
}

// TableConnectionsUnsupported returns true if Table Connections are unsupported.
func TableConnectionsUnsupported(dut *ondatra.DUTDevice) bool {
	return lookupDUTDeviations(dut).GetTableConnectionsUnsupported()
}

// UseVendorNativeTagSetConfig returns whether a device requires native model to configure tag-set
func UseVendorNativeTagSetConfig(dut *ondatra.DUTDevice) bool {
	return lookupDUTDeviations(dut).GetUseVendorNativeTagSetConfig()
}

// SkipBgpSendCommunityType return true if device needs to skip setting BGP send-community-type
func SkipBgpSendCommunityType(dut *ondatra.DUTDevice) bool {
	return lookupDUTDeviations(dut).GetSkipBgpSendCommunityType()
}

// BgpActionsSetCommunityMethodUnsupported return true if BGP actions set-community method is unsupported
func BgpActionsSetCommunityMethodUnsupported(dut *ondatra.DUTDevice) bool {
	return lookupDUTDeviations(dut).GetBgpActionsSetCommunityMethodUnsupported()

}

// SetNoPeerGroup Ensure that no BGP configurations exists under PeerGroups.
func SetNoPeerGroup(dut *ondatra.DUTDevice) bool {
	return lookupDUTDeviations(dut).GetSetNoPeerGroup()
}

// BgpCommunityMemberIsAString returns true if device community member is not a list
func BgpCommunityMemberIsAString(dut *ondatra.DUTDevice) bool {
	return lookupDUTDeviations(dut).GetBgpCommunityMemberIsAString()
}

// IPv4StaticRouteWithIPv6NextHopUnsupported unsupported ipv4 with ipv6 nexthop
func IPv4StaticRouteWithIPv6NextHopUnsupported(dut *ondatra.DUTDevice) bool {
	return lookupDUTDeviations(dut).GetIpv4StaticRouteWithIpv6NhUnsupported()
}

// IPv6StaticRouteWithIPv4NextHopUnsupported unsported ipv6 with ipv4 nexthop
func IPv6StaticRouteWithIPv4NextHopUnsupported(dut *ondatra.DUTDevice) bool {
	return lookupDUTDeviations(dut).GetIpv6StaticRouteWithIpv4NhUnsupported()
}

// StaticRouteWithDropNhUnsupported unsuported drop nexthop
func StaticRouteWithDropNhUnsupported(dut *ondatra.DUTDevice) bool {
	return lookupDUTDeviations(dut).GetStaticRouteWithDropNh()
}

// StaticRouteWithExplicitMetric set explict metric
func StaticRouteWithExplicitMetric(dut *ondatra.DUTDevice) bool {
	return lookupDUTDeviations(dut).GetStaticRouteWithExplicitMetric()
}

// BgpDefaultPolicyUnsupported return true if BGP default-import/export-policy is not supported.
func BgpDefaultPolicyUnsupported(dut *ondatra.DUTDevice) bool {
	return lookupDUTDeviations(dut).GetBgpDefaultPolicyUnsupported()
}

// ExplicitEnableBGPOnDefaultVRF return true if BGP needs to be explicity enabled on default VRF
func ExplicitEnableBGPOnDefaultVRF(dut *ondatra.DUTDevice) bool {
	return lookupDUTDeviations(dut).GetExplicitEnableBgpOnDefaultVrf()
}

// RoutingPolicyTagSetEmbedded returns true if the implementation does not support tag-set(s) as a
// separate entity, but embeds it in the policy statement
func RoutingPolicyTagSetEmbedded(dut *ondatra.DUTDevice) bool {
	return lookupDUTDeviations(dut).GetRoutingPolicyTagSetEmbedded()
}

// SkipAfiSafiPathForBgpMultipleAs return true if device do not support afi/safi path to enable allow multiple-as for eBGP
func SkipAfiSafiPathForBgpMultipleAs(dut *ondatra.DUTDevice) bool {
	return lookupDUTDeviations(dut).GetSkipAfiSafiPathForBgpMultipleAs()
}

// CommunityMemberRegexUnsupported return true if device do not support community member regex
func CommunityMemberRegexUnsupported(dut *ondatra.DUTDevice) bool {
	return lookupDUTDeviations(dut).GetCommunityMemberRegexUnsupported()
}

// SamePolicyAttachedToAllAfis returns true if same import policy has to be applied for all AFIs
func SamePolicyAttachedToAllAfis(dut *ondatra.DUTDevice) bool {
	return lookupDUTDeviations(dut).GetSamePolicyAttachedToAllAfis()
}

// SkipSettingStatementForPolicy return true if device do not support afi/safi path to enable allow multiple-as for eBGP
func SkipSettingStatementForPolicy(dut *ondatra.DUTDevice) bool {
	return lookupDUTDeviations(dut).GetSkipSettingStatementForPolicy()
}

// SkipCheckingAttributeIndex return true if device do not return bgp attribute for the bgp session specifying the index
func SkipCheckingAttributeIndex(dut *ondatra.DUTDevice) bool {
	return lookupDUTDeviations(dut).GetSkipCheckingAttributeIndex()
}

// FlattenPolicyWithMultipleStatements return true if devices does not support policy-chaining
func FlattenPolicyWithMultipleStatements(dut *ondatra.DUTDevice) bool {
	return lookupDUTDeviations(dut).GetFlattenPolicyWithMultipleStatements()
}

// SlaacPrefixLength128 for Slaac generated IPv6 link local address
func SlaacPrefixLength128(dut *ondatra.DUTDevice) bool {
	return lookupDUTDeviations(dut).GetSlaacPrefixLength128()
}

// DefaultRoutePolicyUnsupported returns true if default route policy is not supported
func DefaultRoutePolicyUnsupported(dut *ondatra.DUTDevice) bool {
	return lookupDUTDeviations(dut).GetDefaultRoutePolicyUnsupported()
}

// CommunityMatchWithRedistributionUnsupported is set to true for devices that do not support matching community at the redistribution attach point.
func CommunityMatchWithRedistributionUnsupported(dut *ondatra.DUTDevice) bool {
	return lookupDUTDeviations(dut).GetCommunityMatchWithRedistributionUnsupported()
}

// BgpMaxMultipathPathsUnsupported returns true if the device does not support
// bgp max multipaths.
func BgpMaxMultipathPathsUnsupported(dut *ondatra.DUTDevice) bool {
	return lookupDUTDeviations(dut).GetBgpMaxMultipathPathsUnsupported()
}

// MultipathUnsupportedNeighborOrAfisafi returns true if the device does not
// support multipath under neighbor or afisafi.
func MultipathUnsupportedNeighborOrAfisafi(dut *ondatra.DUTDevice) bool {
	return lookupDUTDeviations(dut).GetMultipathUnsupportedNeighborOrAfisafi()
}

// ModelNameUnsupported returns true if /components/components/state/model-name
// is not supported for any component type.
func ModelNameUnsupported(dut *ondatra.DUTDevice) bool {
	return lookupDUTDeviations(dut).GetModelNameUnsupported()
}

// InstallPositionAndInstallComponentUnsupported returns true if install
// position and install component are not supported.
func InstallPositionAndInstallComponentUnsupported(dut *ondatra.DUTDevice) bool {
	return lookupDUTDeviations(dut).GetInstallPositionAndInstallComponentUnsupported()
}

// EncapTunnelShutBackupNhgZeroTraffic returns true when encap tunnel is shut then zero traffic flows to backup NHG
func EncapTunnelShutBackupNhgZeroTraffic(dut *ondatra.DUTDevice) bool {
	return lookupDUTDeviations(dut).GetEncapTunnelShutBackupNhgZeroTraffic()
}

// MaxEcmpPaths supported for isis max ecmp path
func MaxEcmpPaths(dut *ondatra.DUTDevice) bool {
	return lookupDUTDeviations(dut).GetMaxEcmpPaths()
}

// WecmpAutoUnsupported returns true if wecmp auto is not supported
func WecmpAutoUnsupported(dut *ondatra.DUTDevice) bool {
	return lookupDUTDeviations(dut).GetWecmpAutoUnsupported()
}

// RoutingPolicyChainingUnsupported returns true if policy chaining is unsupported
func RoutingPolicyChainingUnsupported(dut *ondatra.DUTDevice) bool {
	return lookupDUTDeviations(dut).GetRoutingPolicyChainingUnsupported()
}

// ISISLoopbackRequired returns true if isis loopback is required.
func ISISLoopbackRequired(dut *ondatra.DUTDevice) bool {
	return lookupDUTDeviations(dut).GetIsisLoopbackRequired()
}

// WeightedEcmpFixedPacketVerification returns true if fixed packet is used in traffic flow
func WeightedEcmpFixedPacketVerification(dut *ondatra.DUTDevice) bool {
	return lookupDUTDeviations(dut).GetWeightedEcmpFixedPacketVerification()
}

// OverrideDefaultNhScale returns true if default NextHop scale needs to be modified
// else returns false
func OverrideDefaultNhScale(dut *ondatra.DUTDevice) bool {
	return lookupDUTDeviations(dut).GetOverrideDefaultNhScale()
}

// BgpExtendedCommunitySetUnsupported returns true if set bgp extended community is unsupported
func BgpExtendedCommunitySetUnsupported(dut *ondatra.DUTDevice) bool {
	return lookupDUTDeviations(dut).GetBgpExtendedCommunitySetUnsupported()
}

// BgpSetExtCommunitySetRefsUnsupported returns true if bgp set ext community refs is unsupported
func BgpSetExtCommunitySetRefsUnsupported(dut *ondatra.DUTDevice) bool {
	return lookupDUTDeviations(dut).GetBgpSetExtCommunitySetRefsUnsupported()
}

// BgpDeleteLinkBandwidthUnsupported returns true if bgp delete link bandwidth is unsupported
func BgpDeleteLinkBandwidthUnsupported(dut *ondatra.DUTDevice) bool {
	return lookupDUTDeviations(dut).GetBgpDeleteLinkBandwidthUnsupported()
}

// QOSInQueueDropCounterUnsupported returns true if /qos/interfaces/interface/input/queues/queue/state/dropped-pkts
// is not supported for any component type.
func QOSInQueueDropCounterUnsupported(dut *ondatra.DUTDevice) bool {
	return lookupDUTDeviations(dut).GetQosInqueueDropCounterUnsupported()
}

// BgpExplicitExtendedCommunityEnable returns true if explicit extended community enable is needed
func BgpExplicitExtendedCommunityEnable(dut *ondatra.DUTDevice) bool {
	return lookupDUTDeviations(dut).GetBgpExplicitExtendedCommunityEnable()
}

// MatchTagSetConditionUnsupported returns true if match tag set condition is not supported
func MatchTagSetConditionUnsupported(dut *ondatra.DUTDevice) bool {
	return lookupDUTDeviations(dut).GetMatchTagSetConditionUnsupported()
}

// PeerGroupDefEbgpVrfUnsupported returns true if peer group definition under ebgp vrf is unsupported
func PeerGroupDefEbgpVrfUnsupported(dut *ondatra.DUTDevice) bool {
	return lookupDUTDeviations(dut).GetPeerGroupDefEbgpVrfUnsupported()
}

// RedisConnectedUnderEbgpVrfUnsupported returns true if redistribution of routes under ebgp vrf is unsupported
func RedisConnectedUnderEbgpVrfUnsupported(dut *ondatra.DUTDevice) bool {
	return lookupDUTDeviations(dut).GetRedisConnectedUnderEbgpVrfUnsupported()
}

// BgpAfiSafiInDefaultNiBeforeOtherNi returns true if certain AFI SAFIs are configured in default network instance before other network instances
func BgpAfiSafiInDefaultNiBeforeOtherNi(dut *ondatra.DUTDevice) bool {
	return lookupDUTDeviations(dut).GetBgpAfiSafiInDefaultNiBeforeOtherNi()
}

// DefaultImportExportPolicyUnsupported returns true when device
// does not support default import export policy.
func DefaultImportExportPolicyUnsupported(dut *ondatra.DUTDevice) bool {
	return lookupDUTDeviations(dut).GetDefaultImportExportPolicyUnsupported()
}

// CommunityInvertAnyUnsupported returns true when device
// does not support community invert any.
func CommunityInvertAnyUnsupported(dut *ondatra.DUTDevice) bool {
	return lookupDUTDeviations(dut).GetCommunityInvertAnyUnsupported()
}

// Ipv6RouterAdvertisementIntervalUnsupported returns true for devices which don't support Ipv6 RouterAdvertisement interval configuration
func Ipv6RouterAdvertisementIntervalUnsupported(dut *ondatra.DUTDevice) bool {
	return lookupDUTDeviations(dut).GetIpv6RouterAdvertisementIntervalUnsupported()
}

// DecapNHWithNextHopNIUnsupported returns true if Decap NH with NextHopNetworkInstance is unsupported
func DecapNHWithNextHopNIUnsupported(dut *ondatra.DUTDevice) bool {
	return lookupDUTDeviations(dut).GetDecapNhWithNexthopNiUnsupported()
}

// SflowSourceAddressUpdateUnsupported returns true if sflow source address update is unsupported
func SflowSourceAddressUpdateUnsupported(dut *ondatra.DUTDevice) bool {
	return lookupDUTDeviations(dut).GetSflowSourceAddressUpdateUnsupported()
}

// LinkLocalMaskLen returns true if linklocal mask length is not 64
func LinkLocalMaskLen(dut *ondatra.DUTDevice) bool {
	return lookupDUTDeviations(dut).GetLinkLocalMaskLen()
}

// UseParentComponentForTemperatureTelemetry returns true if parent component supports temperature telemetry
func UseParentComponentForTemperatureTelemetry(dut *ondatra.DUTDevice) bool {
	return lookupDUTDeviations(dut).GetUseParentComponentForTemperatureTelemetry()
}

// ComponentMfgDateUnsupported returns true if component's mfg-date leaf is unsupported
func ComponentMfgDateUnsupported(dut *ondatra.DUTDevice) bool {
	return lookupDUTDeviations(dut).GetComponentMfgDateUnsupported()
}

// InterfaceCountersUpdateDelayed returns true if telemetry for interface counters
// does not return the latest counter values.
func InterfaceCountersUpdateDelayed(dut *ondatra.DUTDevice) bool {
	return lookupDUTDeviations(dut).GetInterfaceCountersUpdateDelayed()
}

// OTNChannelTribUnsupported returns true if TRIB parameter is unsupported under OTN channel configuration
func OTNChannelTribUnsupported(dut *ondatra.DUTDevice) bool {
	return lookupDUTDeviations(dut).GetOtnChannelTribUnsupported()
}

// EthChannelIngressParametersUnsupported returns true if ingress parameters are unsupported under ETH channel configuration
func EthChannelIngressParametersUnsupported(dut *ondatra.DUTDevice) bool {
	return lookupDUTDeviations(dut).GetEthChannelIngressParametersUnsupported()
}

// EthChannelAssignmentCiscoNumbering returns true if eth channel assignment index starts from 1 instead of 0
func EthChannelAssignmentCiscoNumbering(dut *ondatra.DUTDevice) bool {
	return lookupDUTDeviations(dut).GetEthChannelAssignmentCiscoNumbering()
}

// ChassisGetRPCUnsupported returns true if a Healthz Get RPC against the Chassis component is unsupported
func ChassisGetRPCUnsupported(dut *ondatra.DUTDevice) bool {
	return lookupDUTDeviations(dut).GetChassisGetRpcUnsupported()
}

// PowerDisableEnableLeafRefValidation returns true if definition of leaf-ref is not supported.
func PowerDisableEnableLeafRefValidation(dut *ondatra.DUTDevice) bool {
	return lookupDUTDeviations(dut).GetPowerDisableEnableLeafRefValidation()
}

// SSHServerCountersUnsupported is to skip checking ssh server counters.
func SSHServerCountersUnsupported(dut *ondatra.DUTDevice) bool {
	return lookupDUTDeviations(dut).GetSshServerCountersUnsupported()
}

// OperationalModeUnsupported returns true if operational-mode leaf is unsupported
func OperationalModeUnsupported(dut *ondatra.DUTDevice) bool {
	return lookupDUTDeviations(dut).GetOperationalModeUnsupported()
}

// BgpSessionStateIdleInPassiveMode returns true if BGP session state idle is not supported instead of active in passive mode.
func BgpSessionStateIdleInPassiveMode(dut *ondatra.DUTDevice) bool {
	return lookupDUTDeviations(dut).GetBgpSessionStateIdleInPassiveMode()
}

// EnableMultipathUnderAfiSafi returns true for devices that do not support multipath under /global path and instead support under global/afi/safi path.
func EnableMultipathUnderAfiSafi(dut *ondatra.DUTDevice) bool {
	return lookupDUTDeviations(dut).GetEnableMultipathUnderAfiSafi()
}

// BgpAllowownasDiffDefaultValue permits a device to have a different default value for allow own as.
func BgpAllowownasDiffDefaultValue(dut *ondatra.DUTDevice) bool {
	return lookupDUTDeviations(dut).GetBgpAllowownasDiffDefaultValue()
}

// OTNChannelAssignmentCiscoNumbering returns true if OTN channel assignment index starts from 1 instead of 0
func OTNChannelAssignmentCiscoNumbering(dut *ondatra.DUTDevice) bool {
	return lookupDUTDeviations(dut).GetOtnChannelAssignmentCiscoNumbering()
}

<<<<<<< HEAD
// BgpSetmedUnionTypeUnsupported returns true if devices which are not
// supporting bgp set med union type in OC.
func BgpSetmedUnionTypeUnsupported(dut *ondatra.DUTDevice) bool {
	return lookupDUTDeviations(dut).GetBgpSetmedUnionTypeUnsupported()
=======
// CiscoPreFECBERInactiveValue returns true if a non-zero pre-fec-ber value is to be used for Cisco
func CiscoPreFECBERInactiveValue(dut *ondatra.DUTDevice) bool {
	return lookupDUTDeviations(dut).GetCiscoPreFecBerInactiveValue()
>>>>>>> b3d9c73f
}<|MERGE_RESOLUTION|>--- conflicted
+++ resolved
@@ -1213,14 +1213,13 @@
 	return lookupDUTDeviations(dut).GetOtnChannelAssignmentCiscoNumbering()
 }
 
-<<<<<<< HEAD
+// CiscoPreFECBERInactiveValue returns true if a non-zero pre-fec-ber value is to be used for Cisco
+func CiscoPreFECBERInactiveValue(dut *ondatra.DUTDevice) bool {
+	return lookupDUTDeviations(dut).GetCiscoPreFecBerInactiveValue()
+}
+
 // BgpSetmedUnionTypeUnsupported returns true if devices which are not
 // supporting bgp set med union type in OC.
 func BgpSetmedUnionTypeUnsupported(dut *ondatra.DUTDevice) bool {
 	return lookupDUTDeviations(dut).GetBgpSetmedUnionTypeUnsupported()
-=======
-// CiscoPreFECBERInactiveValue returns true if a non-zero pre-fec-ber value is to be used for Cisco
-func CiscoPreFECBERInactiveValue(dut *ondatra.DUTDevice) bool {
-	return lookupDUTDeviations(dut).GetCiscoPreFecBerInactiveValue()
->>>>>>> b3d9c73f
 }