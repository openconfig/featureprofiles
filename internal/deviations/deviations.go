// Copyright 2022 Google LLC
//
// Licensed under the Apache License, Version 2.0 (the "License");
// you may not use this file except in compliance with the License.
// You may obtain a copy of the License at
//
//      http://www.apache.org/licenses/LICENSE-2.0
//
// Unless required by applicable law or agreed to in writing, software
// distributed under the License is distributed on an "AS IS" BASIS,
// WITHOUT WARRANTIES OR CONDITIONS OF ANY KIND, either express or implied.
// See the License for the specific language governing permissions and
// limitations under the License.

// Package deviations defines the arguments to enable temporary workarounds for the
// featureprofiles test suite using command line flags.
//
// If we consider device compliance level in tiers:
//
//   - Tier 0: Full OpenConfig compliance.  The device can do everything specified by
//     OpenConfig.
//   - Tier 1: Test plan compliance.  The device can pass a test without deviation, which
//     means it satisfies the test requirements.  This is the target compliance tier for
//     featureprofiles tests.
//   - Tier 2: Deviated test plan compliance.  The device can pass a test with deviation.
//
// Deviations typically work by reducing testing requirements or by changing the way the
// configuration is done.  However, the targeted compliance tier is always without
// deviation.
//
// Requirements for deviations:
//
//   - Deviations may only use OpenConfig compliant behavior.
//   - Deviations should be small in scope, typically affecting one sub-test, one
//     OpenConfig path or small OpenConfig sub-tree.
//
// If a device could not pass without deviation, that is considered non-compliant
// behavior.  Ideally, a device should pass both with and without a deviation which means
// the deviation could be safely removed.  However, when the OpenConfig model allows the
// device to reject the deviated case even if it is compliant, then this should be
// explained on a case-by-case basis.
//
// To add, remove and enable deviations follow the guidelines at deviations/README.md
package deviations

import (
	"fmt"
	"regexp"

	"flag"

	log "github.com/golang/glog"
	"github.com/openconfig/featureprofiles/internal/metadata"
	mpb "github.com/openconfig/featureprofiles/proto/metadata_go_proto"
	"github.com/openconfig/ondatra"
)

func lookupDeviations(dut *ondatra.DUTDevice) (*mpb.Metadata_PlatformExceptions, error) {
	var matchedPlatformException *mpb.Metadata_PlatformExceptions

	for _, platformExceptions := range metadata.Get().PlatformExceptions {
		if platformExceptions.GetPlatform().Vendor.String() == "" {
			return nil, fmt.Errorf("vendor should be specified in textproto %v", platformExceptions)
		}

		if dut.Device.Vendor().String() != platformExceptions.GetPlatform().Vendor.String() {
			continue
		}

		// If hardware_model_regex is set and does not match, continue
		if hardwareModelRegex := platformExceptions.GetPlatform().GetHardwareModelRegex(); hardwareModelRegex != "" {
			matchHw, errHw := regexp.MatchString(hardwareModelRegex, dut.Device.Model())
			if errHw != nil {
				return nil, fmt.Errorf("error with regex match %v", errHw)
			}
			if !matchHw {
				continue
			}
		}

		// If software_version_regex is set and does not match, continue
		if softwareVersionRegex := platformExceptions.GetPlatform().GetSoftwareVersionRegex(); softwareVersionRegex != "" {
			matchSw, errSw := regexp.MatchString(softwareVersionRegex, dut.Device.Model())
			if errSw != nil {
				return nil, fmt.Errorf("error with regex match %v", errSw)
			}
			if !matchSw {
				continue
			}
		}

		if matchedPlatformException != nil {
			return nil, fmt.Errorf("cannot have more than one match within platform_exceptions fields %v and %v", matchedPlatformException, platformExceptions)
		}
		matchedPlatformException = platformExceptions
	}
	return matchedPlatformException, nil
}

func mustLookupDeviations(dut *ondatra.DUTDevice) *mpb.Metadata_PlatformExceptions {
	platformExceptions, err := lookupDeviations(dut)
	if err != nil {
		log.Exitf("Error looking up deviations: %v", err)
	}
	return platformExceptions
}

func lookupDUTDeviations(dut *ondatra.DUTDevice) *mpb.Metadata_Deviations {
	if platformExceptions := mustLookupDeviations(dut); platformExceptions != nil {
		return platformExceptions.GetDeviations()
	}
	log.Infof("Did not match any platform_exception %v, returning default values", metadata.Get().GetPlatformExceptions())
	return &mpb.Metadata_Deviations{}
}

// BannerDelimiter returns if device requires the banner to have a delimiter character.
// Full OpenConfig compliant devices should work without delimiter.
func BannerDelimiter(dut *ondatra.DUTDevice) string {
	return lookupDUTDeviations(dut).GetBannerDelimiter()
}

// OmitL2MTU returns if device does not support setting the L2 MTU.
func OmitL2MTU(dut *ondatra.DUTDevice) bool {
	return lookupDUTDeviations(dut).GetOmitL2Mtu()
}

// GRIBIMACOverrideStaticARPStaticRoute returns whether the device needs to configure Static ARP + Static Route to override setting MAC address in Next Hop.
func GRIBIMACOverrideStaticARPStaticRoute(dut *ondatra.DUTDevice) bool {
	return lookupDUTDeviations(dut).GetGribiMacOverrideStaticArpStaticRoute()
}

// AggregateAtomicUpdate returns if device requires that aggregate Port-Channel and its members be defined in a single gNMI Update transaction at /interfaces.
// Otherwise lag-type will be dropped, and no member can be added to the aggregate.
// Full OpenConfig compliant devices should pass both with and without this deviation.
func AggregateAtomicUpdate(dut *ondatra.DUTDevice) bool {
	return lookupDUTDeviations(dut).GetAggregateAtomicUpdate()
}

// DefaultNetworkInstance returns the name used for the default network instance for VRF.
func DefaultNetworkInstance(dut *ondatra.DUTDevice) string {
	if dni := lookupDUTDeviations(dut).GetDefaultNetworkInstance(); dni != "" {
		return dni
	}
	return "DEFAULT"
}

// ExplicitP4RTNodeComponent returns if device does not report P4RT node names in the component hierarchy.
// Fully compliant devices should report the PORT hardware components with the INTEGRATED_CIRCUIT components as their parents, as the P4RT node names.
func ExplicitP4RTNodeComponent(dut *ondatra.DUTDevice) bool {
	return lookupDUTDeviations(dut).GetExplicitP4RtNodeComponent()
}

// ISISRestartSuppressUnsupported returns whether the device should skip isis restart-suppress check.
func ISISRestartSuppressUnsupported(dut *ondatra.DUTDevice) bool {
	return lookupDUTDeviations(dut).GetIsisRestartSuppressUnsupported()
}

// MissingBgpLastNotificationErrorCode returns whether the last-notification-error-code leaf is missing in bgp.
func MissingBgpLastNotificationErrorCode(dut *ondatra.DUTDevice) bool {
	return lookupDUTDeviations(dut).GetMissingBgpLastNotificationErrorCode()
}

// GRIBIMACOverrideWithStaticARP returns whether for a gRIBI IPv4 route the device does not support a mac-address only next-hop-entry.
func GRIBIMACOverrideWithStaticARP(dut *ondatra.DUTDevice) bool {
	return lookupDUTDeviations(dut).GetGribiMacOverrideWithStaticArp()
}

// CLITakesPrecedenceOverOC returns whether config pushed through origin CLI takes precedence over config pushed through origin OC.
func CLITakesPrecedenceOverOC(dut *ondatra.DUTDevice) bool {
	return lookupDUTDeviations(dut).GetCliTakesPrecedenceOverOc()
}

// BGPTrafficTolerance returns the allowed tolerance for BGP traffic flow while comparing for pass or fail conditions.
func BGPTrafficTolerance(dut *ondatra.DUTDevice) int32 {
	return lookupDUTDeviations(dut).GetBgpToleranceValue()
}

// StaticProtocolName returns the name used for the static routing protocol.
func StaticProtocolName(dut *ondatra.DUTDevice) string {
	if spn := lookupDUTDeviations(dut).GetStaticProtocolName(); spn != "" {
		return spn
	}
	return "DEFAULT"
}

// UseVendorNativeACLConfig returns whether a device requires native model to configure ACL, specifically for RT-1.4.
func UseVendorNativeACLConfig(dut *ondatra.DUTDevice) bool {
	return lookupDUTDeviations(dut).GetUseVendorNativeAclConfig()
}

// SwitchChipIDUnsupported returns whether the device supports id leaf for SwitchChip components.
func SwitchChipIDUnsupported(dut *ondatra.DUTDevice) bool {
	return lookupDUTDeviations(dut).GetSwitchChipIdUnsupported()
}

// BackplaneFacingCapacityUnsupported returns whether the device supports backplane-facing-capacity leaves for some of the components.
func BackplaneFacingCapacityUnsupported(dut *ondatra.DUTDevice) bool {
	return lookupDUTDeviations(dut).GetBackplaneFacingCapacityUnsupported()
}

// SchedulerInputWeightLimit returns whether the device does not support weight above 100.
func SchedulerInputWeightLimit(dut *ondatra.DUTDevice) bool {
	return lookupDUTDeviations(dut).GetSchedulerInputWeightLimit()
}

// ECNProfileRequiredDefinition returns whether the device requires additional config for ECN.
func ECNProfileRequiredDefinition(dut *ondatra.DUTDevice) bool {
	return lookupDUTDeviations(dut).GetEcnProfileRequiredDefinition()
}

// ISISGlobalAuthenticationNotRequired returns true if ISIS Global authentication not required.
func ISISGlobalAuthenticationNotRequired(dut *ondatra.DUTDevice) bool {
	return lookupDUTDeviations(dut).GetIsisGlobalAuthenticationNotRequired()
}

// ISISExplicitLevelAuthenticationConfig returns true if ISIS Explicit Level Authentication configuration is required
func ISISExplicitLevelAuthenticationConfig(dut *ondatra.DUTDevice) bool {
	return lookupDUTDeviations(dut).GetIsisExplicitLevelAuthenticationConfig()
}

// ISISSingleTopologyRequired sets isis af ipv6 single topology on the device if value is true.
func ISISSingleTopologyRequired(dut *ondatra.DUTDevice) bool {
	return lookupDUTDeviations(dut).GetIsisSingleTopologyRequired()
}

// ISISMultiTopologyUnsupported returns if device skips isis multi-topology check.
func ISISMultiTopologyUnsupported(dut *ondatra.DUTDevice) bool {
	return lookupDUTDeviations(dut).GetIsisMultiTopologyUnsupported()
}

// ISISInterfaceLevel1DisableRequired returns if device should disable isis level1 under interface mode.
func ISISInterfaceLevel1DisableRequired(dut *ondatra.DUTDevice) bool {
	return lookupDUTDeviations(dut).GetIsisInterfaceLevel1DisableRequired()
}

// MissingIsisInterfaceAfiSafiEnable returns if device should set and validate isis interface address family enable.
// Default is validate isis address family enable at global mode.
func MissingIsisInterfaceAfiSafiEnable(dut *ondatra.DUTDevice) bool {
	return lookupDUTDeviations(dut).GetMissingIsisInterfaceAfiSafiEnable()
}

// Ipv6DiscardedPktsUnsupported returns whether the device supports interface ipv6 discarded packet stats.
func Ipv6DiscardedPktsUnsupported(dut *ondatra.DUTDevice) bool {
	return lookupDUTDeviations(dut).GetIpv6DiscardedPktsUnsupported()
}

// LinkQualWaitAfterDeleteRequired returns whether the device requires additional time to complete post delete link qualification cleanup.
func LinkQualWaitAfterDeleteRequired(dut *ondatra.DUTDevice) bool {
	return lookupDUTDeviations(dut).GetLinkQualWaitAfterDeleteRequired()
}

// StatePathsUnsupported returns whether the device supports following state paths
func StatePathsUnsupported(dut *ondatra.DUTDevice) bool {
	return lookupDUTDeviations(dut).GetStatePathUnsupported()
}

// DropWeightLeavesUnsupported returns whether the device supports drop and weight leaves under queue management profile.
func DropWeightLeavesUnsupported(dut *ondatra.DUTDevice) bool {
	return lookupDUTDeviations(dut).GetDropWeightLeavesUnsupported()
}

// SwVersionUnsupported returns true if the device does not support reporting software version according to the requirements in gNMI-1.10.
func SwVersionUnsupported(dut *ondatra.DUTDevice) bool {
	return lookupDUTDeviations(dut).GetSwVersionUnsupported()
}

// HierarchicalWeightResolutionTolerance returns the allowed tolerance for BGP traffic flow while comparing for pass or fail conditions.
// Default minimum value is 0.2. Anything less than 0.2 will be set to 0.2.
func HierarchicalWeightResolutionTolerance(dut *ondatra.DUTDevice) float64 {
	hwrt := lookupDUTDeviations(dut).GetHierarchicalWeightResolutionTolerance()
	if minHWRT := 0.2; hwrt < minHWRT {
		return minHWRT
	}
	return hwrt
}

// InterfaceEnabled returns if device requires interface enabled leaf booleans to be explicitly set to true.
func InterfaceEnabled(dut *ondatra.DUTDevice) bool {
	return lookupDUTDeviations(dut).GetInterfaceEnabled()
}

// InterfaceCountersFromContainer returns if the device only supports querying counters from the state container, not from individual counter leaves.
func InterfaceCountersFromContainer(dut *ondatra.DUTDevice) bool {
	return lookupDUTDeviations(dut).GetInterfaceCountersFromContainer()
}

// IPv4MissingEnabled returns if device does not support interface/ipv4/enabled.
func IPv4MissingEnabled(dut *ondatra.DUTDevice) bool {
	return lookupDUTDeviations(dut).GetIpv4MissingEnabled()
}

// IPNeighborMissing returns true if the device does not support interface/ipv4(6)/neighbor,
// so test can suppress the related check for interface/ipv4(6)/neighbor.
func IPNeighborMissing(dut *ondatra.DUTDevice) bool {
	return lookupDUTDeviations(dut).GetIpNeighborMissing()
}

// GRIBIRIBAckOnly returns if device only supports RIB ack, so tests that normally expect FIB_ACK will allow just RIB_ACK.
// Full gRIBI compliant devices should pass both with and without this deviation.
func GRIBIRIBAckOnly(dut *ondatra.DUTDevice) bool {
	return lookupDUTDeviations(dut).GetGribiRibackOnly()
}

// MissingInterfacePhysicalChannel returns if device does not support interface/physicalchannel leaf.
func MissingInterfacePhysicalChannel(dut *ondatra.DUTDevice) bool {
	return lookupDUTDeviations(dut).GetMissingInterfacePhysicalChannel()
}

// MissingValueForDefaults returns if device returns no value for some OpenConfig paths if the operational value equals the default.
func MissingValueForDefaults(dut *ondatra.DUTDevice) bool {
	return lookupDUTDeviations(dut).GetMissingValueForDefaults()
}

// TraceRouteL4ProtocolUDP returns if device only support UDP as l4 protocol for traceroute.
// Default value is false.
func TraceRouteL4ProtocolUDP(dut *ondatra.DUTDevice) bool {
	return lookupDUTDeviations(dut).GetTracerouteL4ProtocolUdp()
}

// LLDPInterfaceConfigOverrideGlobal returns if LLDP interface config should override the global config,
// expect neighbours are seen when lldp is disabled globally but enabled on interface
func LLDPInterfaceConfigOverrideGlobal(dut *ondatra.DUTDevice) bool {
	return lookupDUTDeviations(dut).GetLldpInterfaceConfigOverrideGlobal()
}

// SubinterfacePacketCountersMissing returns if device is missing subinterface packet counters for IPv4/IPv6,
// so the test will skip checking them.
// Full OpenConfig compliant devices should pass both with and without this deviation.
func SubinterfacePacketCountersMissing(dut *ondatra.DUTDevice) bool {
	return lookupDUTDeviations(dut).GetSubinterfacePacketCountersMissing()
}

// MissingPrePolicyReceivedRoutes returns if device does not support bgp/neighbors/neighbor/afi-safis/afi-safi/state/prefixes/received-pre-policy.
// Fully-compliant devices should pass with and without this deviation.
func MissingPrePolicyReceivedRoutes(dut *ondatra.DUTDevice) bool {
	return lookupDUTDeviations(dut).GetPrepolicyReceivedRoutes()
}

// DeprecatedVlanID returns if device requires using the deprecated openconfig-vlan:vlan/config/vlan-id or openconfig-vlan:vlan/state/vlan-id leaves.
func DeprecatedVlanID(dut *ondatra.DUTDevice) bool {
	return lookupDUTDeviations(dut).GetDeprecatedVlanId()
}

// OSActivateNoReboot returns if device requires separate reboot to activate OS.
func OSActivateNoReboot(dut *ondatra.DUTDevice) bool {
	return lookupDUTDeviations(dut).GetOsactivateNoreboot()
}

// ConnectRetry returns if /bgp/neighbors/neighbor/timers/config/connect-retry is not supported.
func ConnectRetry(dut *ondatra.DUTDevice) bool {
	return lookupDUTDeviations(dut).GetConnectRetry()
}

// InstallOSForStandbyRP returns if device requires OS installation on standby RP as well as active RP.
func InstallOSForStandbyRP(dut *ondatra.DUTDevice) bool {
	return lookupDUTDeviations(dut).GetOsinstallForStandbyRp()
}

// GNOIStatusWithEmptySubcomponent returns if the response of gNOI reboot status is a single value (not a list),
// the device requires explict component path to account for a situation when there is more than one active reboot requests.
func GNOIStatusWithEmptySubcomponent(dut *ondatra.DUTDevice) bool {
	return lookupDUTDeviations(dut).GetGnoiStatusEmptySubcomponent()
}

// NetworkInstanceTableDeletionRequired returns if device requires explicit deletion of network-instance table.
func NetworkInstanceTableDeletionRequired(dut *ondatra.DUTDevice) bool {
	return lookupDUTDeviations(dut).GetNetworkInstanceTableDeletionRequired()
}

// ExplicitPortSpeed returns if device requires port-speed to be set because its default value may not be usable.
// Fully compliant devices selects the highest speed available based on negotiation.
func ExplicitPortSpeed(dut *ondatra.DUTDevice) bool {
	return lookupDUTDeviations(dut).GetExplicitPortSpeed()
}

// ExplicitInterfaceInDefaultVRF returns if device requires explicit attachment of an interface or subinterface to the default network instance.
// OpenConfig expects an unattached interface or subinterface to be implicitly part of the default network instance.
// Fully-compliant devices should pass with and without this deviation.
func ExplicitInterfaceInDefaultVRF(dut *ondatra.DUTDevice) bool {
	return lookupDUTDeviations(dut).GetExplicitInterfaceInDefaultVrf()
}

// InterfaceConfigVRFBeforeAddress returns if vrf should be configured before IP address when configuring interface.
func InterfaceConfigVRFBeforeAddress(dut *ondatra.DUTDevice) bool {
	return lookupDUTDeviations(dut).GetInterfaceConfigVrfBeforeAddress()
}

// ExplicitInterfaceRefDefinition returns if device requires explicit interface ref configuration when applying features to interface.
func ExplicitInterfaceRefDefinition(dut *ondatra.DUTDevice) bool {
	return lookupDUTDeviations(dut).GetExplicitInterfaceRefDefinition()
}

// QOSDroppedOctets returns if device should skip checking QOS Dropped octets stats for interface.
func QOSDroppedOctets(dut *ondatra.DUTDevice) bool {
	return lookupDUTDeviations(dut).GetQosDroppedOctets()
}

// ExplicitGRIBIUnderNetworkInstance returns if device requires gribi-protocol to be enabled under network-instance.
func ExplicitGRIBIUnderNetworkInstance(dut *ondatra.DUTDevice) bool {
	return lookupDUTDeviations(dut).GetExplicitGribiUnderNetworkInstance()
}

// SkipBGPTestPasswordMismatch retuns if BGP TestPassword mismatch subtest should be skipped.
func SkipBGPTestPasswordMismatch(dut *ondatra.DUTDevice) bool {
	return lookupDUTDeviations(dut).GetSkipBgpTestPasswordMismatch()
}

// BGPMD5RequiresReset returns if device requires a BGP session reset to utilize a new MD5 key.
func BGPMD5RequiresReset(dut *ondatra.DUTDevice) bool {
	return lookupDUTDeviations(dut).GetBgpMd5RequiresReset()
}

// ExplicitIPv6EnableForGRIBI returns if device requires Ipv6 to be enabled on interface for gRIBI NH programmed with destination mac address.
func ExplicitIPv6EnableForGRIBI(dut *ondatra.DUTDevice) bool {
	return lookupDUTDeviations(dut).GetIpv6EnableForGribiNhDmac()
}

// ISISprotocolEnabledNotRequired returns if isis protocol enable flag should be unset on the device.
func ISISprotocolEnabledNotRequired(dut *ondatra.DUTDevice) bool {
	return lookupDUTDeviations(dut).GetIsisProtocolEnabledNotRequired()
}

// ISISInstanceEnabledNotRequired returns if isis instance enable flag should not be on the device.
func ISISInstanceEnabledNotRequired(dut *ondatra.DUTDevice) bool {
	return lookupDUTDeviations(dut).GetIsisInstanceEnabledNotRequired()
}

// GNOISubcomponentPath returns if device currently uses component name instead of a full openconfig path.
func GNOISubcomponentPath(dut *ondatra.DUTDevice) bool {
	return lookupDUTDeviations(dut).GetGnoiSubcomponentPath()
}

// NoMixOfTaggedAndUntaggedSubinterfaces returns if device does not support a mix of tagged and untagged subinterfaces
func NoMixOfTaggedAndUntaggedSubinterfaces(dut *ondatra.DUTDevice) bool {
	return lookupDUTDeviations(dut).GetNoMixOfTaggedAndUntaggedSubinterfaces()
}

// SecondaryBackupPathTrafficFailover returns if device does not support secondary backup path traffic failover
func SecondaryBackupPathTrafficFailover(dut *ondatra.DUTDevice) bool {
	return lookupDUTDeviations(dut).GetSecondaryBackupPathTrafficFailover()
}

// DequeueDeleteNotCountedAsDrops returns if device dequeues and deletes the pkts after a while and those are not counted
// as drops
func DequeueDeleteNotCountedAsDrops(dut *ondatra.DUTDevice) bool {
	return lookupDUTDeviations(dut).GetDequeueDeleteNotCountedAsDrops()
}

// RoutePolicyUnderAFIUnsupported returns if Route-Policy under the AFI/SAFI is not supported
func RoutePolicyUnderAFIUnsupported(dut *ondatra.DUTDevice) bool {
	return lookupDUTDeviations(dut).GetRoutePolicyUnderAfiUnsupported()
}

// StorageComponentUnsupported returns if telemetry path /components/component/storage is not supported.
func StorageComponentUnsupported(dut *ondatra.DUTDevice) bool {
	return lookupDUTDeviations(dut).GetStorageComponentUnsupported()
}

// GNOIFabricComponentRebootUnsupported returns if device does not support use using gNOI to reboot the Fabric Component.
func GNOIFabricComponentRebootUnsupported(dut *ondatra.DUTDevice) bool {
	return lookupDUTDeviations(dut).GetGnoiFabricComponentRebootUnsupported()
}

// NtpNonDefaultVrfUnsupported returns true if the device does not support ntp nondefault vrf.
// Default value is false.
func NtpNonDefaultVrfUnsupported(dut *ondatra.DUTDevice) bool {
	return lookupDUTDeviations(dut).GetNtpNonDefaultVrfUnsupported()
}

// SkipPLQPacketsCountCheck returns if PLQ packets count check should be skipped.
// Default value is false.
func SkipPLQPacketsCountCheck(dut *ondatra.DUTDevice) bool {
	return lookupDUTDeviations(dut).GetSkipPlqPacketsCountCheck()
}

// SkipControllerCardPowerAdmin returns if power-admin-state config on controller card should be skipped.
// Default value is false.
func SkipControllerCardPowerAdmin(dut *ondatra.DUTDevice) bool {
	return lookupDUTDeviations(dut).GetSkipControllerCardPowerAdmin()
}

// QOSOctets returns if device should skip checking QOS octet stats for interface.
func QOSOctets(dut *ondatra.DUTDevice) bool {
	return lookupDUTDeviations(dut).GetQosOctets()
}

// ISISInterfaceAfiUnsupported returns true for devices that don't support configuring
// ISIS /afi-safi/af/config container.
func ISISInterfaceAfiUnsupported(dut *ondatra.DUTDevice) bool {
	return lookupDUTDeviations(dut).GetIsisInterfaceAfiUnsupported()
<<<<<<< HEAD
}
=======
}

// P4RTModifyTableEntryUnsupported returns true for devices that don't support
// modify table entry operation in P4 Runtime.
func P4RTModifyTableEntryUnsupported(dut *ondatra.DUTDevice) bool {
	return lookupDUTDeviations(dut).GetP4RtModifyTableEntryUnsupported()
}

// OSComponentParentIsSupervisorOrLinecard returns true if parent of OS component is
// of type SUPERVISOR or LINECARD.
func OSComponentParentIsSupervisorOrLinecard(dut *ondatra.DUTDevice) bool {
	return lookupDUTDeviations(dut).GetOsComponentParentIsSupervisorOrLinecard()
}

// OSComponentParentIsChassis returns true if parent of OS component is of type CHASSIS.
func OSComponentParentIsChassis(dut *ondatra.DUTDevice) bool {
	return lookupDUTDeviations(dut).GetOsComponentParentIsChassis()
}

// SkipFabricCardPowerAdmin returns whether the device should skip the Platform Power Down Up for Fabric Card.
// Default value is false.
func SkipFabricCardPowerAdmin(dut *ondatra.DUTDevice) bool {
	return lookupDUTDeviations(dut).GetSkipFabricCardPowerAdmin()
}

// ComponentPowerDownReturnsInactiveState returns whether the device should allow the component power Down state inactive.
// Default value is false and expected component power down state is shutdown.
func ComponentPowerDownReturnsInactiveState(dut *ondatra.DUTDevice) bool {
	return lookupDUTDeviations(dut).GetComponentPowerDownReturnsInactiveState()
}

// Vendor deviation flags.
// All new flags should not be exported (define them in lowercase) and accessed
// from tests through a public accessors like those above.
var (
	_ = flag.String("deviation_banner_delimiter", "",
		"Device requires the banner to have a delimiter character. Full OpenConfig compliant devices should work without delimiter.")

	_ = flag.Bool("deviation_interface_enabled", false,
		"Device requires interface enabled leaf booleans to be explicitly set to true.  Full OpenConfig compliant devices should pass both with and without this deviation.")

	_ = flag.Bool("deviation_ipv4_missing_enabled", false, "Device does not support interface/ipv4/enabled, so suppress configuring this leaf.")

	_ = flag.Bool("deviation_ip_neighbor_missing", false, "Device does not support interface/ipv4(6)/neighbor, so suppress the related check for interface/ipv4(6)/neighbor.")

	_ = flag.Bool("deviation_interface_counters_from_container", false, "Device only supports querying counters from the state container, not from individual counter leaves.")

	_ = flag.Bool("deviation_aggregate_atomic_update", false,
		"Device requires that aggregate Port-Channel and its members be defined in a single gNMI Update transaction at /interfaces; otherwise lag-type will be dropped, and no member can be added to the aggregate.  Full OpenConfig compliant devices should pass both with and without this deviation.")

	_ = flag.String("deviation_default_network_instance", "DEFAULT",
		"The name used for the default network instance for VRF.  The default name in OpenConfig is \"DEFAULT\" but some legacy devices still use \"default\".  Full OpenConfig compliant devices should be able to use any operator-assigned value.")

	_ = flag.Bool("deviation_subinterface_packet_counters_missing", false,
		"Device is missing subinterface packet counters for IPv4/IPv6, so the test will skip checking them.  Full OpenConfig compliant devices should pass both with and without this deviation.")

	_ = flag.Bool("deviation_omit_l2_mtu", false,
		"Device does not support setting the L2 MTU, so omit it.  OpenConfig allows a device to enforce that L2 MTU, which has a default value of 1514, must be set to a higher value than L3 MTU, so a full OpenConfig compliant device may fail with the deviation.")

	_ = flag.Bool("deviation_gribi_riback_only", false, "Device only supports RIB ack, so tests that normally expect FIB_ACK will allow just RIB_ACK.  Full gRIBI compliant devices should pass both with and without this deviation.")

	_ = flag.Bool("deviation_missing_value_for_defaults", false,
		"Device returns no value for some OpenConfig paths if the operational value equals the default. A fully compliant device should pass regardless of this deviation.")

	_ = flag.String("deviation_static_protocol_name", "DEFAULT", "The name used for the static routing protocol.  The default name in OpenConfig is \"DEFAULT\" but some devices use other names.")

	_ = flag.Bool("deviation_gnoi_subcomponent_path", false, "Device currently uses component name instead of a full openconfig path, so suppress creating a full oc compliant path for subcomponent.")

	_ = flag.Bool("deviation_gnoi_status_empty_subcomponent", false, "The response of gNOI reboot status is a single value (not a list), so the device requires explict component path to account for a situation when there is more than one active reboot requests.")

	_ = flag.Bool("deviation_osactivate_noreboot", false, "Device requires separate reboot to activate OS.")

	_ = flag.Bool("deviation_osinstall_for_standby_rp", false, "Device requires OS installation on standby RP as well as active RP.")

	_ = flag.Bool("deviation_deprecated_vlan_id", false, "Device requires using the deprecated openconfig-vlan:vlan/config/vlan-id or openconfig-vlan:vlan/state/vlan-id leaves.")

	_ = flag.Bool("deviation_explicit_interface_in_default_vrf", false,
		"Device requires explicit attachment of an interface or subinterface to the default network instance. OpenConfig expects an unattached interface or subinterface to be implicitly part of the default network instance. Fully-compliant devices should pass with and without this deviation.")

	_ = flag.Bool("deviation_explicit_port_speed", false, "Device requires port-speed to be set because its default value may not be usable. Fully compliant devices should select the highest speed available based on negotiation.")

	_ = flag.Bool("deviation_explicit_p4rt_node_component", false, "Device does not report P4RT node names in the component hierarchy, so use hard coded P4RT node names by passing them through internal/args flags. Fully compliant devices should report the PORT hardware components with the INTEGRATED_CIRCUIT components as their parents, as the P4RT node names.")

	_ = flag.Bool("deviation_prepolicy_received_routes", false, "Device does not support bgp/neighbors/neighbor/afi-safis/afi-safi/state/prefixes/received-pre-policy. Fully-compliant devices should pass with and without this deviation.")

	_ = flag.Bool("deviation_traceroute_l4_protocol_udp", false, "Device only support UDP as l4 protocol for traceroute. Use this flag to set default l4 protocol as UDP and skip the tests explictly use TCP or ICMP.")

	_ = flag.Bool("deviation_connect_retry", false, "Connect-retry is not supported /bgp/neighbors/neighbor/timers/config/connect-retry.")

	_ = flag.Bool("deviation_ipv6_enable_for_gribi_nh_dmac", false, "Device requires Ipv6 to be enabled on interface for gRIBI NH programmed with destination mac address")

	_ = flag.Bool("deviation_isis_interface_level1_disable_required", false,
		"Disable isis level1 under interface mode on the device if value is true, Default value is false and enables isis level2 under interface mode")

	_ = flag.Bool("deviation_missing_isis_interface_afi_safi_enable", false,
		"Set and validate isis interface address family enable on the device if value is true, Default value is false and validate isis address family enable at global mode")

	_ = flag.Bool("deviation_isis_single_topology_required", false,
		"Set isis af ipv6 single topology on the device if value is true, Default value is false and sets multi topology for isis af ipv6")

	_ = flag.Bool("deviation_isis_protocol_enabled_not_required", false,
		"Unset isis protocol enable flag on the device if value is true, Default value is false and protocol enable flag is set")

	_ = flag.Bool("deviation_isis_instance_enabled_not_required", false,
		"Don't set isis instance enable flag on the device if value is true, Default value is false and instance enable flag is set")

	_ = flag.Bool("deviation_explicit_interface_ref_definition", false, "Device requires explicit interface ref configuration when applying features to interface")

	_ = flag.Bool("deviation_no_mix_of_tagged_and_untagged_subinterfaces", false,
		"Use this deviation when the device does not support a mix of tagged and untagged subinterfaces")

	_ = flag.Bool("deviation_lldp_interface_config_override_global", false,
		"Set this flag for LLDP interface config to override the global config,expect neighbours are seen when lldp is disabled globally but enabled on interface")

	_ = flag.Bool("deviation_missing_interface_physical_channel", false,
		"Device does not support interface/physicalchannel leaf. Set this flag to skip checking the leaf.")

	_ = flag.Bool("deviation_interface_config_vrf_before_address", false, "When configuring interface, config Vrf prior config IP address")

	_ = flag.Int("deviation_bgp_tolerance_value", 0,
		"Allowed tolerance for BGP traffic flow while comparing for pass or fail condition.")

	_ = flag.Bool("deviation_explicit_gribi_under_network_instance", false,
		"Device requires gribi-protocol to be enabled under network-instance.")

	_ = flag.Bool("deviation_bgp_md5_requires_reset", false, "Device requires a BGP session reset to utilize a new MD5 key")

	_ = flag.Bool("deviation_qos_dropped_octets", false, "Set to true to skip checking QOS Dropped octets stats for interface")

	_ = flag.Bool("deviation_skip_bgp_test_password_mismatch", false,
		"Skip BGP TestPassword mismatch subtest if value is true, Default value is false")

	_ = flag.Bool("deviation_network_instance_table_deletion_required", false,
		"Set to true for device requiring explicit deletion of network-instance table, default is false")

	_ = flag.Bool("deviation_isis_multi_topology_unsupported", false,
		"Device skip isis multi-topology check if value is true, Default value is false")

	_ = flag.Bool("deviation_isis_restart_suppress_unsupported", false,
		"Device skip isis restart-suppress check if value is true, Default value is false")

	_ = flag.Bool("deviation_gribi_mac_override_with_static_arp", false, "Set to true for device not supporting programming a gribi flow with a next-hop entry of mac-address only, default is false")

	_ = flag.Bool("deviation_gribi_mac_override_static_arp_static_route", false, "Set to true for device that requires gRIBI MAC Override using Static ARP + Static Route")

	_ = flag.Bool("deviation_cli_takes_precedence_over_oc", false, "Set to true for device in which config pushed through origin CLI takes precedence over config pushed through origin OC, default is false")

	_ = flag.Bool("deviation_missing_bgp_last_notification_error_code", false, "Set to true to skip check for bgp/neighbors/neighbor/state/messages/received/last-notification-error-code leaf missing case")

	_ = flag.Bool("deviation_use_vendor_native_acl_config", false, "Configure ACLs using vendor native model specifically for RT-1.4")

	_ = flag.Bool("deviation_switch_chip_id_unsupported", false, "Device does not support id leaf for SwitchChip components. Set this flag to skip checking the leaf.")

	_ = flag.Bool("deviation_backplane_facing_capacity_unsupported", false, "Device does not support backplane-facing-capacity leaves for some of the components. Set this flag to skip checking the leaves.")

	_ = flag.Bool("deviation_scheduler_input_weight_limit", false, "device does not support weight above 100")

	_ = flag.Bool("deviation_ecn_profile_required_definition", false, "device requires additional config for ECN")

	_ = flag.Bool("deviation_isis_global_authentication_not_required", false,
		"Don't set isis global authentication-check on the device if value is true, Default value is false and ISIS global authentication-check is set")

	_ = flag.Bool("deviation_isis_explicit_level_authentication_config", false,
		"Configure CSNP, LSP and PSNP under level authentication explicitly if value is true, Default value is false to use default value for these.")

	_ = flag.Bool("deviation_ipv6_discarded_pkts_unsupported", false, "Set true for device that does not support interface ipv6 discarded packet statistics, default is false")

	_ = flag.Bool("deviation_link_qual_wait_after_delete_required", false, "Device requires additional time to complete post delete link qualification cleanup.")

	_ = flag.Bool("deviation_state_path_unsupported", false, "Device does not support these state paths, Set this flag to skip checking the leaves")

	_ = flag.Bool("deviation_drop_weight_leaves_unsupported", false, "Device does not support drop and weight leaves under queue management profile, Set this flag to skip checking the leaves")

	_ = flag.Bool("deviation_sw_version_unsupported", false, "Device does not support reporting software version according to the requirements in gNMI-1.10.")

	_ = flag.Float64("deviation_hierarchical_weight_resolution_tolerance", 0.2, "Set it to expected ucmp traffic tolerance, default is 0.2")

	_ = flag.Bool("deviation_secondary_backup_path_traffic_failover", false, "Device does not support traffic forward with secondary backup path failover")

	_ = flag.Bool("deviation_dequeue_delete_not_counted_as_drops", false, "devices do not count dequeued and deleted packets as drops, default is false")

	_ = flag.Bool("deviation_route_policy_under_afi_unsupported", false, "Set true for device that does not support route-policy under AFI/SAFI, default is false")

	_ = flag.Bool("deviation_storage_component_unsupported", false, "Set to true for device that does not support telemetry path /components/component/storage")
)
>>>>>>> 42bdd7a0
<|MERGE_RESOLUTION|>--- conflicted
+++ resolved
@@ -488,9 +488,6 @@
 // ISIS /afi-safi/af/config container.
 func ISISInterfaceAfiUnsupported(dut *ondatra.DUTDevice) bool {
 	return lookupDUTDeviations(dut).GetIsisInterfaceAfiUnsupported()
-<<<<<<< HEAD
-}
-=======
 }
 
 // P4RTModifyTableEntryUnsupported returns true for devices that don't support
@@ -520,160 +517,4 @@
 // Default value is false and expected component power down state is shutdown.
 func ComponentPowerDownReturnsInactiveState(dut *ondatra.DUTDevice) bool {
 	return lookupDUTDeviations(dut).GetComponentPowerDownReturnsInactiveState()
-}
-
-// Vendor deviation flags.
-// All new flags should not be exported (define them in lowercase) and accessed
-// from tests through a public accessors like those above.
-var (
-	_ = flag.String("deviation_banner_delimiter", "",
-		"Device requires the banner to have a delimiter character. Full OpenConfig compliant devices should work without delimiter.")
-
-	_ = flag.Bool("deviation_interface_enabled", false,
-		"Device requires interface enabled leaf booleans to be explicitly set to true.  Full OpenConfig compliant devices should pass both with and without this deviation.")
-
-	_ = flag.Bool("deviation_ipv4_missing_enabled", false, "Device does not support interface/ipv4/enabled, so suppress configuring this leaf.")
-
-	_ = flag.Bool("deviation_ip_neighbor_missing", false, "Device does not support interface/ipv4(6)/neighbor, so suppress the related check for interface/ipv4(6)/neighbor.")
-
-	_ = flag.Bool("deviation_interface_counters_from_container", false, "Device only supports querying counters from the state container, not from individual counter leaves.")
-
-	_ = flag.Bool("deviation_aggregate_atomic_update", false,
-		"Device requires that aggregate Port-Channel and its members be defined in a single gNMI Update transaction at /interfaces; otherwise lag-type will be dropped, and no member can be added to the aggregate.  Full OpenConfig compliant devices should pass both with and without this deviation.")
-
-	_ = flag.String("deviation_default_network_instance", "DEFAULT",
-		"The name used for the default network instance for VRF.  The default name in OpenConfig is \"DEFAULT\" but some legacy devices still use \"default\".  Full OpenConfig compliant devices should be able to use any operator-assigned value.")
-
-	_ = flag.Bool("deviation_subinterface_packet_counters_missing", false,
-		"Device is missing subinterface packet counters for IPv4/IPv6, so the test will skip checking them.  Full OpenConfig compliant devices should pass both with and without this deviation.")
-
-	_ = flag.Bool("deviation_omit_l2_mtu", false,
-		"Device does not support setting the L2 MTU, so omit it.  OpenConfig allows a device to enforce that L2 MTU, which has a default value of 1514, must be set to a higher value than L3 MTU, so a full OpenConfig compliant device may fail with the deviation.")
-
-	_ = flag.Bool("deviation_gribi_riback_only", false, "Device only supports RIB ack, so tests that normally expect FIB_ACK will allow just RIB_ACK.  Full gRIBI compliant devices should pass both with and without this deviation.")
-
-	_ = flag.Bool("deviation_missing_value_for_defaults", false,
-		"Device returns no value for some OpenConfig paths if the operational value equals the default. A fully compliant device should pass regardless of this deviation.")
-
-	_ = flag.String("deviation_static_protocol_name", "DEFAULT", "The name used for the static routing protocol.  The default name in OpenConfig is \"DEFAULT\" but some devices use other names.")
-
-	_ = flag.Bool("deviation_gnoi_subcomponent_path", false, "Device currently uses component name instead of a full openconfig path, so suppress creating a full oc compliant path for subcomponent.")
-
-	_ = flag.Bool("deviation_gnoi_status_empty_subcomponent", false, "The response of gNOI reboot status is a single value (not a list), so the device requires explict component path to account for a situation when there is more than one active reboot requests.")
-
-	_ = flag.Bool("deviation_osactivate_noreboot", false, "Device requires separate reboot to activate OS.")
-
-	_ = flag.Bool("deviation_osinstall_for_standby_rp", false, "Device requires OS installation on standby RP as well as active RP.")
-
-	_ = flag.Bool("deviation_deprecated_vlan_id", false, "Device requires using the deprecated openconfig-vlan:vlan/config/vlan-id or openconfig-vlan:vlan/state/vlan-id leaves.")
-
-	_ = flag.Bool("deviation_explicit_interface_in_default_vrf", false,
-		"Device requires explicit attachment of an interface or subinterface to the default network instance. OpenConfig expects an unattached interface or subinterface to be implicitly part of the default network instance. Fully-compliant devices should pass with and without this deviation.")
-
-	_ = flag.Bool("deviation_explicit_port_speed", false, "Device requires port-speed to be set because its default value may not be usable. Fully compliant devices should select the highest speed available based on negotiation.")
-
-	_ = flag.Bool("deviation_explicit_p4rt_node_component", false, "Device does not report P4RT node names in the component hierarchy, so use hard coded P4RT node names by passing them through internal/args flags. Fully compliant devices should report the PORT hardware components with the INTEGRATED_CIRCUIT components as their parents, as the P4RT node names.")
-
-	_ = flag.Bool("deviation_prepolicy_received_routes", false, "Device does not support bgp/neighbors/neighbor/afi-safis/afi-safi/state/prefixes/received-pre-policy. Fully-compliant devices should pass with and without this deviation.")
-
-	_ = flag.Bool("deviation_traceroute_l4_protocol_udp", false, "Device only support UDP as l4 protocol for traceroute. Use this flag to set default l4 protocol as UDP and skip the tests explictly use TCP or ICMP.")
-
-	_ = flag.Bool("deviation_connect_retry", false, "Connect-retry is not supported /bgp/neighbors/neighbor/timers/config/connect-retry.")
-
-	_ = flag.Bool("deviation_ipv6_enable_for_gribi_nh_dmac", false, "Device requires Ipv6 to be enabled on interface for gRIBI NH programmed with destination mac address")
-
-	_ = flag.Bool("deviation_isis_interface_level1_disable_required", false,
-		"Disable isis level1 under interface mode on the device if value is true, Default value is false and enables isis level2 under interface mode")
-
-	_ = flag.Bool("deviation_missing_isis_interface_afi_safi_enable", false,
-		"Set and validate isis interface address family enable on the device if value is true, Default value is false and validate isis address family enable at global mode")
-
-	_ = flag.Bool("deviation_isis_single_topology_required", false,
-		"Set isis af ipv6 single topology on the device if value is true, Default value is false and sets multi topology for isis af ipv6")
-
-	_ = flag.Bool("deviation_isis_protocol_enabled_not_required", false,
-		"Unset isis protocol enable flag on the device if value is true, Default value is false and protocol enable flag is set")
-
-	_ = flag.Bool("deviation_isis_instance_enabled_not_required", false,
-		"Don't set isis instance enable flag on the device if value is true, Default value is false and instance enable flag is set")
-
-	_ = flag.Bool("deviation_explicit_interface_ref_definition", false, "Device requires explicit interface ref configuration when applying features to interface")
-
-	_ = flag.Bool("deviation_no_mix_of_tagged_and_untagged_subinterfaces", false,
-		"Use this deviation when the device does not support a mix of tagged and untagged subinterfaces")
-
-	_ = flag.Bool("deviation_lldp_interface_config_override_global", false,
-		"Set this flag for LLDP interface config to override the global config,expect neighbours are seen when lldp is disabled globally but enabled on interface")
-
-	_ = flag.Bool("deviation_missing_interface_physical_channel", false,
-		"Device does not support interface/physicalchannel leaf. Set this flag to skip checking the leaf.")
-
-	_ = flag.Bool("deviation_interface_config_vrf_before_address", false, "When configuring interface, config Vrf prior config IP address")
-
-	_ = flag.Int("deviation_bgp_tolerance_value", 0,
-		"Allowed tolerance for BGP traffic flow while comparing for pass or fail condition.")
-
-	_ = flag.Bool("deviation_explicit_gribi_under_network_instance", false,
-		"Device requires gribi-protocol to be enabled under network-instance.")
-
-	_ = flag.Bool("deviation_bgp_md5_requires_reset", false, "Device requires a BGP session reset to utilize a new MD5 key")
-
-	_ = flag.Bool("deviation_qos_dropped_octets", false, "Set to true to skip checking QOS Dropped octets stats for interface")
-
-	_ = flag.Bool("deviation_skip_bgp_test_password_mismatch", false,
-		"Skip BGP TestPassword mismatch subtest if value is true, Default value is false")
-
-	_ = flag.Bool("deviation_network_instance_table_deletion_required", false,
-		"Set to true for device requiring explicit deletion of network-instance table, default is false")
-
-	_ = flag.Bool("deviation_isis_multi_topology_unsupported", false,
-		"Device skip isis multi-topology check if value is true, Default value is false")
-
-	_ = flag.Bool("deviation_isis_restart_suppress_unsupported", false,
-		"Device skip isis restart-suppress check if value is true, Default value is false")
-
-	_ = flag.Bool("deviation_gribi_mac_override_with_static_arp", false, "Set to true for device not supporting programming a gribi flow with a next-hop entry of mac-address only, default is false")
-
-	_ = flag.Bool("deviation_gribi_mac_override_static_arp_static_route", false, "Set to true for device that requires gRIBI MAC Override using Static ARP + Static Route")
-
-	_ = flag.Bool("deviation_cli_takes_precedence_over_oc", false, "Set to true for device in which config pushed through origin CLI takes precedence over config pushed through origin OC, default is false")
-
-	_ = flag.Bool("deviation_missing_bgp_last_notification_error_code", false, "Set to true to skip check for bgp/neighbors/neighbor/state/messages/received/last-notification-error-code leaf missing case")
-
-	_ = flag.Bool("deviation_use_vendor_native_acl_config", false, "Configure ACLs using vendor native model specifically for RT-1.4")
-
-	_ = flag.Bool("deviation_switch_chip_id_unsupported", false, "Device does not support id leaf for SwitchChip components. Set this flag to skip checking the leaf.")
-
-	_ = flag.Bool("deviation_backplane_facing_capacity_unsupported", false, "Device does not support backplane-facing-capacity leaves for some of the components. Set this flag to skip checking the leaves.")
-
-	_ = flag.Bool("deviation_scheduler_input_weight_limit", false, "device does not support weight above 100")
-
-	_ = flag.Bool("deviation_ecn_profile_required_definition", false, "device requires additional config for ECN")
-
-	_ = flag.Bool("deviation_isis_global_authentication_not_required", false,
-		"Don't set isis global authentication-check on the device if value is true, Default value is false and ISIS global authentication-check is set")
-
-	_ = flag.Bool("deviation_isis_explicit_level_authentication_config", false,
-		"Configure CSNP, LSP and PSNP under level authentication explicitly if value is true, Default value is false to use default value for these.")
-
-	_ = flag.Bool("deviation_ipv6_discarded_pkts_unsupported", false, "Set true for device that does not support interface ipv6 discarded packet statistics, default is false")
-
-	_ = flag.Bool("deviation_link_qual_wait_after_delete_required", false, "Device requires additional time to complete post delete link qualification cleanup.")
-
-	_ = flag.Bool("deviation_state_path_unsupported", false, "Device does not support these state paths, Set this flag to skip checking the leaves")
-
-	_ = flag.Bool("deviation_drop_weight_leaves_unsupported", false, "Device does not support drop and weight leaves under queue management profile, Set this flag to skip checking the leaves")
-
-	_ = flag.Bool("deviation_sw_version_unsupported", false, "Device does not support reporting software version according to the requirements in gNMI-1.10.")
-
-	_ = flag.Float64("deviation_hierarchical_weight_resolution_tolerance", 0.2, "Set it to expected ucmp traffic tolerance, default is 0.2")
-
-	_ = flag.Bool("deviation_secondary_backup_path_traffic_failover", false, "Device does not support traffic forward with secondary backup path failover")
-
-	_ = flag.Bool("deviation_dequeue_delete_not_counted_as_drops", false, "devices do not count dequeued and deleted packets as drops, default is false")
-
-	_ = flag.Bool("deviation_route_policy_under_afi_unsupported", false, "Set true for device that does not support route-policy under AFI/SAFI, default is false")
-
-	_ = flag.Bool("deviation_storage_component_unsupported", false, "Set to true for device that does not support telemetry path /components/component/storage")
-)
->>>>>>> 42bdd7a0
+}