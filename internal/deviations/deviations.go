--- conflicted
+++ resolved
@@ -1244,16 +1244,6 @@
 	return lookupDUTDeviations(dut).GetNoZeroSuppression()
 }
 
-<<<<<<< HEAD
-// RequireZrOperMode returns true for the devices that require a mandatory value in operational-mode leaf for optical-channel
-func RequireZrOperMode(dut *ondatra.DUTDevice) bool {
-	return lookupDUTDeviations(dut).GetRequireZrOperMode()
-}
-
-// ExplicitDcoConfig returns true if a user-configured value is required in module-functional-type for the transceiver
-func ExplicitDcoConfig(dut *ondatra.DUTDevice) bool {
-	return lookupDUTDeviations(dut).GetExplicitDcoConfig()
-=======
 // IsisInterfaceLevelPassiveUnsupported returns true for devices that do not support passive leaf
 func IsisInterfaceLevelPassiveUnsupported(dut *ondatra.DUTDevice) bool {
 	return lookupDUTDeviations(dut).GetIsisInterfaceLevelPassiveUnsupported()
@@ -1273,5 +1263,14 @@
 // supporting bgp set med union type in OC.
 func BgpSetMedV7Unsupported(dut *ondatra.DUTDevice) bool {
 	return lookupDUTDeviations(dut).GetBgpSetMedV7Unsupported()
->>>>>>> 6c2fef63
-}+}
+
+// RequireZrOperMode returns true for the devices that require a mandatory value in operational-mode leaf for optical-channel
+func RequireZrOperMode(dut *ondatra.DUTDevice) bool {
+	return lookupDUTDeviations(dut).GetRequireZrOperMode()
+}
+
+// ExplicitDcoConfig returns true if a user-configured value is required in module-functional-type for the transceiver
+func ExplicitDcoConfig(dut *ondatra.DUTDevice) bool {
+	return lookupDUTDeviations(dut).GetExplicitDcoConfig()
+}
