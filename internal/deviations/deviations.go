// Copyright 2022 Google LLC
//
// Licensed under the Apache License, Version 2.0 (the "License");
// you may not use this file except in compliance with the License.
// You may obtain a copy of the License at
//
//      http://www.apache.org/licenses/LICENSE-2.0
//
// Unless required by applicable law or agreed to in writing, software
// distributed under the License is distributed on an "AS IS" BASIS,
// WITHOUT WARRANTIES OR CONDITIONS OF ANY KIND, either express or implied.
// See the License for the specific language governing permissions and
// limitations under the License.

// Package deviations defines the arguments to enable temporary workarounds for the
// featureprofiles test suite using command line flags.
//
// If we consider device compliance level in tiers:
//
//   - Tier 0: Full OpenConfig compliance.  The device can do everything specified by
//     OpenConfig.
//   - Tier 1: Test plan compliance.  The device can pass a test without deviation, which
//     means it satisfies the test requirements.  This is the target compliance tier for
//     featureprofiles tests.
//   - Tier 2: Deviated test plan compliance.  The device can pass a test with deviation.
//
// Deviations typically work by reducing testing requirements or by changing the way the
// configuration is done.  However, the targeted compliance tier is always without
// deviation.
//
// Requirements for deviations:
//
//   - Deviations may only use OpenConfig compliant behavior.
//   - Deviations should be small in scope, typically affecting one sub-test, one
//     OpenConfig path or small OpenConfig sub-tree.
//
// If a device could not pass without deviation, that is considered non-compliant
// behavior.  Ideally, a device should pass both with and without a deviation which means
// the deviation could be safely removed.  However, when the OpenConfig model allows the
// device to reject the deviated case even if it is compliant, then this should be
// explained on a case-by-case basis.
//
// To add a deviation:
//
//   - Submit a github issue explaining the need for the deviation.
//   - Submit a pull request referencing the above issue to add a flag to
//     this file and updates to the tests where it is intended to be used.
//   - Make sure the deviation defaults to false.  False (not deviated) means strictly
//     compliant behavior.  True (deviated) activates the workaround.
//
// To remove a deviation:
//
//   - Submit a pull request which proposes to resolve the relevant
//     github issue by removing the deviation and it's usage within tests.
//   - Typically the author or an affiliate of the author's organization
//     is expected to remove a deviation they introduced.
//
// To enable the deviations for a test run:
//
//   - By default, deviations are not enabled and instead require the
//     test invocation to set an argument to enable the deviation.
//   - For example:
//     go test my_test.go --deviation_interface_enabled=true
package deviations

import (
	"flag"

	"github.com/openconfig/ondatra"
)

// GRIBIMACOverrideStaticARPStaticRoute returns whether the device needs to configure Static ARP + Static Route to override setting MAC address in Next Hop.
func GRIBIMACOverrideStaticARPStaticRoute(*ondatra.DUTDevice) bool {
	return *gribiMACOverrideStaticARPStaticRoute
}

// AggregateAtomicUpdate returns if device requires that aggregate Port-Channel and its members be defined in a single gNMI Update transaction at /interfaces.
// Otherwise lag-type will be dropped, and no member can be added to the aggregate.
// Full OpenConfig compliant devices should pass both with and without this deviation.
func AggregateAtomicUpdate(_ *ondatra.DUTDevice) bool {
	return *aggregateAtomicUpdate
}

// P4RTMissingDelete returns whether the device does not support delete mode in P4RT write requests.
func P4RTMissingDelete(_ *ondatra.DUTDevice) bool {
	return *p4rtMissingDelete
}

// P4RTUnsetElectionIDUnsupported returns whether the device does not support unset election ID.
func P4RTUnsetElectionIDUnsupported(_ *ondatra.DUTDevice) bool {
	return *p4rtUnsetElectionIDUnsupported
}

// ISISRestartSuppressUnsupported returns whether the device should skip isis restart-suppress check.
func ISISRestartSuppressUnsupported(_ *ondatra.DUTDevice) bool {
	return *isisRestartSuppressUnsupported
}

// MissingBgpLastNotificationErrorCode returns whether the last-notification-error-code leaf is missing in bgp.
func MissingBgpLastNotificationErrorCode(_ *ondatra.DUTDevice) bool {
	return *missingBgpLastNotificationErrorCode
}

// GRIBIMACOverrideWithStaticARP returns whether for a gRIBI IPv4 route the device does not support a mac-address only next-hop-entry.
func GRIBIMACOverrideWithStaticARP(_ *ondatra.DUTDevice) bool {
	return *gribiMACOverrideWithStaticARP
}

// CLITakesPrecedenceOverOC returns whether config pushed through origin CLI takes precedence over config pushed through origin OC.
func CLITakesPrecedenceOverOC(_ *ondatra.DUTDevice) bool {
	return *cliTakesPrecedenceOverOC
}

// BGPTrafficTolerance returns the allowed tolerance for BGP traffic flow while comparing for pass or fail conditions.
func BGPTrafficTolerance(_ *ondatra.DUTDevice) int {
	return *bgpTrafficTolerance
}

// MacAddressMissing returns whether device does not support /system/mac-address/state
func MacAddressMissing(_ *ondatra.DUTDevice) bool {
	return *macAddressMissing
}

// UseVendorNativeACLConfig returns whether a device requires native model to configure ACL, specifically for RT-1.4.
func UseVendorNativeACLConfig(_ *ondatra.DUTDevice) bool {
	return *useVendorNativeACLConfiguration
}

// SwitchChipIDUnsupported returns whether the device supports id leaf for SwitchChip components.
func SwitchChipIDUnsupported(_ *ondatra.DUTDevice) bool {
	return *switchChipIDUnsupported
}

// BackplaneFacingCapacityUnsupported returns whether the device supports backplane-facing-capacity leaves for some of the components.
func BackplaneFacingCapacityUnsupported(_ *ondatra.DUTDevice) bool {
	return *backplaneFacingCapacityUnsupported
}

// ComponentsSoftwareModuleUnsupported returns whether the device supports software module components.
func ComponentsSoftwareModuleUnsupported(_ *ondatra.DUTDevice) bool {
	return *componentsSoftwareModuleUnsupported
}

// SchedulerInputWeightLimit returns whether the device does not support weight above 100.
func SchedulerInputWeightLimit(_ *ondatra.DUTDevice) bool {
	return *schedulerInputWeightLimit
}

// ECNProfileRequiredDefinition returns whether the device requires additional config for ECN.
func ECNProfileRequiredDefinition(_ *ondatra.DUTDevice) bool {
	return *ecnProfileRequiredDefinition
}

// ISISGlobalAuthenticationNotRequired returns true if ISIS Global authentication not required.
func ISISGlobalAuthenticationNotRequired(_ *ondatra.DUTDevice) bool {
	return *isisGlobalAuthenticationNotRequired
}

// ISISLevelAuthenticationNotRequired returns true if ISIS Level authentication not required.
func ISISLevelAuthenticationNotRequired(_ *ondatra.DUTDevice) bool {
	return *isisLevelAuthenticationNotRequired
}

// ISISSingleTopologyRequired sets isis af ipv6 single topology on the device if value is true.
func ISISSingleTopologyRequired(_ *ondatra.DUTDevice) bool {
	return *isisSingleTopologyRequired
}

// ISISMultiTopologyUnsupported returns if device skips isis multi-topology check.
func ISISMultiTopologyUnsupported(_ *ondatra.DUTDevice) bool {
	return *isisMultiTopologyUnsupported
}

// ISISInterfaceLevel1DisableRequired returns if device should disable isis level1 under interface mode.
func ISISInterfaceLevel1DisableRequired(_ *ondatra.DUTDevice) bool {
	return *isisInterfaceLevel1DisableRequired
}

// MissingIsisInterfaceAfiSafiEnable returns if device should set and validate isis interface address family enable.
// Default is validate isis address family enable at global mode.
func MissingIsisInterfaceAfiSafiEnable(_ *ondatra.DUTDevice) bool {
	return *missingIsisInterfaceAfiSafiEnable
}

// Ipv6DiscardedPktsUnsupported returns whether the device supports interface ipv6 discarded packet stats.
func Ipv6DiscardedPktsUnsupported(_ *ondatra.DUTDevice) bool {
	return *ipv6DiscardedPktsUnsupported
}

// FanOperStatusUnsupported returns whether the device supports oper-status leaf for fan components.
func FanOperStatusUnsupported(_ *ondatra.DUTDevice) bool {
	return *fanOperStatusUnsupported
}

// LinkQualWaitAfterDeleteRequired returns whether the device requires additional time to complete post delete link qualification cleanup.
func LinkQualWaitAfterDeleteRequired(_ *ondatra.DUTDevice) bool {
	return *linkQualWaitAfterDeleteRequired
}

// StatePathsUnsupported returns whether the device supports following state paths
func StatePathsUnsupported(_ *ondatra.DUTDevice) bool {
	return *statePathsUnsupported
}

// DropWeightLeavesUnsupported returns whether the device supports drop and weight leaves under queue management profile.
func DropWeightLeavesUnsupported(_ *ondatra.DUTDevice) bool {
	return *dropWeightLeavesUnsupported
}

// SwVersionUnsupported returns true if the device does not support reporting software version according to the requirements in gNMI-1.10.
func SwVersionUnsupported(_ *ondatra.DUTDevice) bool {
	return *swVersionUnsupported
}

// HierarchicalWeightResolutionTolerance returns the allowed tolerance for BGP traffic flow while comparing for pass or fail conditions.
func HierarchicalWeightResolutionTolerance(_ *ondatra.DUTDevice) float64 {
	return *hierarchicalWeightResolutionTolerance
}

// InterfaceCountersFromContainer returns if the device only supports querying counters from the state container, not from individual counter leaves.
func InterfaceCountersFromContainer(_ *ondatra.DUTDevice) bool {
	return *interfaceCountersFromContainer
}

// IPNeighborMissing returns true if the device does not support interface/ipv4(6)/neighbor,
// so test can suppress the related check for interface/ipv4(6)/neighbor.
func IPNeighborMissing(_ *ondatra.DUTDevice) bool {
	return *ipNeighborMissing
}

// NTPAssociationTypeRequired returns if device requires NTP association-type to be explicitly set.
// OpenConfig defaults the association-type to SERVER if not set.

// GRIBIRIBAckOnly returns if device only supports RIB ack, so tests that normally expect FIB_ACK will allow just RIB_ACK.
// Full gRIBI compliant devices should pass both with and without this deviation.
func GRIBIRIBAckOnly(_ *ondatra.DUTDevice) bool {
	return *gRIBIRIBAckOnly
}

// GRIBIDelayedAckResponse returns if device requires delay in sending ack response.
func GRIBIDelayedAckResponse(_ *ondatra.DUTDevice) bool {
	return *gRIBIDelayedAckResponse
}

// MissingInterfacePhysicalChannel returns if device does not support interface/physicalchannel leaf.
func MissingInterfacePhysicalChannel(_ *ondatra.DUTDevice) bool {
	return *missingInterfacePhysicalChannel
}

// MissingInterfaceHardwarePort returns if device does not support interface/hardwareport leaf.
func MissingInterfaceHardwarePort(_ *ondatra.DUTDevice) bool {
	return *missingInterfaceHardwarePort
}

// TraceRouteL4ProtocolUDP returns if device only support UDP as l4 protocol for traceroute.
func TraceRouteL4ProtocolUDP(_ *ondatra.DUTDevice) bool {
	return *traceRouteL4ProtocolUDP
}

// TraceRouteFragmentation returns if device does not support fragmentation bit for traceroute.
func TraceRouteFragmentation(_ *ondatra.DUTDevice) bool {
	return *traceRouteFragmentation
}

// SubinterfacePacketCountersMissing returns if device is missing subinterface packet counters for IPv4/IPv6,
// so the test will skip checking them.
// Full OpenConfig compliant devices should pass both with and without this deviation.
func SubinterfacePacketCountersMissing(_ *ondatra.DUTDevice) bool {
	return *subinterfacePacketCountersMissing
}

// MissingPrePolicyReceivedRoutes returns if device does not support bgp/neighbors/neighbor/afi-safis/afi-safi/state/prefixes/received-pre-policy.
// Fully-compliant devices should pass with and without this deviation.
func MissingPrePolicyReceivedRoutes(_ *ondatra.DUTDevice) bool {
	return *missingPrePolicyReceivedRoutes
}

// DeprecatedVlanID returns if device requires using the deprecated openconfig-vlan:vlan/config/vlan-id or openconfig-vlan:vlan/state/vlan-id leaves.
func DeprecatedVlanID(_ *ondatra.DUTDevice) bool {
	return *deprecatedVlanID
}

// OSActivateNoReboot returns if device requires separate reboot to activate OS.
func OSActivateNoReboot(_ *ondatra.DUTDevice) bool {
	return *osActivateNoReboot
}

// ConnectRetry returns if /bgp/neighbors/neighbor/timers/config/connect-retry is not supported.
func ConnectRetry(_ *ondatra.DUTDevice) bool {
	return *connectRetry
}

// InstallOSForStandbyRP returns if device requires OS installation on standby RP as well as active RP.
func InstallOSForStandbyRP(_ *ondatra.DUTDevice) bool {
	return *installOSForStandbyRP
}

// GNOIStatusWithEmptySubcomponent returns if the response of gNOI reboot status is a single value (not a list),
// the device requires explict component path to account for a situation when there is more than one active reboot requests.
func GNOIStatusWithEmptySubcomponent(_ *ondatra.DUTDevice) bool {
	return *gNOIStatusWithEmptySubcomponent
}

<<<<<<< HEAD
// QOSDroppedOctets returns if device should skip checking QOS Dropped octets stats for interface.
func QOSDroppedOctets(_ *ondatra.DUTDevice) bool {
	return *qosDroppedOctets
=======
// ExplicitGRIBIUnderNetworkInstance returns if device requires gribi-protocol to be enabled under network-instance.
func ExplicitGRIBIUnderNetworkInstance(_ *ondatra.DUTDevice) bool {
	return *explicitGRIBIUnderNetworkInstance
>>>>>>> 41f4f4ac
}

// SkipBGPTestPasswordMismatch retuns if BGP TestPassword mismatch subtest should be skipped.
func SkipBGPTestPasswordMismatch(_ *ondatra.DUTDevice) bool {
	return *skipBGPTestPasswordMismatch
}

// BGPMD5RequiresReset returns if device requires a BGP session reset to utilize a new MD5 key.
func BGPMD5RequiresReset(_ *ondatra.DUTDevice) bool {
	return *bgpMD5RequiresReset
}

// ExplicitIPv6EnableForGRIBI returns if device requires Ipv6 to be enabled on interface for gRIBI NH programmed with destination mac address.
func ExplicitIPv6EnableForGRIBI(_ *ondatra.DUTDevice) bool {
	return *explicitIPv6EnableForGRIBI
}

// ISISprotocolEnabledNotRequired returns if isis protocol enable flag should be unset on the device.
func ISISprotocolEnabledNotRequired(_ *ondatra.DUTDevice) bool {
	return *isisprotocolEnabledNotRequired
}

// ISISInstanceEnabledNotRequired returns if isis instance enable flag should not be on the device.
func ISISInstanceEnabledNotRequired(_ *ondatra.DUTDevice) bool {
	return *isisInstanceEnabledNotRequired
}

// NoMixOfTaggedAndUntaggedSubinterfaces returns if device does not support a mix of tagged and untagged subinterfaces
func NoMixOfTaggedAndUntaggedSubinterfaces(_ *ondatra.DUTDevice) bool {
	return *noMixOfTaggedAndUntaggedSubinterfaces
}

// Vendor deviation flags.
// All new flags should not be exported (define them in lowercase) and accessed
// from tests through a public accessors like those above.
var (
	BannerDelimiter = flag.String("deviation_banner_delimiter", "",
		"Device requires the banner to have a delimiter character. Full OpenConfig compliant devices should work without delimiter.")

	InterfaceEnabled = flag.Bool("deviation_interface_enabled", false,
		"Device requires interface enabled leaf booleans to be explicitly set to true.  Full OpenConfig compliant devices should pass both with and without this deviation.")

	IPv4MissingEnabled = flag.Bool("deviation_ipv4_missing_enabled", false, "Device does not support interface/ipv4/enabled, so suppress configuring this leaf.")

	ipNeighborMissing = flag.Bool("deviation_ip_neighbor_missing", false, "Device does not support interface/ipv4(6)/neighbor, so suppress the related check for interface/ipv4(6)/neighbor.")

	interfaceCountersFromContainer = flag.Bool("deviation_interface_counters_from_container", false, "Device only supports querying counters from the state container, not from individual counter leaves.")

	aggregateAtomicUpdate = flag.Bool("deviation_aggregate_atomic_update", false,
		"Device requires that aggregate Port-Channel and its members be defined in a single gNMI Update transaction at /interfaces; otherwise lag-type will be dropped, and no member can be added to the aggregate.  Full OpenConfig compliant devices should pass both with and without this deviation.")

	DefaultNetworkInstance = flag.String("deviation_default_network_instance", "DEFAULT",
		"The name used for the default network instance for VRF.  The default name in OpenConfig is \"DEFAULT\" but some legacy devices still use \"default\".  Full OpenConfig compliant devices should be able to use any operator-assigned value.")

	subinterfacePacketCountersMissing = flag.Bool("deviation_subinterface_packet_counters_missing", false,
		"Device is missing subinterface packet counters for IPv4/IPv6, so the test will skip checking them.  Full OpenConfig compliant devices should pass both with and without this deviation.")

	OmitL2MTU = flag.Bool("deviation_omit_l2_mtu", false,
		"Device does not support setting the L2 MTU, so omit it.  OpenConfig allows a device to enforce that L2 MTU, which has a default value of 1514, must be set to a higher value than L3 MTU, so a full OpenConfig compliant device may fail with the deviation.")

	gRIBIRIBAckOnly = flag.Bool("deviation_gribi_riback_only", false, "Device only supports RIB ack, so tests that normally expect FIB_ACK will allow just RIB_ACK.  Full gRIBI compliant devices should pass both with and without this deviation.")

	MissingValueForDefaults = flag.Bool("deviation_missing_value_for_defaults", false,
		"Device returns no value for some OpenConfig paths if the operational value equals the default. A fully compliant device should pass regardless of this deviation.")

	StaticProtocolName = flag.String("deviation_static_protocol_name", "DEFAULT", "The name used for the static routing protocol.  The default name in OpenConfig is \"DEFAULT\" but some devices use other names.")

	GNOISubcomponentPath = flag.Bool("deviation_gnoi_subcomponent_path", false, "Device currently uses component name instead of a full openconfig path, so suppress creating a full oc compliant path for subcomponent.")

	gNOIStatusWithEmptySubcomponent = flag.Bool("deviation_gnoi_status_empty_subcomponent", false, "The response of gNOI reboot status is a single value (not a list), so the device requires explict component path to account for a situation when there is more than one active reboot requests.")

	osActivateNoReboot = flag.Bool("deviation_osactivate_noreboot", false, "Device requires separate reboot to activate OS.")

	installOSForStandbyRP = flag.Bool("deviation_osinstall_for_standby_rp", false, "Device requires OS installation on standby RP as well as active RP.")

	deprecatedVlanID = flag.Bool("deviation_deprecated_vlan_id", false, "Device requires using the deprecated openconfig-vlan:vlan/config/vlan-id or openconfig-vlan:vlan/state/vlan-id leaves.")

	ExplicitInterfaceInDefaultVRF = flag.Bool("deviation_explicit_interface_in_default_vrf", false,
		"Device requires explicit attachment of an interface or subinterface to the default network instance. OpenConfig expects an unattached interface or subinterface to be implicitly part of the default network instance. Fully-compliant devices should pass with and without this deviation.")

	ExplicitPortSpeed = flag.Bool("deviation_explicit_port_speed", false, "Device requires port-speed to be set because its default value may not be usable. Fully compliant devices should select the highest speed available based on negotiation.")

	ExplicitP4RTNodeComponent = flag.Bool("deviation_explicit_p4rt_node_component", false, "Device does not report P4RT node names in the component hierarchy, so use hard coded P4RT node names by passing them through internal/args flags. Fully compliant devices should report the PORT hardware components with the INTEGRATED_CIRCUIT components as their parents, as the P4RT node names.")

	RoutePolicyUnderPeerGroup = flag.Bool("deviation_rpl_under_peergroup", false, "Device requires route-policy configuration under bgp peer-group. Fully-compliant devices should pass with and without this deviation.")

	missingPrePolicyReceivedRoutes = flag.Bool("deviation_prepolicy_received_routes", false, "Device does not support bgp/neighbors/neighbor/afi-safis/afi-safi/state/prefixes/received-pre-policy. Fully-compliant devices should pass with and without this deviation.")

	RoutePolicyUnderNeighborAfiSafi = flag.Bool("deviation_rpl_under_neighbor_afisafi", false, "Device requires route-policy configuration under bgp neighbor afisafi. Fully-compliant devices should pass with this deviation set to true.")

	traceRouteL4ProtocolUDP = flag.Bool("deviation_traceroute_l4_protocol_udp", false, "Device only support UDP as l4 protocol for traceroute. Use this flag to set default l4 protocol as UDP and skip the tests explictly use TCP or ICMP.")

	traceRouteFragmentation = flag.Bool("deviation_traceroute_fragmentation", false, "Device does not support fragmentation bit for traceroute.")

	connectRetry = flag.Bool("deviation_connect_retry", false, "Connect-retry is not supported /bgp/neighbors/neighbor/timers/config/connect-retry.")

	explicitIPv6EnableForGRIBI = flag.Bool("deviation_ipv6_enable_for_gribi_nh_dmac", false, "Device requires Ipv6 to be enabled on interface for gRIBI NH programmed with destination mac address")

	isisInterfaceLevel1DisableRequired = flag.Bool("deviation_isis_interface_level1_disable_required", false,
		"Disable isis level1 under interface mode on the device if value is true, Default value is false and enables isis level2 under interface mode")

	missingIsisInterfaceAfiSafiEnable = flag.Bool("deviation_missing_isis_interface_afi_safi_enable", false,
		"Set and validate isis interface address family enable on the device if value is true, Default value is false and validate isis address family enable at global mode")

	isisSingleTopologyRequired = flag.Bool("deviation_isis_single_topology_required", false,
		"Set isis af ipv6 single topology on the device if value is true, Default value is false and sets multi topology for isis af ipv6")

	isisprotocolEnabledNotRequired = flag.Bool("deviation_isis_protocol_enabled_not_required", false,
		"Unset isis protocol enable flag on the device if value is true, Default value is false and protocol enable flag is set")

	isisInstanceEnabledNotRequired = flag.Bool("deviation_isis_instance_enabled_not_required", false,
		"Don't set isis instance enable flag on the device if value is true, Default value is false and instance enable flag is set")

	ExplicitInterfaceRefDefinition = flag.Bool("deviation_explicit_interface_ref_definition", false, "Device requires explicit interface ref configuration when applying features to interface")

	noMixOfTaggedAndUntaggedSubinterfaces = flag.Bool("deviation_no_mix_of_tagged_and_untagged_subinterfaces", false,
		"Use this deviation when the device does not support a mix of tagged and untagged subinterfaces")

	gRIBIDelayedAckResponse = flag.Bool("deviation_gribi_delayed_ack_response", false, "Device requires delay in sending ack response")

	LLDPInterfaceConfigOverrideGlobal = flag.Bool("deviation_lldp_interface_config_override_global", false,
		"Set this flag for LLDP interface config to override the global config,expect neighbours are seen when lldp is disabled globally but enabled on interface")

	missingInterfacePhysicalChannel = flag.Bool("deviation_missing_interface_physical_channel", false,
		"Device does not support interface/physicalchannel leaf. Set this flag to skip checking the leaf.")

	missingInterfaceHardwarePort = flag.Bool("deviation_missing_interface_hardware_port", false,
		"Device does not support interface/hardwareport leaf. Set this flag to skip checking the leaf.")

	InterfaceConfigVrfBeforeAddress = flag.Bool("deviation_interface_config_vrf_before_address", false, "When configuring interface, config Vrf prior config IP address")

	bgpTrafficTolerance = flag.Int("deviation_bgp_tolerance_value", 0,
		"Allowed tolerance for BGP traffic flow while comparing for pass or fail condition.")

	explicitGRIBIUnderNetworkInstance = flag.Bool("deviation_explicit_gribi_under_network_instance", false,
		"Device requires gribi-protocol to be enabled under network-instance.")

	bgpMD5RequiresReset = flag.Bool("deviation_bgp_md5_requires_reset", false, "Device requires a BGP session reset to utilize a new MD5 key")

	qosDroppedOctets = flag.Bool("deviation_qos_dropped_octets", false, "Set to true to skip checking QOS Dropped octets stats for interface")

	skipBGPTestPasswordMismatch = flag.Bool("deviation_skip_bgp_test_password_mismatch", false,
		"Skip BGP TestPassword mismatch subtest if value is true, Default value is false")

	p4rtMissingDelete = flag.Bool("deviation_p4rt_missing_delete", false, "Device does not support delete mode in P4RT write requests")

	p4rtUnsetElectionIDUnsupported = flag.Bool("deviation_p4rt_unsetelectionid_unsupported", false, "Device does not support unset Election ID")

	NetworkInstanceTableDeletionRequired = flag.Bool("deviation_network_instance_table_deletion_required", false,
		"Set to true for device requiring explicit deletion of network-instance table, default is false")

	isisMultiTopologyUnsupported = flag.Bool("deviation_isis_multi_topology_unsupported", false,
		"Device skip isis multi-topology check if value is true, Default value is false")

	isisRestartSuppressUnsupported = flag.Bool("deviation_isis_restart_suppress_unsupported", false,
		"Device skip isis restart-suppress check if value is true, Default value is false")

	macAddressMissing = flag.Bool("deviation_mac_address_missing", false, "Device does not support /system/mac-address/state.")

	gribiMACOverrideWithStaticARP = flag.Bool("deviation_gribi_mac_override_with_static_arp", false, "Set to true for device not supporting programming a gribi flow with a next-hop entry of mac-address only, default is false")

	gribiMACOverrideStaticARPStaticRoute = flag.Bool("deviation_gribi_mac_override_static_arp_static_route", false, "Set to true for device that requires gRIBI MAC Override using Static ARP + Static Route")

	cliTakesPrecedenceOverOC = flag.Bool("deviation_cli_takes_precedence_over_oc", false, "Set to true for device in which config pushed through origin CLI takes precedence over config pushed through origin OC, default is false")

	missingBgpLastNotificationErrorCode = flag.Bool("deviation_missing_bgp_last_notification_error_code", false, "Set to true to skip check for bgp/neighbors/neighbor/state/messages/received/last-notification-error-code leaf missing case")

	useVendorNativeACLConfiguration = flag.Bool("deviation_use_vendor_native_acl_config", false, "Configure ACLs using vendor native model specifically for RT-1.4")

	switchChipIDUnsupported = flag.Bool("deviation_switch_chip_id_unsupported", false, "Device does not support id leaf for SwitchChip components. Set this flag to skip checking the leaf.")

	backplaneFacingCapacityUnsupported = flag.Bool("deviation_backplane_facing_capacity_unsupported", false, "Device does not support backplane-facing-capacity leaves for some of the components. Set this flag to skip checking the leaves.")

	componentsSoftwareModuleUnsupported = flag.Bool("deviation_components_software_module_unsupported", false, "Set true for Device that does not support software module components, default is false.")

	schedulerInputWeightLimit = flag.Bool("deviation_scheduler_input_weight_limit", false, "device does not support weight above 100")

	ecnProfileRequiredDefinition = flag.Bool("deviation_ecn_profile_required_definition", false, "device requires additional config for ECN")

	isisGlobalAuthenticationNotRequired = flag.Bool("deviation_isis_global_authentication_not_required", false,
		"Don't set isis global authentication-check on the device if value is true, Default value is false and ISIS global authentication-check is set")

	isisLevelAuthenticationNotRequired = flag.Bool("deviation_isis_level_authentication_not_required", false,
		"Don't set isis level authentication on the device if value is true, Default value is false and ISIS level authentication is configured")

	ipv6DiscardedPktsUnsupported = flag.Bool("deviation_ipv6_discarded_pkts_unsupported", false, "Set true for device that does not support interface ipv6 discarded packet statistics, default is false")

	fanOperStatusUnsupported = flag.Bool("deviation_fan_oper_status_unsupported", false, "Device does not support oper-status leaves for some of the fan components. Set this flag to skip checking the leaf.")

	linkQualWaitAfterDeleteRequired = flag.Bool("deviation_link_qual_wait_after_delete_required", false, "Device requires additional time to complete post delete link qualification cleanup.")

	statePathsUnsupported = flag.Bool("deviation_state_path_unsupported", false, "Device does not support these state paths, Set this flag to skip checking the leaves")

	dropWeightLeavesUnsupported = flag.Bool("deviation_drop_weight_leaves_unsupported", false, "Device does not support drop and weight leaves under queue management profile, Set this flag to skip checking the leaves")

	swVersionUnsupported = flag.Bool("deviation_sw_version_unsupported", false, "Device does not support reporting software version according to the requirements in gNMI-1.10.")

	hierarchicalWeightResolutionTolerance = flag.Float64("deviation_hierarchical_weight_resolution_tolerance", 0.2, "Set it to expected ucmp traffic tolerance, default is 0.2")
)<|MERGE_RESOLUTION|>--- conflicted
+++ resolved
@@ -301,15 +301,14 @@
 	return *gNOIStatusWithEmptySubcomponent
 }
 
-<<<<<<< HEAD
 // QOSDroppedOctets returns if device should skip checking QOS Dropped octets stats for interface.
 func QOSDroppedOctets(_ *ondatra.DUTDevice) bool {
 	return *qosDroppedOctets
-=======
+}
+
 // ExplicitGRIBIUnderNetworkInstance returns if device requires gribi-protocol to be enabled under network-instance.
 func ExplicitGRIBIUnderNetworkInstance(_ *ondatra.DUTDevice) bool {
 	return *explicitGRIBIUnderNetworkInstance
->>>>>>> 41f4f4ac
 }
 
 // SkipBGPTestPasswordMismatch retuns if BGP TestPassword mismatch subtest should be skipped.
