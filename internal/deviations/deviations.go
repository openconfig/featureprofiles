--- conflicted
+++ resolved
@@ -166,11 +166,11 @@
 	return *fanOperStatusUnsupported
 }
 
-<<<<<<< HEAD
+
 // LinkQualWaitAfterDeleteRequired returns whether the device requires additional time to complete post delete link qualification cleanup.
 func LinkQualWaitAfterDeleteRequired(_ *ondatra.DUTDevice) bool {
 	return *linkQualWaitAfterDeleteRequired
-=======
+
 // StatePathsUnsupported returns whether the device supports following state paths
 func StatePathsUnsupported(_ *ondatra.DUTDevice) bool {
 	return *statePathsUnsupported
@@ -271,7 +271,6 @@
 // the device requires explict component path to account for a situation when there is more than one active reboot requests.
 func GNOIStatusWithEmptySubcomponent(_ *ondatra.DUTDevice) bool {
 	return *gNOIStatusWithEmptySubcomponent
->>>>>>> bf1f9df0
 }
 
 // Vendor deviation flags.
@@ -432,9 +431,8 @@
 
 	fanOperStatusUnsupported = flag.Bool("deviation_fan_oper_status_unsupported", false, "Device does not support oper-status leaves for some of the fan components. Set this flag to skip checking the leaf.")
 
-<<<<<<< HEAD
 	linkQualWaitAfterDeleteRequired = flag.Bool("deviation_link_qual_wait_after_delete_required", false, "Device requires additional time to complete post delete link qualification cleanup.")
-=======
+  
 	statePathsUnsupported = flag.Bool("deviation_state_path_unsupported", false, "Device does not support these state paths, Set this flag to skip checking the leaves")
 
 	dropWeightLeavesUnsupported = flag.Bool("deviation_drop_weight_leaves_unsupported", false, "Device does not support drop and weight leaves under queue management profile, Set this flag to skip checking the leaves")
@@ -442,5 +440,4 @@
 	swVersionUnsupported = flag.Bool("deviation_sw_version_unsupported", false, "Device does not support reporting software version according to the requirements in gNMI-1.10.")
 
 	hierarchicalWeightResolutionTolerance = flag.Float64("deviation_hierarchical_weight_resolution_tolerance", 0.2, "Set it to expected ucmp traffic tolerance, default is 0.2")
->>>>>>> bf1f9df0
 )