--- conflicted
+++ resolved
@@ -97,10 +97,8 @@
 
 	NextHopAFTNotSupported = flag.Bool("deviation_nexthop_aft_not_supported", false, "Device currently doesnot support AFT Next Hop Telemetry. A fully compliant device should support all types of AFT telemetry without this deviation.")
 
-<<<<<<< HEAD
 	AllowNilForDefaults = flag.Bool("deviation_allow_nil_for_defaults", false,
 		"Device returns no value for some OpenConfig paths if the operational value equals the default. Full OpenConfig compliant devices should pass without this deviation.")
-=======
+
 	StaticProtocolName = flag.String("deviation_static_protocol_name", "DEFAULT", "The name used for the static routing protocol.  The default name in OpenConfig is \"DEFAULT\" but some devices use other names.")
->>>>>>> 6a8da17d
 )