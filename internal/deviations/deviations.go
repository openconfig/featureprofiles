--- conflicted
+++ resolved
@@ -1788,23 +1788,22 @@
 	return "DEFAULT"
 }
 
-<<<<<<< HEAD
+// ConfigACLWithPrefixListNotSupported returns true if configuring prefixlist in ACL not supported
+func ConfigACLWithPrefixListNotSupported(dut *ondatra.DUTDevice) bool {
+	return lookupDUTDeviations(dut).GetConfigAclWithPrefixlistUnsupported()
+}
+
+// ConfigAclValueAnyOcUnsupported returns true if OC for configuring parameter in ACL with value ANY not supported
+func ConfigACLValueAnyOcUnsupported(dut *ondatra.DUTDevice) bool {
+	return lookupDUTDeviations(dut).GetConfigAclValueAnyOcUnsupported()
+}
+
+// ConfigAclOcUnsupported returns true if OC for configuring parameter in ACL with OC is not supported
+func ConfigAclOcUnsupported(dut *ondatra.DUTDevice) bool {
+	return lookupDUTDeviations(dut).GetConfigAclOcUnsupported()
+}
+
 // WithIPAddressUnsupported returns true when an indirect next-hop (direct interface IP) with forwarding viable is used, since this is not supported.
 func IndirectNhWithIPAddressUnsupported(dut *ondatra.DUTDevice) bool {
 	return lookupDUTDeviations(dut).GetIndirectNhWithIpAddressUnsupported()
-=======
-// ConfigACLWithPrefixListNotSupported returns true if configuring prefixlist in ACL not supported
-func ConfigACLWithPrefixListNotSupported(dut *ondatra.DUTDevice) bool {
-	return lookupDUTDeviations(dut).GetConfigAclWithPrefixlistUnsupported()
-}
-
-// ConfigAclValueAnyOcUnsupported returns true if OC for configuring parameter in ACL with value ANY not supported
-func ConfigACLValueAnyOcUnsupported(dut *ondatra.DUTDevice) bool {
-	return lookupDUTDeviations(dut).GetConfigAclValueAnyOcUnsupported()
-}
-
-// ConfigAclOcUnsupported returns true if OC for configuring parameter in ACL with OC is not supported
-func ConfigAclOcUnsupported(dut *ondatra.DUTDevice) bool {
-	return lookupDUTDeviations(dut).GetConfigAclOcUnsupported()
->>>>>>> c12f18f9
 }