// Copyright 2022 Google LLC
//
// Licensed under the Apache License, Version 2.0 (the "License");
// you may not use this file except in compliance with the License.
// You may obtain a copy of the License at
//
//      http://www.apache.org/licenses/LICENSE-2.0
//
// Unless required by applicable law or agreed to in writing, software
// distributed under the License is distributed on an "AS IS" BASIS,
// WITHOUT WARRANTIES OR CONDITIONS OF ANY KIND, either express or implied.
// See the License for the specific language governing permissions and
// limitations under the License.

// Package deviations defines the arguments to enable temporary workarounds for the
// featureprofiles test suite using command line flags.
//
// If we consider device compliance level in tiers:
//
//   - Tier 0: Full OpenConfig compliance.  The device can do everything specified by
//     OpenConfig.
//   - Tier 1: Test plan compliance.  The device can pass a test without deviation, which
//     means it satisfies the test requirements.  This is the target compliance tier for
//     featureprofiles tests.
//   - Tier 2: Deviated test plan compliance.  The device can pass a test with deviation.
//
// Deviations typically work by reducing testing requirements or by changing the way the
// configuration is done.  However, the targeted compliance tier is always without
// deviation.
//
// Requirements for deviations:
//
//   - Deviations may only use OpenConfig compliant behavior.
//   - Deviations should be small in scope, typically affecting one sub-test, one
//     OpenConfig path or small OpenConfig sub-tree.
//
// If a device could not pass without deviation, that is considered non-compliant
// behavior.  Ideally, a device should pass both with and without a deviation which means
// the deviation could be safely removed.  However, when the OpenConfig model allows the
// device to reject the deviated case even if it is compliant, then this should be
// explained on a case-by-case basis.
//
// To add a deviation:
//
//   - Submit a github issue explaining the need for the deviation.
//   - Submit a pull request referencing the above issue to add a flag to
//     this file and updates to the tests where it is intended to be used.
//   - Make sure the deviation defaults to false.  False (not deviated) means strictly
//     compliant behavior.  True (deviated) activates the workaround.
//
// To remove a deviation:
//
//   - Submit a pull request which proposes to resolve the relevant
//     github issue by removing the deviation and it's usage within tests.
//   - Typically the author or an affiliate of the author's organization
//     is expected to remove a deviation they introduced.
//
// To enable the deviations for a test run:
//
//   - By default, deviations are not enabled and instead require the
//     test invocation to set an argument to enable the deviation.
//   - For example:
//     go test my_test.go --deviation_interface_enabled=true
package deviations

import (
	"flag"

	"github.com/openconfig/ondatra"
)

// P4RTMissingDelete returns whether the device does not support delete mode in P4RT write requests.
func P4RTMissingDelete(_ *ondatra.DUTDevice) bool {
	return *p4rtMissingDelete
}

// P4RTUnsetElectionIDUnsupported returns whether the device does not support unset election ID.
func P4RTUnsetElectionIDUnsupported(_ *ondatra.DUTDevice) bool {
	return *p4rtUnsetElectionIDUnsupported
}

// ISISRestartSuppressUnsupported returns whether the device should skip isis restart-suppress check.
func ISISRestartSuppressUnsupported(_ *ondatra.DUTDevice) bool {
	return *isisRestartSuppressUnsupported
}

// MissingBgpLastNotificationErrorCode returns whether the last-notification-error-code leaf is missing in bgp.
func MissingBgpLastNotificationErrorCode(_ *ondatra.DUTDevice) bool {
	return *missingBgpLastNotificationErrorCode
}

// GRIBIMACOverrideWithStaticARP returns whether for a gRIBI IPv4 route the device does not support a mac-address only next-hop-entry.
func GRIBIMACOverrideWithStaticARP(_ *ondatra.DUTDevice) bool {
	return *gribiMACOverrideWithStaticARP
}

// CLITakesPrecedenceOverOC returns whether config pushed through origin CLI takes precedence over config pushed through origin OC.
func CLITakesPrecedenceOverOC(_ *ondatra.DUTDevice) bool {
	return *cliTakesPrecedenceOverOC
}

// BGPTrafficTolerance returns the allowed tolerance for BGP traffic flow while comparing for pass or fail conditions.
func BGPTrafficTolerance(_ *ondatra.DUTDevice) int {
	return *bgpTrafficTolerance
}

// MacAddressMissing returns whether device does not support /system/mac-address/state
func MacAddressMissing(_ *ondatra.DUTDevice) bool {
	return *macAddressMissing
}

// UseVendorNativeACLConfig returns whether a device requires native model to configure ACL, specifically for RT-1.4.
func UseVendorNativeACLConfig(_ *ondatra.DUTDevice) bool {
	return *useVendorNativeACLConfiguration
}

// SwitchChipIDUnsupported returns whether the device supports id leaf for SwitchChip components.
func SwitchChipIDUnsupported(_ *ondatra.DUTDevice) bool {
	return *switchChipIDUnsupported
}

// BackplaneFacingCapacityUnsupported returns whether the device supports backplane-facing-capacity leaves for some of the components.
func BackplaneFacingCapacityUnsupported(_ *ondatra.DUTDevice) bool {
	return *backplaneFacingCapacityUnsupported
}

// ComponentsSoftwareModuleUnsupported returns whether the device supports software module components.
func ComponentsSoftwareModuleUnsupported(_ *ondatra.DUTDevice) bool {
	return *componentsSoftwareModuleUnsupported
}

// SchedulerInputWeightLimit returns whether the device does not support weight above 100.
func SchedulerInputWeightLimit(_ *ondatra.DUTDevice) bool {
	return *schedulerInputWeightLimit
}

// ECNProfileRequiredDefinition returns whether the device requires additional config for ECN.
func ECNProfileRequiredDefinition(_ *ondatra.DUTDevice) bool {
	return *ecnProfileRequiredDefinition
}

// ISISGlobalAuthenticationNotRequired returns true if ISIS Global authentication not required.
func ISISGlobalAuthenticationNotRequired(_ *ondatra.DUTDevice) bool {
	return *isisGlobalAuthenticationNotRequired
}

// ISISLevelAuthenticationNotRequired returns true if ISIS Level authentication not required.
func ISISLevelAuthenticationNotRequired(_ *ondatra.DUTDevice) bool {
	return *isisLevelAuthenticationNotRequired
}

// Ipv6DiscardedPktsUnsupported returns whether the device supports interface ipv6 discarded packet stats.
func Ipv6DiscardedPktsUnsupported(_ *ondatra.DUTDevice) bool {
	return *ipv6DiscardedPktsUnsupported
}

// FanOperStatusUnsupported returns whether the device supports oper-status leaf for fan components.
func FanOperStatusUnsupported(_ *ondatra.DUTDevice) bool {
	return *fanOperStatusUnsupported
}

// StatePathsUnsupported returns whether the device supports following state paths
func StatePathsUnsupported(_ *ondatra.DUTDevice) bool {
	return *statePathsUnsupported
}

// DropWeightLeavesUnsupported returns whether the device supports drop and weight leaves under queue management profile
func DropWeightLeavesUnsupported(_ *ondatra.DUTDevice) bool {
	return *dropWeightLeavesUnsupported
}

// SwVersionUnsupported returns true if the device does not support reporting software version according to the requirements in gNMI-1.10.
func SwVersionUnsupported(_ *ondatra.DUTDevice) bool {
	return *swVersionUnsupported
}

// HierarchicalWeightResolutionTolerance returns the allowed tolerance for BGP traffic flow while comparing for pass or fail conditions.
func HierarchicalWeightResolutionTolerance(_ *ondatra.DUTDevice) float64 {
	return *hierarchicalWeightResolutionTolerance
}

// InterfaceCountersFromContainer returns if the device only supports querying counters from the state container, not from individual counter leaves.
func InterfaceCountersFromContainer(_ *ondatra.DUTDevice) bool {
	return *interfaceCountersFromContainer
}

// IPNeighborMissing returns true if the device does not support interface/ipv4(6)/neighbor,
// so test can suppress the related check for interface/ipv4(6)/neighbor.
func IPNeighborMissing(_ *ondatra.DUTDevice) bool {
	return *ipNeighborMissing
}

// NTPAssociationTypeRequired returns if device requires NTP association-type to be explicitly set.
// OpenConfig defaults the association-type to SERVER if not set.
func NTPAssociationTypeRequired(_ *ondatra.DUTDevice) bool {
	return *ntpAssociationTypeRequired
}

// GRIBIRIBAckOnly returns if device only supports RIB ack, so tests that normally expect FIB_ACK will allow just RIB_ACK.
// Full gRIBI compliant devices should pass both with and without this deviation.
func GRIBIRIBAckOnly(_ *ondatra.DUTDevice) bool {
	return *gRIBIRIBAckOnly
}

<<<<<<< HEAD
// MissingInterfacePhysicalChannel returns if device does not support interface/physicalchannel leaf.
func MissingInterfacePhysicalChannel(_ *ondatra.DUTDevice) bool {
	return *missingInterfacePhysicalChannel
}

// MissingInterfaceHardwarePort returns if device does not support interface/hardwareport leaf.
func MissingInterfaceHardwarePort(_ *ondatra.DUTDevice) bool {
	return *missingInterfaceHardwarePort
}

// MissingCPUMfgName returns if device does not support component/MfgName leaf for CPU components.
func MissingCPUMfgName(_ *ondatra.DUTDevice) bool {
	return *missingCPUMfgName
=======
// SubinterfacePacketCountersMissing returns if device is missing subinterface packet counters for IPv4/IPv6,
// so the test will skip checking them.
// Full OpenConfig compliant devices should pass both with and without this deviation.
func SubinterfacePacketCountersMissing(_ *ondatra.DUTDevice) bool {
	return *subinterfacePacketCountersMissing
>>>>>>> 5066e868
}

// Vendor deviation flags.
// All new flags should not be exported (define them in lowercase) and accessed
// from tests through a public accessors like those above.
var (
	BannerDelimiter = flag.String("deviation_banner_delimiter", "",
		"Device requires the banner to have a delimiter character. Full OpenConfig compliant devices should work without delimiter.")

	ntpAssociationTypeRequired = flag.Bool("deviation_ntp_association_type_required", false,
		"Device requires NTP association-type to be explicitly set.  OpenConfig defaults the association-type to SERVER if not set.")

	InterfaceEnabled = flag.Bool("deviation_interface_enabled", false,
		"Device requires interface enabled leaf booleans to be explicitly set to true.  Full OpenConfig compliant devices should pass both with and without this deviation.")

	IPv4MissingEnabled = flag.Bool("deviation_ipv4_missing_enabled", false, "Device does not support interface/ipv4/enabled, so suppress configuring this leaf.")

	ipNeighborMissing = flag.Bool("deviation_ip_neighbor_missing", false, "Device does not support interface/ipv4(6)/neighbor, so suppress the related check for interface/ipv4(6)/neighbor.")

	interfaceCountersFromContainer = flag.Bool("deviation_interface_counters_from_container", false, "Device only supports querying counters from the state container, not from individual counter leaves.")

	AggregateAtomicUpdate = flag.Bool("deviation_aggregate_atomic_update", false,
		"Device requires that aggregate Port-Channel and its members be defined in a single gNMI Update transaction at /interfaces; otherwise lag-type will be dropped, and no member can be added to the aggregate.  Full OpenConfig compliant devices should pass both with and without this deviation.")

	DefaultNetworkInstance = flag.String("deviation_default_network_instance", "DEFAULT",
		"The name used for the default network instance for VRF.  The default name in OpenConfig is \"DEFAULT\" but some legacy devices still use \"default\".  Full OpenConfig compliant devices should be able to use any operator-assigned value.")

	subinterfacePacketCountersMissing = flag.Bool("deviation_subinterface_packet_counters_missing", false,
		"Device is missing subinterface packet counters for IPv4/IPv6, so the test will skip checking them.  Full OpenConfig compliant devices should pass both with and without this deviation.")

	OmitL2MTU = flag.Bool("deviation_omit_l2_mtu", false,
		"Device does not support setting the L2 MTU, so omit it.  OpenConfig allows a device to enforce that L2 MTU, which has a default value of 1514, must be set to a higher value than L3 MTU, so a full OpenConfig compliant device may fail with the deviation.")

	gRIBIRIBAckOnly = flag.Bool("deviation_gribi_riback_only", false, "Device only supports RIB ack, so tests that normally expect FIB_ACK will allow just RIB_ACK.  Full gRIBI compliant devices should pass both with and without this deviation.")

	MissingValueForDefaults = flag.Bool("deviation_missing_value_for_defaults", false,
		"Device returns no value for some OpenConfig paths if the operational value equals the default. A fully compliant device should pass regardless of this deviation.")

	StaticProtocolName = flag.String("deviation_static_protocol_name", "DEFAULT", "The name used for the static routing protocol.  The default name in OpenConfig is \"DEFAULT\" but some devices use other names.")

	GNOISubcomponentPath = flag.Bool("deviation_gnoi_subcomponent_path", false, "Device currently uses component name instead of a full openconfig path, so suppress creating a full oc compliant path for subcomponent.")

	GNOIStatusWithEmptySubcomponent = flag.Bool("deviation_gnoi_status_empty_subcomponent", false, "The response of gNOI reboot status is a single value (not a list), so the device requires explict component path to account for a situation when there is more than one active reboot requests.")

	OSActivateNoReboot = flag.Bool("deviation_osactivate_noreboot", false, "Device requires seperate reboot to activate OS.")

	InstallOSForStandbyRP = flag.Bool("deviation_osinstall_for_standby_rp", false, "Device requires OS installation on standby RP as well as active RP.")

	DeprecatedVlanID = flag.Bool("deviation_deprecated_vlan_id", false, "Device requires using the deprecated openconfig-vlan:vlan/config/vlan-id or openconfig-vlan:vlan/state/vlan-id leaves.")

	ExplicitInterfaceInDefaultVRF = flag.Bool("deviation_explicit_interface_in_default_vrf", false,
		"Device requires explicit attachment of an interface or subinterface to the default network instance. OpenConfig expects an unattached interface or subinterface to be implicitly part of the default network instance. Fully-compliant devices should pass with and without this deviation.")

	ExplicitPortSpeed = flag.Bool("deviation_explicit_port_speed", false, "Device requires port-speed to be set because its default value may not be usable. Fully compliant devices should select the highest speed available based on negotiation.")

	ExplicitP4RTNodeComponent = flag.Bool("deviation_explicit_p4rt_node_component", false, "Device does not report P4RT node names in the component hierarchy, so use hard coded P4RT node names by passing them through internal/args flags. Fully compliant devices should report the PORT hardware components with the INTEGRATED_CIRCUIT components as their parents, as the P4RT node names.")

	RoutePolicyUnderPeerGroup = flag.Bool("deviation_rpl_under_peergroup", false, "Device requires route-policy configuration under bgp peer-group. Fully-compliant devices should pass with and without this deviation.")

	MissingPrePolicyReceivedRoutes = flag.Bool("deviation_prepolicy_received_routes", false, "Device does not support bgp/neighbors/neighbor/afi-safis/afi-safi/state/prefixes/received-pre-policy. Fully-compliant devices should pass with and without this deviation.")

	RoutePolicyUnderNeighborAfiSafi = flag.Bool("deviation_rpl_under_neighbor_afisafi", false, "Device requires route-policy configuration under bgp neighbor afisafi. Fully-compliant devices should pass with this deviation set to true.")

	TraceRouteL4ProtocolUDP = flag.Bool("deviation_traceroute_l4_protocol_udp", false, "Device only support UDP as l4 protocol for traceroute. Use this flag to set default l4 protocol as UDP and skip the tests explictly use TCP or ICMP.")

	TraceRouteFragmentation = flag.Bool("deviation_traceroute_fragmentation", false, "Device does not support fragmentation bit for traceroute.")

	ConnectRetry = flag.Bool("deviation_connect_retry", false, "Connect-retry is not supported /bgp/neighbors/neighbor/timers/config/connect-retry.")

	ExplicitIPv6EnableForGRIBI = flag.Bool("deviation_ipv6_enable_for_gribi_nh_dmac", false, "Device requires Ipv6 to be enabled on interface for gRIBI NH programmed with destination mac address")

	ISISInterfaceLevel1DisableRequired = flag.Bool("deviation_isis_interface_level1_disable_required", false,
		"Disable isis level1 under interface mode on the device if value is true, Default value is false and enables isis level2 under interface mode")

	MissingIsisInterfaceAfiSafiEnable = flag.Bool("deviation_missing_isis_interface_afi_safi_enable", false,
		"Set and validate isis interface address family enable on the device if value is true, Default value is false and validate isis address family enable at global mode")

	IsisHelloPaddingAdaptiveModeNotSupported = flag.Bool("deviation_isis_hello_padding_adaptive_mode_not_supported", false,
		"Skip isis hello padding adaptive mode TC if value is true, Default value is false")

	IsisSingleTopologyRequired = flag.Bool("deviation_isis_single_topology_required", false,
		"Set isis af ipv6 single topology on the device if value is true, Default value is false and sets multi topology for isis af ipv6")

	ISISprotocolEnabledNotRequired = flag.Bool("deviation_isis_protocol_enabled_not_required", false,
		"Unset isis protocol enable flag on the device if value is true, Default value is false and protocol enable flag is set")

	ISISInstanceEnabledNotRequired = flag.Bool("deviation_isis_instance_enabled_not_required", false,
		"Don't set isis instance enable flag on the device if value is true, Default value is false and instance enable flag is set")

	ExplicitInterfaceRefDefinition = flag.Bool("deviation_explicit_interface_ref_definition", false, "Device requires explicit interface ref configuration when applying features to interface")

	NoMixOfTaggedAndUntaggedSubinterfaces = flag.Bool("deviation_no_mix_of_tagged_and_untagged_subinterfaces", false,
		"Use this deviation when the device does not support a mix of tagged and untagged subinterfaces")

	GRIBIDelayedAckResponse = flag.Bool("deviation_gribi_delayed_ack_response", false, "Device requires delay in sending ack response")

	LLDPInterfaceConfigOverrideGlobal = flag.Bool("deviation_lldp_interface_config_override_global", false,
		"Set this flag for LLDP interface config to override the global config,expect neighbours are seen when lldp is disabled globally but enabled on interface")

	missingInterfacePhysicalChannel = flag.Bool("deviation_missing_interface_physical_channel", false,
		"Device does not support interface/physicalchannel leaf. Set this flag to skip checking the leaf.")

	missingInterfaceHardwarePort = flag.Bool("deviation_missing_interface_hardware_port", false,
		"Device does not support interface/hardwareport leaf. Set this flag to skip checking the leaf.")

	missingCPUMfgName = flag.Bool("deviation_missing_cpu_mfgName", false,
		"Device does not support component/MfgName leaf for CPU components. Set this flag to skip skip checking the leaf.")

	InterfaceConfigVrfBeforeAddress = flag.Bool("deviation_interface_config_vrf_before_address", false, "When configuring interface, config Vrf prior config IP address")

	bgpTrafficTolerance = flag.Int("deviation_bgp_tolerance_value", 0,
		"Allowed tolerance for BGP traffic flow while comparing for pass or fail condition.")

	ExplicitGRIBIUnderNetworkInstance = flag.Bool("deviation_explicit_gribi_under_network_instance", false,
		"Device requires gribi-protocol to be enabled under network-instance.")

	BGPMD5RequiresReset = flag.Bool("deviation_bgp_md5_requires_reset", false, "Device requires a BGP session reset to utilize a new MD5 key")

	QOSDroppedOctets = flag.Bool("deviation_qos_dropped_octets", false, "Set to true to skip checking QOS Dropped octets stats for interface")

	SkipBGPTestPasswordMismatch = flag.Bool("deviation_skip_bgp_test_password_mismatch", false,
		"Skip BGP TestPassword mismatch subtest if value is true, Default value is false")

	p4rtMissingDelete = flag.Bool("deviation_p4rt_missing_delete", false, "Device does not support delete mode in P4RT write requests")

	p4rtUnsetElectionIDUnsupported = flag.Bool("deviation_p4rt_unsetelectionid_unsupported", false, "Device does not support unset Election ID")

	NetworkInstanceTableDeletionRequired = flag.Bool("deviation_network_instance_table_deletion_required", false,
		"Set to true for device requiring explicit deletion of network-instance table, default is false")

	ISISMultiTopologyUnsupported = flag.Bool("deviation_isis_multi_topology_unsupported", false,
		"Device skip isis multi-topology check if value is true, Default value is false")

	isisRestartSuppressUnsupported = flag.Bool("deviation_isis_restart_suppress_unsupported", false,
		"Device skip isis restart-suppress check if value is true, Default value is false")

	macAddressMissing = flag.Bool("deviation_mac_address_missing", false, "Device does not support /system/mac-address/state.")

	gribiMACOverrideWithStaticARP = flag.Bool("deviation_gribi_mac_override_with_static_arp", false, "Set to true for device not supporting programming a gribi flow with a next-hop entry of mac-address only, default is false")

	cliTakesPrecedenceOverOC = flag.Bool("deviation_cli_takes_precedence_over_oc", false, "Set to true for device in which config pushed through origin CLI takes precedence over config pushed through origin OC, default is false")

	missingBgpLastNotificationErrorCode = flag.Bool("deviation_missing_bgp_last_notification_error_code", false, "Set to true to skip check for bgp/neighbors/neighbor/state/messages/received/last-notification-error-code leaf missing case")

	useVendorNativeACLConfiguration = flag.Bool("deviation_use_vendor_native_acl_config", false, "Configure ACLs using vendor native model specifically for RT-1.4")

	switchChipIDUnsupported = flag.Bool("deviation_switch_chip_id_unsupported", false, "Device does not support id leaf for SwitchChip components. Set this flag to skip checking the leaf.")

	backplaneFacingCapacityUnsupported = flag.Bool("deviation_backplane_facing_capacity_unsupported", false, "Device does not support backplane-facing-capacity leaves for some of the components. Set this flag to skip checking the leaves.")

	componentsSoftwareModuleUnsupported = flag.Bool("deviation_components_software_module_unsupported", false, "Set true for Device that does not support software module components, default is false.")

	schedulerInputWeightLimit = flag.Bool("deviation_scheduler_input_weight_limit", false, "device does not support weight above 100")

	ecnProfileRequiredDefinition = flag.Bool("deviation_ecn_profile_required_definition", false, "device requires additional config for ECN")

	isisGlobalAuthenticationNotRequired = flag.Bool("deviation_isis_global_authentication_not_required", false,
		"Don't set isis global authentication-check on the device if value is true, Default value is false and ISIS global authentication-check is set")

	isisLevelAuthenticationNotRequired = flag.Bool("deviation_isis_level_authentication_not_required", false,
		"Don't set isis level authentication on the device if value is true, Default value is false and ISIS level authentication is configured")

	ipv6DiscardedPktsUnsupported = flag.Bool("deviation_ipv6_discarded_pkts_unsupported", false, "Set true for device that does not support interface ipv6 discarded packet statistics, default is false")

	fanOperStatusUnsupported = flag.Bool("deviation_fan_oper_status_unsupported", false, "Device does not support oper-status leaves for some of the fan components. Set this flag to skip checking the leaf.")

	statePathsUnsupported = flag.Bool("deviation_state_path_unsupported", false, "Device does not support these state paths, Set this flag to skip checking the leaves")

	dropWeightLeavesUnsupported = flag.Bool("deviation_drop_weight_leaves_unsupported", false, "Device does not support drop and weight leaves under queue management profile, Set this flag to skip checking the leaves")

	swVersionUnsupported = flag.Bool("deviation_sw_version_unsupported", false, "Device does not support reporting software version according to the requirements in gNMI-1.10.")

	hierarchicalWeightResolutionTolerance = flag.Float64("deviation_hierarchical_weight_resolution_tolerance", 0.2, "Set it to expected ucmp traffic tolerance, default is 0.2")
)<|MERGE_RESOLUTION|>--- conflicted
+++ resolved
@@ -202,7 +202,6 @@
 	return *gRIBIRIBAckOnly
 }
 
-<<<<<<< HEAD
 // MissingInterfacePhysicalChannel returns if device does not support interface/physicalchannel leaf.
 func MissingInterfacePhysicalChannel(_ *ondatra.DUTDevice) bool {
 	return *missingInterfacePhysicalChannel
@@ -216,13 +215,13 @@
 // MissingCPUMfgName returns if device does not support component/MfgName leaf for CPU components.
 func MissingCPUMfgName(_ *ondatra.DUTDevice) bool {
 	return *missingCPUMfgName
-=======
+}
+
 // SubinterfacePacketCountersMissing returns if device is missing subinterface packet counters for IPv4/IPv6,
 // so the test will skip checking them.
 // Full OpenConfig compliant devices should pass both with and without this deviation.
 func SubinterfacePacketCountersMissing(_ *ondatra.DUTDevice) bool {
 	return *subinterfacePacketCountersMissing
->>>>>>> 5066e868
 }
 
 // Vendor deviation flags.
