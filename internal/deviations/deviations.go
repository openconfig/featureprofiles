// Copyright 2022 Google LLC
//
// Licensed under the Apache License, Version 2.0 (the "License");
// you may not use this file except in compliance with the License.
// You may obtain a copy of the License at
//
//      http://www.apache.org/licenses/LICENSE-2.0
//
// Unless required by applicable law or agreed to in writing, software
// distributed under the License is distributed on an "AS IS" BASIS,
// WITHOUT WARRANTIES OR CONDITIONS OF ANY KIND, either express or implied.
// See the License for the specific language governing permissions and
// limitations under the License.

// Package deviations defines the arguments to enable temporary workarounds for the
// featureprofiles test suite using command line flags.
//
// If we consider device compliance level in tiers:
//
//   - Tier 0: Full OpenConfig compliance.  The device can do everything specified by
//     OpenConfig.
//   - Tier 1: Test plan compliance.  The device can pass a test without deviation, which
//     means it satisfies the test requirements.  This is the target compliance tier for
//     featureprofiles tests.
//   - Tier 2: Deviated test plan compliance.  The device can pass a test with deviation.
//
// Deviations typically work by reducing testing requirements or by changing the way the
// configuration is done.  However, the targeted compliance tier is always without
// deviation.
//
// Requirements for deviations:
//
//   - Deviations may only use OpenConfig compliant behavior.
//   - Deviations should be small in scope, typically affecting one sub-test, one
//     OpenConfig path or small OpenConfig sub-tree.
//
// If a device could not pass without deviation, that is considered non-compliant
// behavior.  Ideally, a device should pass both with and without a deviation which means
// the deviation could be safely removed.  However, when the OpenConfig model allows the
// device to reject the deviated case even if it is compliant, then this should be
// explained on a case-by-case basis.
//
// To add a deviation:
//
//   - Submit a github issue explaining the need for the deviation.
//   - Submit a pull request referencing the above issue to add a flag to
//     this file and updates to the tests where it is intended to be used.
//   - Make sure the deviation defaults to false.  False (not deviated) means strictly
//     compliant behavior.  True (deviated) activates the workaround.
//
// To remove a deviation:
//
//   - Submit a pull request which proposes to resolve the relevant
//     github issue by removing the deviation and it's usage within tests.
//   - Typically the author or an affiliate of the author's organization
//     is expected to remove a deviation they introduced.
//
// To enable the deviations for a test run:
//
//   - By default, deviations are not enabled and instead require the
//     test invocation to set an argument to enable the deviation.
//   - For example:
//     go test my_test.go --deviation_interface_enabled=true
package deviations

import (
	"flag"
)

// Vendor deviation flags.
var (
	BannerDelimiter = flag.String("deviation_banner_delimiter", "",
		"Device requires the banner to have a delimiter character. Full OpenConfig compliant devices should work without delimiter.")

	NTPAssociationTypeRequired = flag.Bool("deviation_ntp_association_type_required", false,
		"Device requires NTP association-type to be explicitly set.  OpenConfig defaults the association-type to SERVER if not set.")

	InterfaceEnabled = flag.Bool("deviation_interface_enabled", false,
		"Device requires interface enabled leaf booleans to be explicitly set to true.  Full OpenConfig compliant devices should pass both with and without this deviation.")

	InterfaceOperStatus = flag.Bool("deviation_interface_operstatus", false,
		"Device generates Interface_OperStatus_DOWN instead of Interface_OperStatus_LOWER_LAYER_DOWN for an aggregated link.")

	IPv4MissingEnabled = flag.Bool("deviation_ipv4_missing_enabled", false, "Device does not support interface/ipv4/enabled, so suppress configuring this leaf.")

	IPNeighborMissing = flag.Bool("deviation_ip_neighbor_missing", false, "Device does not support interface/ipv4(6)/neighbor, so suppress the related check for interface/ipv4(6)/neighbor.")

	InterfaceCountersFromContainer = flag.Bool("deviation_interface_counters_from_container", false, "Device only supports querying counters from the state container, not from individual counter leaves.")

	AggregateAtomicUpdate = flag.Bool("deviation_aggregate_atomic_update", false,
		"Device requires that aggregate Port-Channel and its members be defined in a single gNMI Update transaction at /interfaces; otherwise lag-type will be dropped, and no member can be added to the aggregate.  Full OpenConfig compliant devices should pass both with and without this deviation.")

	DefaultNetworkInstance = flag.String("deviation_default_network_instance", "DEFAULT",
		"The name used for the default network instance for VRF.  The default name in OpenConfig is \"DEFAULT\" but some legacy devices still use \"default\".  Full OpenConfig compliant devices should be able to use any operator-assigned value.")

	SubinterfacePacketCountersMissing = flag.Bool("deviation_subinterface_packet_counters_missing", false,
		"Device is missing subinterface packet counters for IPv4/IPv6, so the test will skip checking them.  Full OpenConfig compliant devices should pass both with and without this deviation.")

	OmitL2MTU = flag.Bool("deviation_omit_l2_mtu", false,
		"Device does not support setting the L2 MTU, so omit it.  OpenConfig allows a device to enforce that L2 MTU, which has a default value of 1514, must be set to a higher value than L3 MTU, so a full OpenConfig compliant device may fail with the deviation.")

	GRIBIPreserveOnly = flag.Bool("deviation_gribi_preserve_only", false, "Device does not support gRIBI client with persistence DELETE, so this skips the optional test cases in DELETE mode.  However, tests explicitly testing DELETE mode will still run.  Full gRIBI compliant devices should pass both with and without this deviation.")

	GRIBIRIBAckOnly = flag.Bool("deviation_gribi_riback_only", false, "Device only supports RIB ack, so tests that normally expect FIB_ACK will allow just RIB_ACK.  Full gRIBI compliant devices should pass both with and without this deviation.")

	MissingValueForDefaults = flag.Bool("deviation_missing_value_for_defaults", false,
		"Device returns no value for some OpenConfig paths if the operational value equals the default. A fully compliant device should pass regardless of this deviation.")

	StaticProtocolName = flag.String("deviation_static_protocol_name", "DEFAULT", "The name used for the static routing protocol.  The default name in OpenConfig is \"DEFAULT\" but some devices use other names.")

	GNOISubcomponentPath = flag.Bool("deviation_gnoi_subcomponent_path", false, "Device currently uses component name instead of a full openconfig path, so suppress creating a full oc compliant path for subcomponent.")

	GNOIStatusWithEmptySubcomponent = flag.Bool("deviation_gnoi_status_empty_subcomponent", false, "The response of gNOI reboot status is a single value (not a list), so the device requires explict component path to account for a situation when there is more than one active reboot requests.")

	DeprecatedVlanID = flag.Bool("deviation_deprecated_vlan_id", false, "Device requires using the deprecated openconfig-vlan:vlan/config/vlan-id or openconfig-vlan:vlan/state/vlan-id leaves.")

	ExplicitInterfaceInDefaultVRF = flag.Bool("deviation_explicit_interface_in_default_vrf", false,
		"Device requires explicit attachment of an interface or subinterface to the default network instance. OpenConfig expects an unattached interface or subinterface to be implicitly part of the default network instance. Fully-compliant devices should pass with and without this deviation.")

	ExplicitPortSpeed = flag.Bool("deviation_explicit_port_speed", false, "Device requires port-speed to be set because its default value may not be usable. Fully compliant devices should select the highest speed available based on negotiation.")

	ExplicitP4RTNodeComponent = flag.Bool("deviation_explicit_p4rt_node_component", false, "Device does not report P4RT node names in the component hierarchy, so use hard coded P4RT node names by passing them through internal/args flags. Fully compliant devices should report the PORT hardware components with the INTEGRATED_CIRCUIT components as their parents, as the P4RT node names.")

	RoutePolicyUnderPeerGroup = flag.Bool("deviation_rpl_under_peergroup", false, "Device requires route-policy configuration under bgp peer-group. Fully-compliant devices should pass with and without this deviation.")

	MissingPrePolicyReceivedRoutes = flag.Bool("deviation_prepolicy_received_routes", false, "Device does not support bgp/neighbors/neighbor/afi-safis/afi-safi/state/prefixes/received-pre-policy. Fully-compliant devices should pass with and without this deviation.")

	RoutePolicyUnderNeighborAfiSafi = flag.Bool("deviation_rpl_under_neighbor_afisafi", false, "Device requires route-policy configuration under bgp neighbor afisafi. Fully-compliant devices should pass with this deviation set to true.")

	TraceRouteL4ProtocolUDP = flag.Bool("deviation_traceroute_l4_protocol_udp", false, "Device only support UDP as l4 protocol for traceroute. Use this flag to set default l4 protocol as UDP and skip the tests explictly use TCP or ICMP.")

	TraceRouteFragmentation = flag.Bool("deviation_traceroute_fragmentation", false, "Device does not support fragmentation bit for traceroute.")

	ConnectRetry = flag.Bool("deviation_connect_retry", false, "Connect-retry is not supported /bgp/neighbors/neighbor/timers/config/connect-retry.")

	MissingBgpNeighborStatePeerGroup = flag.Bool("deviation_missing_bgp_neighbor_state_peer_group", false, "Device requires peer-group under bgp neighbor bgp/neighbors/neighbor/state/peer-group.")

	ExplicitIPv6EnableForGRIBI = flag.Bool("deviation_ipv6_enable_for_gribi_nh_dmac", false, "Device requires Ipv6 to be enabled on interface for gRIBI NH programmed with destination mac address")

	ISISInterfaceLevel1DisableRequired = flag.Bool("deviation_isis_interface_level1_disable_required", false,
		"Disable isis level1 under interface mode on the device if value is true, Default value is false and enables isis level2 under interface mode")

	IsisAfMetricStyleWideLevelRequired = flag.Bool("deviation_isis_af_metric_style_wide_level_required", false,
		"Set isis address family metric style wide level 2 on the device if value is true, Default value is false")

	MissingIsisInterfaceAfiSafiEnable = flag.Bool("deviation_missing_isis_interface_afi_safi_enable", false,
		"Set and validate isis interface address family enable on the device if value is true, Default value is false and validate isis address family enable at global mode")

	IsisHelloPaddingAdaptiveModeNotSupported = flag.Bool("deviation_isis_hello_padding_adaptive_mode_not_supported", false,
		"Skip isis hello padding adaptive mode TC if value is true, Default value is false")

	IsisSingleTopologyRequired = flag.Bool("deviation_isis_single_topology_required", false,
		"Set isis af ipv6 single topology on the device if value is true, Default value is false and sets multi topology for isis af ipv6")

	ISISprotocolEnabledNotRequired = flag.Bool("deviation_isis_protocol_enabled_not_required", false,
		"Unset isis protocol enable flag on the device if value is true, Default value is false and protocol enable flag is set")

	ISISInstanceEnabledNotRequired = flag.Bool("deviation_isis_instance_enabled_not_required", false,
		"Don't set isis instance enable flag on the device if value is true, Default value is false and instance enable flag is set")

	ExplicitInterfaceRefDefinition = flag.Bool("deviation_explicit_interface_ref_definition", false, "Device requires explicit interface ref configuration when applying features to interface")

	NoMixOfTaggedAndUntaggedSubinterfaces = flag.Bool("deviation_no_mix_of_tagged_and_untagged_subinterfaces", false,
		"Use this deviation when the device does not support a mix of tagged and untagged subinterfaces")

<<<<<<< HEAD
	BGPTrafficTolerance = flag.Int("deviation_bgp_tolerance_value", 0,
		"Allowed tolerance for BGP traffic flow while comparing for pass or fail condition.")
=======
	BGPStateActiveACLDeny = flag.Bool("deviation_bgp_state_active_acl_deny", false,
		"Device requires bgp state to be active after ACL deny policy")
>>>>>>> b3b4ff12
)<|MERGE_RESOLUTION|>--- conflicted
+++ resolved
@@ -163,11 +163,9 @@
 	NoMixOfTaggedAndUntaggedSubinterfaces = flag.Bool("deviation_no_mix_of_tagged_and_untagged_subinterfaces", false,
 		"Use this deviation when the device does not support a mix of tagged and untagged subinterfaces")
 
-<<<<<<< HEAD
 	BGPTrafficTolerance = flag.Int("deviation_bgp_tolerance_value", 0,
 		"Allowed tolerance for BGP traffic flow while comparing for pass or fail condition.")
-=======
+
 	BGPStateActiveACLDeny = flag.Bool("deviation_bgp_state_active_acl_deny", false,
 		"Device requires bgp state to be active after ACL deny policy")
->>>>>>> b3b4ff12
 )