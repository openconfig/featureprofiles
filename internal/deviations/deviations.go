// Copyright 2022 Google LLC
//
// Licensed under the Apache License, Version 2.0 (the "License");
// you may not use this file except in compliance with the License.
// You may obtain a copy of the License at
//
//      http://www.apache.org/licenses/LICENSE-2.0
//
// Unless required by applicable law or agreed to in writing, software
// distributed under the License is distributed on an "AS IS" BASIS,
// WITHOUT WARRANTIES OR CONDITIONS OF ANY KIND, either express or implied.
// See the License for the specific language governing permissions and
// limitations under the License.

// Package deviations defines the arguments to enable temporary workarounds for the
// featureprofiles test suite using command line flags.
//
// If we consider device compliance level in tiers:
//
//   - Tier 0: Full OpenConfig compliance.  The device can do everything specified by
//     OpenConfig.
//   - Tier 1: Test plan compliance.  The device can pass a test without deviation, which
//     means it satisfies the test requirements.  This is the target compliance tier for
//     featureprofiles tests.
//   - Tier 2: Deviated test plan compliance.  The device can pass a test with deviation.
//
// Deviations typically work by reducing testing requirements or by changing the way the
// configuration is done.  However, the targeted compliance tier is always without
// deviation.
//
// Requirements for deviations:
//
//   - Deviations may only use OpenConfig compliant behavior.
//   - Deviations should be small in scope, typically affecting one subtest, one
//     OpenConfig path or small OpenConfig subtree.
//
// If a device could not pass without deviation, that is considered non-compliant
// behavior.  Ideally, a device should pass both with and without a deviation which means
// the deviation could be safely removed.  However, when the OpenConfig model allows the
// device to reject the deviated case even if it is compliant, then this should be
// explained on a case-by-case basis.
//
// To add, remove and enable deviations follow the guidelines at deviations/README.md
package deviations

import (
	"fmt"
	"regexp"

	log "github.com/golang/glog"
	"github.com/openconfig/featureprofiles/internal/metadata"

	mpb "github.com/openconfig/featureprofiles/proto/metadata_go_proto"
	"github.com/openconfig/ondatra"
)

func lookupDeviations(dvc *ondatra.Device) (*mpb.Metadata_PlatformExceptions, error) {
	var matchedPlatformException *mpb.Metadata_PlatformExceptions

	for _, platformExceptions := range metadata.Get().GetPlatformExceptions() {
		if platformExceptions.GetPlatform().GetVendor().String() == "" {
			return nil, fmt.Errorf("vendor should be specified in textproto %v", platformExceptions)
		}

		if dvc.Vendor().String() != platformExceptions.GetPlatform().GetVendor().String() {
			continue
		}

		// If hardware_model_regex is set and does not match, continue
		if hardwareModelRegex := platformExceptions.GetPlatform().GetHardwareModelRegex(); hardwareModelRegex != "" {
			matchHw, errHw := regexp.MatchString(hardwareModelRegex, dvc.Model())
			if errHw != nil {
				return nil, fmt.Errorf("error with regex match %v", errHw)
			}
			if !matchHw {
				continue
			}
		}

		// If software_version_regex is set and does not match, continue
		if softwareVersionRegex := platformExceptions.GetPlatform().GetSoftwareVersionRegex(); softwareVersionRegex != "" {
			matchSw, errSw := regexp.MatchString(softwareVersionRegex, dvc.Version())
			if errSw != nil {
				return nil, fmt.Errorf("error with regex match %v", errSw)
			}
			if !matchSw {
				continue
			}
		}

		if matchedPlatformException != nil {
			return nil, fmt.Errorf("cannot have more than one match within platform_exceptions fields %v and %v", matchedPlatformException, platformExceptions)
		}
		matchedPlatformException = platformExceptions
	}
	return matchedPlatformException, nil
}

func mustLookupDeviations(dvc *ondatra.Device) *mpb.Metadata_Deviations {
	platformExceptions, err := lookupDeviations(dvc)
	if err != nil {
		log.Exitf("Error looking up deviations: %v", err)
	}
	if platformExceptions == nil {
		log.Infof("Did not match any platform_exception %v, returning default values", metadata.Get().GetPlatformExceptions())
		return &mpb.Metadata_Deviations{}
	}
	return platformExceptions.GetDeviations()
}

func lookupDUTDeviations(dut *ondatra.DUTDevice) *mpb.Metadata_Deviations {
	return mustLookupDeviations(dut.Device)
}

func lookupATEDeviations(ate *ondatra.ATEDevice) *mpb.Metadata_Deviations {
	return mustLookupDeviations(ate.Device)
}

// BannerDelimiter returns if device requires the banner to have a delimiter character.
// Full OpenConfig compliant devices should work without delimiter.
func BannerDelimiter(dut *ondatra.DUTDevice) string {
	return lookupDUTDeviations(dut).GetBannerDelimiter()
}

// OmitL2MTU returns if device does not support setting the L2 MTU.
func OmitL2MTU(dut *ondatra.DUTDevice) bool {
	return lookupDUTDeviations(dut).GetOmitL2Mtu()
}

// GRIBIMACOverrideStaticARPStaticRoute returns whether the device needs to configure Static ARP + Static Route to override setting MAC address in Next Hop.
func GRIBIMACOverrideStaticARPStaticRoute(dut *ondatra.DUTDevice) bool {
	return lookupDUTDeviations(dut).GetGribiMacOverrideStaticArpStaticRoute()
}

// AggregateAtomicUpdate returns if device requires that aggregate Port-Channel and its members be defined in a single gNMI Update transaction at /interfaces,
// Otherwise lag-type will be dropped, and no member can be added to the aggregate.
// Full OpenConfig compliant devices should pass both with and without this deviation.
func AggregateAtomicUpdate(dut *ondatra.DUTDevice) bool {
	return lookupDUTDeviations(dut).GetAggregateAtomicUpdate()
}

// DefaultNetworkInstance returns the name used for the default network instance for VRF.
func DefaultNetworkInstance(dut *ondatra.DUTDevice) string {
	if dni := lookupDUTDeviations(dut).GetDefaultNetworkInstance(); dni != "" {
		return dni
	}
	return "DEFAULT"
}

// ISISRestartSuppressUnsupported returns whether the device should skip isis restart-suppress check.
func ISISRestartSuppressUnsupported(dut *ondatra.DUTDevice) bool {
	return lookupDUTDeviations(dut).GetIsisRestartSuppressUnsupported()
}

// MissingBgpLastNotificationErrorCode returns whether the last-notification-error-code leaf is missing in bgp.
func MissingBgpLastNotificationErrorCode(dut *ondatra.DUTDevice) bool {
	return lookupDUTDeviations(dut).GetMissingBgpLastNotificationErrorCode()
}

// GRIBIMACOverrideWithStaticARP returns whether for a gRIBI IPv4 route the device does not support a mac-address only next-hop-entry.
func GRIBIMACOverrideWithStaticARP(dut *ondatra.DUTDevice) bool {
	return lookupDUTDeviations(dut).GetGribiMacOverrideWithStaticArp()
}

// CLITakesPrecedenceOverOC returns whether config pushed through origin CLI takes precedence over config pushed through origin OC.
func CLITakesPrecedenceOverOC(dut *ondatra.DUTDevice) bool {
	return lookupDUTDeviations(dut).GetCliTakesPrecedenceOverOc()
}

// BGPTrafficTolerance returns the allowed tolerance for BGP traffic flow while comparing for pass or fail conditions.
func BGPTrafficTolerance(dut *ondatra.DUTDevice) int32 {
	return lookupDUTDeviations(dut).GetBgpToleranceValue()
}

// StaticProtocolName returns the name used for the static routing protocol.
func StaticProtocolName(dut *ondatra.DUTDevice) string {
	if spn := lookupDUTDeviations(dut).GetStaticProtocolName(); spn != "" {
		return spn
	}
	return "DEFAULT"
}

// SwitchChipIDUnsupported returns whether the device supports id leaf for SwitchChip components.
func SwitchChipIDUnsupported(dut *ondatra.DUTDevice) bool {
	return lookupDUTDeviations(dut).GetSwitchChipIdUnsupported()
}

// BackplaneFacingCapacityUnsupported returns whether the device supports backplane-facing-capacity leaves for some components.
func BackplaneFacingCapacityUnsupported(dut *ondatra.DUTDevice) bool {
	return lookupDUTDeviations(dut).GetBackplaneFacingCapacityUnsupported()
}

// SchedulerInputWeightLimit returns whether the device does not support weight above 100.
func SchedulerInputWeightLimit(dut *ondatra.DUTDevice) bool {
	return lookupDUTDeviations(dut).GetSchedulerInputWeightLimit()
}

// ECNProfileRequiredDefinition returns whether the device requires additional config for ECN.
func ECNProfileRequiredDefinition(dut *ondatra.DUTDevice) bool {
	return lookupDUTDeviations(dut).GetEcnProfileRequiredDefinition()
}

// ISISGlobalAuthenticationNotRequired returns true if ISIS Global authentication not required.
func ISISGlobalAuthenticationNotRequired(dut *ondatra.DUTDevice) bool {
	return lookupDUTDeviations(dut).GetIsisGlobalAuthenticationNotRequired()
}

// ISISExplicitLevelAuthenticationConfig returns true if ISIS Explicit Level Authentication configuration is required
func ISISExplicitLevelAuthenticationConfig(dut *ondatra.DUTDevice) bool {
	return lookupDUTDeviations(dut).GetIsisExplicitLevelAuthenticationConfig()
}

// ISISSingleTopologyRequired sets isis af ipv6 single topology on the device if value is true.
func ISISSingleTopologyRequired(dut *ondatra.DUTDevice) bool {
	return lookupDUTDeviations(dut).GetIsisSingleTopologyRequired()
}

// ISISMultiTopologyUnsupported returns if device skips isis multi-topology check.
func ISISMultiTopologyUnsupported(dut *ondatra.DUTDevice) bool {
	return lookupDUTDeviations(dut).GetIsisMultiTopologyUnsupported()
}

// ISISInterfaceLevel1DisableRequired returns if device should disable isis level1 under interface mode.
func ISISInterfaceLevel1DisableRequired(dut *ondatra.DUTDevice) bool {
	return lookupDUTDeviations(dut).GetIsisInterfaceLevel1DisableRequired()
}

// MissingIsisInterfaceAfiSafiEnable returns if device should set and validate isis interface address family enable.
// Default is validate isis address family enable at global mode.
func MissingIsisInterfaceAfiSafiEnable(dut *ondatra.DUTDevice) bool {
	return lookupDUTDeviations(dut).GetMissingIsisInterfaceAfiSafiEnable()
}

// Ipv6DiscardedPktsUnsupported returns whether the device supports interface ipv6 discarded packet stats.
func Ipv6DiscardedPktsUnsupported(dut *ondatra.DUTDevice) bool {
	return lookupDUTDeviations(dut).GetIpv6DiscardedPktsUnsupported()
}

// LinkQualWaitAfterDeleteRequired returns whether the device requires additional time to complete post delete link qualification cleanup.
func LinkQualWaitAfterDeleteRequired(dut *ondatra.DUTDevice) bool {
	return lookupDUTDeviations(dut).GetLinkQualWaitAfterDeleteRequired()
}

// StatePathsUnsupported returns whether the device supports following state paths
func StatePathsUnsupported(dut *ondatra.DUTDevice) bool {
	return lookupDUTDeviations(dut).GetStatePathUnsupported()
}

// DropWeightLeavesUnsupported returns whether the device supports drop and weight leaves under queue management profile.
func DropWeightLeavesUnsupported(dut *ondatra.DUTDevice) bool {
	return lookupDUTDeviations(dut).GetDropWeightLeavesUnsupported()
}

// SwVersionUnsupported returns true if the device does not support reporting software version according to the requirements in gNMI-1.10.
func SwVersionUnsupported(dut *ondatra.DUTDevice) bool {
	return lookupDUTDeviations(dut).GetSwVersionUnsupported()
}

// HierarchicalWeightResolutionTolerance returns the allowed tolerance for BGP traffic flow while comparing for pass or fail conditions.
// Default minimum value is 0.2. Anything less than 0.2 will be set to 0.2.
func HierarchicalWeightResolutionTolerance(dut *ondatra.DUTDevice) float64 {
	hwrt := lookupDUTDeviations(dut).GetHierarchicalWeightResolutionTolerance()
	if minHWRT := 0.2; hwrt < minHWRT {
		return minHWRT
	}
	return hwrt
}

// InterfaceEnabled returns if device requires interface enabled leaf booleans to be explicitly set to true.
func InterfaceEnabled(dut *ondatra.DUTDevice) bool {
	return lookupDUTDeviations(dut).GetInterfaceEnabled()
}

// InterfaceCountersFromContainer returns if the device only supports querying counters from the state container, not from individual counter leaves.
func InterfaceCountersFromContainer(dut *ondatra.DUTDevice) bool {
	return lookupDUTDeviations(dut).GetInterfaceCountersFromContainer()
}

// IPv4MissingEnabled returns if device does not support interface/ipv4/enabled.
func IPv4MissingEnabled(dut *ondatra.DUTDevice) bool {
	return lookupDUTDeviations(dut).GetIpv4MissingEnabled()
}

// IPNeighborMissing returns true if the device does not support interface/ipv4(6)/neighbor,
// so test can suppress the related check for interface/ipv4(6)/neighbor.
func IPNeighborMissing(dut *ondatra.DUTDevice) bool {
	return lookupDUTDeviations(dut).GetIpNeighborMissing()
}

// GRIBIRIBAckOnly returns if device only supports RIB ack, so tests that normally expect FIB_ACK will allow just RIB_ACK.
// Full gRIBI compliant devices should pass both with and without this deviation.
func GRIBIRIBAckOnly(dut *ondatra.DUTDevice) bool {
	return lookupDUTDeviations(dut).GetGribiRibackOnly()
}

// MissingValueForDefaults returns if device returns no value for some OpenConfig paths if the operational value equals the default.
func MissingValueForDefaults(dut *ondatra.DUTDevice) bool {
	return lookupDUTDeviations(dut).GetMissingValueForDefaults()
}

// TraceRouteL4ProtocolUDP returns if device only support UDP as l4 protocol for traceroute.
// Default value is false.
func TraceRouteL4ProtocolUDP(dut *ondatra.DUTDevice) bool {
	return lookupDUTDeviations(dut).GetTracerouteL4ProtocolUdp()
}

// LLDPInterfaceConfigOverrideGlobal returns if LLDP interface config should override the global config,
// expect neighbours are seen when lldp is disabled globally but enabled on interface
func LLDPInterfaceConfigOverrideGlobal(dut *ondatra.DUTDevice) bool {
	return lookupDUTDeviations(dut).GetLldpInterfaceConfigOverrideGlobal()
}

// SubinterfacePacketCountersMissing returns if device is missing subinterface packet counters for IPv4/IPv6,
// so the test will skip checking them.
// Full OpenConfig compliant devices should pass both with and without this deviation.
func SubinterfacePacketCountersMissing(dut *ondatra.DUTDevice) bool {
	return lookupDUTDeviations(dut).GetSubinterfacePacketCountersMissing()
}

// MissingPrePolicyReceivedRoutes returns if device does not support bgp/neighbors/neighbor/afi-safis/afi-safi/state/prefixes/received-pre-policy.
// Fully-compliant devices should pass with and without this deviation.
func MissingPrePolicyReceivedRoutes(dut *ondatra.DUTDevice) bool {
	return lookupDUTDeviations(dut).GetPrepolicyReceivedRoutes()
}

// DeprecatedVlanID returns if device requires using the deprecated openconfig-vlan:vlan/config/vlan-id or openconfig-vlan:vlan/state/vlan-id leaves.
func DeprecatedVlanID(dut *ondatra.DUTDevice) bool {
	return lookupDUTDeviations(dut).GetDeprecatedVlanId()
}

// OSActivateNoReboot returns if device requires separate reboot to activate OS.
func OSActivateNoReboot(dut *ondatra.DUTDevice) bool {
	return lookupDUTDeviations(dut).GetOsactivateNoreboot()
}

// ConnectRetry returns if /bgp/neighbors/neighbor/timers/config/connect-retry is not supported.
func ConnectRetry(dut *ondatra.DUTDevice) bool {
	return lookupDUTDeviations(dut).GetConnectRetry()
}

// InstallOSForStandbyRP returns if device requires OS installation on standby RP as well as active RP.
func InstallOSForStandbyRP(dut *ondatra.DUTDevice) bool {
	return lookupDUTDeviations(dut).GetOsinstallForStandbyRp()
}

// GNOIStatusWithEmptySubcomponent returns if the response of gNOI reboot status is a single value (not a list),
// the device requires explicit component path to account for a situation when there is more than one active reboot requests.
func GNOIStatusWithEmptySubcomponent(dut *ondatra.DUTDevice) bool {
	return lookupDUTDeviations(dut).GetGnoiStatusEmptySubcomponent()
}

// NetworkInstanceTableDeletionRequired returns if device requires explicit deletion of network-instance table.
func NetworkInstanceTableDeletionRequired(dut *ondatra.DUTDevice) bool {
	return lookupDUTDeviations(dut).GetNetworkInstanceTableDeletionRequired()
}

// ExplicitPortSpeed returns if device requires port-speed to be set because its default value may not be usable.
// Fully compliant devices selects the highest speed available based on negotiation.
func ExplicitPortSpeed(dut *ondatra.DUTDevice) bool {
	return lookupDUTDeviations(dut).GetExplicitPortSpeed()
}

// ExplicitInterfaceInDefaultVRF returns if device requires explicit attachment of an interface or subinterface to the default network instance.
// OpenConfig expects an unattached interface or subinterface to be implicitly part of the default network instance.
// Fully-compliant devices should pass with and without this deviation.
func ExplicitInterfaceInDefaultVRF(dut *ondatra.DUTDevice) bool {
	return lookupDUTDeviations(dut).GetExplicitInterfaceInDefaultVrf()
}

// RibWecmp returns if device requires CLI knob to enable wecmp feature.
func RibWecmp(dut *ondatra.DUTDevice) bool {
	return lookupDUTDeviations(dut).GetRibWecmp()
}

// InterfaceConfigVRFBeforeAddress returns if vrf should be configured before IP address when configuring interface.
func InterfaceConfigVRFBeforeAddress(dut *ondatra.DUTDevice) bool {
	return lookupDUTDeviations(dut).GetInterfaceConfigVrfBeforeAddress()
}

// BGPMD5RequiresReset returns if device requires a BGP session reset to utilize a new MD5 key.
func BGPMD5RequiresReset(dut *ondatra.DUTDevice) bool {
	return lookupDUTDeviations(dut).GetBgpMd5RequiresReset()
}

// ExplicitIPv6EnableForGRIBI returns if device requires Ipv6 to be enabled on interface for gRIBI NH programmed with destination mac address.
func ExplicitIPv6EnableForGRIBI(dut *ondatra.DUTDevice) bool {
	return lookupDUTDeviations(dut).GetIpv6EnableForGribiNhDmac()
}

// ISISInstanceEnabledRequired returns if isis instance name string should be set on the device.
func ISISInstanceEnabledRequired(dut *ondatra.DUTDevice) bool {
	return lookupDUTDeviations(dut).GetIsisInstanceEnabledRequired()
}

// GNOISubcomponentPath returns if device currently uses component name instead of a full openconfig path.
func GNOISubcomponentPath(dut *ondatra.DUTDevice) bool {
	return lookupDUTDeviations(dut).GetGnoiSubcomponentPath()
}

// NoMixOfTaggedAndUntaggedSubinterfaces returns if device does not support a mix of tagged and untagged subinterfaces
func NoMixOfTaggedAndUntaggedSubinterfaces(dut *ondatra.DUTDevice) bool {
	return lookupDUTDeviations(dut).GetNoMixOfTaggedAndUntaggedSubinterfaces()
}

// DequeueDeleteNotCountedAsDrops returns if device dequeues and deletes the pkts after a while and those are not counted
// as drops
func DequeueDeleteNotCountedAsDrops(dut *ondatra.DUTDevice) bool {
	return lookupDUTDeviations(dut).GetDequeueDeleteNotCountedAsDrops()
}

// RoutePolicyUnderAFIUnsupported returns if Route-Policy under the AFI/SAFI is not supported
func RoutePolicyUnderAFIUnsupported(dut *ondatra.DUTDevice) bool {
	return lookupDUTDeviations(dut).GetRoutePolicyUnderAfiUnsupported()
}

// StorageComponentUnsupported returns if telemetry path /components/component/storage is not supported.
func StorageComponentUnsupported(dut *ondatra.DUTDevice) bool {
	return lookupDUTDeviations(dut).GetStorageComponentUnsupported()
}

// GNOIFabricComponentRebootUnsupported returns if device does not support use using gNOI to reboot the Fabric Component.
func GNOIFabricComponentRebootUnsupported(dut *ondatra.DUTDevice) bool {
	return lookupDUTDeviations(dut).GetGnoiFabricComponentRebootUnsupported()
}

// NtpNonDefaultVrfUnsupported returns true if the device does not support ntp non-default vrf.
// Default value is false.
func NtpNonDefaultVrfUnsupported(dut *ondatra.DUTDevice) bool {
	return lookupDUTDeviations(dut).GetNtpNonDefaultVrfUnsupported()
}

// SkipControllerCardPowerAdmin returns if power-admin-state config on controller card should be skipped.
// Default value is false.
func SkipControllerCardPowerAdmin(dut *ondatra.DUTDevice) bool {
	return lookupDUTDeviations(dut).GetSkipControllerCardPowerAdmin()
}

// QOSOctets returns if device should skip checking QOS octet stats for interface.
func QOSOctets(dut *ondatra.DUTDevice) bool {
	return lookupDUTDeviations(dut).GetQosOctets()
}

// ISISInterfaceAfiUnsupported returns true for devices that don't support configuring
// ISIS /afi-safi/af/config container.
func ISISInterfaceAfiUnsupported(dut *ondatra.DUTDevice) bool {
	return lookupDUTDeviations(dut).GetIsisInterfaceAfiUnsupported()
}

// P4RTModifyTableEntryUnsupported returns true for devices that don't support
// modify table entry operation in P4 Runtime.
func P4RTModifyTableEntryUnsupported(dut *ondatra.DUTDevice) bool {
	return lookupDUTDeviations(dut).GetP4RtModifyTableEntryUnsupported()
}

// OSComponentParentIsSupervisorOrLinecard returns true if parent of OS component is
// of type SUPERVISOR or LINECARD.
func OSComponentParentIsSupervisorOrLinecard(dut *ondatra.DUTDevice) bool {
	return lookupDUTDeviations(dut).GetOsComponentParentIsSupervisorOrLinecard()
}

// OSComponentParentIsChassis returns true if parent of OS component is of type CHASSIS.
func OSComponentParentIsChassis(dut *ondatra.DUTDevice) bool {
	return lookupDUTDeviations(dut).GetOsComponentParentIsChassis()
}

// ISISRequireSameL1MetricWithL2Metric returns true for devices that require configuring
// the same ISIS Metrics for Level 1 when configuring Level 2 Metrics.
func ISISRequireSameL1MetricWithL2Metric(dut *ondatra.DUTDevice) bool {
	return lookupDUTDeviations(dut).GetIsisRequireSameL1MetricWithL2Metric()
}

// BGPSetMedRequiresEqualOspfSetMetric returns true for devices that require configuring
// the same OSPF setMetric when BGP SetMED is configured.
func BGPSetMedRequiresEqualOspfSetMetric(dut *ondatra.DUTDevice) bool {
	return lookupDUTDeviations(dut).GetBgpSetMedRequiresEqualOspfSetMetric()
}

// SetNativeUser creates a user and assigns role/rbac to that user via native model.
func SetNativeUser(dut *ondatra.DUTDevice) bool {
	return lookupDUTDeviations(dut).GetSetNativeUser()
}

// P4RTGdpRequiresDot1QSubinterface returns true for devices that require configuring
// subinterface with tagged vlan for P4RT packet in.
func P4RTGdpRequiresDot1QSubinterface(dut *ondatra.DUTDevice) bool {
	return lookupDUTDeviations(dut).GetP4RtGdpRequiresDot1QSubinterface()
}

// LinecardCPUUtilizationUnsupported returns if the device does not support telemetry path
// /components/component/cpu/utilization/state/avg for linecards' CPU card.
// Default value is false.
func LinecardCPUUtilizationUnsupported(dut *ondatra.DUTDevice) bool {
	return lookupDUTDeviations(dut).GetLinecardCpuUtilizationUnsupported()
}

// ConsistentComponentNamesUnsupported returns if the device does not support consistent component names for GNOI and GNMI.
// Default value is false.
func ConsistentComponentNamesUnsupported(dut *ondatra.DUTDevice) bool {
	return lookupDUTDeviations(dut).GetConsistentComponentNamesUnsupported()
}

// ControllerCardCPUUtilizationUnsupported returns if the device does not support telemetry path
// /components/component/cpu/utilization/state/avg for controller cards' CPU card.
// Default value is false.
func ControllerCardCPUUtilizationUnsupported(dut *ondatra.DUTDevice) bool {
	return lookupDUTDeviations(dut).GetControllerCardCpuUtilizationUnsupported()
}

// FabricDropCounterUnsupported returns if the device does not support counter for fabric block lost packets.
// Default value is false.
func FabricDropCounterUnsupported(dut *ondatra.DUTDevice) bool {
	return lookupDUTDeviations(dut).GetFabricDropCounterUnsupported()
}

// LinecardMemoryUtilizationUnsupported returns if the device does not support memory utilization related leaves for linecard components.
// Default value is false.
func LinecardMemoryUtilizationUnsupported(dut *ondatra.DUTDevice) bool {
	return lookupDUTDeviations(dut).GetLinecardMemoryUtilizationUnsupported()
}

// QOSVoqDropCounterUnsupported returns if the device does not support telemetry path
// /qos/interfaces/interface/input/virtual-output-queues/voq-interface/queues/queue/state/dropped-pkts.
// Default value is false.
func QOSVoqDropCounterUnsupported(dut *ondatra.DUTDevice) bool {
	return lookupDUTDeviations(dut).GetQosVoqDropCounterUnsupported()
}

// ISISTimersCsnpIntervalUnsupported returns true for devices that do not support
// configuring csnp-interval timer for ISIS.
func ISISTimersCsnpIntervalUnsupported(dut *ondatra.DUTDevice) bool {
	return lookupDUTDeviations(dut).GetIsisTimersCsnpIntervalUnsupported()
}

// ISISCounterManualAddressDropFromAreasUnsupported returns true for devices that do not
// support telemetry for isis system-level-counter manual-address-drop-from-areas.
func ISISCounterManualAddressDropFromAreasUnsupported(dut *ondatra.DUTDevice) bool {
	return lookupDUTDeviations(dut).GetIsisCounterManualAddressDropFromAreasUnsupported()
}

// ISISCounterPartChangesUnsupported returns true for devices that do not
// support telemetry for isis system-level-counter part-changes.
func ISISCounterPartChangesUnsupported(dut *ondatra.DUTDevice) bool {
	return lookupDUTDeviations(dut).GetIsisCounterPartChangesUnsupported()
}

// SkipTCPNegotiatedMSSCheck returns true for devices that do not
// support telemetry to check negotiated tcp mss value.
func SkipTCPNegotiatedMSSCheck(dut *ondatra.DUTDevice) bool {
	return lookupDUTDeviations(dut).GetSkipTcpNegotiatedMssCheck()
}

// TransceiverThresholdsUnsupported returns true if the device does not support threshold container under /components/component/transceiver.
// Default value is false.
func TransceiverThresholdsUnsupported(dut *ondatra.DUTDevice) bool {
	return lookupDUTDeviations(dut).GetTransceiverThresholdsUnsupported()
}

// InterfaceLoopbackModeRawGnmi returns true if interface loopback mode needs to be updated using raw gnmi API due to server version.
// Default value is false.
func InterfaceLoopbackModeRawGnmi(dut *ondatra.DUTDevice) bool {
	return lookupDUTDeviations(dut).GetInterfaceLoopbackModeRawGnmi()
}

// ISISLspMetadataLeafsUnsupported returns true for devices that don't support ISIS-Lsp
// metadata paths: checksum, sequence-number, remaining-lifetime.
func ISISLspMetadataLeafsUnsupported(dut *ondatra.DUTDevice) bool {
	return lookupDUTDeviations(dut).GetIsisLspMetadataLeafsUnsupported()
}

// QOSQueueRequiresID returns if device should configure QOS queue along with queue-id
func QOSQueueRequiresID(dut *ondatra.DUTDevice) bool {
	return lookupDUTDeviations(dut).GetQosQueueRequiresId()
}

// BgpLlgrOcUndefined returns true if device does not support OC path to disable BGP LLGR.
func BgpLlgrOcUndefined(dut *ondatra.DUTDevice) bool {
	return lookupDUTDeviations(dut).GetBgpLlgrOcUndefined()
}

// QOSBufferAllocationConfigRequired returns if device should configure QOS buffer-allocation-profile
func QOSBufferAllocationConfigRequired(dut *ondatra.DUTDevice) bool {
	return lookupDUTDeviations(dut).GetQosBufferAllocationConfigRequired()
}

// BGPGlobalExtendedNextHopEncodingUnsupported returns true for devices that do not support configuring
// BGP ExtendedNextHopEncoding at the global level.
func BGPGlobalExtendedNextHopEncodingUnsupported(dut *ondatra.DUTDevice) bool {
	return lookupDUTDeviations(dut).GetBgpGlobalExtendedNextHopEncodingUnsupported()
}

// TunnelStatePathUnsupported returns true for devices that require configuring
// /interfaces/interface/state/counters/in-pkts, in-octets,out-pkts, out-octetsis not supported.
func TunnelStatePathUnsupported(dut *ondatra.DUTDevice) bool {
	return lookupDUTDeviations(dut).GetTunnelStatePathUnsupported()
}

// TunnelConfigPathUnsupported returns true for devices that require configuring
// Tunnel source-address destination-address, encapsulation type are not supported in OC
func TunnelConfigPathUnsupported(dut *ondatra.DUTDevice) bool {
	return lookupDUTDeviations(dut).GetTunnelConfigPathUnsupported()
}

// EcnSameMinMaxThresholdUnsupported returns true for devices that don't support the same minimum and maximum threshold values
// CISCO: minimum and maximum threshold values are not the same, the difference between minimum and maximum threshold value should be 6144.
func EcnSameMinMaxThresholdUnsupported(dut *ondatra.DUTDevice) bool {
	return lookupDUTDeviations(dut).GetEcnSameMinMaxThresholdUnsupported()
}

// QosSchedulerConfigRequired returns if device should configure QOS buffer-allocation-profile
func QosSchedulerConfigRequired(dut *ondatra.DUTDevice) bool {
	return lookupDUTDeviations(dut).GetQosSchedulerConfigRequired()
}

// QosSetWeightConfigUnsupported returns whether the device does not support set weight leaves under qos ecn.
func QosSetWeightConfigUnsupported(dut *ondatra.DUTDevice) bool {
	return lookupDUTDeviations(dut).GetQosSetWeightConfigUnsupported()
}

// QosGetStatePathUnsupported returns whether the device does not support get state leaves under qos.
func QosGetStatePathUnsupported(dut *ondatra.DUTDevice) bool {
	return lookupDUTDeviations(dut).GetQosGetStatePathUnsupported()
}

// InterfaceRefInterfaceIDFormat returns if device is required to use interface-id format of interface name + .subinterface index with Interface-ref container
func InterfaceRefInterfaceIDFormat(dut *ondatra.DUTDevice) bool {
	return lookupDUTDeviations(dut).GetInterfaceRefInterfaceIdFormat()
}

// ISISLevelEnabled returns if device should enable isis under level.
func ISISLevelEnabled(dut *ondatra.DUTDevice) bool {
	return lookupDUTDeviations(dut).GetIsisLevelEnabled()
}

// MemberLinkLoopbackUnsupported returns true for devices that require configuring
// loopback on aggregated links instead of member links.
func MemberLinkLoopbackUnsupported(dut *ondatra.DUTDevice) bool {
	return lookupDUTDeviations(dut).GetMemberLinkLoopbackUnsupported()
}

// SkipPlqInterfaceOperStatusCheck returns true for devices that do not support
// PLQ operational status check for interfaces
func SkipPlqInterfaceOperStatusCheck(dut *ondatra.DUTDevice) bool {
	return lookupDUTDeviations(dut).GetSkipPlqInterfaceOperStatusCheck()
}

// BGPExplicitPrefixLimitReceived returns if device must specify the received prefix limits explicitly
// under the "prefix-limit-received" field rather than simply "prefix-limit".
func BGPExplicitPrefixLimitReceived(dut *ondatra.DUTDevice) bool {
	return lookupDUTDeviations(dut).GetBgpExplicitPrefixLimitReceived()
}

// BGPMissingOCMaxPrefixesConfiguration returns true for devices that does not configure BGP
// maximum routes correctly when max-prefixes OC leaf is configured.
func BGPMissingOCMaxPrefixesConfiguration(dut *ondatra.DUTDevice) bool {
	return lookupDUTDeviations(dut).GetBgpMissingOcMaxPrefixesConfiguration()
}

// SkipBgpSessionCheckWithoutAfisafi returns if device needs to skip checking AFI-SAFI disable.
func SkipBgpSessionCheckWithoutAfisafi(dut *ondatra.DUTDevice) bool {
	return lookupDUTDeviations(dut).GetSkipBgpSessionCheckWithoutAfisafi()
}

// MismatchedHardwareResourceNameInComponent returns true for devices that have separate
// naming conventions for hardware resource name in /system/ tree and /components/ tree.
func MismatchedHardwareResourceNameInComponent(dut *ondatra.DUTDevice) bool {
	return lookupDUTDeviations(dut).GetMismatchedHardwareResourceNameInComponent()
}

// GNOISubcomponentRebootStatusUnsupported returns true for devices that do not support subcomponent reboot status check.
func GNOISubcomponentRebootStatusUnsupported(dut *ondatra.DUTDevice) bool {
	return lookupDUTDeviations(dut).GetGnoiSubcomponentRebootStatusUnsupported()
}

// SkipNonBgpRouteExportCheck returns true for devices that exports routes from all
// protocols to BGP if the export-policy is ACCEPT.
func SkipNonBgpRouteExportCheck(dut *ondatra.DUTDevice) bool {
	return lookupDUTDeviations(dut).GetSkipNonBgpRouteExportCheck()
}

// ISISMetricStyleTelemetryUnsupported returns true for devices that do not support state path
// /network-instances/network-instance/protocols/protocol/isis/levels/level/state/metric-style
func ISISMetricStyleTelemetryUnsupported(dut *ondatra.DUTDevice) bool {
	return lookupDUTDeviations(dut).GetIsisMetricStyleTelemetryUnsupported()
}

// StaticRouteNextHopInterfaceRefUnsupported returns if device does not support Interface-ref under static-route next-hop
func StaticRouteNextHopInterfaceRefUnsupported(dut *ondatra.DUTDevice) bool {
	return lookupDUTDeviations(dut).GetStaticRouteNextHopInterfaceRefUnsupported()
}

// SkipStaticNexthopCheck returns if device needs index starting from non-zero
func SkipStaticNexthopCheck(dut *ondatra.DUTDevice) bool {
	return lookupDUTDeviations(dut).GetSkipStaticNexthopCheck()
}

// Ipv6RouterAdvertisementConfigUnsupported returns true for devices which don't support Ipv6 RouterAdvertisement configuration
func Ipv6RouterAdvertisementConfigUnsupported(dut *ondatra.DUTDevice) bool {
	return lookupDUTDeviations(dut).GetIpv6RouterAdvertisementConfigUnsupported()
}

// PrefixLimitExceededTelemetryUnsupported is to skip checking prefix limit telemetry flag.
func PrefixLimitExceededTelemetryUnsupported(dut *ondatra.DUTDevice) bool {
	return lookupDUTDeviations(dut).GetPrefixLimitExceededTelemetryUnsupported()
}

// SkipSettingAllowMultipleAS return true if device needs to skip setting allow-multiple-as while configuring eBGP
func SkipSettingAllowMultipleAS(dut *ondatra.DUTDevice) bool {
	return lookupDUTDeviations(dut).GetSkipSettingAllowMultipleAs()
}

// GribiDecapMixedPlenUnsupported returns true if devices does not support
// programming with mixed prefix length.
func GribiDecapMixedPlenUnsupported(dut *ondatra.DUTDevice) bool {
	return lookupDUTDeviations(dut).GetGribiDecapMixedPlenUnsupported()
}

// SkipIsisSetLevel return true if device needs to skip setting isis-actions set-level while configuring routing-policy statement action
func SkipIsisSetLevel(dut *ondatra.DUTDevice) bool {
	return lookupDUTDeviations(dut).GetSkipIsisSetLevel()
}

// SkipIsisSetMetricStyleType return true if device needs to skip setting isis-actions set-metric-style-type while configuring routing-policy statement action
func SkipIsisSetMetricStyleType(dut *ondatra.DUTDevice) bool {
	return lookupDUTDeviations(dut).GetSkipIsisSetMetricStyleType()
}

// SkipSetRpMatchSetOptions return true if device needs to skip setting match-prefix-set match-set-options while configuring routing-policy statement condition
func SkipSetRpMatchSetOptions(dut *ondatra.DUTDevice) bool {
	return lookupDUTDeviations(dut).GetSkipSetRpMatchSetOptions()
}

// SkipSettingDisableMetricPropagation return true if device needs to skip setting disable-metric-propagation while configuring table-connection
func SkipSettingDisableMetricPropagation(dut *ondatra.DUTDevice) bool {
	return lookupDUTDeviations(dut).GetSkipSettingDisableMetricPropagation()
}

// BGPConditionsMatchCommunitySetUnsupported returns true if device doesn't support bgp-conditions/match-community-set leaf
func BGPConditionsMatchCommunitySetUnsupported(dut *ondatra.DUTDevice) bool {
	return lookupDUTDeviations(dut).GetBgpConditionsMatchCommunitySetUnsupported()
}

// PfRequireMatchDefaultRule returns true for device which requires match condition for ether type v4 and v6 for default rule with network-instance default-vrf in policy-forwarding.
func PfRequireMatchDefaultRule(dut *ondatra.DUTDevice) bool {
	return lookupDUTDeviations(dut).GetPfRequireMatchDefaultRule()
}

// MissingPortToOpticalChannelMapping returns true for devices missing component tree mapping from hardware port to optical channel.
func MissingPortToOpticalChannelMapping(dut *ondatra.DUTDevice) bool {
	return lookupDUTDeviations(dut).GetMissingPortToOpticalChannelComponentMapping()
}

// SkipContainerOp returns true if gNMI container OP needs to be skipped.
// Cisco: https://partnerissuetracker.corp.google.com/issues/322291556
func SkipContainerOp(dut *ondatra.DUTDevice) bool {
	return lookupDUTDeviations(dut).GetSkipContainerOp()
}

// ReorderCallsForVendorCompatibilty returns true if call needs to be updated/added/deleted.
// Cisco: https://partnerissuetracker.corp.google.com/issues/322291556
func ReorderCallsForVendorCompatibilty(dut *ondatra.DUTDevice) bool {
	return lookupDUTDeviations(dut).GetReorderCallsForVendorCompatibilty()
}

// AddMissingBaseConfigViaCli returns true if missing base config needs to be added using CLI.
// Cisco: https://partnerissuetracker.corp.google.com/issues/322291556
func AddMissingBaseConfigViaCli(dut *ondatra.DUTDevice) bool {
	return lookupDUTDeviations(dut).GetAddMissingBaseConfigViaCli()
}

// SkipMacaddressCheck returns true if mac address for an interface via gNMI needs to be skipped.
// Cisco: https://partnerissuetracker.corp.google.com/issues/322291556
func SkipMacaddressCheck(dut *ondatra.DUTDevice) bool {
	return lookupDUTDeviations(dut).GetSkipMacaddressCheck()
}

// BGPRibOcPathUnsupported returns true if BGP RIB OC telemetry path is not supported.
func BGPRibOcPathUnsupported(dut *ondatra.DUTDevice) bool {
	return lookupDUTDeviations(dut).GetBgpRibOcPathUnsupported()
}

// SkipPrefixSetMode return true if device needs to skip setting prefix-set mode while configuring prefix-set routing-policy
func SkipPrefixSetMode(dut *ondatra.DUTDevice) bool {
	return lookupDUTDeviations(dut).GetSkipPrefixSetMode()
}

// SetMetricAsPreference returns true for devices which set metric as
// preference for static next-hop
func SetMetricAsPreference(dut *ondatra.DUTDevice) bool {
	return lookupDUTDeviations(dut).GetSetMetricAsPreference()
}

// IPv6StaticRouteWithIPv4NextHopRequiresStaticARP returns true if devices don't support having an
// IPv6 static Route with an IPv4 address as next hop and requires configuring a static ARP entry.
// Arista: https://partnerissuetracker.corp.google.com/issues/316593298
func IPv6StaticRouteWithIPv4NextHopRequiresStaticARP(dut *ondatra.DUTDevice) bool {
	return lookupDUTDeviations(dut).GetIpv6StaticRouteWithIpv4NextHopRequiresStaticArp()
}

// PfRequireSequentialOrderPbrRules returns true for device requires policy-forwarding rules to be in sequential order in the gNMI set-request.
func PfRequireSequentialOrderPbrRules(dut *ondatra.DUTDevice) bool {
	return lookupDUTDeviations(dut).GetPfRequireSequentialOrderPbrRules()
}

// MissingStaticRouteNextHopMetricTelemetry returns true for devices missing
// static route next-hop metric telemetry.
// Arista: https://partnerissuetracker.corp.google.com/issues/321010782
func MissingStaticRouteNextHopMetricTelemetry(dut *ondatra.DUTDevice) bool {
	return lookupDUTDeviations(dut).GetMissingStaticRouteNextHopMetricTelemetry()
}

// UnsupportedStaticRouteNextHopRecurse returns true for devices that don't support recursive
// resolution of static route next hop.
// Arista: https://partnerissuetracker.corp.google.com/issues/314449182
func UnsupportedStaticRouteNextHopRecurse(dut *ondatra.DUTDevice) bool {
	return lookupDUTDeviations(dut).GetUnsupportedStaticRouteNextHopRecurse()
}

// MissingStaticRouteDropNextHopTelemetry returns true for devices missing
// static route telemetry with DROP next hop.
// Arista: https://partnerissuetracker.corp.google.com/issues/330619816
func MissingStaticRouteDropNextHopTelemetry(dut *ondatra.DUTDevice) bool {
	return lookupDUTDeviations(dut).GetMissingStaticRouteDropNextHopTelemetry()
}

// MissingZROpticalChannelTunableParametersTelemetry returns true for devices missing 400ZR
// optical-channel tunable parameters telemetry: min/max/avg.
// Arista: https://partnerissuetracker.corp.google.com/issues/319314781
func MissingZROpticalChannelTunableParametersTelemetry(dut *ondatra.DUTDevice) bool {
	return lookupDUTDeviations(dut).GetMissingZrOpticalChannelTunableParametersTelemetry()
}

// PLQReflectorStatsUnsupported returns true for devices that does not support packet link qualification(PLQ) reflector packet sent/received stats.
func PLQReflectorStatsUnsupported(dut *ondatra.DUTDevice) bool {
	return lookupDUTDeviations(dut).GetPlqReflectorStatsUnsupported()
}

// PLQGeneratorCapabilitiesMaxMTU returns supported max_mtu for devices that does not support packet link qualification(PLQ) Generator max_mtu to be at least >= 8184.
func PLQGeneratorCapabilitiesMaxMTU(dut *ondatra.DUTDevice) uint32 {
	return lookupDUTDeviations(dut).GetPlqGeneratorCapabilitiesMaxMtu()
}

// PLQGeneratorCapabilitiesMaxPPS returns supported max_pps for devices that does not support packet link qualification(PLQ) Generator max_pps to be at least >= 100000000.
func PLQGeneratorCapabilitiesMaxPPS(dut *ondatra.DUTDevice) uint64 {
	return lookupDUTDeviations(dut).GetPlqGeneratorCapabilitiesMaxPps()
}

// BgpExtendedCommunityIndexUnsupported return true if BGP extended community index is not supported.
func BgpExtendedCommunityIndexUnsupported(dut *ondatra.DUTDevice) bool {
	return lookupDUTDeviations(dut).GetBgpExtendedCommunityIndexUnsupported()
}

// BgpCommunitySetRefsUnsupported return true if BGP community set refs is not supported.
func BgpCommunitySetRefsUnsupported(dut *ondatra.DUTDevice) bool {
	return lookupDUTDeviations(dut).GetBgpCommunitySetRefsUnsupported()
}

// TableConnectionsUnsupported returns true if Table Connections are unsupported.
func TableConnectionsUnsupported(dut *ondatra.DUTDevice) bool {
	return lookupDUTDeviations(dut).GetTableConnectionsUnsupported()
}

// UseVendorNativeTagSetConfig returns whether a device requires native model to configure tag-set
func UseVendorNativeTagSetConfig(dut *ondatra.DUTDevice) bool {
	return lookupDUTDeviations(dut).GetUseVendorNativeTagSetConfig()
}

// SkipBgpSendCommunityType return true if device needs to skip setting BGP send-community-type
func SkipBgpSendCommunityType(dut *ondatra.DUTDevice) bool {
	return lookupDUTDeviations(dut).GetSkipBgpSendCommunityType()
}

// BgpActionsSetCommunityMethodUnsupported return true if BGP actions set-community method is unsupported
func BgpActionsSetCommunityMethodUnsupported(dut *ondatra.DUTDevice) bool {
	return lookupDUTDeviations(dut).GetBgpActionsSetCommunityMethodUnsupported()

}

// SetNoPeerGroup Ensure that no BGP configurations exists under PeerGroups.
func SetNoPeerGroup(dut *ondatra.DUTDevice) bool {
	return lookupDUTDeviations(dut).GetSetNoPeerGroup()
}

// BgpCommunityMemberIsAString returns true if device community member is not a list
func BgpCommunityMemberIsAString(dut *ondatra.DUTDevice) bool {
	return lookupDUTDeviations(dut).GetBgpCommunityMemberIsAString()
}

// IPv4StaticRouteWithIPv6NextHopUnsupported unsupported ipv4 with ipv6 nexthop
func IPv4StaticRouteWithIPv6NextHopUnsupported(dut *ondatra.DUTDevice) bool {
	return lookupDUTDeviations(dut).GetIpv4StaticRouteWithIpv6NhUnsupported()
}

// IPv6StaticRouteWithIPv4NextHopUnsupported unsupported ipv6 with ipv4 nexthop
func IPv6StaticRouteWithIPv4NextHopUnsupported(dut *ondatra.DUTDevice) bool {
	return lookupDUTDeviations(dut).GetIpv6StaticRouteWithIpv4NhUnsupported()
}

// StaticRouteWithDropNhUnsupported unsupported drop nexthop
func StaticRouteWithDropNhUnsupported(dut *ondatra.DUTDevice) bool {
	return lookupDUTDeviations(dut).GetStaticRouteWithDropNh()
}

// StaticRouteWithExplicitMetric set explicit metric
func StaticRouteWithExplicitMetric(dut *ondatra.DUTDevice) bool {
	return lookupDUTDeviations(dut).GetStaticRouteWithExplicitMetric()
}

// BgpDefaultPolicyUnsupported return true if BGP default-import/export-policy is not supported.
func BgpDefaultPolicyUnsupported(dut *ondatra.DUTDevice) bool {
	return lookupDUTDeviations(dut).GetBgpDefaultPolicyUnsupported()
}

// ExplicitEnableBGPOnDefaultVRF return true if BGP needs to be explicitly enabled on default VRF
func ExplicitEnableBGPOnDefaultVRF(dut *ondatra.DUTDevice) bool {
	return lookupDUTDeviations(dut).GetExplicitEnableBgpOnDefaultVrf()
}

// RoutingPolicyTagSetEmbedded returns true if the implementation does not support tag-set(s) as a
// separate entity, but embeds it in the policy statement
func RoutingPolicyTagSetEmbedded(dut *ondatra.DUTDevice) bool {
	return lookupDUTDeviations(dut).GetRoutingPolicyTagSetEmbedded()
}

// SkipAfiSafiPathForBgpMultipleAs return true if device do not support afi/safi path to enable allow multiple-as for eBGP
func SkipAfiSafiPathForBgpMultipleAs(dut *ondatra.DUTDevice) bool {
	return lookupDUTDeviations(dut).GetSkipAfiSafiPathForBgpMultipleAs()
}

// CommunityMemberRegexUnsupported return true if device do not support community member regex
func CommunityMemberRegexUnsupported(dut *ondatra.DUTDevice) bool {
	return lookupDUTDeviations(dut).GetCommunityMemberRegexUnsupported()
}

// SamePolicyAttachedToAllAfis returns true if same import policy has to be applied for all AFIs
func SamePolicyAttachedToAllAfis(dut *ondatra.DUTDevice) bool {
	return lookupDUTDeviations(dut).GetSamePolicyAttachedToAllAfis()
}

// SkipSettingStatementForPolicy return true if device do not support afi/safi path to enable allow multiple-as for eBGP
func SkipSettingStatementForPolicy(dut *ondatra.DUTDevice) bool {
	return lookupDUTDeviations(dut).GetSkipSettingStatementForPolicy()
}

// SkipCheckingAttributeIndex return true if device do not return bgp attribute for the bgp session specifying the index
func SkipCheckingAttributeIndex(dut *ondatra.DUTDevice) bool {
	return lookupDUTDeviations(dut).GetSkipCheckingAttributeIndex()
}

// FlattenPolicyWithMultipleStatements return true if devices does not support policy-chaining
func FlattenPolicyWithMultipleStatements(dut *ondatra.DUTDevice) bool {
	return lookupDUTDeviations(dut).GetFlattenPolicyWithMultipleStatements()
}

// SlaacPrefixLength128 for Slaac generated IPv6 link local address
func SlaacPrefixLength128(dut *ondatra.DUTDevice) bool {
	return lookupDUTDeviations(dut).GetSlaacPrefixLength128()
}

// DefaultRoutePolicyUnsupported returns true if default route policy is not supported
func DefaultRoutePolicyUnsupported(dut *ondatra.DUTDevice) bool {
	return lookupDUTDeviations(dut).GetDefaultRoutePolicyUnsupported()
}

// CommunityMatchWithRedistributionUnsupported is set to true for devices that do not support matching community at the redistribution attach point.
func CommunityMatchWithRedistributionUnsupported(dut *ondatra.DUTDevice) bool {
	return lookupDUTDeviations(dut).GetCommunityMatchWithRedistributionUnsupported()
}

// BgpMaxMultipathPathsUnsupported returns true if the device does not support
// bgp max multipaths.
func BgpMaxMultipathPathsUnsupported(dut *ondatra.DUTDevice) bool {
	return lookupDUTDeviations(dut).GetBgpMaxMultipathPathsUnsupported()
}

// MultipathUnsupportedNeighborOrAfisafi returns true if the device does not
// support multipath under neighbor or afisafi.
func MultipathUnsupportedNeighborOrAfisafi(dut *ondatra.DUTDevice) bool {
	return lookupDUTDeviations(dut).GetMultipathUnsupportedNeighborOrAfisafi()
}

// ModelNameUnsupported returns true if /components/components/state/model-name
// is not supported for any component type.
func ModelNameUnsupported(dut *ondatra.DUTDevice) bool {
	return lookupDUTDeviations(dut).GetModelNameUnsupported()
}

// InstallPositionAndInstallComponentUnsupported returns true if install
// position and install component are not supported.
func InstallPositionAndInstallComponentUnsupported(dut *ondatra.DUTDevice) bool {
	return lookupDUTDeviations(dut).GetInstallPositionAndInstallComponentUnsupported()
}

// EncapTunnelShutBackupNhgZeroTraffic returns true when encap tunnel is shut then zero traffic flows to back-up NHG
func EncapTunnelShutBackupNhgZeroTraffic(dut *ondatra.DUTDevice) bool {
	return lookupDUTDeviations(dut).GetEncapTunnelShutBackupNhgZeroTraffic()
}

// MaxEcmpPaths supported for isis max ecmp path
func MaxEcmpPaths(dut *ondatra.DUTDevice) bool {
	return lookupDUTDeviations(dut).GetMaxEcmpPaths()
}

// WecmpAutoUnsupported returns true if wecmp auto is not supported
func WecmpAutoUnsupported(dut *ondatra.DUTDevice) bool {
	return lookupDUTDeviations(dut).GetWecmpAutoUnsupported()
}

// RoutingPolicyChainingUnsupported returns true if policy chaining is unsupported
func RoutingPolicyChainingUnsupported(dut *ondatra.DUTDevice) bool {
	return lookupDUTDeviations(dut).GetRoutingPolicyChainingUnsupported()
}

// ISISLoopbackRequired returns true if isis loopback is required.
func ISISLoopbackRequired(dut *ondatra.DUTDevice) bool {
	return lookupDUTDeviations(dut).GetIsisLoopbackRequired()
}

// WeightedEcmpFixedPacketVerification returns true if fixed packet is used in traffic flow
func WeightedEcmpFixedPacketVerification(dut *ondatra.DUTDevice) bool {
	return lookupDUTDeviations(dut).GetWeightedEcmpFixedPacketVerification()
}

// OverrideDefaultNhScale returns true if default NextHop scale needs to be modified
// else returns false
func OverrideDefaultNhScale(dut *ondatra.DUTDevice) bool {
	return lookupDUTDeviations(dut).GetOverrideDefaultNhScale()
}

// BgpExtendedCommunitySetUnsupported returns true if set bgp extended community is unsupported
func BgpExtendedCommunitySetUnsupported(dut *ondatra.DUTDevice) bool {
	return lookupDUTDeviations(dut).GetBgpExtendedCommunitySetUnsupported()
}

// BgpSetExtCommunitySetRefsUnsupported returns true if bgp set ext community refs is unsupported
func BgpSetExtCommunitySetRefsUnsupported(dut *ondatra.DUTDevice) bool {
	return lookupDUTDeviations(dut).GetBgpSetExtCommunitySetRefsUnsupported()
}

// BgpDeleteLinkBandwidthUnsupported returns true if bgp delete link bandwidth is unsupported
func BgpDeleteLinkBandwidthUnsupported(dut *ondatra.DUTDevice) bool {
	return lookupDUTDeviations(dut).GetBgpDeleteLinkBandwidthUnsupported()
}

// QOSInQueueDropCounterUnsupported returns true if /qos/interfaces/interface/input/queues/queue/state/dropped-pkts
// is not supported for any component type.
func QOSInQueueDropCounterUnsupported(dut *ondatra.DUTDevice) bool {
	return lookupDUTDeviations(dut).GetQosInqueueDropCounterUnsupported()
}

// BgpExplicitExtendedCommunityEnable returns true if explicit extended community enable is needed
func BgpExplicitExtendedCommunityEnable(dut *ondatra.DUTDevice) bool {
	return lookupDUTDeviations(dut).GetBgpExplicitExtendedCommunityEnable()
}

// MatchTagSetConditionUnsupported returns true if match tag set condition is not supported
func MatchTagSetConditionUnsupported(dut *ondatra.DUTDevice) bool {
	return lookupDUTDeviations(dut).GetMatchTagSetConditionUnsupported()
}

// PeerGroupDefEbgpVrfUnsupported returns true if peer group definition under ebgp vrf is unsupported
func PeerGroupDefEbgpVrfUnsupported(dut *ondatra.DUTDevice) bool {
	return lookupDUTDeviations(dut).GetPeerGroupDefEbgpVrfUnsupported()
}

// RedisConnectedUnderEbgpVrfUnsupported returns true if redistribution of routes under ebgp vrf is unsupported
func RedisConnectedUnderEbgpVrfUnsupported(dut *ondatra.DUTDevice) bool {
	return lookupDUTDeviations(dut).GetRedisConnectedUnderEbgpVrfUnsupported()
}

// BgpAfiSafiInDefaultNiBeforeOtherNi returns true if certain AFI SAFIs are configured in default network instance before other network instances
func BgpAfiSafiInDefaultNiBeforeOtherNi(dut *ondatra.DUTDevice) bool {
	return lookupDUTDeviations(dut).GetBgpAfiSafiInDefaultNiBeforeOtherNi()
}

// DefaultImportExportPolicyUnsupported returns true when device
// does not support default import export policy.
func DefaultImportExportPolicyUnsupported(dut *ondatra.DUTDevice) bool {
	return lookupDUTDeviations(dut).GetDefaultImportExportPolicyUnsupported()
}

// CommunityInvertAnyUnsupported returns true when device
// does not support community invert any.
func CommunityInvertAnyUnsupported(dut *ondatra.DUTDevice) bool {
	return lookupDUTDeviations(dut).GetCommunityInvertAnyUnsupported()
}

// Ipv6RouterAdvertisementIntervalUnsupported returns true for devices which don't support Ipv6 RouterAdvertisement interval configuration
func Ipv6RouterAdvertisementIntervalUnsupported(dut *ondatra.DUTDevice) bool {
	return lookupDUTDeviations(dut).GetIpv6RouterAdvertisementIntervalUnsupported()
}

// DecapNHWithNextHopNIUnsupported returns true if Decap NH with NextHopNetworkInstance is unsupported
func DecapNHWithNextHopNIUnsupported(dut *ondatra.DUTDevice) bool {
	return lookupDUTDeviations(dut).GetDecapNhWithNexthopNiUnsupported()
}

// SflowSourceAddressUpdateUnsupported returns true if sflow source address update is unsupported
func SflowSourceAddressUpdateUnsupported(dut *ondatra.DUTDevice) bool {
	return lookupDUTDeviations(dut).GetSflowSourceAddressUpdateUnsupported()
}

// LinkLocalMaskLen returns true if linklocal mask length is not 64
func LinkLocalMaskLen(dut *ondatra.DUTDevice) bool {
	return lookupDUTDeviations(dut).GetLinkLocalMaskLen()
}

// UseParentComponentForTemperatureTelemetry returns true if parent component supports temperature telemetry
func UseParentComponentForTemperatureTelemetry(dut *ondatra.DUTDevice) bool {
	return lookupDUTDeviations(dut).GetUseParentComponentForTemperatureTelemetry()
}

// ComponentMfgDateUnsupported returns true if component's mfg-date leaf is unsupported
func ComponentMfgDateUnsupported(dut *ondatra.DUTDevice) bool {
	return lookupDUTDeviations(dut).GetComponentMfgDateUnsupported()
}

// InterfaceCountersUpdateDelayed returns true if telemetry for interface counters
// does not return the latest counter values.
func InterfaceCountersUpdateDelayed(dut *ondatra.DUTDevice) bool {
	return lookupDUTDeviations(dut).GetInterfaceCountersUpdateDelayed()
}

// OTNChannelTribUnsupported returns true if TRIB parameter is unsupported under OTN channel configuration
func OTNChannelTribUnsupported(dut *ondatra.DUTDevice) bool {
	return lookupDUTDeviations(dut).GetOtnChannelTribUnsupported()
}

// EthChannelIngressParametersUnsupported returns true if ingress parameters are unsupported under ETH channel configuration
func EthChannelIngressParametersUnsupported(dut *ondatra.DUTDevice) bool {
	return lookupDUTDeviations(dut).GetEthChannelIngressParametersUnsupported()
}

// EthChannelAssignmentCiscoNumbering returns true if eth channel assignment index starts from 1 instead of 0
func EthChannelAssignmentCiscoNumbering(dut *ondatra.DUTDevice) bool {
	return lookupDUTDeviations(dut).GetEthChannelAssignmentCiscoNumbering()
}

// ChassisGetRPCUnsupported returns true if a Healthz Get RPC against the Chassis component is unsupported
func ChassisGetRPCUnsupported(dut *ondatra.DUTDevice) bool {
	return lookupDUTDeviations(dut).GetChassisGetRpcUnsupported()
}

// PowerDisableEnableLeafRefValidation returns true if definition of leaf-ref is not supported.
func PowerDisableEnableLeafRefValidation(dut *ondatra.DUTDevice) bool {
	return lookupDUTDeviations(dut).GetPowerDisableEnableLeafRefValidation()
}

// SSHServerCountersUnsupported is to skip checking ssh server counters.
func SSHServerCountersUnsupported(dut *ondatra.DUTDevice) bool {
	return lookupDUTDeviations(dut).GetSshServerCountersUnsupported()
}

// OperationalModeUnsupported returns true if operational-mode leaf is unsupported
func OperationalModeUnsupported(dut *ondatra.DUTDevice) bool {
	return lookupDUTDeviations(dut).GetOperationalModeUnsupported()
}

// BgpSessionStateIdleInPassiveMode returns true if BGP session state idle is not supported instead of active in passive mode.
func BgpSessionStateIdleInPassiveMode(dut *ondatra.DUTDevice) bool {
	return lookupDUTDeviations(dut).GetBgpSessionStateIdleInPassiveMode()
}

// EnableMultipathUnderAfiSafi returns true for devices that do not support multipath under /global path and instead support under global/afi/safi path.
func EnableMultipathUnderAfiSafi(dut *ondatra.DUTDevice) bool {
	return lookupDUTDeviations(dut).GetEnableMultipathUnderAfiSafi()
}

// BgpAllowownasDiffDefaultValue permits a device to have a different default value for allow own as.
func BgpAllowownasDiffDefaultValue(dut *ondatra.DUTDevice) bool {
	return lookupDUTDeviations(dut).GetBgpAllowownasDiffDefaultValue()
}

// OTNChannelAssignmentCiscoNumbering returns true if OTN channel assignment index starts from 1 instead of 0
func OTNChannelAssignmentCiscoNumbering(dut *ondatra.DUTDevice) bool {
	return lookupDUTDeviations(dut).GetOtnChannelAssignmentCiscoNumbering()
}

// CiscoPreFECBERInactiveValue returns true if a non-zero pre-fec-ber value is to be used for Cisco
func CiscoPreFECBERInactiveValue(dut *ondatra.DUTDevice) bool {
	return lookupDUTDeviations(dut).GetCiscoPreFecBerInactiveValue()
}

// BgpAfiSafiWildcardNotSupported return true if bgp afi/safi wildcard query is not supported.
// For example, this yang path query includes the wildcard key `afi-safi-name=`:
// `/network-instances/network-instance[name=DEFAULT]/protocols/protocol[identifier=BGP][name=BGP]/bgp/neighbors/neighbor[neighbor-address=192.0.2.2]/afi-safis/afi-safi[afi-safi-name=]`.
// Use of this deviation is permitted if a query using an explicit key is supported (such as
// `oc.BgpTypes_AFI_SAFI_TYPE_IPV4_UNICAST`).
func BgpAfiSafiWildcardNotSupported(dut *ondatra.DUTDevice) bool {
	return lookupDUTDeviations(dut).GetBgpAfiSafiWildcardNotSupported()
}

// NoZeroSuppression returns true if device wants to remove zero suppression
func NoZeroSuppression(dut *ondatra.DUTDevice) bool {
	return lookupDUTDeviations(dut).GetNoZeroSuppression()
}

// IsisInterfaceLevelPassiveUnsupported returns true for devices that do not support passive leaf
func IsisInterfaceLevelPassiveUnsupported(dut *ondatra.DUTDevice) bool {
	return lookupDUTDeviations(dut).GetIsisInterfaceLevelPassiveUnsupported()
}

// IsisDisSysidUnsupported returns true for devices that do not support dis-system-id leaf
func IsisDisSysidUnsupported(dut *ondatra.DUTDevice) bool {
	return lookupDUTDeviations(dut).GetIsisDisSysidUnsupported()
}

// IsisDatabaseOverloadsUnsupported returns true for devices that do not support database-overloads leaf
func IsisDatabaseOverloadsUnsupported(dut *ondatra.DUTDevice) bool {
	return lookupDUTDeviations(dut).GetIsisDatabaseOverloadsUnsupported()
}

// BgpSetMedV7Unsupported returns true if devices which are not
// supporting bgp set med union type in OC.
func BgpSetMedV7Unsupported(dut *ondatra.DUTDevice) bool {
	return lookupDUTDeviations(dut).GetBgpSetMedV7Unsupported()
}

// EnableTableConnections returns true if admin state of tableconnections needs to be enabled in SRL native model
func EnableTableConnections(dut *ondatra.DUTDevice) bool {
	return lookupDUTDeviations(dut).GetEnableTableConnections()
}

// TcDefaultImportPolicyUnsupported returns true if default import policy for table connection is unsupported
func TcDefaultImportPolicyUnsupported(dut *ondatra.DUTDevice) bool {
	return lookupDUTDeviations(dut).GetTcDefaultImportPolicyUnsupported()
}

// TcMetricPropagationUnsupported returns true if metric propagation for table connection is unsupported
func TcMetricPropagationUnsupported(dut *ondatra.DUTDevice) bool {
	return lookupDUTDeviations(dut).GetTcMetricPropagationUnsupported()
}

// TcAttributePropagationUnsupported returns true if attribute propagation for table connection is unsupported
func TcAttributePropagationUnsupported(dut *ondatra.DUTDevice) bool {
	return lookupDUTDeviations(dut).GetTcAttributePropagationUnsupported()
}

// TcSubscriptionUnsupported returns true if subscription for table connection is unsupported
func TcSubscriptionUnsupported(dut *ondatra.DUTDevice) bool {
	return lookupDUTDeviations(dut).GetTcSubscriptionUnsupported()
}

// DefaultBgpInstanceName returns bgp instance name as set in deviation to override default value "DEFAULT"
func DefaultBgpInstanceName(dut *ondatra.DUTDevice) string {
	if dbin := lookupDUTDeviations(dut).GetDefaultBgpInstanceName(); dbin != "" {
		return dbin
	}
	return "DEFAULT"
}

// ChannelRateClassParametersUnsupported returns true if channel rate class parameters are unsupported
func ChannelRateClassParametersUnsupported(dut *ondatra.DUTDevice) bool {
	return lookupDUTDeviations(dut).GetChannelAssignmentRateClassParametersUnsupported()
}

// QosSchedulerIngressPolicer returns true if qos ingress policing is unsupported
func QosSchedulerIngressPolicer(dut *ondatra.DUTDevice) bool {
	return lookupDUTDeviations(dut).GetQosSchedulerIngressPolicerUnsupported()
}

// GribiEncapHeaderUnsupported returns true if gribi encap header is unsupported
func GribiEncapHeaderUnsupported(dut *ondatra.DUTDevice) bool {
	return lookupDUTDeviations(dut).GetGribiEncapHeaderUnsupported()
}

// P4RTCapabilitiesUnsupported returns true for devices that don't support P4RT Capabilities rpc.
func P4RTCapabilitiesUnsupported(dut *ondatra.DUTDevice) bool {
	return lookupDUTDeviations(dut).GetP4RtCapabilitiesUnsupported()
}

// GNMIGetOnRootUnsupported returns true if the device does not support gNMI get on root.
func GNMIGetOnRootUnsupported(dut *ondatra.DUTDevice) bool {
	return lookupDUTDeviations(dut).GetGnmiGetOnRootUnsupported()
}

// PacketProcessingAggregateDropsUnsupported returns true if the device does not support packet processing aggregate drops.
func PacketProcessingAggregateDropsUnsupported(dut *ondatra.DUTDevice) bool {
	return lookupDUTDeviations(dut).GetPacketProcessingAggregateDropsUnsupported()
}

// FragmentTotalDropsUnsupported returns true if the device does not support fragment total drops.
func FragmentTotalDropsUnsupported(dut *ondatra.DUTDevice) bool {
	return lookupDUTDeviations(dut).GetFragmentTotalDropsUnsupported()
}

// BgpPrefixsetReqRoutepolRef returns true if devices needs route policy reference to stream prefix set info.
func BgpPrefixsetReqRoutepolRef(dut *ondatra.DUTDevice) bool {
	return lookupDUTDeviations(dut).GetBgpPrefixsetReqRoutepolRef()
}

// OperStatusForIcUnsupported return true if oper-status leaf is unsupported for Integration Circuit
func OperStatusForIcUnsupported(dut *ondatra.DUTDevice) bool {
	return lookupDUTDeviations(dut).GetOperStatusForIcUnsupported()
}

// BgpAspathsetUnsupported returns true if as-path-set for bgp-defined-sets is unsupported
func BgpAspathsetUnsupported(dut *ondatra.DUTDevice) bool {
	return lookupDUTDeviations(dut).GetBgpAspathsetUnsupported()
<<<<<<< HEAD
=======
}

// ExplicitDcoConfig returns true if a user-configured value is required in module-functional-type for the transceiver
func ExplicitDcoConfig(dut *ondatra.DUTDevice) bool {
	return lookupDUTDeviations(dut).GetExplicitDcoConfig()
}

// VerifyExpectedBreakoutSupportedConfig is to skip checking for breakout config mode.
func VerifyExpectedBreakoutSupportedConfig(dut *ondatra.DUTDevice) bool {
	return lookupDUTDeviations(dut).GetVerifyExpectedBreakoutSupportedConfig()
}

// SrIgpConfigUnsupported return true if SR IGP config is not supported
func SrIgpConfigUnsupported(dut *ondatra.DUTDevice) bool {
	return lookupDUTDeviations(dut).GetSrIgpConfigUnsupported()
}

// SetISISAuthWithInterfaceAuthenticationContainer returns true if Isis Authentication is blocked for one level specific config for P2P links, and the corresponding hello-authentication leafs can be set with ISIS Interface/Authentication container.
func SetISISAuthWithInterfaceAuthenticationContainer(dut *ondatra.DUTDevice) bool {
	return lookupDUTDeviations(dut).GetSetIsisAuthWithInterfaceAuthenticationContainer()
}

// GreGueTunnelInterfaceOcUnsupported returns true if GRE/GUE tunnel interface oc is unsupported
func GreGueTunnelInterfaceOcUnsupported(dut *ondatra.DUTDevice) bool {
	return lookupDUTDeviations(dut).GetGreGueTunnelInterfaceOcUnsupported()
}

// LoadIntervalNotSupported returns true if load interval is not supported on vendors
func LoadIntervalNotSupported(dut *ondatra.DUTDevice) bool {
	return lookupDUTDeviations(dut).GetLoadIntervalNotSupported()
}

// SkipOpticalChannelOutputPowerInterval returns true if devices do not support opticalchannel output-power interval leaf
func SkipOpticalChannelOutputPowerInterval(dut *ondatra.DUTDevice) bool {
	return lookupDUTDeviations(dut).GetSkipOpticalChannelOutputPowerInterval()
}

// SkipTransceiverDescription returns true if devices do not support transceiver description leaf
func SkipTransceiverDescription(dut *ondatra.DUTDevice) bool {
	return lookupDUTDeviations(dut).GetSkipTransceiverDescription()
}

// ContainerzOCUnsupported returns true if devices cannot configure containerz via OpenConfig
func ContainerzOCUnsupported(dut *ondatra.DUTDevice) bool {
	return lookupDUTDeviations(dut).GetContainerzOcUnsupported()
}

// BGPDistanceOcPathUnsupported returns true if BGP Distance OC telemetry path is not supported.
func BgpDistanceOcPathUnsupported(dut *ondatra.DUTDevice) bool {
	return lookupDUTDeviations(dut).GetBgpDistanceOcPathUnsupported()
>>>>>>> fcc41158
}<|MERGE_RESOLUTION|>--- conflicted
+++ resolved
@@ -1296,8 +1296,6 @@
 // BgpAspathsetUnsupported returns true if as-path-set for bgp-defined-sets is unsupported
 func BgpAspathsetUnsupported(dut *ondatra.DUTDevice) bool {
 	return lookupDUTDeviations(dut).GetBgpAspathsetUnsupported()
-<<<<<<< HEAD
-=======
 }
 
 // ExplicitDcoConfig returns true if a user-configured value is required in module-functional-type for the transceiver
@@ -1348,5 +1346,4 @@
 // BGPDistanceOcPathUnsupported returns true if BGP Distance OC telemetry path is not supported.
 func BgpDistanceOcPathUnsupported(dut *ondatra.DUTDevice) bool {
 	return lookupDUTDeviations(dut).GetBgpDistanceOcPathUnsupported()
->>>>>>> fcc41158
 }