// Copyright 2022 Google LLC
//
// Licensed under the Apache License, Version 2.0 (the "License");
// you may not use this file except in compliance with the License.
// You may obtain a copy of the License at
//
//      http://www.apache.org/licenses/LICENSE-2.0
//
// Unless required by applicable law or agreed to in writing, software
// distributed under the License is distributed on an "AS IS" BASIS,
// WITHOUT WARRANTIES OR CONDITIONS OF ANY KIND, either express or implied.
// See the License for the specific language governing permissions and
// limitations under the License.

// Package deviations defines the arguments to enable temporary workarounds for the
// featureprofiles test suite using command line flags.
//
// If we consider device compliance level in tiers:
//
//   - Tier 0: Full OpenConfig compliance.  The device can do everything specified by
//     OpenConfig.
//   - Tier 1: Test plan compliance.  The device can pass a test without deviation, which
//     means it satisfies the test requirements.  This is the target compliance tier for
//     featureprofiles tests.
//   - Tier 2: Deviated test plan compliance.  The device can pass a test with deviation.
//
// Deviations typically work by reducing testing requirements or by changing the way the
// configuration is done.  However, the targeted compliance tier is always without
// deviation.
//
// Requirements for deviations:
//
//   - Deviations may only use OpenConfig compliant behavior.
//   - Deviations should be small in scope, typically affecting one subtest, one
//     OpenConfig path or small OpenConfig subtree.
//
// If a device could not pass without deviation, that is considered non-compliant
// behavior.  Ideally, a device should pass both with and without a deviation which means
// the deviation could be safely removed.  However, when the OpenConfig model allows the
// device to reject the deviated case even if it is compliant, then this should be
// explained on a case-by-case basis.
//
// To add, remove and enable deviations follow the guidelines at deviations/README.md
package deviations

import (
	"fmt"
	"regexp"

	log "github.com/golang/glog"
	"github.com/openconfig/featureprofiles/internal/metadata"

	mpb "github.com/openconfig/featureprofiles/proto/metadata_go_proto"
	"github.com/openconfig/ondatra"
)

func lookupDeviations(dvc *ondatra.Device) (*mpb.Metadata_PlatformExceptions, error) {
	var matchedPlatformException *mpb.Metadata_PlatformExceptions

	for _, platformExceptions := range metadata.Get().GetPlatformExceptions() {
		if platformExceptions.GetPlatform().GetVendor().String() == "" {
			return nil, fmt.Errorf("vendor should be specified in textproto %v", platformExceptions)
		}

		if dvc.Vendor().String() != platformExceptions.GetPlatform().GetVendor().String() {
			continue
		}

		// If hardware_model_regex is set and does not match, continue
		if hardwareModelRegex := platformExceptions.GetPlatform().GetHardwareModelRegex(); hardwareModelRegex != "" {
			matchHw, errHw := regexp.MatchString(hardwareModelRegex, dvc.Model())
			if errHw != nil {
				return nil, fmt.Errorf("error with regex match %v", errHw)
			}
			if !matchHw {
				continue
			}
		}

		// If software_version_regex is set and does not match, continue
		if softwareVersionRegex := platformExceptions.GetPlatform().GetSoftwareVersionRegex(); softwareVersionRegex != "" {
			matchSw, errSw := regexp.MatchString(softwareVersionRegex, dvc.Version())
			if errSw != nil {
				return nil, fmt.Errorf("error with regex match %v", errSw)
			}
			if !matchSw {
				continue
			}
		}

		if matchedPlatformException != nil {
			return nil, fmt.Errorf("cannot have more than one match within platform_exceptions fields %v and %v", matchedPlatformException, platformExceptions)
		}
		matchedPlatformException = platformExceptions
	}
	return matchedPlatformException, nil
}

func mustLookupDeviations(dvc *ondatra.Device) *mpb.Metadata_Deviations {
	platformExceptions, err := lookupDeviations(dvc)
	if err != nil {
		log.Exitf("Error looking up deviations: %v", err)
	}
	if platformExceptions == nil {
		log.Infof("Did not match any platform_exception %v, returning default values", metadata.Get().GetPlatformExceptions())
		return &mpb.Metadata_Deviations{}
	}
	return platformExceptions.GetDeviations()
}

func lookupDUTDeviations(dut *ondatra.DUTDevice) *mpb.Metadata_Deviations {
	return mustLookupDeviations(dut.Device)
}

func lookupATEDeviations(ate *ondatra.ATEDevice) *mpb.Metadata_Deviations {
	return mustLookupDeviations(ate.Device)
}

// BannerDelimiter returns if device requires the banner to have a delimiter character.
// Full OpenConfig compliant devices should work without delimiter.
func BannerDelimiter(dut *ondatra.DUTDevice) string {
	return lookupDUTDeviations(dut).GetBannerDelimiter()
}

// OmitL2MTU returns if device does not support setting the L2 MTU.
func OmitL2MTU(dut *ondatra.DUTDevice) bool {
	return lookupDUTDeviations(dut).GetOmitL2Mtu()
}

// GRIBIMACOverrideStaticARPStaticRoute returns whether the device needs to configure Static ARP + Static Route to override setting MAC address in Next Hop.
func GRIBIMACOverrideStaticARPStaticRoute(dut *ondatra.DUTDevice) bool {
	return lookupDUTDeviations(dut).GetGribiMacOverrideStaticArpStaticRoute()
}

// AggregateAtomicUpdate returns if device requires that aggregate Port-Channel and its members be defined in a single gNMI Update transaction at /interfaces,
// Otherwise lag-type will be dropped, and no member can be added to the aggregate.
// Full OpenConfig compliant devices should pass both with and without this deviation.
func AggregateAtomicUpdate(dut *ondatra.DUTDevice) bool {
	return lookupDUTDeviations(dut).GetAggregateAtomicUpdate()
}

// DefaultNetworkInstance returns the name used for the default network instance for VRF.
func DefaultNetworkInstance(dut *ondatra.DUTDevice) string {
	if dni := lookupDUTDeviations(dut).GetDefaultNetworkInstance(); dni != "" {
		return dni
	}
	return "DEFAULT"
}

// ISISRestartSuppressUnsupported returns whether the device should skip isis restart-suppress check.
func ISISRestartSuppressUnsupported(dut *ondatra.DUTDevice) bool {
	return lookupDUTDeviations(dut).GetIsisRestartSuppressUnsupported()
}

// BgpGrHelperDisableUnsupported returns whether the device does not support to disable BGP GR Helper.
func BgpGrHelperDisableUnsupported(dut *ondatra.DUTDevice) bool {
	return lookupDUTDeviations(dut).GetBgpGrHelperDisableUnsupported()
}

// BgpGracefulRestartUnderAfiSafiUnsupported returns whether the device does not support bgp GR-RESTART under AFI/SAFI.
func BgpGracefulRestartUnderAfiSafiUnsupported(dut *ondatra.DUTDevice) bool {
	return lookupDUTDeviations(dut).GetBgpGracefulRestartUnderAfiSafiUnsupported()
}

// MissingBgpLastNotificationErrorCode returns whether the last-notification-error-code leaf is missing in bgp.
func MissingBgpLastNotificationErrorCode(dut *ondatra.DUTDevice) bool {
	return lookupDUTDeviations(dut).GetMissingBgpLastNotificationErrorCode()
}

// GRIBIMACOverrideWithStaticARP returns whether for a gRIBI IPv4 route the device does not support a mac-address only next-hop-entry.
func GRIBIMACOverrideWithStaticARP(dut *ondatra.DUTDevice) bool {
	return lookupDUTDeviations(dut).GetGribiMacOverrideWithStaticArp()
}

// CLITakesPrecedenceOverOC returns whether config pushed through origin CLI takes precedence over config pushed through origin OC.
func CLITakesPrecedenceOverOC(dut *ondatra.DUTDevice) bool {
	return lookupDUTDeviations(dut).GetCliTakesPrecedenceOverOc()
}

// BGPTrafficTolerance returns the allowed tolerance for BGP traffic flow while comparing for pass or fail conditions.
func BGPTrafficTolerance(dut *ondatra.DUTDevice) int32 {
	return lookupDUTDeviations(dut).GetBgpToleranceValue()
}

// StaticProtocolName returns the name used for the static routing protocol.
func StaticProtocolName(dut *ondatra.DUTDevice) string {
	if spn := lookupDUTDeviations(dut).GetStaticProtocolName(); spn != "" {
		return spn
	}
	return "DEFAULT"
}

// SwitchChipIDUnsupported returns whether the device supports id leaf for SwitchChip components.
func SwitchChipIDUnsupported(dut *ondatra.DUTDevice) bool {
	return lookupDUTDeviations(dut).GetSwitchChipIdUnsupported()
}

// BackplaneFacingCapacityUnsupported returns whether the device supports backplane-facing-capacity leaves for some components.
func BackplaneFacingCapacityUnsupported(dut *ondatra.DUTDevice) bool {
	return lookupDUTDeviations(dut).GetBackplaneFacingCapacityUnsupported()
}

// SchedulerInputWeightLimit returns whether the device does not support weight above 100.
func SchedulerInputWeightLimit(dut *ondatra.DUTDevice) bool {
	return lookupDUTDeviations(dut).GetSchedulerInputWeightLimit()
}

// ECNProfileRequiredDefinition returns whether the device requires additional config for ECN.
func ECNProfileRequiredDefinition(dut *ondatra.DUTDevice) bool {
	return lookupDUTDeviations(dut).GetEcnProfileRequiredDefinition()
}

// ISISGlobalAuthenticationNotRequired returns true if ISIS Global authentication not required.
func ISISGlobalAuthenticationNotRequired(dut *ondatra.DUTDevice) bool {
	return lookupDUTDeviations(dut).GetIsisGlobalAuthenticationNotRequired()
}

// ISISExplicitLevelAuthenticationConfig returns true if ISIS Explicit Level Authentication configuration is required
func ISISExplicitLevelAuthenticationConfig(dut *ondatra.DUTDevice) bool {
	return lookupDUTDeviations(dut).GetIsisExplicitLevelAuthenticationConfig()
}

// ISISSingleTopologyRequired sets isis af ipv6 single topology on the device if value is true.
func ISISSingleTopologyRequired(dut *ondatra.DUTDevice) bool {
	return lookupDUTDeviations(dut).GetIsisSingleTopologyRequired()
}

// ISISMultiTopologyUnsupported returns if device skips isis multi-topology check.
func ISISMultiTopologyUnsupported(dut *ondatra.DUTDevice) bool {
	return lookupDUTDeviations(dut).GetIsisMultiTopologyUnsupported()
}

// ISISInterfaceLevel1DisableRequired returns if device should disable isis level1 under interface mode.
func ISISInterfaceLevel1DisableRequired(dut *ondatra.DUTDevice) bool {
	return lookupDUTDeviations(dut).GetIsisInterfaceLevel1DisableRequired()
}

// MissingIsisInterfaceAfiSafiEnable returns if device should set and validate isis interface address family enable.
// Default is validate isis address family enable at global mode.
func MissingIsisInterfaceAfiSafiEnable(dut *ondatra.DUTDevice) bool {
	return lookupDUTDeviations(dut).GetMissingIsisInterfaceAfiSafiEnable()
}

// Ipv6DiscardedPktsUnsupported returns whether the device supports interface ipv6 discarded packet stats.
func Ipv6DiscardedPktsUnsupported(dut *ondatra.DUTDevice) bool {
	return lookupDUTDeviations(dut).GetIpv6DiscardedPktsUnsupported()
}

// LinkQualWaitAfterDeleteRequired returns whether the device requires additional time to complete post delete link qualification cleanup.
func LinkQualWaitAfterDeleteRequired(dut *ondatra.DUTDevice) bool {
	return lookupDUTDeviations(dut).GetLinkQualWaitAfterDeleteRequired()
}

// StatePathsUnsupported returns whether the device supports following state paths
func StatePathsUnsupported(dut *ondatra.DUTDevice) bool {
	return lookupDUTDeviations(dut).GetStatePathUnsupported()
}

// DropWeightLeavesUnsupported returns whether the device supports drop and weight leaves under queue management profile.
func DropWeightLeavesUnsupported(dut *ondatra.DUTDevice) bool {
	return lookupDUTDeviations(dut).GetDropWeightLeavesUnsupported()
}

// SwVersionUnsupported returns true if the device does not support reporting software version according to the requirements in gNMI-1.10.
func SwVersionUnsupported(dut *ondatra.DUTDevice) bool {
	return lookupDUTDeviations(dut).GetSwVersionUnsupported()
}

// HierarchicalWeightResolutionTolerance returns the allowed tolerance for BGP traffic flow while comparing for pass or fail conditions.
// Default minimum value is 0.2. Anything less than 0.2 will be set to 0.2.
func HierarchicalWeightResolutionTolerance(dut *ondatra.DUTDevice) float64 {
	hwrt := lookupDUTDeviations(dut).GetHierarchicalWeightResolutionTolerance()
	if minHWRT := 0.2; hwrt < minHWRT {
		return minHWRT
	}
	return hwrt
}

// InterfaceEnabled returns if device requires interface enabled leaf booleans to be explicitly set to true.
func InterfaceEnabled(dut *ondatra.DUTDevice) bool {
	return lookupDUTDeviations(dut).GetInterfaceEnabled()
}

// InterfaceCountersFromContainer returns if the device only supports querying counters from the state container, not from individual counter leaves.
func InterfaceCountersFromContainer(dut *ondatra.DUTDevice) bool {
	return lookupDUTDeviations(dut).GetInterfaceCountersFromContainer()
}

// IPv4MissingEnabled returns if device does not support interface/ipv4/enabled.
func IPv4MissingEnabled(dut *ondatra.DUTDevice) bool {
	return lookupDUTDeviations(dut).GetIpv4MissingEnabled()
}

// IPNeighborMissing returns true if the device does not support interface/ipv4(6)/neighbor,
// so test can suppress the related check for interface/ipv4(6)/neighbor.
func IPNeighborMissing(dut *ondatra.DUTDevice) bool {
	return lookupDUTDeviations(dut).GetIpNeighborMissing()
}

// GRIBIRIBAckOnly returns if device only supports RIB ack, so tests that normally expect FIB_ACK will allow just RIB_ACK.
// Full gRIBI compliant devices should pass both with and without this deviation.
func GRIBIRIBAckOnly(dut *ondatra.DUTDevice) bool {
	return lookupDUTDeviations(dut).GetGribiRibackOnly()
}

// MissingValueForDefaults returns if device returns no value for some OpenConfig paths if the operational value equals the default.
func MissingValueForDefaults(dut *ondatra.DUTDevice) bool {
	return lookupDUTDeviations(dut).GetMissingValueForDefaults()
}

// TraceRouteL4ProtocolUDP returns if device only support UDP as l4 protocol for traceroute.
// Default value is false.
func TraceRouteL4ProtocolUDP(dut *ondatra.DUTDevice) bool {
	return lookupDUTDeviations(dut).GetTracerouteL4ProtocolUdp()
}

// LLDPInterfaceConfigOverrideGlobal returns if LLDP interface config should override the global config,
// expect neighbours are seen when lldp is disabled globally but enabled on interface
func LLDPInterfaceConfigOverrideGlobal(dut *ondatra.DUTDevice) bool {
	return lookupDUTDeviations(dut).GetLldpInterfaceConfigOverrideGlobal()
}

// SubinterfacePacketCountersMissing returns if device is missing subinterface packet counters for IPv4/IPv6,
// so the test will skip checking them.
// Full OpenConfig compliant devices should pass both with and without this deviation.
func SubinterfacePacketCountersMissing(dut *ondatra.DUTDevice) bool {
	return lookupDUTDeviations(dut).GetSubinterfacePacketCountersMissing()
}

// MissingPrePolicyReceivedRoutes returns if device does not support bgp/neighbors/neighbor/afi-safis/afi-safi/state/prefixes/received-pre-policy.
// Fully-compliant devices should pass with and without this deviation.
func MissingPrePolicyReceivedRoutes(dut *ondatra.DUTDevice) bool {
	return lookupDUTDeviations(dut).GetPrepolicyReceivedRoutes()
}

// DeprecatedVlanID returns if device requires using the deprecated openconfig-vlan:vlan/config/vlan-id or openconfig-vlan:vlan/state/vlan-id leaves.
func DeprecatedVlanID(dut *ondatra.DUTDevice) bool {
	return lookupDUTDeviations(dut).GetDeprecatedVlanId()
}

// OSActivateNoReboot returns if device requires separate reboot to activate OS.
func OSActivateNoReboot(dut *ondatra.DUTDevice) bool {
	return lookupDUTDeviations(dut).GetOsactivateNoreboot()
}

// ConnectRetry returns if /bgp/neighbors/neighbor/timers/config/connect-retry is not supported.
func ConnectRetry(dut *ondatra.DUTDevice) bool {
	return lookupDUTDeviations(dut).GetConnectRetry()
}

// InstallOSForStandbyRP returns if device requires OS installation on standby RP as well as active RP.
func InstallOSForStandbyRP(dut *ondatra.DUTDevice) bool {
	return lookupDUTDeviations(dut).GetOsinstallForStandbyRp()
}

// GNOIStatusWithEmptySubcomponent returns if the response of gNOI reboot status is a single value (not a list),
// the device requires explicit component path to account for a situation when there is more than one active reboot requests.
func GNOIStatusWithEmptySubcomponent(dut *ondatra.DUTDevice) bool {
	return lookupDUTDeviations(dut).GetGnoiStatusEmptySubcomponent()
}

// NetworkInstanceTableDeletionRequired returns if device requires explicit deletion of network-instance table.
func NetworkInstanceTableDeletionRequired(dut *ondatra.DUTDevice) bool {
	return lookupDUTDeviations(dut).GetNetworkInstanceTableDeletionRequired()
}

// ExplicitPortSpeed returns if device requires port-speed to be set because its default value may not be usable.
// Fully compliant devices selects the highest speed available based on negotiation.
func ExplicitPortSpeed(dut *ondatra.DUTDevice) bool {
	return lookupDUTDeviations(dut).GetExplicitPortSpeed()
}

// ExplicitInterfaceInDefaultVRF returns if device requires explicit attachment of an interface or subinterface to the default network instance.
// OpenConfig expects an unattached interface or subinterface to be implicitly part of the default network instance.
// Fully-compliant devices should pass with and without this deviation.
func ExplicitInterfaceInDefaultVRF(dut *ondatra.DUTDevice) bool {
	return lookupDUTDeviations(dut).GetExplicitInterfaceInDefaultVrf()
}

// RibWecmp returns if device requires CLI knob to enable wecmp feature.
func RibWecmp(dut *ondatra.DUTDevice) bool {
	return lookupDUTDeviations(dut).GetRibWecmp()
}

// InterfaceConfigVRFBeforeAddress returns if vrf should be configured before IP address when configuring interface.
func InterfaceConfigVRFBeforeAddress(dut *ondatra.DUTDevice) bool {
	return lookupDUTDeviations(dut).GetInterfaceConfigVrfBeforeAddress()
}

// BGPMD5RequiresReset returns if device requires a BGP session reset to utilize a new MD5 key.
func BGPMD5RequiresReset(dut *ondatra.DUTDevice) bool {
	return lookupDUTDeviations(dut).GetBgpMd5RequiresReset()
}

// ExplicitIPv6EnableForGRIBI returns if device requires Ipv6 to be enabled on interface for gRIBI NH programmed with destination mac address.
func ExplicitIPv6EnableForGRIBI(dut *ondatra.DUTDevice) bool {
	return lookupDUTDeviations(dut).GetIpv6EnableForGribiNhDmac()
}

// ISISInstanceEnabledRequired returns if isis instance name string should be set on the device.
func ISISInstanceEnabledRequired(dut *ondatra.DUTDevice) bool {
	return lookupDUTDeviations(dut).GetIsisInstanceEnabledRequired()
}

// GNOISubcomponentPath returns if device currently uses component name instead of a full openconfig path.
func GNOISubcomponentPath(dut *ondatra.DUTDevice) bool {
	return lookupDUTDeviations(dut).GetGnoiSubcomponentPath()
}

// NoMixOfTaggedAndUntaggedSubinterfaces returns if device does not support a mix of tagged and untagged subinterfaces
func NoMixOfTaggedAndUntaggedSubinterfaces(dut *ondatra.DUTDevice) bool {
	return lookupDUTDeviations(dut).GetNoMixOfTaggedAndUntaggedSubinterfaces()
}

// DequeueDeleteNotCountedAsDrops returns if device dequeues and deletes the pkts after a while and those are not counted
// as drops
func DequeueDeleteNotCountedAsDrops(dut *ondatra.DUTDevice) bool {
	return lookupDUTDeviations(dut).GetDequeueDeleteNotCountedAsDrops()
}

// RoutePolicyUnderAFIUnsupported returns if Route-Policy under the AFI/SAFI is not supported
func RoutePolicyUnderAFIUnsupported(dut *ondatra.DUTDevice) bool {
	return lookupDUTDeviations(dut).GetRoutePolicyUnderAfiUnsupported()
}

// StorageComponentUnsupported returns if telemetry path /components/component/storage is not supported.
func StorageComponentUnsupported(dut *ondatra.DUTDevice) bool {
	return lookupDUTDeviations(dut).GetStorageComponentUnsupported()
}

// GNOIFabricComponentRebootUnsupported returns if device does not support use using gNOI to reboot the Fabric Component.
func GNOIFabricComponentRebootUnsupported(dut *ondatra.DUTDevice) bool {
	return lookupDUTDeviations(dut).GetGnoiFabricComponentRebootUnsupported()
}

// NtpNonDefaultVrfUnsupported returns true if the device does not support ntp non-default vrf.
// Default value is false.
func NtpNonDefaultVrfUnsupported(dut *ondatra.DUTDevice) bool {
	return lookupDUTDeviations(dut).GetNtpNonDefaultVrfUnsupported()
}

// SkipControllerCardPowerAdmin returns if power-admin-state config on controller card should be skipped.
// Default value is false.
func SkipControllerCardPowerAdmin(dut *ondatra.DUTDevice) bool {
	return lookupDUTDeviations(dut).GetSkipControllerCardPowerAdmin()
}

// QOSOctets returns if device should skip checking QOS octet stats for interface.
func QOSOctets(dut *ondatra.DUTDevice) bool {
	return lookupDUTDeviations(dut).GetQosOctets()
}

// ISISInterfaceAfiUnsupported returns true for devices that don't support configuring
// ISIS /afi-safi/af/config container.
func ISISInterfaceAfiUnsupported(dut *ondatra.DUTDevice) bool {
	return lookupDUTDeviations(dut).GetIsisInterfaceAfiUnsupported()
}

// P4RTModifyTableEntryUnsupported returns true for devices that don't support
// modify table entry operation in P4 Runtime.
func P4RTModifyTableEntryUnsupported(dut *ondatra.DUTDevice) bool {
	return lookupDUTDeviations(dut).GetP4RtModifyTableEntryUnsupported()
}

// OSComponentParentIsSupervisorOrLinecard returns true if parent of OS component is
// of type SUPERVISOR or LINECARD.
func OSComponentParentIsSupervisorOrLinecard(dut *ondatra.DUTDevice) bool {
	return lookupDUTDeviations(dut).GetOsComponentParentIsSupervisorOrLinecard()
}

// OSComponentParentIsChassis returns true if parent of OS component is of type CHASSIS.
func OSComponentParentIsChassis(dut *ondatra.DUTDevice) bool {
	return lookupDUTDeviations(dut).GetOsComponentParentIsChassis()
}

// ISISRequireSameL1MetricWithL2Metric returns true for devices that require configuring
// the same ISIS Metrics for Level 1 when configuring Level 2 Metrics.
func ISISRequireSameL1MetricWithL2Metric(dut *ondatra.DUTDevice) bool {
	return lookupDUTDeviations(dut).GetIsisRequireSameL1MetricWithL2Metric()
}

// BGPSetMedRequiresEqualOspfSetMetric returns true for devices that require configuring
// the same OSPF setMetric when BGP SetMED is configured.
func BGPSetMedRequiresEqualOspfSetMetric(dut *ondatra.DUTDevice) bool {
	return lookupDUTDeviations(dut).GetBgpSetMedRequiresEqualOspfSetMetric()
}

// SetNativeUser creates a user and assigns role/rbac to that user via native model.
func SetNativeUser(dut *ondatra.DUTDevice) bool {
	return lookupDUTDeviations(dut).GetSetNativeUser()
}

// P4RTGdpRequiresDot1QSubinterface returns true for devices that require configuring
// subinterface with tagged vlan for P4RT packet in.
func P4RTGdpRequiresDot1QSubinterface(dut *ondatra.DUTDevice) bool {
	return lookupDUTDeviations(dut).GetP4RtGdpRequiresDot1QSubinterface()
}

// LinecardCPUUtilizationUnsupported returns if the device does not support telemetry path
// /components/component/cpu/utilization/state/avg for linecards' CPU card.
// Default value is false.
func LinecardCPUUtilizationUnsupported(dut *ondatra.DUTDevice) bool {
	return lookupDUTDeviations(dut).GetLinecardCpuUtilizationUnsupported()
}

// ConsistentComponentNamesUnsupported returns if the device does not support consistent component names for GNOI and GNMI.
// Default value is false.
func ConsistentComponentNamesUnsupported(dut *ondatra.DUTDevice) bool {
	return lookupDUTDeviations(dut).GetConsistentComponentNamesUnsupported()
}

// ControllerCardCPUUtilizationUnsupported returns if the device does not support telemetry path
// /components/component/cpu/utilization/state/avg for controller cards' CPU card.
// Default value is false.
func ControllerCardCPUUtilizationUnsupported(dut *ondatra.DUTDevice) bool {
	return lookupDUTDeviations(dut).GetControllerCardCpuUtilizationUnsupported()
}

// FabricDropCounterUnsupported returns if the device does not support counter for fabric block lost packets.
// Default value is false.
func FabricDropCounterUnsupported(dut *ondatra.DUTDevice) bool {
	return lookupDUTDeviations(dut).GetFabricDropCounterUnsupported()
}

// LinecardMemoryUtilizationUnsupported returns if the device does not support memory utilization related leaves for linecard components.
// Default value is false.
func LinecardMemoryUtilizationUnsupported(dut *ondatra.DUTDevice) bool {
	return lookupDUTDeviations(dut).GetLinecardMemoryUtilizationUnsupported()
}

// QOSVoqDropCounterUnsupported returns if the device does not support telemetry path
// /qos/interfaces/interface/input/virtual-output-queues/voq-interface/queues/queue/state/dropped-pkts.
// Default value is false.
func QOSVoqDropCounterUnsupported(dut *ondatra.DUTDevice) bool {
	return lookupDUTDeviations(dut).GetQosVoqDropCounterUnsupported()
}

// ISISTimersCsnpIntervalUnsupported returns true for devices that do not support
// configuring csnp-interval timer for ISIS.
func ISISTimersCsnpIntervalUnsupported(dut *ondatra.DUTDevice) bool {
	return lookupDUTDeviations(dut).GetIsisTimersCsnpIntervalUnsupported()
}

// ISISCounterManualAddressDropFromAreasUnsupported returns true for devices that do not
// support telemetry for isis system-level-counter manual-address-drop-from-areas.
func ISISCounterManualAddressDropFromAreasUnsupported(dut *ondatra.DUTDevice) bool {
	return lookupDUTDeviations(dut).GetIsisCounterManualAddressDropFromAreasUnsupported()
}

// ISISCounterPartChangesUnsupported returns true for devices that do not
// support telemetry for isis system-level-counter part-changes.
func ISISCounterPartChangesUnsupported(dut *ondatra.DUTDevice) bool {
	return lookupDUTDeviations(dut).GetIsisCounterPartChangesUnsupported()
}

// SkipTCPNegotiatedMSSCheck returns true for devices that do not
// support telemetry to check negotiated tcp mss value.
func SkipTCPNegotiatedMSSCheck(dut *ondatra.DUTDevice) bool {
	return lookupDUTDeviations(dut).GetSkipTcpNegotiatedMssCheck()
}

// TransceiverThresholdsUnsupported returns true if the device does not support threshold container under /components/component/transceiver.
// Default value is false.
func TransceiverThresholdsUnsupported(dut *ondatra.DUTDevice) bool {
	return lookupDUTDeviations(dut).GetTransceiverThresholdsUnsupported()
}

// InterfaceLoopbackModeRawGnmi returns true if interface loopback mode needs to be updated using raw gnmi API due to server version.
// Default value is false.
func InterfaceLoopbackModeRawGnmi(dut *ondatra.DUTDevice) bool {
	return lookupDUTDeviations(dut).GetInterfaceLoopbackModeRawGnmi()
}

// ISISLspMetadataLeafsUnsupported returns true for devices that don't support ISIS-Lsp
// metadata paths: checksum, sequence-number, remaining-lifetime.
func ISISLspMetadataLeafsUnsupported(dut *ondatra.DUTDevice) bool {
	return lookupDUTDeviations(dut).GetIsisLspMetadataLeafsUnsupported()
}

// QOSQueueRequiresID returns if device should configure QOS queue along with queue-id
func QOSQueueRequiresID(dut *ondatra.DUTDevice) bool {
	return lookupDUTDeviations(dut).GetQosQueueRequiresId()
}

// BgpLlgrOcUndefined returns true if device does not support OC path to disable BGP LLGR.
func BgpLlgrOcUndefined(dut *ondatra.DUTDevice) bool {
	return lookupDUTDeviations(dut).GetBgpLlgrOcUndefined()
}

// QOSBufferAllocationConfigRequired returns if device should configure QOS buffer-allocation-profile
func QOSBufferAllocationConfigRequired(dut *ondatra.DUTDevice) bool {
	return lookupDUTDeviations(dut).GetQosBufferAllocationConfigRequired()
}

// BGPGlobalExtendedNextHopEncodingUnsupported returns true for devices that do not support configuring
// BGP ExtendedNextHopEncoding at the global level.
func BGPGlobalExtendedNextHopEncodingUnsupported(dut *ondatra.DUTDevice) bool {
	return lookupDUTDeviations(dut).GetBgpGlobalExtendedNextHopEncodingUnsupported()
}

// TunnelStatePathUnsupported returns true for devices that require configuring
// /interfaces/interface/state/counters/in-pkts, in-octets,out-pkts, out-octetsis not supported.
func TunnelStatePathUnsupported(dut *ondatra.DUTDevice) bool {
	return lookupDUTDeviations(dut).GetTunnelStatePathUnsupported()
}

// TunnelConfigPathUnsupported returns true for devices that require configuring
// Tunnel source-address destination-address, encapsulation type are not supported in OC
func TunnelConfigPathUnsupported(dut *ondatra.DUTDevice) bool {
	return lookupDUTDeviations(dut).GetTunnelConfigPathUnsupported()
}

// EcnSameMinMaxThresholdUnsupported returns true for devices that don't support the same minimum and maximum threshold values
// CISCO: minimum and maximum threshold values are not the same, the difference between minimum and maximum threshold value should be 6144.
func EcnSameMinMaxThresholdUnsupported(dut *ondatra.DUTDevice) bool {
	return lookupDUTDeviations(dut).GetEcnSameMinMaxThresholdUnsupported()
}

// QosSchedulerConfigRequired returns if device should configure QOS buffer-allocation-profile
func QosSchedulerConfigRequired(dut *ondatra.DUTDevice) bool {
	return lookupDUTDeviations(dut).GetQosSchedulerConfigRequired()
}

// QosSetWeightConfigUnsupported returns whether the device does not support set weight leaves under qos ecn.
func QosSetWeightConfigUnsupported(dut *ondatra.DUTDevice) bool {
	return lookupDUTDeviations(dut).GetQosSetWeightConfigUnsupported()
}

// QosGetStatePathUnsupported returns whether the device does not support get state leaves under qos.
func QosGetStatePathUnsupported(dut *ondatra.DUTDevice) bool {
	return lookupDUTDeviations(dut).GetQosGetStatePathUnsupported()
}

// InterfaceRefInterfaceIDFormat returns if device is required to use interface-id format of interface name + .subinterface index with Interface-ref container
func InterfaceRefInterfaceIDFormat(dut *ondatra.DUTDevice) bool {
	return lookupDUTDeviations(dut).GetInterfaceRefInterfaceIdFormat()
}

// ISISLevelEnabled returns if device should enable isis under level.
func ISISLevelEnabled(dut *ondatra.DUTDevice) bool {
	return lookupDUTDeviations(dut).GetIsisLevelEnabled()
}

// MemberLinkLoopbackUnsupported returns true for devices that require configuring
// loopback on aggregated links instead of member links.
func MemberLinkLoopbackUnsupported(dut *ondatra.DUTDevice) bool {
	return lookupDUTDeviations(dut).GetMemberLinkLoopbackUnsupported()
}

// SkipPlqInterfaceOperStatusCheck returns true for devices that do not support
// PLQ operational status check for interfaces
func SkipPlqInterfaceOperStatusCheck(dut *ondatra.DUTDevice) bool {
	return lookupDUTDeviations(dut).GetSkipPlqInterfaceOperStatusCheck()
}

// BGPExplicitPrefixLimitReceived returns if device must specify the received prefix limits explicitly
// under the "prefix-limit-received" field rather than simply "prefix-limit".
func BGPExplicitPrefixLimitReceived(dut *ondatra.DUTDevice) bool {
	return lookupDUTDeviations(dut).GetBgpExplicitPrefixLimitReceived()
}

// BGPMissingOCMaxPrefixesConfiguration returns true for devices that does not configure BGP
// maximum routes correctly when max-prefixes OC leaf is configured.
func BGPMissingOCMaxPrefixesConfiguration(dut *ondatra.DUTDevice) bool {
	return lookupDUTDeviations(dut).GetBgpMissingOcMaxPrefixesConfiguration()
}

// SkipBgpSessionCheckWithoutAfisafi returns if device needs to skip checking AFI-SAFI disable.
func SkipBgpSessionCheckWithoutAfisafi(dut *ondatra.DUTDevice) bool {
	return lookupDUTDeviations(dut).GetSkipBgpSessionCheckWithoutAfisafi()
}

// MismatchedHardwareResourceNameInComponent returns true for devices that have separate
// naming conventions for hardware resource name in /system/ tree and /components/ tree.
func MismatchedHardwareResourceNameInComponent(dut *ondatra.DUTDevice) bool {
	return lookupDUTDeviations(dut).GetMismatchedHardwareResourceNameInComponent()
}

// GNOISubcomponentRebootStatusUnsupported returns true for devices that do not support subcomponent reboot status check.
func GNOISubcomponentRebootStatusUnsupported(dut *ondatra.DUTDevice) bool {
	return lookupDUTDeviations(dut).GetGnoiSubcomponentRebootStatusUnsupported()
}

// SkipNonBgpRouteExportCheck returns true for devices that exports routes from all
// protocols to BGP if the export-policy is ACCEPT.
func SkipNonBgpRouteExportCheck(dut *ondatra.DUTDevice) bool {
	return lookupDUTDeviations(dut).GetSkipNonBgpRouteExportCheck()
}

// ISISMetricStyleTelemetryUnsupported returns true for devices that do not support state path
// /network-instances/network-instance/protocols/protocol/isis/levels/level/state/metric-style
func ISISMetricStyleTelemetryUnsupported(dut *ondatra.DUTDevice) bool {
	return lookupDUTDeviations(dut).GetIsisMetricStyleTelemetryUnsupported()
}

// StaticRouteNextHopInterfaceRefUnsupported returns if device does not support Interface-ref under static-route next-hop
func StaticRouteNextHopInterfaceRefUnsupported(dut *ondatra.DUTDevice) bool {
	return lookupDUTDeviations(dut).GetStaticRouteNextHopInterfaceRefUnsupported()
}

// SkipStaticNexthopCheck returns if device needs index starting from non-zero
func SkipStaticNexthopCheck(dut *ondatra.DUTDevice) bool {
	return lookupDUTDeviations(dut).GetSkipStaticNexthopCheck()
}

// Ipv6RouterAdvertisementConfigUnsupported returns true for devices which don't support Ipv6 RouterAdvertisement configuration
func Ipv6RouterAdvertisementConfigUnsupported(dut *ondatra.DUTDevice) bool {
	return lookupDUTDeviations(dut).GetIpv6RouterAdvertisementConfigUnsupported()
}

// PrefixLimitExceededTelemetryUnsupported is to skip checking prefix limit telemetry flag.
func PrefixLimitExceededTelemetryUnsupported(dut *ondatra.DUTDevice) bool {
	return lookupDUTDeviations(dut).GetPrefixLimitExceededTelemetryUnsupported()
}

// SkipSettingAllowMultipleAS return true if device needs to skip setting allow-multiple-as while configuring eBGP
func SkipSettingAllowMultipleAS(dut *ondatra.DUTDevice) bool {
	return lookupDUTDeviations(dut).GetSkipSettingAllowMultipleAs()
}

// GribiDecapMixedPlenUnsupported returns true if devices does not support
// programming with mixed prefix length.
func GribiDecapMixedPlenUnsupported(dut *ondatra.DUTDevice) bool {
	return lookupDUTDeviations(dut).GetGribiDecapMixedPlenUnsupported()
}

// SkipIsisSetLevel return true if device needs to skip setting isis-actions set-level while configuring routing-policy statement action
func SkipIsisSetLevel(dut *ondatra.DUTDevice) bool {
	return lookupDUTDeviations(dut).GetSkipIsisSetLevel()
}

// SkipIsisSetMetricStyleType return true if device needs to skip setting isis-actions set-metric-style-type while configuring routing-policy statement action
func SkipIsisSetMetricStyleType(dut *ondatra.DUTDevice) bool {
	return lookupDUTDeviations(dut).GetSkipIsisSetMetricStyleType()
}

// SkipSettingDisableMetricPropagation return true if device needs to skip setting disable-metric-propagation while configuring table-connection
func SkipSettingDisableMetricPropagation(dut *ondatra.DUTDevice) bool {
	return lookupDUTDeviations(dut).GetSkipSettingDisableMetricPropagation()
}

// BGPConditionsMatchCommunitySetUnsupported returns true if device doesn't support bgp-conditions/match-community-set leaf
func BGPConditionsMatchCommunitySetUnsupported(dut *ondatra.DUTDevice) bool {
	return lookupDUTDeviations(dut).GetBgpConditionsMatchCommunitySetUnsupported()
}

// PfRequireMatchDefaultRule returns true for device which requires match condition for ether type v4 and v6 for default rule with network-instance default-vrf in policy-forwarding.
func PfRequireMatchDefaultRule(dut *ondatra.DUTDevice) bool {
	return lookupDUTDeviations(dut).GetPfRequireMatchDefaultRule()
}

// MissingPortToOpticalChannelMapping returns true for devices missing component tree mapping from hardware port to optical channel.
func MissingPortToOpticalChannelMapping(dut *ondatra.DUTDevice) bool {
	return lookupDUTDeviations(dut).GetMissingPortToOpticalChannelComponentMapping()
}

// SkipContainerOp returns true if gNMI container OP needs to be skipped.
// Cisco: https://partnerissuetracker.corp.google.com/issues/322291556
func SkipContainerOp(dut *ondatra.DUTDevice) bool {
	return lookupDUTDeviations(dut).GetSkipContainerOp()
}

// ReorderCallsForVendorCompatibilty returns true if call needs to be updated/added/deleted.
// Cisco: https://partnerissuetracker.corp.google.com/issues/322291556
func ReorderCallsForVendorCompatibilty(dut *ondatra.DUTDevice) bool {
	return lookupDUTDeviations(dut).GetReorderCallsForVendorCompatibilty()
}

// AddMissingBaseConfigViaCli returns true if missing base config needs to be added using CLI.
// Cisco: https://partnerissuetracker.corp.google.com/issues/322291556
func AddMissingBaseConfigViaCli(dut *ondatra.DUTDevice) bool {
	return lookupDUTDeviations(dut).GetAddMissingBaseConfigViaCli()
}

// SkipMacaddressCheck returns true if mac address for an interface via gNMI needs to be skipped.
// Cisco: https://partnerissuetracker.corp.google.com/issues/322291556
func SkipMacaddressCheck(dut *ondatra.DUTDevice) bool {
	return lookupDUTDeviations(dut).GetSkipMacaddressCheck()
}

// BGPRibOcPathUnsupported returns true if BGP RIB OC telemetry path is not supported.
func BGPRibOcPathUnsupported(dut *ondatra.DUTDevice) bool {
	return lookupDUTDeviations(dut).GetBgpRibOcPathUnsupported()
}

// SkipPrefixSetMode return true if device needs to skip setting prefix-set mode while configuring prefix-set routing-policy
func SkipPrefixSetMode(dut *ondatra.DUTDevice) bool {
	return lookupDUTDeviations(dut).GetSkipPrefixSetMode()
}

// SetMetricAsPreference returns true for devices which set metric as
// preference for static next-hop
func SetMetricAsPreference(dut *ondatra.DUTDevice) bool {
	return lookupDUTDeviations(dut).GetSetMetricAsPreference()
}

// IPv6StaticRouteWithIPv4NextHopRequiresStaticARP returns true if devices don't support having an
// IPv6 static Route with an IPv4 address as next hop and requires configuring a static ARP entry.
// Arista: https://partnerissuetracker.corp.google.com/issues/316593298
func IPv6StaticRouteWithIPv4NextHopRequiresStaticARP(dut *ondatra.DUTDevice) bool {
	return lookupDUTDeviations(dut).GetIpv6StaticRouteWithIpv4NextHopRequiresStaticArp()
}

// PfRequireSequentialOrderPbrRules returns true for device requires policy-forwarding rules to be in sequential order in the gNMI set-request.
func PfRequireSequentialOrderPbrRules(dut *ondatra.DUTDevice) bool {
	return lookupDUTDeviations(dut).GetPfRequireSequentialOrderPbrRules()
}

// MissingStaticRouteNextHopMetricTelemetry returns true for devices missing
// static route next-hop metric telemetry.
// Arista: https://partnerissuetracker.corp.google.com/issues/321010782
func MissingStaticRouteNextHopMetricTelemetry(dut *ondatra.DUTDevice) bool {
	return lookupDUTDeviations(dut).GetMissingStaticRouteNextHopMetricTelemetry()
}

// UnsupportedStaticRouteNextHopRecurse returns true for devices that don't support recursive
// resolution of static route next hop.
// Arista: https://partnerissuetracker.corp.google.com/issues/314449182
func UnsupportedStaticRouteNextHopRecurse(dut *ondatra.DUTDevice) bool {
	return lookupDUTDeviations(dut).GetUnsupportedStaticRouteNextHopRecurse()
}

// MissingStaticRouteDropNextHopTelemetry returns true for devices missing
// static route telemetry with DROP next hop.
// Arista: https://partnerissuetracker.corp.google.com/issues/330619816
func MissingStaticRouteDropNextHopTelemetry(dut *ondatra.DUTDevice) bool {
	return lookupDUTDeviations(dut).GetMissingStaticRouteDropNextHopTelemetry()
}

// MissingZROpticalChannelTunableParametersTelemetry returns true for devices missing 400ZR
// optical-channel tunable parameters telemetry: min/max/avg.
// Arista: https://partnerissuetracker.corp.google.com/issues/319314781
func MissingZROpticalChannelTunableParametersTelemetry(dut *ondatra.DUTDevice) bool {
	return lookupDUTDeviations(dut).GetMissingZrOpticalChannelTunableParametersTelemetry()
}

// PLQReflectorStatsUnsupported returns true for devices that does not support packet link qualification(PLQ) reflector packet sent/received stats.
func PLQReflectorStatsUnsupported(dut *ondatra.DUTDevice) bool {
	return lookupDUTDeviations(dut).GetPlqReflectorStatsUnsupported()
}

// PLQGeneratorCapabilitiesMaxMTU returns supported max_mtu for devices that does not support packet link qualification(PLQ) Generator max_mtu to be at least >= 8184.
func PLQGeneratorCapabilitiesMaxMTU(dut *ondatra.DUTDevice) uint32 {
	return lookupDUTDeviations(dut).GetPlqGeneratorCapabilitiesMaxMtu()
}

// PLQGeneratorCapabilitiesMaxPPS returns supported max_pps for devices that does not support packet link qualification(PLQ) Generator max_pps to be at least >= 100000000.
func PLQGeneratorCapabilitiesMaxPPS(dut *ondatra.DUTDevice) uint64 {
	return lookupDUTDeviations(dut).GetPlqGeneratorCapabilitiesMaxPps()
}

// BgpExtendedCommunityIndexUnsupported return true if BGP extended community index is not supported.
func BgpExtendedCommunityIndexUnsupported(dut *ondatra.DUTDevice) bool {
	return lookupDUTDeviations(dut).GetBgpExtendedCommunityIndexUnsupported()
}

// BgpCommunitySetRefsUnsupported return true if BGP community set refs is not supported.
func BgpCommunitySetRefsUnsupported(dut *ondatra.DUTDevice) bool {
	return lookupDUTDeviations(dut).GetBgpCommunitySetRefsUnsupported()
}

// TableConnectionsUnsupported returns true if Table Connections are unsupported.
func TableConnectionsUnsupported(dut *ondatra.DUTDevice) bool {
	return lookupDUTDeviations(dut).GetTableConnectionsUnsupported()
}

// UseVendorNativeTagSetConfig returns whether a device requires native model to configure tag-set
func UseVendorNativeTagSetConfig(dut *ondatra.DUTDevice) bool {
	return lookupDUTDeviations(dut).GetUseVendorNativeTagSetConfig()
}

// SkipBgpSendCommunityType return true if device needs to skip setting BGP send-community-type
func SkipBgpSendCommunityType(dut *ondatra.DUTDevice) bool {
	return lookupDUTDeviations(dut).GetSkipBgpSendCommunityType()
}

// BgpActionsSetCommunityMethodUnsupported return true if BGP actions set-community method is unsupported
func BgpActionsSetCommunityMethodUnsupported(dut *ondatra.DUTDevice) bool {
	return lookupDUTDeviations(dut).GetBgpActionsSetCommunityMethodUnsupported()

}

// SetNoPeerGroup Ensure that no BGP configurations exists under PeerGroups.
func SetNoPeerGroup(dut *ondatra.DUTDevice) bool {
	return lookupDUTDeviations(dut).GetSetNoPeerGroup()
}

// BgpCommunityMemberIsAString returns true if device community member is not a list
func BgpCommunityMemberIsAString(dut *ondatra.DUTDevice) bool {
	return lookupDUTDeviations(dut).GetBgpCommunityMemberIsAString()
}

// IPv4StaticRouteWithIPv6NextHopUnsupported unsupported ipv4 with ipv6 nexthop
func IPv4StaticRouteWithIPv6NextHopUnsupported(dut *ondatra.DUTDevice) bool {
	return lookupDUTDeviations(dut).GetIpv4StaticRouteWithIpv6NhUnsupported()
}

// IPv6StaticRouteWithIPv4NextHopUnsupported unsupported ipv6 with ipv4 nexthop
func IPv6StaticRouteWithIPv4NextHopUnsupported(dut *ondatra.DUTDevice) bool {
	return lookupDUTDeviations(dut).GetIpv6StaticRouteWithIpv4NhUnsupported()
}

// StaticRouteWithDropNhUnsupported unsupported drop nexthop
func StaticRouteWithDropNhUnsupported(dut *ondatra.DUTDevice) bool {
	return lookupDUTDeviations(dut).GetStaticRouteWithDropNh()
}

// StaticRouteWithExplicitMetric set explicit metric
func StaticRouteWithExplicitMetric(dut *ondatra.DUTDevice) bool {
	return lookupDUTDeviations(dut).GetStaticRouteWithExplicitMetric()
}

// BgpDefaultPolicyUnsupported return true if BGP default-import/export-policy is not supported.
func BgpDefaultPolicyUnsupported(dut *ondatra.DUTDevice) bool {
	return lookupDUTDeviations(dut).GetBgpDefaultPolicyUnsupported()
}

// ExplicitEnableBGPOnDefaultVRF return true if BGP needs to be explicitly enabled on default VRF
func ExplicitEnableBGPOnDefaultVRF(dut *ondatra.DUTDevice) bool {
	return lookupDUTDeviations(dut).GetExplicitEnableBgpOnDefaultVrf()
}

// RoutingPolicyTagSetEmbedded returns true if the implementation does not support tag-set(s) as a
// separate entity, but embeds it in the policy statement
func RoutingPolicyTagSetEmbedded(dut *ondatra.DUTDevice) bool {
	return lookupDUTDeviations(dut).GetRoutingPolicyTagSetEmbedded()
}

// SkipAfiSafiPathForBgpMultipleAs return true if device do not support afi/safi path to enable allow multiple-as for eBGP
func SkipAfiSafiPathForBgpMultipleAs(dut *ondatra.DUTDevice) bool {
	return lookupDUTDeviations(dut).GetSkipAfiSafiPathForBgpMultipleAs()
}

// CommunityMemberRegexUnsupported return true if device do not support community member regex
func CommunityMemberRegexUnsupported(dut *ondatra.DUTDevice) bool {
	return lookupDUTDeviations(dut).GetCommunityMemberRegexUnsupported()
}

// SamePolicyAttachedToAllAfis returns true if same import policy has to be applied for all AFIs
func SamePolicyAttachedToAllAfis(dut *ondatra.DUTDevice) bool {
	return lookupDUTDeviations(dut).GetSamePolicyAttachedToAllAfis()
}

// SkipSettingStatementForPolicy return true if device do not support afi/safi path to enable allow multiple-as for eBGP
func SkipSettingStatementForPolicy(dut *ondatra.DUTDevice) bool {
	return lookupDUTDeviations(dut).GetSkipSettingStatementForPolicy()
}

// SkipCheckingAttributeIndex return true if device do not return bgp attribute for the bgp session specifying the index
func SkipCheckingAttributeIndex(dut *ondatra.DUTDevice) bool {
	return lookupDUTDeviations(dut).GetSkipCheckingAttributeIndex()
}

// FlattenPolicyWithMultipleStatements return true if devices does not support policy-chaining
func FlattenPolicyWithMultipleStatements(dut *ondatra.DUTDevice) bool {
	return lookupDUTDeviations(dut).GetFlattenPolicyWithMultipleStatements()
}

// SlaacPrefixLength128 for Slaac generated IPv6 link local address
func SlaacPrefixLength128(dut *ondatra.DUTDevice) bool {
	return lookupDUTDeviations(dut).GetSlaacPrefixLength128()
}

// DefaultRoutePolicyUnsupported returns true if default route policy is not supported
func DefaultRoutePolicyUnsupported(dut *ondatra.DUTDevice) bool {
	return lookupDUTDeviations(dut).GetDefaultRoutePolicyUnsupported()
}

// CommunityMatchWithRedistributionUnsupported is set to true for devices that do not support matching community at the redistribution attach point.
func CommunityMatchWithRedistributionUnsupported(dut *ondatra.DUTDevice) bool {
	return lookupDUTDeviations(dut).GetCommunityMatchWithRedistributionUnsupported()
}

// BgpMaxMultipathPathsUnsupported returns true if the device does not support
// bgp max multipaths.
func BgpMaxMultipathPathsUnsupported(dut *ondatra.DUTDevice) bool {
	return lookupDUTDeviations(dut).GetBgpMaxMultipathPathsUnsupported()
}

// MultipathUnsupportedNeighborOrAfisafi returns true if the device does not
// support multipath under neighbor or afisafi.
func MultipathUnsupportedNeighborOrAfisafi(dut *ondatra.DUTDevice) bool {
	return lookupDUTDeviations(dut).GetMultipathUnsupportedNeighborOrAfisafi()
}

// ModelNameUnsupported returns true if /components/components/state/model-name
// is not supported for any component type.
func ModelNameUnsupported(dut *ondatra.DUTDevice) bool {
	return lookupDUTDeviations(dut).GetModelNameUnsupported()
}

// InstallPositionAndInstallComponentUnsupported returns true if install
// position and install component are not supported.
func InstallPositionAndInstallComponentUnsupported(dut *ondatra.DUTDevice) bool {
	return lookupDUTDeviations(dut).GetInstallPositionAndInstallComponentUnsupported()
}

// EncapTunnelShutBackupNhgZeroTraffic returns true when encap tunnel is shut then zero traffic flows to back-up NHG
func EncapTunnelShutBackupNhgZeroTraffic(dut *ondatra.DUTDevice) bool {
	return lookupDUTDeviations(dut).GetEncapTunnelShutBackupNhgZeroTraffic()
}

// MaxEcmpPaths supported for isis max ecmp path
func MaxEcmpPaths(dut *ondatra.DUTDevice) bool {
	return lookupDUTDeviations(dut).GetMaxEcmpPaths()
}

// WecmpAutoUnsupported returns true if wecmp auto is not supported
func WecmpAutoUnsupported(dut *ondatra.DUTDevice) bool {
	return lookupDUTDeviations(dut).GetWecmpAutoUnsupported()
}

// RoutingPolicyChainingUnsupported returns true if policy chaining is unsupported
func RoutingPolicyChainingUnsupported(dut *ondatra.DUTDevice) bool {
	return lookupDUTDeviations(dut).GetRoutingPolicyChainingUnsupported()
}

// ISISLoopbackRequired returns true if isis loopback is required.
func ISISLoopbackRequired(dut *ondatra.DUTDevice) bool {
	return lookupDUTDeviations(dut).GetIsisLoopbackRequired()
}

// WeightedEcmpFixedPacketVerification returns true if fixed packet is used in traffic flow
func WeightedEcmpFixedPacketVerification(dut *ondatra.DUTDevice) bool {
	return lookupDUTDeviations(dut).GetWeightedEcmpFixedPacketVerification()
}

// OverrideDefaultNhScale returns true if default NextHop scale needs to be modified
// else returns false
func OverrideDefaultNhScale(dut *ondatra.DUTDevice) bool {
	return lookupDUTDeviations(dut).GetOverrideDefaultNhScale()
}

// BgpExtendedCommunitySetUnsupported returns true if set bgp extended community is unsupported
func BgpExtendedCommunitySetUnsupported(dut *ondatra.DUTDevice) bool {
	return lookupDUTDeviations(dut).GetBgpExtendedCommunitySetUnsupported()
}

// BgpSetExtCommunitySetRefsUnsupported returns true if bgp set ext community refs is unsupported
func BgpSetExtCommunitySetRefsUnsupported(dut *ondatra.DUTDevice) bool {
	return lookupDUTDeviations(dut).GetBgpSetExtCommunitySetRefsUnsupported()
}

// BgpDeleteLinkBandwidthUnsupported returns true if bgp delete link bandwidth is unsupported
func BgpDeleteLinkBandwidthUnsupported(dut *ondatra.DUTDevice) bool {
	return lookupDUTDeviations(dut).GetBgpDeleteLinkBandwidthUnsupported()
}

// QOSInQueueDropCounterUnsupported returns true if /qos/interfaces/interface/input/queues/queue/state/dropped-pkts
// is not supported for any component type.
func QOSInQueueDropCounterUnsupported(dut *ondatra.DUTDevice) bool {
	return lookupDUTDeviations(dut).GetQosInqueueDropCounterUnsupported()
}

// BgpExplicitExtendedCommunityEnable returns true if explicit extended community enable is needed
func BgpExplicitExtendedCommunityEnable(dut *ondatra.DUTDevice) bool {
	return lookupDUTDeviations(dut).GetBgpExplicitExtendedCommunityEnable()
}

// MatchTagSetConditionUnsupported returns true if match tag set condition is not supported
func MatchTagSetConditionUnsupported(dut *ondatra.DUTDevice) bool {
	return lookupDUTDeviations(dut).GetMatchTagSetConditionUnsupported()
}

// PeerGroupDefEbgpVrfUnsupported returns true if peer group definition under ebgp vrf is unsupported
func PeerGroupDefEbgpVrfUnsupported(dut *ondatra.DUTDevice) bool {
	return lookupDUTDeviations(dut).GetPeerGroupDefEbgpVrfUnsupported()
}

// RedisConnectedUnderEbgpVrfUnsupported returns true if redistribution of routes under ebgp vrf is unsupported
func RedisConnectedUnderEbgpVrfUnsupported(dut *ondatra.DUTDevice) bool {
	return lookupDUTDeviations(dut).GetRedisConnectedUnderEbgpVrfUnsupported()
}

// BgpAfiSafiInDefaultNiBeforeOtherNi returns true if certain AFI SAFIs are configured in default network instance before other network instances
func BgpAfiSafiInDefaultNiBeforeOtherNi(dut *ondatra.DUTDevice) bool {
	return lookupDUTDeviations(dut).GetBgpAfiSafiInDefaultNiBeforeOtherNi()
}

// DefaultImportExportPolicyUnsupported returns true when device
// does not support default import export policy.
func DefaultImportExportPolicyUnsupported(dut *ondatra.DUTDevice) bool {
	return lookupDUTDeviations(dut).GetDefaultImportExportPolicyUnsupported()
}

// CommunityInvertAnyUnsupported returns true when device
// does not support community invert any.
func CommunityInvertAnyUnsupported(dut *ondatra.DUTDevice) bool {
	return lookupDUTDeviations(dut).GetCommunityInvertAnyUnsupported()
}

// Ipv6RouterAdvertisementIntervalUnsupported returns true for devices which don't support Ipv6 RouterAdvertisement interval configuration
func Ipv6RouterAdvertisementIntervalUnsupported(dut *ondatra.DUTDevice) bool {
	return lookupDUTDeviations(dut).GetIpv6RouterAdvertisementIntervalUnsupported()
}

// DecapNHWithNextHopNIUnsupported returns true if Decap NH with NextHopNetworkInstance is unsupported
func DecapNHWithNextHopNIUnsupported(dut *ondatra.DUTDevice) bool {
	return lookupDUTDeviations(dut).GetDecapNhWithNexthopNiUnsupported()
}

// SflowSourceAddressUpdateUnsupported returns true if sflow source address update is unsupported
func SflowSourceAddressUpdateUnsupported(dut *ondatra.DUTDevice) bool {
	return lookupDUTDeviations(dut).GetSflowSourceAddressUpdateUnsupported()
}

// LinkLocalMaskLen returns true if linklocal mask length is not 64
func LinkLocalMaskLen(dut *ondatra.DUTDevice) bool {
	return lookupDUTDeviations(dut).GetLinkLocalMaskLen()
}

// UseParentComponentForTemperatureTelemetry returns true if parent component supports temperature telemetry
func UseParentComponentForTemperatureTelemetry(dut *ondatra.DUTDevice) bool {
	return lookupDUTDeviations(dut).GetUseParentComponentForTemperatureTelemetry()
}

// ComponentMfgDateUnsupported returns true if component's mfg-date leaf is unsupported
func ComponentMfgDateUnsupported(dut *ondatra.DUTDevice) bool {
	return lookupDUTDeviations(dut).GetComponentMfgDateUnsupported()
}

// InterfaceCountersUpdateDelayed returns true if telemetry for interface counters
// does not return the latest counter values.
func InterfaceCountersUpdateDelayed(dut *ondatra.DUTDevice) bool {
	return lookupDUTDeviations(dut).GetInterfaceCountersUpdateDelayed()
}

// OTNChannelTribUnsupported returns true if TRIB parameter is unsupported under OTN channel configuration
func OTNChannelTribUnsupported(dut *ondatra.DUTDevice) bool {
	return lookupDUTDeviations(dut).GetOtnChannelTribUnsupported()
}

// EthChannelIngressParametersUnsupported returns true if ingress parameters are unsupported under ETH channel configuration
func EthChannelIngressParametersUnsupported(dut *ondatra.DUTDevice) bool {
	return lookupDUTDeviations(dut).GetEthChannelIngressParametersUnsupported()
}

// EthChannelAssignmentCiscoNumbering returns true if eth channel assignment index starts from 1 instead of 0
func EthChannelAssignmentCiscoNumbering(dut *ondatra.DUTDevice) bool {
	return lookupDUTDeviations(dut).GetEthChannelAssignmentCiscoNumbering()
}

// ChassisGetRPCUnsupported returns true if a Healthz Get RPC against the Chassis component is unsupported
func ChassisGetRPCUnsupported(dut *ondatra.DUTDevice) bool {
	return lookupDUTDeviations(dut).GetChassisGetRpcUnsupported()
}

// PowerDisableEnableLeafRefValidation returns true if definition of leaf-ref is not supported.
func PowerDisableEnableLeafRefValidation(dut *ondatra.DUTDevice) bool {
	return lookupDUTDeviations(dut).GetPowerDisableEnableLeafRefValidation()
}

// SSHServerCountersUnsupported is to skip checking ssh server counters.
func SSHServerCountersUnsupported(dut *ondatra.DUTDevice) bool {
	return lookupDUTDeviations(dut).GetSshServerCountersUnsupported()
}

// OperationalModeUnsupported returns true if operational-mode leaf is unsupported
func OperationalModeUnsupported(dut *ondatra.DUTDevice) bool {
	return lookupDUTDeviations(dut).GetOperationalModeUnsupported()
}

// BgpSessionStateIdleInPassiveMode returns true if BGP session state idle is not supported instead of active in passive mode.
func BgpSessionStateIdleInPassiveMode(dut *ondatra.DUTDevice) bool {
	return lookupDUTDeviations(dut).GetBgpSessionStateIdleInPassiveMode()
}

// EnableMultipathUnderAfiSafi returns true for devices that do not support multipath under /global path and instead support under global/afi/safi path.
func EnableMultipathUnderAfiSafi(dut *ondatra.DUTDevice) bool {
	return lookupDUTDeviations(dut).GetEnableMultipathUnderAfiSafi()
}

// OTNChannelAssignmentCiscoNumbering returns true if OTN channel assignment index starts from 1 instead of 0
func OTNChannelAssignmentCiscoNumbering(dut *ondatra.DUTDevice) bool {
	return lookupDUTDeviations(dut).GetOtnChannelAssignmentCiscoNumbering()
}

// CiscoPreFECBERInactiveValue returns true if a non-zero pre-fec-ber value is to be used for Cisco
func CiscoPreFECBERInactiveValue(dut *ondatra.DUTDevice) bool {
	return lookupDUTDeviations(dut).GetCiscoPreFecBerInactiveValue()
}

// BgpAfiSafiWildcardNotSupported return true if bgp afi/safi wildcard query is not supported.
// For example, this yang path query includes the wildcard key `afi-safi-name=`:
// `/network-instances/network-instance[name=DEFAULT]/protocols/protocol[identifier=BGP][name=BGP]/bgp/neighbors/neighbor[neighbor-address=192.0.2.2]/afi-safis/afi-safi[afi-safi-name=]`.
// Use of this deviation is permitted if a query using an explicit key is supported (such as
// `oc.BgpTypes_AFI_SAFI_TYPE_IPV4_UNICAST`).
func BgpAfiSafiWildcardNotSupported(dut *ondatra.DUTDevice) bool {
	return lookupDUTDeviations(dut).GetBgpAfiSafiWildcardNotSupported()
}

// NoZeroSuppression returns true if device wants to remove zero suppression
func NoZeroSuppression(dut *ondatra.DUTDevice) bool {
	return lookupDUTDeviations(dut).GetNoZeroSuppression()
}

// IsisInterfaceLevelPassiveUnsupported returns true for devices that do not support passive leaf
func IsisInterfaceLevelPassiveUnsupported(dut *ondatra.DUTDevice) bool {
	return lookupDUTDeviations(dut).GetIsisInterfaceLevelPassiveUnsupported()
}

// IsisDisSysidUnsupported returns true for devices that do not support dis-system-id leaf
func IsisDisSysidUnsupported(dut *ondatra.DUTDevice) bool {
	return lookupDUTDeviations(dut).GetIsisDisSysidUnsupported()
}

// IsisDatabaseOverloadsUnsupported returns true for devices that do not support database-overloads leaf
func IsisDatabaseOverloadsUnsupported(dut *ondatra.DUTDevice) bool {
	return lookupDUTDeviations(dut).GetIsisDatabaseOverloadsUnsupported()
}

// BgpSetMedV7Unsupported returns true if devices which are not
// supporting bgp set med union type in OC.
func BgpSetMedV7Unsupported(dut *ondatra.DUTDevice) bool {
	return lookupDUTDeviations(dut).GetBgpSetMedV7Unsupported()
}

// EnableTableConnections returns true if admin state of tableconnections needs to be enabled in SRL native model
func EnableTableConnections(dut *ondatra.DUTDevice) bool {
	return lookupDUTDeviations(dut).GetEnableTableConnections()
}

// TcDefaultImportPolicyUnsupported returns true if default import policy for table connection is unsupported
func TcDefaultImportPolicyUnsupported(dut *ondatra.DUTDevice) bool {
	return lookupDUTDeviations(dut).GetTcDefaultImportPolicyUnsupported()
}

// TcMetricPropagationUnsupported returns true if metric propagation for table connection is unsupported
func TcMetricPropagationUnsupported(dut *ondatra.DUTDevice) bool {
	return lookupDUTDeviations(dut).GetTcMetricPropagationUnsupported()
}

// TcAttributePropagationUnsupported returns true if attribute propagation for table connection is unsupported
func TcAttributePropagationUnsupported(dut *ondatra.DUTDevice) bool {
	return lookupDUTDeviations(dut).GetTcAttributePropagationUnsupported()
}

// TcSubscriptionUnsupported returns true if subscription for table connection is unsupported
func TcSubscriptionUnsupported(dut *ondatra.DUTDevice) bool {
	return lookupDUTDeviations(dut).GetTcSubscriptionUnsupported()
}

// DefaultBgpInstanceName returns bgp instance name as set in deviation to override default value "DEFAULT"
func DefaultBgpInstanceName(dut *ondatra.DUTDevice) string {
	if dbin := lookupDUTDeviations(dut).GetDefaultBgpInstanceName(); dbin != "" {
		return dbin
	}
	return "DEFAULT"
}

// ChannelRateClassParametersUnsupported returns true if channel rate class parameters are unsupported
func ChannelRateClassParametersUnsupported(dut *ondatra.DUTDevice) bool {
	return lookupDUTDeviations(dut).GetChannelAssignmentRateClassParametersUnsupported()
}

// QosSchedulerIngressPolicer returns true if qos ingress policing is unsupported
func QosSchedulerIngressPolicer(dut *ondatra.DUTDevice) bool {
	return lookupDUTDeviations(dut).GetQosSchedulerIngressPolicerUnsupported()
}

// GribiEncapHeaderUnsupported returns true if gribi encap header is unsupported
func GribiEncapHeaderUnsupported(dut *ondatra.DUTDevice) bool {
	return lookupDUTDeviations(dut).GetGribiEncapHeaderUnsupported()
}

// P4RTCapabilitiesUnsupported returns true for devices that don't support P4RT Capabilities rpc.
func P4RTCapabilitiesUnsupported(dut *ondatra.DUTDevice) bool {
	return lookupDUTDeviations(dut).GetP4RtCapabilitiesUnsupported()
}

// GNMIGetOnRootUnsupported returns true if the device does not support gNMI get on root.
func GNMIGetOnRootUnsupported(dut *ondatra.DUTDevice) bool {
	return lookupDUTDeviations(dut).GetGnmiGetOnRootUnsupported()
}

// PacketProcessingAggregateDropsUnsupported returns true if the device does not support packet processing aggregate drops.
func PacketProcessingAggregateDropsUnsupported(dut *ondatra.DUTDevice) bool {
	return lookupDUTDeviations(dut).GetPacketProcessingAggregateDropsUnsupported()
}

// FragmentTotalDropsUnsupported returns true if the device does not support fragment total drops.
func FragmentTotalDropsUnsupported(dut *ondatra.DUTDevice) bool {
	return lookupDUTDeviations(dut).GetFragmentTotalDropsUnsupported()
}

// BgpPrefixsetReqRoutepolRef returns true if devices needs route policy reference to stream prefix set info.
func BgpPrefixsetReqRoutepolRef(dut *ondatra.DUTDevice) bool {
	return lookupDUTDeviations(dut).GetBgpPrefixsetReqRoutepolRef()
}

// OperStatusForIcUnsupported return true if oper-status leaf is unsupported for Integration Circuit
func OperStatusForIcUnsupported(dut *ondatra.DUTDevice) bool {
	return lookupDUTDeviations(dut).GetOperStatusForIcUnsupported()
}

// BgpAspathsetUnsupported returns true if as-path-set for bgp-defined-sets is unsupported
func BgpAspathsetUnsupported(dut *ondatra.DUTDevice) bool {
	return lookupDUTDeviations(dut).GetBgpAspathsetUnsupported()
}

// ExplicitDcoConfig returns true if a user-configured value is required in module-functional-type for the transceiver
func ExplicitDcoConfig(dut *ondatra.DUTDevice) bool {
	return lookupDUTDeviations(dut).GetExplicitDcoConfig()
}

// VerifyExpectedBreakoutSupportedConfig is to skip checking for breakout config mode.
func VerifyExpectedBreakoutSupportedConfig(dut *ondatra.DUTDevice) bool {
	return lookupDUTDeviations(dut).GetVerifyExpectedBreakoutSupportedConfig()
}

// SrIgpConfigUnsupported return true if SR IGP config is not supported
func SrIgpConfigUnsupported(dut *ondatra.DUTDevice) bool {
	return lookupDUTDeviations(dut).GetSrIgpConfigUnsupported()
}

// SetISISAuthWithInterfaceAuthenticationContainer returns true if Isis Authentication is blocked for one level specific config for P2P links, and the corresponding hello-authentication leafs can be set with ISIS Interface/Authentication container.
func SetISISAuthWithInterfaceAuthenticationContainer(dut *ondatra.DUTDevice) bool {
	return lookupDUTDeviations(dut).GetSetIsisAuthWithInterfaceAuthenticationContainer()
}

// GreGueTunnelInterfaceOcUnsupported returns true if GRE/GUE tunnel interface oc is unsupported
func GreGueTunnelInterfaceOcUnsupported(dut *ondatra.DUTDevice) bool {
	return lookupDUTDeviations(dut).GetGreGueTunnelInterfaceOcUnsupported()
}

// LoadIntervalNotSupported returns true if load interval is not supported on vendors
func LoadIntervalNotSupported(dut *ondatra.DUTDevice) bool {
	return lookupDUTDeviations(dut).GetLoadIntervalNotSupported()
}

// SkipOpticalChannelOutputPowerInterval returns true if devices do not support opticalchannel output-power interval leaf
func SkipOpticalChannelOutputPowerInterval(dut *ondatra.DUTDevice) bool {
	return lookupDUTDeviations(dut).GetSkipOpticalChannelOutputPowerInterval()
}

// SkipTransceiverDescription returns true if devices do not support transceiver description leaf
func SkipTransceiverDescription(dut *ondatra.DUTDevice) bool {
	return lookupDUTDeviations(dut).GetSkipTransceiverDescription()
}

// ContainerzOCUnsupported returns true if devices cannot configure containerz via OpenConfig
func ContainerzOCUnsupported(dut *ondatra.DUTDevice) bool {
	return lookupDUTDeviations(dut).GetContainerzOcUnsupported()
}

// NextHopGroupOCUnsupported returns true if devices do not support next-hop-group config
func NextHopGroupOCUnsupported(dut *ondatra.DUTDevice) bool {
	return lookupDUTDeviations(dut).GetNextHopGroupConfigUnsupported()
}

// QosShaperOCUnsupported returns true if qos shaper config is unsupported
func QosShaperOCUnsupported(dut *ondatra.DUTDevice) bool {
	return lookupDUTDeviations(dut).GetQosShaperConfigUnsupported()
}

// EthernetOverMPLSogreOCUnsupported returns true if ethernet over mplsogre is unsupported
func EthernetOverMPLSogreOCUnsupported(dut *ondatra.DUTDevice) bool {
	return lookupDUTDeviations(dut).GetEthernetOverMplsogreUnsupported()
}

// SflowOCUnsupported returns true if sflow is unsupported
func SflowOCUnsupported(dut *ondatra.DUTDevice) bool {
	return lookupDUTDeviations(dut).GetSflowUnsupported()
}

// MplsOCUnsupported returns true if mpls is unsupported
func MplsOCUnsupported(dut *ondatra.DUTDevice) bool {
	return lookupDUTDeviations(dut).GetMplsUnsupported()
}

// MacsecOCUnsupported returns true if macsec is unsupported
func MacsecOCUnsupported(dut *ondatra.DUTDevice) bool {
	return lookupDUTDeviations(dut).GetMacsecUnsupported()
}

// GueGreDecapOCUnsupported returns true if gue gre decap is unsupported
func GueGreDecapOCUnsupported(dut *ondatra.DUTDevice) bool {
	return lookupDUTDeviations(dut).GetGueGreDecapUnsupported()
}

// MplsLabelClassificationOCUnsupported returns true if mpls label classification is unsupported
func MplsLabelClassificationOCUnsupported(dut *ondatra.DUTDevice) bool {
	return lookupDUTDeviations(dut).GetMplsLabelClassificationUnsupported()
}

// LocalProxyOCUnsupported returns true if local proxy is unsupported
func LocalProxyOCUnsupported(dut *ondatra.DUTDevice) bool {
	return lookupDUTDeviations(dut).GetLocalProxyUnsupported()
}

// StaticMplsOCUnsupported returns true if static mpls is unsupported
func StaticMplsOCUnsupported(dut *ondatra.DUTDevice) bool {
	return lookupDUTDeviations(dut).GetStaticMplsUnsupported()
}

// QosClassificationOCUnsupported returns true if qos classification is unsupported
func QosClassificationOCUnsupported(dut *ondatra.DUTDevice) bool {
	return lookupDUTDeviations(dut).GetQosClassificationUnsupported()
}

// PolicyForwardingOCUnsupported returns true if policy forwarding is unsupported
func PolicyForwardingOCUnsupported(dut *ondatra.DUTDevice) bool {
	return lookupDUTDeviations(dut).GetPolicyForwardingUnsupported()
}

// InterfacePolicyForwardingOCUnsupported returns true if interface policy forwarding is unsupported
func InterfacePolicyForwardingOCUnsupported(dut *ondatra.DUTDevice) bool {
	return lookupDUTDeviations(dut).GetInterfacePolicyForwardingUnsupported()
}

// GueGreDecapUnsupported returns true if gue or gre decap is unsupported
func GueGreDecapUnsupported(dut *ondatra.DUTDevice) bool {
	return lookupDUTDeviations(dut).GetGueGreDecapUnsupported()
}

// StaticMplsUnsupported returns true if static mpls is unsupported
func StaticMplsUnsupported(dut *ondatra.DUTDevice) bool {
	return lookupDUTDeviations(dut).GetStaticMplsUnsupported()
}

// QosShaperStateOCUnsupported returns true if qos shaper state is unsupported
func QosShaperStateOCUnsupported(dut *ondatra.DUTDevice) bool {
	return lookupDUTDeviations(dut).GetQosShaperStateUnsupported()
}

// CfmOCUnsupported returns true if CFM is unsupported
func CfmOCUnsupported(dut *ondatra.DUTDevice) bool {
	return lookupDUTDeviations(dut).GetCfmUnsupported()
}

// LabelRangeOCUnsupported returns true if label range is unsupported
func LabelRangeOCUnsupported(dut *ondatra.DUTDevice) bool {
	return lookupDUTDeviations(dut).GetLabelRangeUnsupported()
}

// StaticArpOCUnsupported returns true if static arp is unsupported
func StaticArpOCUnsupported(dut *ondatra.DUTDevice) bool {
	return lookupDUTDeviations(dut).GetStaticArpUnsupported()
}

// BgpDistanceOcPathUnsupported returns true if BGP Distance OC telemetry path is not supported.
func BgpDistanceOcPathUnsupported(dut *ondatra.DUTDevice) bool {
	return lookupDUTDeviations(dut).GetBgpDistanceOcPathUnsupported()
}

// IsisMplsUnsupported returns true if there's no OC support for MPLS under ISIS
func IsisMplsUnsupported(dut *ondatra.DUTDevice) bool {
	return lookupDUTDeviations(dut).GetIsisMplsUnsupported()
}

// AutoNegotiateUnsupported returns true if there's no OC support for auto-negotiate
func AutoNegotiateUnsupported(dut *ondatra.DUTDevice) bool {
	return lookupDUTDeviations(dut).GetAutoNegotiateUnsupported()
}

// DuplexModeUnsupported returns true if there's no OC support for duplex-mode
func DuplexModeUnsupported(dut *ondatra.DUTDevice) bool {
	return lookupDUTDeviations(dut).GetDuplexModeUnsupported()
}

// PortSpeedUnsupported returns true if there's no OC support for port-speed
func PortSpeedUnsupported(dut *ondatra.DUTDevice) bool {
	return lookupDUTDeviations(dut).GetPortSpeedUnsupported()
}

// PolicyForwardingToNextHopOcUnsupported returns true if policy forwarding to next hop is not supported on vendors
func PolicyForwardingToNextHopOcUnsupported(dut *ondatra.DUTDevice) bool {
	return lookupDUTDeviations(dut).GetPolicyForwardingToNextHopOcUnsupported()
}

// BGPSetMedActionUnsupported returns true if there's no OC support for BGP set med action
func BGPSetMedActionUnsupported(dut *ondatra.DUTDevice) bool {
	return lookupDUTDeviations(dut).GetBgpSetMedActionUnsupported()
}

// NumPhysyicalChannelsUnsupported returns true if there's no OC support for num-physical-channels
func NumPhysyicalChannelsUnsupported(dut *ondatra.DUTDevice) bool {
	return lookupDUTDeviations(dut).GetNumPhysicalChannelsUnsupported()
}

// UseOldOCPathStaticLspNh returns true if the old OC path for static lsp next-hop is used
func UseOldOCPathStaticLspNh(dut *ondatra.DUTDevice) bool {
	return lookupDUTDeviations(dut).GetUseOldOcPathStaticLspNh()
}

// ConfigLeafCreateRequired returns true if leaf creation is required
func ConfigLeafCreateRequired(dut *ondatra.DUTDevice) bool {
	return lookupDUTDeviations(dut).GetConfigLeafCreateRequired()
}

// FrBreakoutFix returns true if the fix is needed
func FrBreakoutFix(dut *ondatra.DUTDevice) bool {
	return lookupDUTDeviations(dut).GetFrBreakoutFix()
}

// SkipInterfaceNameCheck returns if device requires skipping the interface name check.
func SkipInterfaceNameCheck(dut *ondatra.DUTDevice) bool {
	return lookupDUTDeviations(dut).GetSkipInterfaceNameCheck()
}

// UnsupportedQoSOutputServicePolicy returns true if devices do not support qos output service-policy
func UnsupportedQoSOutputServicePolicy(dut *ondatra.DUTDevice) bool {
	return lookupDUTDeviations(dut).GetUnsupportedQosOutputServicePolicy()
}

// InterfaceOutputQueueNonStandardName returns true if devices have non-standard output queue names
func InterfaceOutputQueueNonStandardName(dut *ondatra.DUTDevice) bool {
	return lookupDUTDeviations(dut).GetInterfaceOutputQueueNonStandardName()
}

// MplsExpIngressClassifierOcUnsupported returns true if devices do not support classifying ingress packets based on the MPLS exp field
func MplsExpIngressClassifierOcUnsupported(dut *ondatra.DUTDevice) bool {
	return lookupDUTDeviations(dut).GetMplsExpIngressClassifierOcUnsupported()
}

// Devices that do not propagate IGP metric through redistribution
func DefaultNoIgpMetricPropagation(dut *ondatra.DUTDevice) bool {
	return lookupDUTDeviations(dut).GetDefaultNoIgpMetricPropagation()
}

// SkipBgpPeerGroupSendCommunityType return true if device needs to skip setting BGP send-community-type for peer group
func SkipBgpPeerGroupSendCommunityType(dut *ondatra.DUTDevice) bool {
	return lookupDUTDeviations(dut).GetSkipBgpPeerGroupSendCommunityType()
}

// ExplicitSwapSrcDstMacNeededForLoopbackMode returns true if device needs to explicitly set swap-src-dst-mac for loopback mode
func ExplicitSwapSrcDstMacNeededForLoopbackMode(dut *ondatra.DUTDevice) bool {
	return lookupDUTDeviations(dut).GetExplicitSwapSrcDstMacNeededForLoopbackMode()
}

// LinkLocalInsteadOfNh returns true if device requires link-local instead of NH.
func LinkLocalInsteadOfNh(dut *ondatra.DUTDevice) bool {
	return lookupDUTDeviations(dut).GetLinkLocalInsteadOfNh()
}

// LowScaleAft returns if device requires link-local instead of NH.
func LowScaleAft(dut *ondatra.DUTDevice) bool {
	return lookupDUTDeviations(dut).GetLowScaleAft()
}

// MissingSystemDescriptionConfigPath returns true if device does not support config lldp system-description leaf
func MissingSystemDescriptionConfigPath(dut *ondatra.DUTDevice) bool {
	return lookupDUTDeviations(dut).GetMissingSystemDescriptionConfigPath()
}

// FEC uncorrectable errors accumulate over time and are not cleared unless the component is reset on target
func NonIntervalFecErrorCounter(dut *ondatra.DUTDevice) bool {
	return lookupDUTDeviations(dut).GetNonIntervalFecErrorCounter()
}

// NtpSourceAddressUnsupported returns true if NTP source address is not supported
func NtpSourceAddressUnsupported(dut *ondatra.DUTDevice) bool {
	return lookupDUTDeviations(dut).GetNtpSourceAddressUnsupported()
}

// StaticMplsLspUnsupported returns true if static mpls lsp parameters are unsupported
func StaticMplsLspOCUnsupported(dut *ondatra.DUTDevice) bool {
	return lookupDUTDeviations(dut).GetStaticMplsLspOcUnsupported()
}

// GreDecapsulationUnsupported returns true if decapsulation is not supported
func GreDecapsulationOCUnsupported(dut *ondatra.DUTDevice) bool {
	return lookupDUTDeviations(dut).GetGreDecapsulationOcUnsupported()
}

// SRLB and SRGB configuration does not effective with OC config
func IsisSrgbSrlbUnsupported(dut *ondatra.DUTDevice) bool {
	return lookupDUTDeviations(dut).GetIsisSrgbSrlbUnsupported()
}

// Isis Prefix Segment config does not supported
func IsisSrPrefixSegmentConfigUnsupported(dut *ondatra.DUTDevice) bool {
	return lookupDUTDeviations(dut).GetIsisSrPrefixSegmentConfigUnsupported()
}

// Isis Node Segment Configuration do not supported
func IsisSrNodeSegmentConfigUnsupported(dut *ondatra.DUTDevice) bool {
	return lookupDUTDeviations(dut).GetIsisSrNodeSegmentConfigUnsupported()
}

// SflowIngressMinSamplingRate returns the minimum sampling rate supported for sflow ingress on the device.
func SflowIngressMinSamplingRate(dut *ondatra.DUTDevice) uint32 {
	return lookupDUTDeviations(dut).GetSflowIngressMinSamplingRate()
}

// QosRemarkOCUnsupported returns true if Qos remark parameters are unsupported
func QosRemarkOCUnsupported(dut *ondatra.DUTDevice) bool {
	return lookupDUTDeviations(dut).GetQosRemarkOcUnsupported()
}

// PolicyForwardingGREEncapsulationOCUnsupported returns true if policy forwarding GRE encapsulation is not supported on vendors
func PolicyForwardingGreEncapsulationOcUnsupported(dut *ondatra.DUTDevice) bool {
	return lookupDUTDeviations(dut).GetPolicyForwardingGreEncapsulationOcUnsupported()
}

// PolicyRuleCountersOCUnsupported returns true if policy forwarding Rule Counters is not supported on vendors
func PolicyRuleCountersOCUnsupported(dut *ondatra.DUTDevice) bool {
	return lookupDUTDeviations(dut).GetPolicyRuleCountersOcUnsupported()
}

// OTNToETHAssignment returns true if the device must have the OTN to ETH assignment.
func OTNToETHAssignment(dut *ondatra.DUTDevice) bool {
	return lookupDUTDeviations(dut).GetOtnToEthAssignment()
}

// NetworkInstanceImportExportPolicyOCUnsupported returns true if network instance import/export policy is not supported.
func NetworkInstanceImportExportPolicyOCUnsupported(dut *ondatra.DUTDevice) bool {
	return lookupDUTDeviations(dut).GetNetworkInstanceImportExportPolicyOcUnsuppored()
}

// SkipOrigin returns true if the device does not support the 'origin' field in gNMI/gNOI RPC paths.
func SkipOrigin(dut *ondatra.DUTDevice) bool {
	return lookupDUTDeviations(dut).GetSkipOrigin()
}

// PredefinedMaxEcmpPaths returns true if max ecmp paths are predefined.
func PredefinedMaxEcmpPaths(dut *ondatra.DUTDevice) bool {
	return lookupDUTDeviations(dut).GetPredefinedMaxEcmpPaths()
}

// DecapGroupOCUnsupported returns true if decapsulation group is not supported
func DecapsulateGueOCUnsupported(dut *ondatra.DUTDevice) bool {
	return lookupDUTDeviations(dut).GetDecapsulateGueOcUnsupported()
}

// LinePortUnsupported returns whether the DUT does not support line-port configuration on optical channel components.
func LinePortUnsupported(dut *ondatra.DUTDevice) bool {
	return lookupDUTDeviations(dut).GetLinePortUnsupported()
}

// UseBgpSetCommunityOptionTypeReplace returns true if BGP community set REPLACE
// option is required
func UseBgpSetCommunityOptionTypeReplace(dut *ondatra.DUTDevice) bool {
	return lookupDUTDeviations(dut).GetUseBgpSetCommunityOptionTypeReplace()
}

// MaxEcmpPaths path on global level is unsupported
func GlobalMaxEcmpPathsUnsupported(dut *ondatra.DUTDevice) bool {
	return lookupDUTDeviations(dut).GetGlobalMaxEcmpPathsUnsupported()
}

// QosTwoRateThreeColorPolicerOCUnsupported returns true if the device does not support QoS two-rate-three-color policer.
// Arista: https://partnerissuetracker.corp.google.com/issues/442749011
func QosTwoRateThreeColorPolicerOCUnsupported(dut *ondatra.DUTDevice) bool {
	return lookupDUTDeviations(dut).GetQosTwoRateThreeColorPolicerOcUnsupported()
}

// LoadBalancePolicyOCUnsupported returns true if load-balancing policy configuration is not supported through OpenConfig.
func LoadBalancePolicyOCUnsupported(dut *ondatra.DUTDevice) bool {
	return lookupDUTDeviations(dut).GetLoadBalancePolicyOcUnsupported()
}

// Gribi Records Unsupported returns true if Gribi records creation is not supported through OpenConfig.
func GribiRecordsUnsupported(dut *ondatra.DUTDevice) bool {
	return lookupDUTDeviations(dut).GetGribiRecordsUnsupported()
}

// CiscoxrLaserFt returns the functional translator to be used for translating
// transceiver threshold leaves.
func CiscoxrLaserFt(dut *ondatra.DUTDevice) string {
	return lookupDUTDeviations(dut).GetCiscoxrLaserFt()
}

// BreakoutModeUnsupportedForEightHundredGb returns true if the device does not support breakout mode for 800G ports.
func BreakoutModeUnsupportedForEightHundredGb(dut *ondatra.DUTDevice) bool {
	return lookupDUTDeviations(dut).GetBreakoutModeUnsupportedForEightHundredGb()
}

// PortSpeedDuplexModeUnsupportedForInterfaceConfig returns true if the device does not support port speed and duplex mode for interface config.
func PortSpeedDuplexModeUnsupportedForInterfaceConfig(dut *ondatra.DUTDevice) bool {
	return lookupDUTDeviations(dut).GetPortSpeedDuplexModeUnsupportedForInterfaceConfig()
}

// ExplicitBreakoutInterfaceConfig returns true if the device needs explicit breakout interface config.
func ExplicitBreakoutInterfaceConfig(dut *ondatra.DUTDevice) bool {
	return lookupDUTDeviations(dut).GetExplicitBreakoutInterfaceConfig()
}

// OC state path for the lower priority next hop not supported
func TelemetryNotSupportedForLowPriorityNh(dut *ondatra.DUTDevice) bool {
	return lookupDUTDeviations(dut).GetTelemetryNotSupportedForLowPriorityNh()
}

// MatchAsPathSetUnsupported returns true if match-as-path-set policy configuration is not supported
func MatchAsPathSetUnsupported(dut *ondatra.DUTDevice) bool {
	return lookupDUTDeviations(dut).GetMatchAsPathSetUnsupported()
}

// Same apply-policy under peer-group and peer-group/afi-safi
func SameAfiSafiAndPeergroupPoliciesUnsupported(dut *ondatra.DUTDevice) bool {
	return lookupDUTDeviations(dut).GetSameAfiSafiAndPeergroupPoliciesUnsupported()
}

// SyslogOCUnsupported returns true if the device does not support syslog OC configuration for below OC paths.
// '/system/logging/remote-servers/remote-server/config/network-instance'
func SyslogOCUnsupported(dut *ondatra.DUTDevice) bool {
	return lookupDUTDeviations(dut).GetSyslogOcUnsupported()
}

// SIDPerInterfaceCounterUnsupported return true if device does not supprt mpls/signaling-protocols/segment-routing/interfaces/interface/sid-counters/sid-counter/
func SIDPerInterfaceCounterUnsupported(dut *ondatra.DUTDevice) bool {
	return lookupDUTDeviations(dut).GetSidPerInterfaceCounterUnsupported()
}

// TransceiverConfigEnableUnsupported returns true if devices cannot set transceiver config enable
func TransceiverConfigEnableUnsupported(dut *ondatra.DUTDevice) bool {
	return lookupDUTDeviations(dut).GetTransceiverConfigEnableUnsupported()
}

// AFTSummaryOCUnsupported returns true "/network-instances/network-instance/afts/aft-summaries" OC path is not supported.
func AFTSummaryOCUnsupported(dut *ondatra.DUTDevice) bool {
	return lookupDUTDeviations(dut).GetAftSummaryOcUnsupported()
}

// ISISLSPTlvsOCUnsupported returns true if "/network-instances/network-instance/protocols/protocol/isis/levels/level/link-state-database/lsp/tlvs" OC path is not supported.
func ISISLSPTlvsOCUnsupported(dut *ondatra.DUTDevice) bool {
	return lookupDUTDeviations(dut).GetIsisLspTlvsOcUnsupported()
}

// ISISAdjacencyStreamUnsupported returns if "/network-instances/network-instance/protocols/protocol/isis/interfaces/interface/levels/level/adjacencies" OC path
// is not supported or malfunctioning when STREAM subscription is used .
func ISISAdjacencyStreamUnsupported(dut *ondatra.DUTDevice) bool {
	return lookupDUTDeviations(dut).GetIsisAdjacencyStreamUnsupported()
}

// localhost_for_containerz returns if the device uses an IPv6 address instead of localhost.
func LocalhostForContainerz(dut *ondatra.DUTDevice) bool {
	return lookupDUTDeviations(dut).GetLocalhostForContainerz()
}

// AggregateBandwidthPolicyActionUnsupported returns true if device does not support aggregate bandwidth policy action.
func AggregateBandwidthPolicyActionUnsupported(dut *ondatra.DUTDevice) bool {
	return lookupDUTDeviations(dut).GetAggregateBandwidthPolicyActionUnsupported()
}

// AutoLinkBandwidthUnsupported returns true if device does not support auto link bandwidth.
func AutoLinkBandwidthUnsupported(dut *ondatra.DUTDevice) bool {
	return lookupDUTDeviations(dut).GetAutoLinkBandwidthUnsupported()
}

// AdvertisedCumulativeLBwOCUnsupported returns true if device does not support oc state path for advertised cumulative link bandwidth.
func AdvertisedCumulativeLBwOCUnsupported(dut *ondatra.DUTDevice) bool {
	return lookupDUTDeviations(dut).GetAdvertisedCumulativeLbwOcUnsupported()
}

// DisableHardwareNexthopProxy returns true if the device requires disabling hardware nexthop proxying
func DisableHardwareNexthopProxy(dut *ondatra.DUTDevice) bool {
	return lookupDUTDeviations(dut).GetDisableHardwareNexthopProxy()
}

// URPFConfigOCUnsupported returns true if OC does not support configuring uRPF.
func URPFConfigOCUnsupported(dut *ondatra.DUTDevice) bool {
	return lookupDUTDeviations(dut).GetInterfacePolicyForwardingUnsupported()
}

// StaticRouteNextNetworkInstanceOCUnsupported returns true for devices that don't support NextNetworkInstance of static route next hop.
func StaticRouteNextNetworkInstanceOCUnsupported(dut *ondatra.DUTDevice) bool {
	return lookupDUTDeviations(dut).GetStaticRouteNextNetworkInstanceOcUnsupported()
}

// GnpsiOcUnsupported returns true if there's no OC support for configuring gNPSI
func GnpsiOcUnsupported(dut *ondatra.DUTDevice) bool {
	return lookupDUTDeviations(dut).GetGnpsiOcUnsupported()
}

// SyslogNonDefaultVrfUnsupported returns true if device does not support adding remote-syslog config under
// non-default VRF
func SyslogNonDefaultVrfUnsupported(dut *ondatra.DUTDevice) bool {
	return lookupDUTDeviations(dut).GetSyslogNonDefaultVrfUnsupported()
}

<<<<<<< HEAD
// WithIPAddressUnsupported returns true when an indirect next-hop (direct interface IP) with forwarding viable is used, since this is not supported.
func IndirectNhWithIPAddressUnsupported(dut *ondatra.DUTDevice) bool {
	return lookupDUTDeviations(dut).GetIndirectNhWithIpAddressUnsupported()
=======
// BgpLocalAggregateUnsupported returns true for devices that don't support OC configuration of BGP local aggregates
func BgpLocalAggregateUnsupported(dut *ondatra.DUTDevice) bool {
	return lookupDUTDeviations(dut).GetBgpLocalAggregateUnsupported()
}

// SkipSamplingQosCounters returns true if device does not support sampling QoS counters
// Cisco: https://partnerissuetracker.corp.google.com/u/0/issues/463279843
func SkipSamplingQosCounters(dut *ondatra.DUTDevice) bool {
	return lookupDUTDeviations(dut).GetSkipSamplingQosCounters()
}

// DefaultNiGnmiServerName returns the user provided default server name for gRPC server in the default network-instance.
func DefaultNiGnmiServerName(dut *ondatra.DUTDevice) string {
	if gnmiServerName := lookupDUTDeviations(dut).GetDefaultNiGnmiServerName(); gnmiServerName != "" {
		return gnmiServerName
	}
	return "DEFAULT"
>>>>>>> 7dfd5843
}<|MERGE_RESOLUTION|>--- conflicted
+++ resolved
@@ -1769,11 +1769,6 @@
 	return lookupDUTDeviations(dut).GetSyslogNonDefaultVrfUnsupported()
 }
 
-<<<<<<< HEAD
-// WithIPAddressUnsupported returns true when an indirect next-hop (direct interface IP) with forwarding viable is used, since this is not supported.
-func IndirectNhWithIPAddressUnsupported(dut *ondatra.DUTDevice) bool {
-	return lookupDUTDeviations(dut).GetIndirectNhWithIpAddressUnsupported()
-=======
 // BgpLocalAggregateUnsupported returns true for devices that don't support OC configuration of BGP local aggregates
 func BgpLocalAggregateUnsupported(dut *ondatra.DUTDevice) bool {
 	return lookupDUTDeviations(dut).GetBgpLocalAggregateUnsupported()
@@ -1791,5 +1786,9 @@
 		return gnmiServerName
 	}
 	return "DEFAULT"
->>>>>>> 7dfd5843
+}
+
+// WithIPAddressUnsupported returns true when an indirect next-hop (direct interface IP) with forwarding viable is used, since this is not supported.
+func IndirectNhWithIPAddressUnsupported(dut *ondatra.DUTDevice) bool {
+	return lookupDUTDeviations(dut).GetIndirectNhWithIpAddressUnsupported()
 }