--- conflicted
+++ resolved
@@ -94,7 +94,46 @@
 	return *gribiMACOverrideWithStaticARP
 }
 
-<<<<<<< HEAD
+// CLITakesPrecedenceOverOC returns whether config pushed through origin CLI takes precedence over config pushed through origin OC.
+func CLITakesPrecedenceOverOC(_ *ondatra.DUTDevice) bool {
+	return *cliTakesPrecedenceOverOC
+}
+
+// BGPPrefixOverlimit returns whether the BGP prefix overlimit retry timer is supported.
+func BGPPrefixOverlimit(_ *ondatra.DUTDevice) bool {
+	return *bgpPrefixOverlimit
+}
+
+// BGPTrafficTolerance returns the allowed tolerance for BGP traffic flow while comparing for pass or fail conditions.
+func BGPTrafficTolerance(_ *ondatra.DUTDevice) int {
+	return *bgpTrafficTolerance
+}
+
+// MacAddressMissing returns whether device does not support /system/mac-address/state
+func MacAddressMissing(_ *ondatra.DUTDevice) bool {
+	return *macAddressMissing
+}
+
+// UseVendorNativeACLConfig returns whether a device requires native model to configure ACL, specifically for RT-1.4.
+func UseVendorNativeACLConfig(_ *ondatra.DUTDevice) bool {
+	return *UseVendorNativeACLConfiguration
+}
+
+// SwitchChipIDUnsupported returns whether the device supports id leaf for SwitchChip components.
+func SwitchChipIDUnsupported(_ *ondatra.DUTDevice) bool {
+	return *switchChipIDUnsupported
+}
+
+// BackplaneFacingCapacityUnsupported returns whether the device supports backplane-facing-capacity leaves for some of the components.
+func BackplaneFacingCapacityUnsupported(_ *ondatra.DUTDevice) bool {
+	return *backplaneFacingCapacityUnsupported
+}
+
+// ComponentsSoftwareModuleUnsupported returns whether the device supports software module components.
+func ComponentsSoftwareModuleUnsupported(_ *ondatra.DUTDevice) bool {
+	return *componentsSoftwareModuleUnsupported
+}
+
 // ISISGlobalAuthenticationNotRequired returns true if ISIS Global authentication not required
 func ISISGlobalAuthenticationNotRequired(_ *ondatra.DUTDevice) bool {
 	return *isisGlobalAuthenticationNotRequired
@@ -103,46 +142,6 @@
 // ISISLevelAuthenticationNotRequired returns true if ISIS Level authentication not required
 func ISISLevelAuthenticationNotRequired(_ *ondatra.DUTDevice) bool {
 	return *isisLevelAuthenticationNotRequired
-=======
-// CLITakesPrecedenceOverOC returns whether config pushed through origin CLI takes precedence over config pushed through origin OC.
-func CLITakesPrecedenceOverOC(_ *ondatra.DUTDevice) bool {
-	return *cliTakesPrecedenceOverOC
-}
-
-// BGPPrefixOverlimit returns whether the BGP prefix overlimit retry timer is supported.
-func BGPPrefixOverlimit(_ *ondatra.DUTDevice) bool {
-	return *bgpPrefixOverlimit
-}
-
-// BGPTrafficTolerance returns the allowed tolerance for BGP traffic flow while comparing for pass or fail conditions.
-func BGPTrafficTolerance(_ *ondatra.DUTDevice) int {
-	return *bgpTrafficTolerance
-}
-
-// MacAddressMissing returns whether device does not support /system/mac-address/state
-func MacAddressMissing(_ *ondatra.DUTDevice) bool {
-	return *macAddressMissing
-}
-
-// UseVendorNativeACLConfig returns whether a device requires native model to configure ACL, specifically for RT-1.4.
-func UseVendorNativeACLConfig(_ *ondatra.DUTDevice) bool {
-	return *UseVendorNativeACLConfiguration
-}
-
-// SwitchChipIDUnsupported returns whether the device supports id leaf for SwitchChip components.
-func SwitchChipIDUnsupported(_ *ondatra.DUTDevice) bool {
-	return *switchChipIDUnsupported
-}
-
-// BackplaneFacingCapacityUnsupported returns whether the device supports backplane-facing-capacity leaves for some of the components.
-func BackplaneFacingCapacityUnsupported(_ *ondatra.DUTDevice) bool {
-	return *backplaneFacingCapacityUnsupported
-}
-
-// ComponentsSoftwareModuleUnsupported returns whether the device supports software module components.
-func ComponentsSoftwareModuleUnsupported(_ *ondatra.DUTDevice) bool {
-	return *componentsSoftwareModuleUnsupported
->>>>>>> 4fb90be1
 }
 
 // Vendor deviation flags.
@@ -300,23 +299,21 @@
 
 	gribiMACOverrideWithStaticARP = flag.Bool("deviation_gribi_mac_override_with_static_arp", false, "Set to true for device not supporting programming a gribi flow with a next-hop entry of mac-address only, default is false")
 
-<<<<<<< HEAD
+	cliTakesPrecedenceOverOC = flag.Bool("deviation_cli_takes_precedence_over_oc", false, "Set to true for device in which config pushed through origin CLI takes precedence over config pushed through origin OC, default is false")
+
+	missingBgpLastNotificationErrorCode = flag.Bool("deviation_missing_bgp_last_notification_error_code", false, "Set to true to skip check for bgp/neighbors/neighbor/state/messages/received/last-notification-error-code leaf missing case")
+
+	UseVendorNativeACLConfiguration = flag.Bool("deviation_use_vendor_native_acl_config", false, "Configure ACLs using vendor native model specifically for RT-1.4")
+
+	switchChipIDUnsupported = flag.Bool("deviation_switch_chip_id_unsupported", false, "Device does not support id leaf for SwitchChip components. Set this flag to skip checking the leaf.")
+
+	backplaneFacingCapacityUnsupported = flag.Bool("deviation_backplane_facing_capacity_unsupported", false, "Device does not support backplane-facing-capacity leaves for some of the components. Set this flag to skip checking the leaves.")
+
+	componentsSoftwareModuleUnsupported = flag.Bool("deviation_components_software_module_unsupported", false, "Set true for Device that does not support software module components, default is false.")
+
 	isisGlobalAuthenticationNotRequired = flag.Bool("deviation_isis_global_authentication_not_required", false,
 		"Don't set isis global authentication-check on the device if value is true, Default value is false and ISIS global authentication-check is set")
 
 	isisLevelAuthenticationNotRequired = flag.Bool("deviation_isis_level_authentication_not_required", false,
 		"Don't set isis level authentication on the device if value is true, Default value is false and ISIS level authentication is configured")
-=======
-	cliTakesPrecedenceOverOC = flag.Bool("deviation_cli_takes_precedence_over_oc", false, "Set to true for device in which config pushed through origin CLI takes precedence over config pushed through origin OC, default is false")
-
-	missingBgpLastNotificationErrorCode = flag.Bool("deviation_missing_bgp_last_notification_error_code", false, "Set to true to skip check for bgp/neighbors/neighbor/state/messages/received/last-notification-error-code leaf missing case")
-
-	UseVendorNativeACLConfiguration = flag.Bool("deviation_use_vendor_native_acl_config", false, "Configure ACLs using vendor native model specifically for RT-1.4")
-
-	switchChipIDUnsupported = flag.Bool("deviation_switch_chip_id_unsupported", false, "Device does not support id leaf for SwitchChip components. Set this flag to skip checking the leaf.")
-
-	backplaneFacingCapacityUnsupported = flag.Bool("deviation_backplane_facing_capacity_unsupported", false, "Device does not support backplane-facing-capacity leaves for some of the components. Set this flag to skip checking the leaves.")
-
-	componentsSoftwareModuleUnsupported = flag.Bool("deviation_components_software_module_unsupported", false, "Set true for Device that does not support software module components, default is false.")
->>>>>>> 4fb90be1
 )