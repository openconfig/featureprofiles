--- conflicted
+++ resolved
@@ -279,11 +279,11 @@
 	return *gNOIStatusWithEmptySubcomponent
 }
 
-<<<<<<< HEAD
 // InterfaceConfigVrfBeforeAddress returns if vrf should be configured before IP address when configuring interface.
 func InterfaceConfigVrfBeforeAddress(_ *ondatra.DUTDevice) bool {
 	return *interfaceConfigVrfBeforeAddress
-=======
+}
+
 // ISISprotocolEnabledNotRequired returns if isis protocol enable flag should be unset on the device.
 func ISISprotocolEnabledNotRequired(_ *ondatra.DUTDevice) bool {
 	return *isisprotocolEnabledNotRequired
@@ -297,7 +297,6 @@
 // NoMixOfTaggedAndUntaggedSubinterfaces returns if device does not support a mix of tagged and untagged subinterfaces
 func NoMixOfTaggedAndUntaggedSubinterfaces(_ *ondatra.DUTDevice) bool {
 	return *noMixOfTaggedAndUntaggedSubinterfaces
->>>>>>> e6b6dc99
 }
 
 // Vendor deviation flags.
