--- conflicted
+++ resolved
@@ -338,9 +338,7 @@
 	isisLevelAuthenticationNotRequired = flag.Bool("deviation_isis_level_authentication_not_required", false,
 		"Don't set isis level authentication on the device if value is true, Default value is false and ISIS level authentication is configured")
 
-<<<<<<< HEAD
+  ipv6DiscardedPktsUnsupported = flag.Bool("deviation_ipv6_discarded_pkts_unsupported", false, "Set true for device that does not support interface ipv6 discarded packet statistics, default is false")
+
 	fanOperStatusUnsupported = flag.Bool("deviation_fan_oper_status_unsupported", false, "Device does not support oper-status leaves for some of the fan components. Set this flag to skip checking the leaf.")
-=======
-	ipv6DiscardedPktsUnsupported = flag.Bool("deviation_ipv6_discarded_pkts_unsupported", false, "Set true for device that does not support interface ipv6 discarded packet statistics, default is false")
->>>>>>> 1859e5ed
 )