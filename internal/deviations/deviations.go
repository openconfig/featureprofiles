// Copyright 2022 Google LLC
//
// Licensed under the Apache License, Version 2.0 (the "License");
// you may not use this file except in compliance with the License.
// You may obtain a copy of the License at
//
//      http://www.apache.org/licenses/LICENSE-2.0
//
// Unless required by applicable law or agreed to in writing, software
// distributed under the License is distributed on an "AS IS" BASIS,
// WITHOUT WARRANTIES OR CONDITIONS OF ANY KIND, either express or implied.
// See the License for the specific language governing permissions and
// limitations under the License.

// Package deviations defines the arguments to enable temporary workarounds for the
// featureprofiles test suite using command line flags.
//
// If we consider device compliance level in tiers:
//
//   - Tier 0: Full OpenConfig compliance.  The device can do everything specified by
//     OpenConfig.
//   - Tier 1: Test plan compliance.  The device can pass a test without deviation, which
//     means it satisfies the test requirements.  This is the target compliance tier for
//     featureprofiles tests.
//   - Tier 2: Deviated test plan compliance.  The device can pass a test with deviation.
//
// Deviations typically work by reducing testing requirements or by changing the way the
// configuration is done.  However, the targeted compliance tier is always without
// deviation.
//
// Requirements for deviations:
//
//   - Deviations may only use OpenConfig compliant behavior.
//   - Deviations should be small in scope, typically affecting one sub-test, one
//     OpenConfig path or small OpenConfig sub-tree.
//
// If a device could not pass without deviation, that is considered non-compliant
// behavior.  Ideally, a device should pass both with and without a deviation which means
// the deviation could be safely removed.  However, when the OpenConfig model allows the
// device to reject the deviated case even if it is compliant, then this should be
// explained on a case-by-case basis.
//
// To add a deviation:
//
//   - Submit a github issue explaining the need for the deviation.
//   - Submit a pull request referencing the above issue to add a flag to
//     this file and updates to the tests where it is intended to be used.
//   - Make sure the deviation defaults to false.  False (not deviated) means strictly
//     compliant behavior.  True (deviated) activates the workaround.
//
// To remove a deviation:
//
//   - Submit a pull request which proposes to resolve the relevant
//     github issue by removing the deviation and it's usage within tests.
//   - Typically the author or an affiliate of the author's organization
//     is expected to remove a deviation they introduced.
//
// To enable the deviations for a test run:
//
//   - By default, deviations are not enabled and instead require the
//     test invocation to set an argument to enable the deviation.
//   - For example:
//     go test my_test.go --deviation_interface_enabled=true
package deviations

import (
	"flag"

	"github.com/openconfig/ondatra"
)

// P4RTMissingDelete returns whether the device does not support delete mode in P4RT write requests.
func P4RTMissingDelete(_ *ondatra.DUTDevice) bool {
	return *p4rtMissingDelete
}

// ISISRestartSuppressUnsupported returns whether the device should skip isis restart-suppress check.
func ISISRestartSuppressUnsupported(_ *ondatra.DUTDevice) bool {
	return *isisRestartSuppressUnsupported
}

// MissingBgpLastNotificationErrorCode returns whether the last-notification-error-code leaf is missing in bgp.
func MissingBgpLastNotificationErrorCode(_ *ondatra.DUTDevice) bool {
	return *missingBgpLastNotificationErrorCode
}

// GRIBIMACOverrideWithStaticARP returns whether for a gRIBI IPv4 route the device does not support a mac-address only next-hop-entry.
func GRIBIMACOverrideWithStaticARP(_ *ondatra.DUTDevice) bool {
	return *gribiMACOverrideWithStaticARP
}

// CLITakesPrecedenceOverOC returns whether config pushed through origin CLI takes precedence over config pushed through origin OC.
func CLITakesPrecedenceOverOC(_ *ondatra.DUTDevice) bool {
	return *cliTakesPrecedenceOverOC
}

// BGPPrefixOverlimit returns whether the BGP prefix overlimit retry timer is supported.
func BGPPrefixOverlimit(_ *ondatra.DUTDevice) bool {
	return *bgpPrefixOverlimit
}

// BGPTrafficTolerance returns the allowed tolerance for BGP traffic flow while comparing for pass or fail conditions.
func BGPTrafficTolerance(_ *ondatra.DUTDevice) int {
	return *bgpTrafficTolerance
}

// MacAddressMissing returns whether device does not support /system/mac-address/state
func MacAddressMissing(_ *ondatra.DUTDevice) bool {
	return *macAddressMissing
}

<<<<<<< HEAD
// SwitchChipIDUnsupported returns whether the device supports id leaf for SwitchChip components.
func SwitchChipIDUnsupported(_ *ondatra.DUTDevice) bool {
	return *switchChipIDUnsupported
}

// BackplaneFacingCapacityUnsupported returns whether the device supports backplane-facing-capacity leaves for some of the components.
func BackplaneFacingCapacityUnsupported(_ *ondatra.DUTDevice) bool {
	return *backplaneFacingCapacityUnsupported
}

// ComponentsSoftwareModuleUnsupported returns whether the device supports software module components.
func ComponentsSoftwareModuleUnsupported(_ *ondatra.DUTDevice) bool {
	return *componentsSoftwareModuleUnsupported
=======
// UseNativeACLConfig returns whether a device requires native model to configure ACL, specifically for RT-1.4.
func UseVendorNativeACLConfig(_ *ondatra.DUTDevice) bool {
	return *UseVendorNativeACLConfiguration
>>>>>>> 4f14fc26
}

// Vendor deviation flags.
// All new flags should not be exported (define them in lowercase) and accessed
// from tests through a public accessors like those above.
var (
	BannerDelimiter = flag.String("deviation_banner_delimiter", "",
		"Device requires the banner to have a delimiter character. Full OpenConfig compliant devices should work without delimiter.")

	NTPAssociationTypeRequired = flag.Bool("deviation_ntp_association_type_required", false,
		"Device requires NTP association-type to be explicitly set.  OpenConfig defaults the association-type to SERVER if not set.")

	InterfaceEnabled = flag.Bool("deviation_interface_enabled", false,
		"Device requires interface enabled leaf booleans to be explicitly set to true.  Full OpenConfig compliant devices should pass both with and without this deviation.")

	InterfaceOperStatus = flag.Bool("deviation_interface_operstatus", false,
		"Device generates Interface_OperStatus_DOWN instead of Interface_OperStatus_LOWER_LAYER_DOWN for an aggregated link.")

	IPv4MissingEnabled = flag.Bool("deviation_ipv4_missing_enabled", false, "Device does not support interface/ipv4/enabled, so suppress configuring this leaf.")

	IPNeighborMissing = flag.Bool("deviation_ip_neighbor_missing", false, "Device does not support interface/ipv4(6)/neighbor, so suppress the related check for interface/ipv4(6)/neighbor.")

	InterfaceCountersFromContainer = flag.Bool("deviation_interface_counters_from_container", false, "Device only supports querying counters from the state container, not from individual counter leaves.")

	AggregateAtomicUpdate = flag.Bool("deviation_aggregate_atomic_update", false,
		"Device requires that aggregate Port-Channel and its members be defined in a single gNMI Update transaction at /interfaces; otherwise lag-type will be dropped, and no member can be added to the aggregate.  Full OpenConfig compliant devices should pass both with and without this deviation.")

	DefaultNetworkInstance = flag.String("deviation_default_network_instance", "DEFAULT",
		"The name used for the default network instance for VRF.  The default name in OpenConfig is \"DEFAULT\" but some legacy devices still use \"default\".  Full OpenConfig compliant devices should be able to use any operator-assigned value.")

	SubinterfacePacketCountersMissing = flag.Bool("deviation_subinterface_packet_counters_missing", false,
		"Device is missing subinterface packet counters for IPv4/IPv6, so the test will skip checking them.  Full OpenConfig compliant devices should pass both with and without this deviation.")

	OmitL2MTU = flag.Bool("deviation_omit_l2_mtu", false,
		"Device does not support setting the L2 MTU, so omit it.  OpenConfig allows a device to enforce that L2 MTU, which has a default value of 1514, must be set to a higher value than L3 MTU, so a full OpenConfig compliant device may fail with the deviation.")

	GRIBIPreserveOnly = flag.Bool("deviation_gribi_preserve_only", false, "Device does not support gRIBI client with persistence DELETE, so this skips the optional test cases in DELETE mode.  However, tests explicitly testing DELETE mode will still run.  Full gRIBI compliant devices should pass both with and without this deviation.")

	GRIBIRIBAckOnly = flag.Bool("deviation_gribi_riback_only", false, "Device only supports RIB ack, so tests that normally expect FIB_ACK will allow just RIB_ACK.  Full gRIBI compliant devices should pass both with and without this deviation.")

	MissingValueForDefaults = flag.Bool("deviation_missing_value_for_defaults", false,
		"Device returns no value for some OpenConfig paths if the operational value equals the default. A fully compliant device should pass regardless of this deviation.")

	StaticProtocolName = flag.String("deviation_static_protocol_name", "DEFAULT", "The name used for the static routing protocol.  The default name in OpenConfig is \"DEFAULT\" but some devices use other names.")

	GNOISubcomponentPath = flag.Bool("deviation_gnoi_subcomponent_path", false, "Device currently uses component name instead of a full openconfig path, so suppress creating a full oc compliant path for subcomponent.")

	GNOIStatusWithEmptySubcomponent = flag.Bool("deviation_gnoi_status_empty_subcomponent", false, "The response of gNOI reboot status is a single value (not a list), so the device requires explict component path to account for a situation when there is more than one active reboot requests.")

	OSActivateNoReboot = flag.Bool("deviation_osactivate_noreboot", false, "Device requires seperate reboot to activate OS.")

	InstallOSForStandbyRP = flag.Bool("deviation_osinstall_for_standby_rp", false, "Device requires OS installation on standby RP as well as active RP.")

	DeprecatedVlanID = flag.Bool("deviation_deprecated_vlan_id", false, "Device requires using the deprecated openconfig-vlan:vlan/config/vlan-id or openconfig-vlan:vlan/state/vlan-id leaves.")

	ExplicitInterfaceInDefaultVRF = flag.Bool("deviation_explicit_interface_in_default_vrf", false,
		"Device requires explicit attachment of an interface or subinterface to the default network instance. OpenConfig expects an unattached interface or subinterface to be implicitly part of the default network instance. Fully-compliant devices should pass with and without this deviation.")

	ExplicitPortSpeed = flag.Bool("deviation_explicit_port_speed", false, "Device requires port-speed to be set because its default value may not be usable. Fully compliant devices should select the highest speed available based on negotiation.")

	ExplicitP4RTNodeComponent = flag.Bool("deviation_explicit_p4rt_node_component", false, "Device does not report P4RT node names in the component hierarchy, so use hard coded P4RT node names by passing them through internal/args flags. Fully compliant devices should report the PORT hardware components with the INTEGRATED_CIRCUIT components as their parents, as the P4RT node names.")

	RoutePolicyUnderPeerGroup = flag.Bool("deviation_rpl_under_peergroup", false, "Device requires route-policy configuration under bgp peer-group. Fully-compliant devices should pass with and without this deviation.")

	MissingPrePolicyReceivedRoutes = flag.Bool("deviation_prepolicy_received_routes", false, "Device does not support bgp/neighbors/neighbor/afi-safis/afi-safi/state/prefixes/received-pre-policy. Fully-compliant devices should pass with and without this deviation.")

	RoutePolicyUnderNeighborAfiSafi = flag.Bool("deviation_rpl_under_neighbor_afisafi", false, "Device requires route-policy configuration under bgp neighbor afisafi. Fully-compliant devices should pass with this deviation set to true.")

	TraceRouteL4ProtocolUDP = flag.Bool("deviation_traceroute_l4_protocol_udp", false, "Device only support UDP as l4 protocol for traceroute. Use this flag to set default l4 protocol as UDP and skip the tests explictly use TCP or ICMP.")

	TraceRouteFragmentation = flag.Bool("deviation_traceroute_fragmentation", false, "Device does not support fragmentation bit for traceroute.")

	ConnectRetry = flag.Bool("deviation_connect_retry", false, "Connect-retry is not supported /bgp/neighbors/neighbor/timers/config/connect-retry.")

	MissingBgpNeighborStatePeerGroup = flag.Bool("deviation_missing_bgp_neighbor_state_peer_group", false, "Device requires peer-group under bgp neighbor bgp/neighbors/neighbor/state/peer-group.")

	ExplicitIPv6EnableForGRIBI = flag.Bool("deviation_ipv6_enable_for_gribi_nh_dmac", false, "Device requires Ipv6 to be enabled on interface for gRIBI NH programmed with destination mac address")

	ISISInterfaceLevel1DisableRequired = flag.Bool("deviation_isis_interface_level1_disable_required", false,
		"Disable isis level1 under interface mode on the device if value is true, Default value is false and enables isis level2 under interface mode")

	IsisAfMetricStyleWideLevelRequired = flag.Bool("deviation_isis_af_metric_style_wide_level_required", false,
		"Set isis address family metric style wide level 2 on the device if value is true, Default value is false")

	MissingIsisInterfaceAfiSafiEnable = flag.Bool("deviation_missing_isis_interface_afi_safi_enable", false,
		"Set and validate isis interface address family enable on the device if value is true, Default value is false and validate isis address family enable at global mode")

	IsisHelloPaddingAdaptiveModeNotSupported = flag.Bool("deviation_isis_hello_padding_adaptive_mode_not_supported", false,
		"Skip isis hello padding adaptive mode TC if value is true, Default value is false")

	IsisSingleTopologyRequired = flag.Bool("deviation_isis_single_topology_required", false,
		"Set isis af ipv6 single topology on the device if value is true, Default value is false and sets multi topology for isis af ipv6")

	ISISprotocolEnabledNotRequired = flag.Bool("deviation_isis_protocol_enabled_not_required", false,
		"Unset isis protocol enable flag on the device if value is true, Default value is false and protocol enable flag is set")

	ISISInstanceEnabledNotRequired = flag.Bool("deviation_isis_instance_enabled_not_required", false,
		"Don't set isis instance enable flag on the device if value is true, Default value is false and instance enable flag is set")

	ExplicitInterfaceRefDefinition = flag.Bool("deviation_explicit_interface_ref_definition", false, "Device requires explicit interface ref configuration when applying features to interface")

	NoMixOfTaggedAndUntaggedSubinterfaces = flag.Bool("deviation_no_mix_of_tagged_and_untagged_subinterfaces", false,
		"Use this deviation when the device does not support a mix of tagged and untagged subinterfaces")

	GRIBIDelayedAckResponse = flag.Bool("deviation_gribi_delayed_ack_response", false, "Device requires delay in sending ack response")

	BGPStateActiveACLDeny = flag.Bool("deviation_bgp_state_active_acl_deny", false,
		"Device requires bgp state to be active after ACL deny policy")

	LLDPInterfaceConfigOverrideGlobal = flag.Bool("deviation_lldp_interface_config_override_global", false,
		"Set this flag for LLDP interface config to override the global config,expect neighbours are seen when lldp is disabled globally but enabled on interface")

	MissingInterfacePhysicalChannel = flag.Bool("deviation_missing_interface_physical_channel", false,
		"Device does not support interface/physicalchannel leaf. Set this flag to skip checking the leaf.")

	MissingInterfaceHardwarePort = flag.Bool("deviation_missing_interface_hardware_port", false,
		"Device does not support interface/hardwareport leaf. Set this flag to skip checking the leaf.")

	MissingCPUMfgName = flag.Bool("deviation_missing_cpu_mfgName", false,
		"Device does not support component/MfgName leaf for CPU components. Set this flag to skip skip checking the leaf.")

	InterfaceConfigVrfBeforeAddress = flag.Bool("deviation_interface_config_vrf_before_address", false, "When configuring interface, config Vrf prior config IP address")

	bgpPrefixOverlimit = flag.Bool("deviation_bgp_prefix_overlimit", false, "BGP prefix overlimit retry timer support.")

	bgpTrafficTolerance = flag.Int("deviation_bgp_tolerance_value", 0,
		"Allowed tolerance for BGP traffic flow while comparing for pass or fail condition.")

	ExplicitGRIBIUnderNetworkInstance = flag.Bool("deviation_explicit_gribi_under_network_instance", false,
		"Device requires gribi-protocol to be enabled under network-instance.")

	BGPMD5RequiresReset = flag.Bool("deviation_bgp_md5_requires_reset", false, "Device requires a BGP session reset to utilize a new MD5 key")

	QOSDroppedOctets = flag.Bool("deviation_qos_dropped_octets", false, "Set to true to skip checking QOS Dropped octets stats for interface")

	SkipBGPTestPasswordMismatch = flag.Bool("deviation_skip_bgp_test_password_mismatch", false,
		"Skip BGP TestPassword mismatch subtest if value is true, Default value is false")

	SchedulerInputParamsUnsupported = flag.Bool("deviation_scheduler_input_params_unsupported", false, "Device does not support scheduler input parameters")

	p4rtMissingDelete = flag.Bool("deviation_p4rt_missing_delete", false, "Device does not support delete mode in P4RT write requests")

	NetworkInstanceTableDeletionRequired = flag.Bool("deviation_network_instance_table_deletion_required", false,
		"Set to true for device requiring explicit deletion of network-instance table, default is false")

	ISISMultiTopologyUnsupported = flag.Bool("deviation_isis_multi_topology_unsupported", false,
		"Device skip isis multi-topology check if value is true, Default value is false")

	isisRestartSuppressUnsupported = flag.Bool("deviation_isis_restart_suppress_unsupported", false,
		"Device skip isis restart-suppress check if value is true, Default value is false")

	macAddressMissing = flag.Bool("deviation_mac_address_missing", false, "Device does not support /system/mac-address/state.")

	gribiMACOverrideWithStaticARP = flag.Bool("deviation_gribi_mac_override_with_static_arp", false, "Set to true for device not supporting programming a gribi flow with a next-hop entry of mac-address only, default is false")

	cliTakesPrecedenceOverOC = flag.Bool("deviation_cli_takes_precedence_over_oc", false, "Set to true for device in which config pushed through origin CLI takes precedence over config pushed through origin OC, default is false")

	missingBgpLastNotificationErrorCode = flag.Bool("deviation_missing_bgp_last_notification_error_code", false, "Set to true to skip check for bgp/neighbors/neighbor/state/messages/received/last-notification-error-code leaf missing case")

<<<<<<< HEAD
  switchChipIDUnsupported = flag.Bool("deviation_switch_chip_id_unsupported", false, "Device does not support id leaf for SwitchChip components. Set this flag to skip checking the leaf.")

	backplaneFacingCapacityUnsupported = flag.Bool("deviation_backplane_facing_capacity_unsupported", false, "Device does not support backplane-facing-capacity leaves for some of the components. Set this flag to skip checking the leaves.")

	componentsSoftwareModuleUnsupported = flag.Bool("deviation_components_software_module_unsupported", false, "Set true for Device that does not support software module components, default is false.")
=======
	UseVendorNativeACLConfiguration = flag.Bool("deviation_use_vendor_native_acl_config", false, "Configure ACLs using vendor native model specifically for RT-1.4")
>>>>>>> 4f14fc26
)<|MERGE_RESOLUTION|>--- conflicted
+++ resolved
@@ -109,7 +109,11 @@
 	return *macAddressMissing
 }
 
-<<<<<<< HEAD
+// UseNativeACLConfig returns whether a device requires native model to configure ACL, specifically for RT-1.4.
+func UseVendorNativeACLConfig(_ *ondatra.DUTDevice) bool {
+	return *UseVendorNativeACLConfiguration
+}
+
 // SwitchChipIDUnsupported returns whether the device supports id leaf for SwitchChip components.
 func SwitchChipIDUnsupported(_ *ondatra.DUTDevice) bool {
 	return *switchChipIDUnsupported
@@ -123,11 +127,6 @@
 // ComponentsSoftwareModuleUnsupported returns whether the device supports software module components.
 func ComponentsSoftwareModuleUnsupported(_ *ondatra.DUTDevice) bool {
 	return *componentsSoftwareModuleUnsupported
-=======
-// UseNativeACLConfig returns whether a device requires native model to configure ACL, specifically for RT-1.4.
-func UseVendorNativeACLConfig(_ *ondatra.DUTDevice) bool {
-	return *UseVendorNativeACLConfiguration
->>>>>>> 4f14fc26
 }
 
 // Vendor deviation flags.
@@ -287,13 +286,11 @@
 
 	missingBgpLastNotificationErrorCode = flag.Bool("deviation_missing_bgp_last_notification_error_code", false, "Set to true to skip check for bgp/neighbors/neighbor/state/messages/received/last-notification-error-code leaf missing case")
 
-<<<<<<< HEAD
+	UseVendorNativeACLConfiguration = flag.Bool("deviation_use_vendor_native_acl_config", false, "Configure ACLs using vendor native model specifically for RT-1.4")
+
   switchChipIDUnsupported = flag.Bool("deviation_switch_chip_id_unsupported", false, "Device does not support id leaf for SwitchChip components. Set this flag to skip checking the leaf.")
 
 	backplaneFacingCapacityUnsupported = flag.Bool("deviation_backplane_facing_capacity_unsupported", false, "Device does not support backplane-facing-capacity leaves for some of the components. Set this flag to skip checking the leaves.")
 
 	componentsSoftwareModuleUnsupported = flag.Bool("deviation_components_software_module_unsupported", false, "Set true for Device that does not support software module components, default is false.")
-=======
-	UseVendorNativeACLConfiguration = flag.Bool("deviation_use_vendor_native_acl_config", false, "Configure ACLs using vendor native model specifically for RT-1.4")
->>>>>>> 4f14fc26
 )