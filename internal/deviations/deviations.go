--- conflicted
+++ resolved
@@ -1338,38 +1338,37 @@
 	return lookupDUTDeviations(dut).GetSkipTransceiverDescription()
 }
 
-<<<<<<< HEAD
+// ContainerzOCUnsupported returns true if devices cannot configure containerz via OpenConfig
+func ContainerzOCUnsupported(dut *ondatra.DUTDevice) bool {
+	return lookupDUTDeviations(dut).GetContainerzOcUnsupported()
+}
+
+// BgpDistanceOcPathUnsupported returns true if BGP Distance OC telemetry path is not supported.
+func BgpDistanceOcPathUnsupported(dut *ondatra.DUTDevice) bool {
+	return lookupDUTDeviations(dut).GetBgpDistanceOcPathUnsupported()
+}
+
+// IsisMplsUnsupported returns true if there's no OC support for MPLS under ISIS
+func IsisMplsUnsupported(dut *ondatra.DUTDevice) bool {
+	return lookupDUTDeviations(dut).GetIsisMplsUnsupported()
+}
+
+// AutoNegotiateUnsupported returns true if there's no OC support for auto-negotiate
+func AutoNegotiateUnsupported(dut *ondatra.DUTDevice) bool {
+	return lookupDUTDeviations(dut).GetAutoNegotiateUnsupported()
+}
+
+// DuplexModeUnsupported returns true if there's no OC support for duplex-mode
+func DuplexModeUnsupported(dut *ondatra.DUTDevice) bool {
+	return lookupDUTDeviations(dut).GetDuplexModeUnsupported()
+}
+
+// PortSpeedUnsupported returns true if there's no OC support for port-speed
+func PortSpeedUnsupported(dut *ondatra.DUTDevice) bool {
+	return lookupDUTDeviations(dut).GetPortSpeedUnsupported()
+}
+
 // PolicyForwardingToNextHopUnsupported returns true if policy forwarding to next hop is not supported on vendors
 func PolicyForwardingToNextHopUnsupported(dut *ondatra.DUTDevice) bool {
 	return lookupDUTDeviations(dut).GetPolicyForwardingToNextHopUnsupported()
-=======
-// ContainerzOCUnsupported returns true if devices cannot configure containerz via OpenConfig
-func ContainerzOCUnsupported(dut *ondatra.DUTDevice) bool {
-	return lookupDUTDeviations(dut).GetContainerzOcUnsupported()
-}
-
-// BgpDistanceOcPathUnsupported returns true if BGP Distance OC telemetry path is not supported.
-func BgpDistanceOcPathUnsupported(dut *ondatra.DUTDevice) bool {
-	return lookupDUTDeviations(dut).GetBgpDistanceOcPathUnsupported()
-}
-
-// IsisMplsUnsupported returns true if there's no OC support for MPLS under ISIS
-func IsisMplsUnsupported(dut *ondatra.DUTDevice) bool {
-	return lookupDUTDeviations(dut).GetIsisMplsUnsupported()
-}
-
-// AutoNegotiateUnsupported returns true if there's no OC support for auto-negotiate
-func AutoNegotiateUnsupported(dut *ondatra.DUTDevice) bool {
-	return lookupDUTDeviations(dut).GetAutoNegotiateUnsupported()
-}
-
-// DuplexModeUnsupported returns true if there's no OC support for duplex-mode
-func DuplexModeUnsupported(dut *ondatra.DUTDevice) bool {
-	return lookupDUTDeviations(dut).GetDuplexModeUnsupported()
-}
-
-// PortSpeedUnsupported returns true if there's no OC support for port-speed
-func PortSpeedUnsupported(dut *ondatra.DUTDevice) bool {
-	return lookupDUTDeviations(dut).GetPortSpeedUnsupported()
->>>>>>> 3bba89d4
 }