// Copyright 2022 Google LLC
//
// Licensed under the Apache License, Version 2.0 (the "License");
// you may not use this file except in compliance with the License.
// You may obtain a copy of the License at
//
//      http://www.apache.org/licenses/LICENSE-2.0
//
// Unless required by applicable law or agreed to in writing, software
// distributed under the License is distributed on an "AS IS" BASIS,
// WITHOUT WARRANTIES OR CONDITIONS OF ANY KIND, either express or implied.
// See the License for the specific language governing permissions and
// limitations under the License.

// Package deviations defines the arguments to enable temporary workarounds for the
// featureprofiles test suite using command line flags.
//
// If we consider device compliance level in tiers:
//
//   - Tier 0: Full OpenConfig compliance.  The device can do everything specified by
//     OpenConfig.
//   - Tier 1: Test plan compliance.  The device can pass a test without deviation, which
//     means it satisfies the test requirements.  This is the target compliance tier for
//     featureprofiles tests.
//   - Tier 2: Deviated test plan compliance.  The device can pass a test with deviation.
//
// Deviations typically work by reducing testing requirements or by changing the way the
// configuration is done.  However, the targeted compliance tier is always without
// deviation.
//
// Requirements for deviations:
//
//   - Deviations may only use OpenConfig compliant behavior.
//   - Deviations should be small in scope, typically affecting one subtest, one
//     OpenConfig path or small OpenConfig subtree.
//
// If a device could not pass without deviation, that is considered non-compliant
// behavior.  Ideally, a device should pass both with and without a deviation which means
// the deviation could be safely removed.  However, when the OpenConfig model allows the
// device to reject the deviated case even if it is compliant, then this should be
// explained on a case-by-case basis.
//
// To add, remove and enable deviations follow the guidelines at deviations/README.md
package deviations

import (
	"fmt"
	"regexp"

	log "github.com/golang/glog"
	"github.com/openconfig/featureprofiles/internal/metadata"

	mpb "github.com/openconfig/featureprofiles/proto/metadata_go_proto"
	"github.com/openconfig/ondatra"
)

func lookupDeviations(dvc *ondatra.Device) (*mpb.Metadata_PlatformExceptions, error) {
	var matchedPlatformException *mpb.Metadata_PlatformExceptions

	for _, platformExceptions := range metadata.Get().GetPlatformExceptions() {
		if platformExceptions.GetPlatform().GetVendor().String() == "" {
			return nil, fmt.Errorf("vendor should be specified in textproto %v", platformExceptions)
		}

		if dvc.Vendor().String() != platformExceptions.GetPlatform().GetVendor().String() {
			continue
		}

		// If hardware_model_regex is set and does not match, continue
		if hardwareModelRegex := platformExceptions.GetPlatform().GetHardwareModelRegex(); hardwareModelRegex != "" {
			matchHw, errHw := regexp.MatchString(hardwareModelRegex, dvc.Model())
			if errHw != nil {
				return nil, fmt.Errorf("error with regex match %v", errHw)
			}
			if !matchHw {
				continue
			}
		}

		// If software_version_regex is set and does not match, continue
		if softwareVersionRegex := platformExceptions.GetPlatform().GetSoftwareVersionRegex(); softwareVersionRegex != "" {
			matchSw, errSw := regexp.MatchString(softwareVersionRegex, dvc.Version())
			if errSw != nil {
				return nil, fmt.Errorf("error with regex match %v", errSw)
			}
			if !matchSw {
				continue
			}
		}

		if matchedPlatformException != nil {
			return nil, fmt.Errorf("cannot have more than one match within platform_exceptions fields %v and %v", matchedPlatformException, platformExceptions)
		}
		matchedPlatformException = platformExceptions
	}
	return matchedPlatformException, nil
}

func mustLookupDeviations(dvc *ondatra.Device) *mpb.Metadata_Deviations {
	platformExceptions, err := lookupDeviations(dvc)
	if err != nil {
		log.Exitf("Error looking up deviations: %v", err)
	}
	if platformExceptions == nil {
		log.Infof("Did not match any platform_exception %v, returning default values", metadata.Get().GetPlatformExceptions())
		return &mpb.Metadata_Deviations{}
	}
	return platformExceptions.GetDeviations()
}

func lookupDUTDeviations(dut *ondatra.DUTDevice) *mpb.Metadata_Deviations {
	return mustLookupDeviations(dut.Device)
}

func lookupATEDeviations(ate *ondatra.ATEDevice) *mpb.Metadata_Deviations {
	return mustLookupDeviations(ate.Device)
}

// BannerDelimiter returns if device requires the banner to have a delimiter character.
// Full OpenConfig compliant devices should work without delimiter.
func BannerDelimiter(dut *ondatra.DUTDevice) string {
	return lookupDUTDeviations(dut).GetBannerDelimiter()
}

// OmitL2MTU returns if device does not support setting the L2 MTU.
func OmitL2MTU(dut *ondatra.DUTDevice) bool {
	return lookupDUTDeviations(dut).GetOmitL2Mtu()
}

// GRIBIMACOverrideStaticARPStaticRoute returns whether the device needs to configure Static ARP + Static Route to override setting MAC address in Next Hop.
func GRIBIMACOverrideStaticARPStaticRoute(dut *ondatra.DUTDevice) bool {
	return lookupDUTDeviations(dut).GetGribiMacOverrideStaticArpStaticRoute()
}

// AggregateAtomicUpdate returns if device requires that aggregate Port-Channel and its members be defined in a single gNMI Update transaction at /interfaces,
// Otherwise lag-type will be dropped, and no member can be added to the aggregate.
// Full OpenConfig compliant devices should pass both with and without this deviation.
func AggregateAtomicUpdate(dut *ondatra.DUTDevice) bool {
	return lookupDUTDeviations(dut).GetAggregateAtomicUpdate()
}

// DefaultNetworkInstance returns the name used for the default network instance for VRF.
func DefaultNetworkInstance(dut *ondatra.DUTDevice) string {
	if dni := lookupDUTDeviations(dut).GetDefaultNetworkInstance(); dni != "" {
		return dni
	}
	return "DEFAULT"
}

// ISISRestartSuppressUnsupported returns whether the device should skip isis restart-suppress check.
func ISISRestartSuppressUnsupported(dut *ondatra.DUTDevice) bool {
	return lookupDUTDeviations(dut).GetIsisRestartSuppressUnsupported()
}

// BgpGrHelperDisableUnsupported returns whether the device does not support to disable BGP GR Helper.
func BgpGrHelperDisableUnsupported(dut *ondatra.DUTDevice) bool {
	return lookupDUTDeviations(dut).GetBgpGrHelperDisableUnsupported()
}

// BgpGracefulRestartUnderAfiSafiUnsupported returns whether the device does not support bgp GR-RESTART under AFI/SAFI.
func BgpGracefulRestartUnderAfiSafiUnsupported(dut *ondatra.DUTDevice) bool {
	return lookupDUTDeviations(dut).GetBgpGracefulRestartUnderAfiSafiUnsupported()
}

// MissingBgpLastNotificationErrorCode returns whether the last-notification-error-code leaf is missing in bgp.
func MissingBgpLastNotificationErrorCode(dut *ondatra.DUTDevice) bool {
	return lookupDUTDeviations(dut).GetMissingBgpLastNotificationErrorCode()
}

// GRIBIMACOverrideWithStaticARP returns whether for a gRIBI IPv4 route the device does not support a mac-address only next-hop-entry.
func GRIBIMACOverrideWithStaticARP(dut *ondatra.DUTDevice) bool {
	return lookupDUTDeviations(dut).GetGribiMacOverrideWithStaticArp()
}

// CLITakesPrecedenceOverOC returns whether config pushed through origin CLI takes precedence over config pushed through origin OC.
func CLITakesPrecedenceOverOC(dut *ondatra.DUTDevice) bool {
	return lookupDUTDeviations(dut).GetCliTakesPrecedenceOverOc()
}

// BGPTrafficTolerance returns the allowed tolerance for BGP traffic flow while comparing for pass or fail conditions.
func BGPTrafficTolerance(dut *ondatra.DUTDevice) int32 {
	return lookupDUTDeviations(dut).GetBgpToleranceValue()
}

// StaticProtocolName returns the name used for the static routing protocol.
func StaticProtocolName(dut *ondatra.DUTDevice) string {
	if spn := lookupDUTDeviations(dut).GetStaticProtocolName(); spn != "" {
		return spn
	}
	return "DEFAULT"
}

// SwitchChipIDUnsupported returns whether the device supports id leaf for SwitchChip components.
func SwitchChipIDUnsupported(dut *ondatra.DUTDevice) bool {
	return lookupDUTDeviations(dut).GetSwitchChipIdUnsupported()
}

// BackplaneFacingCapacityUnsupported returns whether the device supports backplane-facing-capacity leaves for some components.
func BackplaneFacingCapacityUnsupported(dut *ondatra.DUTDevice) bool {
	return lookupDUTDeviations(dut).GetBackplaneFacingCapacityUnsupported()
}

// SchedulerInputWeightLimit returns whether the device does not support weight above 100.
func SchedulerInputWeightLimit(dut *ondatra.DUTDevice) bool {
	return lookupDUTDeviations(dut).GetSchedulerInputWeightLimit()
}

// ECNProfileRequiredDefinition returns whether the device requires additional config for ECN.
func ECNProfileRequiredDefinition(dut *ondatra.DUTDevice) bool {
	return lookupDUTDeviations(dut).GetEcnProfileRequiredDefinition()
}

// ISISGlobalAuthenticationNotRequired returns true if ISIS Global authentication not required.
func ISISGlobalAuthenticationNotRequired(dut *ondatra.DUTDevice) bool {
	return lookupDUTDeviations(dut).GetIsisGlobalAuthenticationNotRequired()
}

// ISISExplicitLevelAuthenticationConfig returns true if ISIS Explicit Level Authentication configuration is required
func ISISExplicitLevelAuthenticationConfig(dut *ondatra.DUTDevice) bool {
	return lookupDUTDeviations(dut).GetIsisExplicitLevelAuthenticationConfig()
}

// ISISSingleTopologyRequired sets isis af ipv6 single topology on the device if value is true.
func ISISSingleTopologyRequired(dut *ondatra.DUTDevice) bool {
	return lookupDUTDeviations(dut).GetIsisSingleTopologyRequired()
}

// ISISMultiTopologyUnsupported returns if device skips isis multi-topology check.
func ISISMultiTopologyUnsupported(dut *ondatra.DUTDevice) bool {
	return lookupDUTDeviations(dut).GetIsisMultiTopologyUnsupported()
}

// ISISInterfaceLevel1DisableRequired returns if device should disable isis level1 under interface mode.
func ISISInterfaceLevel1DisableRequired(dut *ondatra.DUTDevice) bool {
	return lookupDUTDeviations(dut).GetIsisInterfaceLevel1DisableRequired()
}

// MissingIsisInterfaceAfiSafiEnable returns if device should set and validate isis interface address family enable.
// Default is validate isis address family enable at global mode.
func MissingIsisInterfaceAfiSafiEnable(dut *ondatra.DUTDevice) bool {
	return lookupDUTDeviations(dut).GetMissingIsisInterfaceAfiSafiEnable()
}

// Ipv6DiscardedPktsUnsupported returns whether the device supports interface ipv6 discarded packet stats.
func Ipv6DiscardedPktsUnsupported(dut *ondatra.DUTDevice) bool {
	return lookupDUTDeviations(dut).GetIpv6DiscardedPktsUnsupported()
}

// LinkQualWaitAfterDeleteRequired returns whether the device requires additional time to complete post delete link qualification cleanup.
func LinkQualWaitAfterDeleteRequired(dut *ondatra.DUTDevice) bool {
	return lookupDUTDeviations(dut).GetLinkQualWaitAfterDeleteRequired()
}

// StatePathsUnsupported returns whether the device supports following state paths
func StatePathsUnsupported(dut *ondatra.DUTDevice) bool {
	return lookupDUTDeviations(dut).GetStatePathUnsupported()
}

// DropWeightLeavesUnsupported returns whether the device supports drop and weight leaves under queue management profile.
func DropWeightLeavesUnsupported(dut *ondatra.DUTDevice) bool {
	return lookupDUTDeviations(dut).GetDropWeightLeavesUnsupported()
}

// SwVersionUnsupported returns true if the device does not support reporting software version according to the requirements in gNMI-1.10.
func SwVersionUnsupported(dut *ondatra.DUTDevice) bool {
	return lookupDUTDeviations(dut).GetSwVersionUnsupported()
}

// HierarchicalWeightResolutionTolerance returns the allowed tolerance for BGP traffic flow while comparing for pass or fail conditions.
// Default minimum value is 0.2. Anything less than 0.2 will be set to 0.2.
func HierarchicalWeightResolutionTolerance(dut *ondatra.DUTDevice) float64 {
	hwrt := lookupDUTDeviations(dut).GetHierarchicalWeightResolutionTolerance()
	if minHWRT := 0.2; hwrt < minHWRT {
		return minHWRT
	}
	return hwrt
}

// InterfaceEnabled returns if device requires interface enabled leaf booleans to be explicitly set to true.
func InterfaceEnabled(dut *ondatra.DUTDevice) bool {
	return lookupDUTDeviations(dut).GetInterfaceEnabled()
}

// InterfaceCountersFromContainer returns if the device only supports querying counters from the state container, not from individual counter leaves.
func InterfaceCountersFromContainer(dut *ondatra.DUTDevice) bool {
	return lookupDUTDeviations(dut).GetInterfaceCountersFromContainer()
}

// IPv4MissingEnabled returns if device does not support interface/ipv4/enabled.
func IPv4MissingEnabled(dut *ondatra.DUTDevice) bool {
	return lookupDUTDeviations(dut).GetIpv4MissingEnabled()
}

// IPNeighborMissing returns true if the device does not support interface/ipv4(6)/neighbor,
// so test can suppress the related check for interface/ipv4(6)/neighbor.
func IPNeighborMissing(dut *ondatra.DUTDevice) bool {
	return lookupDUTDeviations(dut).GetIpNeighborMissing()
}

// GRIBIRIBAckOnly returns if device only supports RIB ack, so tests that normally expect FIB_ACK will allow just RIB_ACK.
// Full gRIBI compliant devices should pass both with and without this deviation.
func GRIBIRIBAckOnly(dut *ondatra.DUTDevice) bool {
	return lookupDUTDeviations(dut).GetGribiRibackOnly()
}

// MissingValueForDefaults returns if device returns no value for some OpenConfig paths if the operational value equals the default.
func MissingValueForDefaults(dut *ondatra.DUTDevice) bool {
	return lookupDUTDeviations(dut).GetMissingValueForDefaults()
}

// TraceRouteL4ProtocolUDP returns if device only support UDP as l4 protocol for traceroute.
// Default value is false.
func TraceRouteL4ProtocolUDP(dut *ondatra.DUTDevice) bool {
	return lookupDUTDeviations(dut).GetTracerouteL4ProtocolUdp()
}

// LLDPInterfaceConfigOverrideGlobal returns if LLDP interface config should override the global config,
// expect neighbours are seen when lldp is disabled globally but enabled on interface
func LLDPInterfaceConfigOverrideGlobal(dut *ondatra.DUTDevice) bool {
	return lookupDUTDeviations(dut).GetLldpInterfaceConfigOverrideGlobal()
}

// SubinterfacePacketCountersMissing returns if device is missing subinterface packet counters for IPv4/IPv6,
// so the test will skip checking them.
// Full OpenConfig compliant devices should pass both with and without this deviation.
func SubinterfacePacketCountersMissing(dut *ondatra.DUTDevice) bool {
	return lookupDUTDeviations(dut).GetSubinterfacePacketCountersMissing()
}

// MissingPrePolicyReceivedRoutes returns if device does not support bgp/neighbors/neighbor/afi-safis/afi-safi/state/prefixes/received-pre-policy.
// Fully-compliant devices should pass with and without this deviation.
func MissingPrePolicyReceivedRoutes(dut *ondatra.DUTDevice) bool {
	return lookupDUTDeviations(dut).GetPrepolicyReceivedRoutes()
}

// DeprecatedVlanID returns if device requires using the deprecated openconfig-vlan:vlan/config/vlan-id or openconfig-vlan:vlan/state/vlan-id leaves.
func DeprecatedVlanID(dut *ondatra.DUTDevice) bool {
	return lookupDUTDeviations(dut).GetDeprecatedVlanId()
}

// OSActivateNoReboot returns if device requires separate reboot to activate OS.
func OSActivateNoReboot(dut *ondatra.DUTDevice) bool {
	return lookupDUTDeviations(dut).GetOsactivateNoreboot()
}

// ConnectRetry returns if /bgp/neighbors/neighbor/timers/config/connect-retry is not supported.
func ConnectRetry(dut *ondatra.DUTDevice) bool {
	return lookupDUTDeviations(dut).GetConnectRetry()
}

// InstallOSForStandbyRP returns if device requires OS installation on standby RP as well as active RP.
func InstallOSForStandbyRP(dut *ondatra.DUTDevice) bool {
	return lookupDUTDeviations(dut).GetOsinstallForStandbyRp()
}

// GNOIStatusWithEmptySubcomponent returns if the response of gNOI reboot status is a single value (not a list),
// the device requires explicit component path to account for a situation when there is more than one active reboot requests.
func GNOIStatusWithEmptySubcomponent(dut *ondatra.DUTDevice) bool {
	return lookupDUTDeviations(dut).GetGnoiStatusEmptySubcomponent()
}

// NetworkInstanceTableDeletionRequired returns if device requires explicit deletion of network-instance table.
func NetworkInstanceTableDeletionRequired(dut *ondatra.DUTDevice) bool {
	return lookupDUTDeviations(dut).GetNetworkInstanceTableDeletionRequired()
}

// ExplicitPortSpeed returns if device requires port-speed to be set because its default value may not be usable.
// Fully compliant devices selects the highest speed available based on negotiation.
func ExplicitPortSpeed(dut *ondatra.DUTDevice) bool {
	return lookupDUTDeviations(dut).GetExplicitPortSpeed()
}

// ExplicitInterfaceInDefaultVRF returns if device requires explicit attachment of an interface or subinterface to the default network instance.
// OpenConfig expects an unattached interface or subinterface to be implicitly part of the default network instance.
// Fully-compliant devices should pass with and without this deviation.
func ExplicitInterfaceInDefaultVRF(dut *ondatra.DUTDevice) bool {
	return lookupDUTDeviations(dut).GetExplicitInterfaceInDefaultVrf()
}

// RibWecmp returns if device requires CLI knob to enable wecmp feature.
func RibWecmp(dut *ondatra.DUTDevice) bool {
	return lookupDUTDeviations(dut).GetRibWecmp()
}

// InterfaceConfigVRFBeforeAddress returns if vrf should be configured before IP address when configuring interface.
func InterfaceConfigVRFBeforeAddress(dut *ondatra.DUTDevice) bool {
	return lookupDUTDeviations(dut).GetInterfaceConfigVrfBeforeAddress()
}

// BGPMD5RequiresReset returns if device requires a BGP session reset to utilize a new MD5 key.
func BGPMD5RequiresReset(dut *ondatra.DUTDevice) bool {
	return lookupDUTDeviations(dut).GetBgpMd5RequiresReset()
}

// ExplicitIPv6EnableForGRIBI returns if device requires Ipv6 to be enabled on interface for gRIBI NH programmed with destination mac address.
func ExplicitIPv6EnableForGRIBI(dut *ondatra.DUTDevice) bool {
	return lookupDUTDeviations(dut).GetIpv6EnableForGribiNhDmac()
}

// ISISInstanceEnabledRequired returns if isis instance name string should be set on the device.
func ISISInstanceEnabledRequired(dut *ondatra.DUTDevice) bool {
	return lookupDUTDeviations(dut).GetIsisInstanceEnabledRequired()
}

// GNOISubcomponentPath returns if device currently uses component name instead of a full openconfig path.
func GNOISubcomponentPath(dut *ondatra.DUTDevice) bool {
	return lookupDUTDeviations(dut).GetGnoiSubcomponentPath()
}

// NoMixOfTaggedAndUntaggedSubinterfaces returns if device does not support a mix of tagged and untagged subinterfaces
func NoMixOfTaggedAndUntaggedSubinterfaces(dut *ondatra.DUTDevice) bool {
	return lookupDUTDeviations(dut).GetNoMixOfTaggedAndUntaggedSubinterfaces()
}

// DequeueDeleteNotCountedAsDrops returns if device dequeues and deletes the pkts after a while and those are not counted
// as drops
func DequeueDeleteNotCountedAsDrops(dut *ondatra.DUTDevice) bool {
	return lookupDUTDeviations(dut).GetDequeueDeleteNotCountedAsDrops()
}

// RoutePolicyUnderAFIUnsupported returns if Route-Policy under the AFI/SAFI is not supported
func RoutePolicyUnderAFIUnsupported(dut *ondatra.DUTDevice) bool {
	return lookupDUTDeviations(dut).GetRoutePolicyUnderAfiUnsupported()
}

// StorageComponentUnsupported returns if telemetry path /components/component/storage is not supported.
func StorageComponentUnsupported(dut *ondatra.DUTDevice) bool {
	return lookupDUTDeviations(dut).GetStorageComponentUnsupported()
}

// GNOIFabricComponentRebootUnsupported returns if device does not support use using gNOI to reboot the Fabric Component.
func GNOIFabricComponentRebootUnsupported(dut *ondatra.DUTDevice) bool {
	return lookupDUTDeviations(dut).GetGnoiFabricComponentRebootUnsupported()
}

// NtpNonDefaultVrfUnsupported returns true if the device does not support ntp non-default vrf.
// Default value is false.
func NtpNonDefaultVrfUnsupported(dut *ondatra.DUTDevice) bool {
	return lookupDUTDeviations(dut).GetNtpNonDefaultVrfUnsupported()
}

// SkipControllerCardPowerAdmin returns if power-admin-state config on controller card should be skipped.
// Default value is false.
func SkipControllerCardPowerAdmin(dut *ondatra.DUTDevice) bool {
	return lookupDUTDeviations(dut).GetSkipControllerCardPowerAdmin()
}

// QOSOctets returns if device should skip checking QOS octet stats for interface.
func QOSOctets(dut *ondatra.DUTDevice) bool {
	return lookupDUTDeviations(dut).GetQosOctets()
}

// ISISInterfaceAfiUnsupported returns true for devices that don't support configuring
// ISIS /afi-safi/af/config container.
func ISISInterfaceAfiUnsupported(dut *ondatra.DUTDevice) bool {
	return lookupDUTDeviations(dut).GetIsisInterfaceAfiUnsupported()
}

// P4RTModifyTableEntryUnsupported returns true for devices that don't support
// modify table entry operation in P4 Runtime.
func P4RTModifyTableEntryUnsupported(dut *ondatra.DUTDevice) bool {
	return lookupDUTDeviations(dut).GetP4RtModifyTableEntryUnsupported()
}

// OSComponentParentIsSupervisorOrLinecard returns true if parent of OS component is
// of type SUPERVISOR or LINECARD.
func OSComponentParentIsSupervisorOrLinecard(dut *ondatra.DUTDevice) bool {
	return lookupDUTDeviations(dut).GetOsComponentParentIsSupervisorOrLinecard()
}

// OSComponentParentIsChassis returns true if parent of OS component is of type CHASSIS.
func OSComponentParentIsChassis(dut *ondatra.DUTDevice) bool {
	return lookupDUTDeviations(dut).GetOsComponentParentIsChassis()
}

// ISISRequireSameL1MetricWithL2Metric returns true for devices that require configuring
// the same ISIS Metrics for Level 1 when configuring Level 2 Metrics.
func ISISRequireSameL1MetricWithL2Metric(dut *ondatra.DUTDevice) bool {
	return lookupDUTDeviations(dut).GetIsisRequireSameL1MetricWithL2Metric()
}

// BGPSetMedRequiresEqualOspfSetMetric returns true for devices that require configuring
// the same OSPF setMetric when BGP SetMED is configured.
func BGPSetMedRequiresEqualOspfSetMetric(dut *ondatra.DUTDevice) bool {
	return lookupDUTDeviations(dut).GetBgpSetMedRequiresEqualOspfSetMetric()
}

// SetNativeUser creates a user and assigns role/rbac to that user via native model.
func SetNativeUser(dut *ondatra.DUTDevice) bool {
	return lookupDUTDeviations(dut).GetSetNativeUser()
}

// P4RTGdpRequiresDot1QSubinterface returns true for devices that require configuring
// subinterface with tagged vlan for P4RT packet in.
func P4RTGdpRequiresDot1QSubinterface(dut *ondatra.DUTDevice) bool {
	return lookupDUTDeviations(dut).GetP4RtGdpRequiresDot1QSubinterface()
}

// LinecardCPUUtilizationUnsupported returns if the device does not support telemetry path
// /components/component/cpu/utilization/state/avg for linecards' CPU card.
// Default value is false.
func LinecardCPUUtilizationUnsupported(dut *ondatra.DUTDevice) bool {
	return lookupDUTDeviations(dut).GetLinecardCpuUtilizationUnsupported()
}

// ConsistentComponentNamesUnsupported returns if the device does not support consistent component names for GNOI and GNMI.
// Default value is false.
func ConsistentComponentNamesUnsupported(dut *ondatra.DUTDevice) bool {
	return lookupDUTDeviations(dut).GetConsistentComponentNamesUnsupported()
}

// ControllerCardCPUUtilizationUnsupported returns if the device does not support telemetry path
// /components/component/cpu/utilization/state/avg for controller cards' CPU card.
// Default value is false.
func ControllerCardCPUUtilizationUnsupported(dut *ondatra.DUTDevice) bool {
	return lookupDUTDeviations(dut).GetControllerCardCpuUtilizationUnsupported()
}

// FabricDropCounterUnsupported returns if the device does not support counter for fabric block lost packets.
// Default value is false.
func FabricDropCounterUnsupported(dut *ondatra.DUTDevice) bool {
	return lookupDUTDeviations(dut).GetFabricDropCounterUnsupported()
}

// LinecardMemoryUtilizationUnsupported returns if the device does not support memory utilization related leaves for linecard components.
// Default value is false.
func LinecardMemoryUtilizationUnsupported(dut *ondatra.DUTDevice) bool {
	return lookupDUTDeviations(dut).GetLinecardMemoryUtilizationUnsupported()
}

// QOSVoqDropCounterUnsupported returns if the device does not support telemetry path
// /qos/interfaces/interface/input/virtual-output-queues/voq-interface/queues/queue/state/dropped-pkts.
// Default value is false.
func QOSVoqDropCounterUnsupported(dut *ondatra.DUTDevice) bool {
	return lookupDUTDeviations(dut).GetQosVoqDropCounterUnsupported()
}

// ISISTimersCsnpIntervalUnsupported returns true for devices that do not support
// configuring csnp-interval timer for ISIS.
func ISISTimersCsnpIntervalUnsupported(dut *ondatra.DUTDevice) bool {
	return lookupDUTDeviations(dut).GetIsisTimersCsnpIntervalUnsupported()
}

// ISISCounterManualAddressDropFromAreasUnsupported returns true for devices that do not
// support telemetry for isis system-level-counter manual-address-drop-from-areas.
func ISISCounterManualAddressDropFromAreasUnsupported(dut *ondatra.DUTDevice) bool {
	return lookupDUTDeviations(dut).GetIsisCounterManualAddressDropFromAreasUnsupported()
}

// ISISCounterPartChangesUnsupported returns true for devices that do not
// support telemetry for isis system-level-counter part-changes.
func ISISCounterPartChangesUnsupported(dut *ondatra.DUTDevice) bool {
	return lookupDUTDeviations(dut).GetIsisCounterPartChangesUnsupported()
}

// SkipTCPNegotiatedMSSCheck returns true for devices that do not
// support telemetry to check negotiated tcp mss value.
func SkipTCPNegotiatedMSSCheck(dut *ondatra.DUTDevice) bool {
	return lookupDUTDeviations(dut).GetSkipTcpNegotiatedMssCheck()
}

// TransceiverThresholdsUnsupported returns true if the device does not support threshold container under /components/component/transceiver.
// Default value is false.
func TransceiverThresholdsUnsupported(dut *ondatra.DUTDevice) bool {
	return lookupDUTDeviations(dut).GetTransceiverThresholdsUnsupported()
}

// InterfaceLoopbackModeRawGnmi returns true if interface loopback mode needs to be updated using raw gnmi API due to server version.
// Default value is false.
func InterfaceLoopbackModeRawGnmi(dut *ondatra.DUTDevice) bool {
	return lookupDUTDeviations(dut).GetInterfaceLoopbackModeRawGnmi()
}

// ISISLspMetadataLeafsUnsupported returns true for devices that don't support ISIS-Lsp
// metadata paths: checksum, sequence-number, remaining-lifetime.
func ISISLspMetadataLeafsUnsupported(dut *ondatra.DUTDevice) bool {
	return lookupDUTDeviations(dut).GetIsisLspMetadataLeafsUnsupported()
}

// QOSQueueRequiresID returns if device should configure QOS queue along with queue-id
func QOSQueueRequiresID(dut *ondatra.DUTDevice) bool {
	return lookupDUTDeviations(dut).GetQosQueueRequiresId()
}

// BgpLlgrOcUndefined returns true if device does not support OC path to disable BGP LLGR.
func BgpLlgrOcUndefined(dut *ondatra.DUTDevice) bool {
	return lookupDUTDeviations(dut).GetBgpLlgrOcUndefined()
}

// QOSBufferAllocationConfigRequired returns if device should configure QOS buffer-allocation-profile
func QOSBufferAllocationConfigRequired(dut *ondatra.DUTDevice) bool {
	return lookupDUTDeviations(dut).GetQosBufferAllocationConfigRequired()
}

// BGPGlobalExtendedNextHopEncodingUnsupported returns true for devices that do not support configuring
// BGP ExtendedNextHopEncoding at the global level.
func BGPGlobalExtendedNextHopEncodingUnsupported(dut *ondatra.DUTDevice) bool {
	return lookupDUTDeviations(dut).GetBgpGlobalExtendedNextHopEncodingUnsupported()
}

// TunnelStatePathUnsupported returns true for devices that require configuring
// /interfaces/interface/state/counters/in-pkts, in-octets,out-pkts, out-octetsis not supported.
func TunnelStatePathUnsupported(dut *ondatra.DUTDevice) bool {
	return lookupDUTDeviations(dut).GetTunnelStatePathUnsupported()
}

// TunnelConfigPathUnsupported returns true for devices that require configuring
// Tunnel source-address destination-address, encapsulation type are not supported in OC
func TunnelConfigPathUnsupported(dut *ondatra.DUTDevice) bool {
	return lookupDUTDeviations(dut).GetTunnelConfigPathUnsupported()
}

// EcnSameMinMaxThresholdUnsupported returns true for devices that don't support the same minimum and maximum threshold values
// CISCO: minimum and maximum threshold values are not the same, the difference between minimum and maximum threshold value should be 6144.
func EcnSameMinMaxThresholdUnsupported(dut *ondatra.DUTDevice) bool {
	return lookupDUTDeviations(dut).GetEcnSameMinMaxThresholdUnsupported()
}

// QosSchedulerConfigRequired returns if device should configure QOS buffer-allocation-profile
func QosSchedulerConfigRequired(dut *ondatra.DUTDevice) bool {
	return lookupDUTDeviations(dut).GetQosSchedulerConfigRequired()
}

// QosSetWeightConfigUnsupported returns whether the device does not support set weight leaves under qos ecn.
func QosSetWeightConfigUnsupported(dut *ondatra.DUTDevice) bool {
	return lookupDUTDeviations(dut).GetQosSetWeightConfigUnsupported()
}

// QosGetStatePathUnsupported returns whether the device does not support get state leaves under qos.
func QosGetStatePathUnsupported(dut *ondatra.DUTDevice) bool {
	return lookupDUTDeviations(dut).GetQosGetStatePathUnsupported()
}

// InterfaceRefInterfaceIDFormat returns if device is required to use interface-id format of interface name + .subinterface index with Interface-ref container
func InterfaceRefInterfaceIDFormat(dut *ondatra.DUTDevice) bool {
	return lookupDUTDeviations(dut).GetInterfaceRefInterfaceIdFormat()
}

// ISISLevelEnabled returns if device should enable isis under level.
func ISISLevelEnabled(dut *ondatra.DUTDevice) bool {
	return lookupDUTDeviations(dut).GetIsisLevelEnabled()
}

// MemberLinkLoopbackUnsupported returns true for devices that require configuring
// loopback on aggregated links instead of member links.
func MemberLinkLoopbackUnsupported(dut *ondatra.DUTDevice) bool {
	return lookupDUTDeviations(dut).GetMemberLinkLoopbackUnsupported()
}

// SkipPlqInterfaceOperStatusCheck returns true for devices that do not support
// PLQ operational status check for interfaces
func SkipPlqInterfaceOperStatusCheck(dut *ondatra.DUTDevice) bool {
	return lookupDUTDeviations(dut).GetSkipPlqInterfaceOperStatusCheck()
}

// BGPExplicitPrefixLimitReceived returns if device must specify the received prefix limits explicitly
// under the "prefix-limit-received" field rather than simply "prefix-limit".
func BGPExplicitPrefixLimitReceived(dut *ondatra.DUTDevice) bool {
	return lookupDUTDeviations(dut).GetBgpExplicitPrefixLimitReceived()
}

// BGPMissingOCMaxPrefixesConfiguration returns true for devices that does not configure BGP
// maximum routes correctly when max-prefixes OC leaf is configured.
func BGPMissingOCMaxPrefixesConfiguration(dut *ondatra.DUTDevice) bool {
	return lookupDUTDeviations(dut).GetBgpMissingOcMaxPrefixesConfiguration()
}

// SkipBgpSessionCheckWithoutAfisafi returns if device needs to skip checking AFI-SAFI disable.
func SkipBgpSessionCheckWithoutAfisafi(dut *ondatra.DUTDevice) bool {
	return lookupDUTDeviations(dut).GetSkipBgpSessionCheckWithoutAfisafi()
}

// MismatchedHardwareResourceNameInComponent returns true for devices that have separate
// naming conventions for hardware resource name in /system/ tree and /components/ tree.
func MismatchedHardwareResourceNameInComponent(dut *ondatra.DUTDevice) bool {
	return lookupDUTDeviations(dut).GetMismatchedHardwareResourceNameInComponent()
}

// GNOISubcomponentRebootStatusUnsupported returns true for devices that do not support subcomponent reboot status check.
func GNOISubcomponentRebootStatusUnsupported(dut *ondatra.DUTDevice) bool {
	return lookupDUTDeviations(dut).GetGnoiSubcomponentRebootStatusUnsupported()
}

// SkipNonBgpRouteExportCheck returns true for devices that exports routes from all
// protocols to BGP if the export-policy is ACCEPT.
func SkipNonBgpRouteExportCheck(dut *ondatra.DUTDevice) bool {
	return lookupDUTDeviations(dut).GetSkipNonBgpRouteExportCheck()
}

// ISISMetricStyleTelemetryUnsupported returns true for devices that do not support state path
// /network-instances/network-instance/protocols/protocol/isis/levels/level/state/metric-style
func ISISMetricStyleTelemetryUnsupported(dut *ondatra.DUTDevice) bool {
	return lookupDUTDeviations(dut).GetIsisMetricStyleTelemetryUnsupported()
}

// StaticRouteNextHopInterfaceRefUnsupported returns if device does not support Interface-ref under static-route next-hop
func StaticRouteNextHopInterfaceRefUnsupported(dut *ondatra.DUTDevice) bool {
	return lookupDUTDeviations(dut).GetStaticRouteNextHopInterfaceRefUnsupported()
}

// SkipStaticNexthopCheck returns if device needs index starting from non-zero
func SkipStaticNexthopCheck(dut *ondatra.DUTDevice) bool {
	return lookupDUTDeviations(dut).GetSkipStaticNexthopCheck()
}

// Ipv6RouterAdvertisementConfigUnsupported returns true for devices which don't support Ipv6 RouterAdvertisement configuration
func Ipv6RouterAdvertisementConfigUnsupported(dut *ondatra.DUTDevice) bool {
	return lookupDUTDeviations(dut).GetIpv6RouterAdvertisementConfigUnsupported()
}

// PrefixLimitExceededTelemetryUnsupported is to skip checking prefix limit telemetry flag.
func PrefixLimitExceededTelemetryUnsupported(dut *ondatra.DUTDevice) bool {
	return lookupDUTDeviations(dut).GetPrefixLimitExceededTelemetryUnsupported()
}

// SkipSettingAllowMultipleAS return true if device needs to skip setting allow-multiple-as while configuring eBGP
func SkipSettingAllowMultipleAS(dut *ondatra.DUTDevice) bool {
	return lookupDUTDeviations(dut).GetSkipSettingAllowMultipleAs()
}

// GribiDecapMixedPlenUnsupported returns true if devices does not support
// programming with mixed prefix length.
func GribiDecapMixedPlenUnsupported(dut *ondatra.DUTDevice) bool {
	return lookupDUTDeviations(dut).GetGribiDecapMixedPlenUnsupported()
}

// SkipIsisSetLevel return true if device needs to skip setting isis-actions set-level while configuring routing-policy statement action
func SkipIsisSetLevel(dut *ondatra.DUTDevice) bool {
	return lookupDUTDeviations(dut).GetSkipIsisSetLevel()
}

// SkipIsisSetMetricStyleType return true if device needs to skip setting isis-actions set-metric-style-type while configuring routing-policy statement action
func SkipIsisSetMetricStyleType(dut *ondatra.DUTDevice) bool {
	return lookupDUTDeviations(dut).GetSkipIsisSetMetricStyleType()
}

// SkipSettingDisableMetricPropagation return true if device needs to skip setting disable-metric-propagation while configuring table-connection
func SkipSettingDisableMetricPropagation(dut *ondatra.DUTDevice) bool {
	return lookupDUTDeviations(dut).GetSkipSettingDisableMetricPropagation()
}

// BGPConditionsMatchCommunitySetUnsupported returns true if device doesn't support bgp-conditions/match-community-set leaf
func BGPConditionsMatchCommunitySetUnsupported(dut *ondatra.DUTDevice) bool {
	return lookupDUTDeviations(dut).GetBgpConditionsMatchCommunitySetUnsupported()
}

// PfRequireMatchDefaultRule returns true for device which requires match condition for ether type v4 and v6 for default rule with network-instance default-vrf in policy-forwarding.
func PfRequireMatchDefaultRule(dut *ondatra.DUTDevice) bool {
	return lookupDUTDeviations(dut).GetPfRequireMatchDefaultRule()
}

// MissingPortToOpticalChannelMapping returns true for devices missing component tree mapping from hardware port to optical channel.
func MissingPortToOpticalChannelMapping(dut *ondatra.DUTDevice) bool {
	return lookupDUTDeviations(dut).GetMissingPortToOpticalChannelComponentMapping()
}

// SkipContainerOp returns true if gNMI container OP needs to be skipped.
// Cisco: https://partnerissuetracker.corp.google.com/issues/322291556
func SkipContainerOp(dut *ondatra.DUTDevice) bool {
	return lookupDUTDeviations(dut).GetSkipContainerOp()
}

// ReorderCallsForVendorCompatibilty returns true if call needs to be updated/added/deleted.
// Cisco: https://partnerissuetracker.corp.google.com/issues/322291556
func ReorderCallsForVendorCompatibilty(dut *ondatra.DUTDevice) bool {
	return lookupDUTDeviations(dut).GetReorderCallsForVendorCompatibilty()
}

// AddMissingBaseConfigViaCli returns true if missing base config needs to be added using CLI.
// Cisco: https://partnerissuetracker.corp.google.com/issues/322291556
func AddMissingBaseConfigViaCli(dut *ondatra.DUTDevice) bool {
	return lookupDUTDeviations(dut).GetAddMissingBaseConfigViaCli()
}

// SkipMacaddressCheck returns true if mac address for an interface via gNMI needs to be skipped.
// Cisco: https://partnerissuetracker.corp.google.com/issues/322291556
func SkipMacaddressCheck(dut *ondatra.DUTDevice) bool {
	return lookupDUTDeviations(dut).GetSkipMacaddressCheck()
}

// BGPRibOcPathUnsupported returns true if BGP RIB OC telemetry path is not supported.
func BGPRibOcPathUnsupported(dut *ondatra.DUTDevice) bool {
	return lookupDUTDeviations(dut).GetBgpRibOcPathUnsupported()
}

// SkipPrefixSetMode return true if device needs to skip setting prefix-set mode while configuring prefix-set routing-policy
func SkipPrefixSetMode(dut *ondatra.DUTDevice) bool {
	return lookupDUTDeviations(dut).GetSkipPrefixSetMode()
}

// SetMetricAsPreference returns true for devices which set metric as
// preference for static next-hop
func SetMetricAsPreference(dut *ondatra.DUTDevice) bool {
	return lookupDUTDeviations(dut).GetSetMetricAsPreference()
}

// IPv6StaticRouteWithIPv4NextHopRequiresStaticARP returns true if devices don't support having an
// IPv6 static Route with an IPv4 address as next hop and requires configuring a static ARP entry.
// Arista: https://partnerissuetracker.corp.google.com/issues/316593298
func IPv6StaticRouteWithIPv4NextHopRequiresStaticARP(dut *ondatra.DUTDevice) bool {
	return lookupDUTDeviations(dut).GetIpv6StaticRouteWithIpv4NextHopRequiresStaticArp()
}

// PfRequireSequentialOrderPbrRules returns true for device requires policy-forwarding rules to be in sequential order in the gNMI set-request.
func PfRequireSequentialOrderPbrRules(dut *ondatra.DUTDevice) bool {
	return lookupDUTDeviations(dut).GetPfRequireSequentialOrderPbrRules()
}

// MissingStaticRouteNextHopMetricTelemetry returns true for devices missing
// static route next-hop metric telemetry.
// Arista: https://partnerissuetracker.corp.google.com/issues/321010782
func MissingStaticRouteNextHopMetricTelemetry(dut *ondatra.DUTDevice) bool {
	return lookupDUTDeviations(dut).GetMissingStaticRouteNextHopMetricTelemetry()
}

// UnsupportedStaticRouteNextHopRecurse returns true for devices that don't support recursive
// resolution of static route next hop.
// Arista: https://partnerissuetracker.corp.google.com/issues/314449182
func UnsupportedStaticRouteNextHopRecurse(dut *ondatra.DUTDevice) bool {
	return lookupDUTDeviations(dut).GetUnsupportedStaticRouteNextHopRecurse()
}

// MissingStaticRouteDropNextHopTelemetry returns true for devices missing
// static route telemetry with DROP next hop.
// Arista: https://partnerissuetracker.corp.google.com/issues/330619816
func MissingStaticRouteDropNextHopTelemetry(dut *ondatra.DUTDevice) bool {
	return lookupDUTDeviations(dut).GetMissingStaticRouteDropNextHopTelemetry()
}

// MissingZROpticalChannelTunableParametersTelemetry returns true for devices missing 400ZR
// optical-channel tunable parameters telemetry: min/max/avg.
// Arista: https://partnerissuetracker.corp.google.com/issues/319314781
func MissingZROpticalChannelTunableParametersTelemetry(dut *ondatra.DUTDevice) bool {
	return lookupDUTDeviations(dut).GetMissingZrOpticalChannelTunableParametersTelemetry()
}

// PLQReflectorStatsUnsupported returns true for devices that does not support packet link qualification(PLQ) reflector packet sent/received stats.
func PLQReflectorStatsUnsupported(dut *ondatra.DUTDevice) bool {
	return lookupDUTDeviations(dut).GetPlqReflectorStatsUnsupported()
}

// PLQGeneratorCapabilitiesMaxMTU returns supported max_mtu for devices that does not support packet link qualification(PLQ) Generator max_mtu to be at least >= 8184.
func PLQGeneratorCapabilitiesMaxMTU(dut *ondatra.DUTDevice) uint32 {
	return lookupDUTDeviations(dut).GetPlqGeneratorCapabilitiesMaxMtu()
}

// PLQGeneratorCapabilitiesMaxPPS returns supported max_pps for devices that does not support packet link qualification(PLQ) Generator max_pps to be at least >= 100000000.
func PLQGeneratorCapabilitiesMaxPPS(dut *ondatra.DUTDevice) uint64 {
	return lookupDUTDeviations(dut).GetPlqGeneratorCapabilitiesMaxPps()
}

// BgpExtendedCommunityIndexUnsupported return true if BGP extended community index is not supported.
func BgpExtendedCommunityIndexUnsupported(dut *ondatra.DUTDevice) bool {
	return lookupDUTDeviations(dut).GetBgpExtendedCommunityIndexUnsupported()
}

// BgpCommunitySetRefsUnsupported return true if BGP community set refs is not supported.
func BgpCommunitySetRefsUnsupported(dut *ondatra.DUTDevice) bool {
	return lookupDUTDeviations(dut).GetBgpCommunitySetRefsUnsupported()
}

// TableConnectionsUnsupported returns true if Table Connections are unsupported.
func TableConnectionsUnsupported(dut *ondatra.DUTDevice) bool {
	return lookupDUTDeviations(dut).GetTableConnectionsUnsupported()
}

// UseVendorNativeTagSetConfig returns whether a device requires native model to configure tag-set
func UseVendorNativeTagSetConfig(dut *ondatra.DUTDevice) bool {
	return lookupDUTDeviations(dut).GetUseVendorNativeTagSetConfig()
}

// SkipBgpSendCommunityType return true if device needs to skip setting BGP send-community-type
func SkipBgpSendCommunityType(dut *ondatra.DUTDevice) bool {
	return lookupDUTDeviations(dut).GetSkipBgpSendCommunityType()
}

// BgpActionsSetCommunityMethodUnsupported return true if BGP actions set-community method is unsupported
func BgpActionsSetCommunityMethodUnsupported(dut *ondatra.DUTDevice) bool {
	return lookupDUTDeviations(dut).GetBgpActionsSetCommunityMethodUnsupported()

}

// SetNoPeerGroup Ensure that no BGP configurations exists under PeerGroups.
func SetNoPeerGroup(dut *ondatra.DUTDevice) bool {
	return lookupDUTDeviations(dut).GetSetNoPeerGroup()
}

// BgpCommunityMemberIsAString returns true if device community member is not a list
func BgpCommunityMemberIsAString(dut *ondatra.DUTDevice) bool {
	return lookupDUTDeviations(dut).GetBgpCommunityMemberIsAString()
}

// IPv4StaticRouteWithIPv6NextHopUnsupported unsupported ipv4 with ipv6 nexthop
func IPv4StaticRouteWithIPv6NextHopUnsupported(dut *ondatra.DUTDevice) bool {
	return lookupDUTDeviations(dut).GetIpv4StaticRouteWithIpv6NhUnsupported()
}

// IPv6StaticRouteWithIPv4NextHopUnsupported unsupported ipv6 with ipv4 nexthop
func IPv6StaticRouteWithIPv4NextHopUnsupported(dut *ondatra.DUTDevice) bool {
	return lookupDUTDeviations(dut).GetIpv6StaticRouteWithIpv4NhUnsupported()
}

// StaticRouteWithDropNhUnsupported unsupported drop nexthop
func StaticRouteWithDropNhUnsupported(dut *ondatra.DUTDevice) bool {
	return lookupDUTDeviations(dut).GetStaticRouteWithDropNh()
}

// StaticRouteWithExplicitMetric set explicit metric
func StaticRouteWithExplicitMetric(dut *ondatra.DUTDevice) bool {
	return lookupDUTDeviations(dut).GetStaticRouteWithExplicitMetric()
}

// BgpDefaultPolicyUnsupported return true if BGP default-import/export-policy is not supported.
func BgpDefaultPolicyUnsupported(dut *ondatra.DUTDevice) bool {
	return lookupDUTDeviations(dut).GetBgpDefaultPolicyUnsupported()
}

// ExplicitEnableBGPOnDefaultVRF return true if BGP needs to be explicitly enabled on default VRF
func ExplicitEnableBGPOnDefaultVRF(dut *ondatra.DUTDevice) bool {
	return lookupDUTDeviations(dut).GetExplicitEnableBgpOnDefaultVrf()
}

// RoutingPolicyTagSetEmbedded returns true if the implementation does not support tag-set(s) as a
// separate entity, but embeds it in the policy statement
func RoutingPolicyTagSetEmbedded(dut *ondatra.DUTDevice) bool {
	return lookupDUTDeviations(dut).GetRoutingPolicyTagSetEmbedded()
}

// SkipAfiSafiPathForBgpMultipleAs return true if device do not support afi/safi path to enable allow multiple-as for eBGP
func SkipAfiSafiPathForBgpMultipleAs(dut *ondatra.DUTDevice) bool {
	return lookupDUTDeviations(dut).GetSkipAfiSafiPathForBgpMultipleAs()
}

// CommunityMemberRegexUnsupported return true if device do not support community member regex
func CommunityMemberRegexUnsupported(dut *ondatra.DUTDevice) bool {
	return lookupDUTDeviations(dut).GetCommunityMemberRegexUnsupported()
}

// SamePolicyAttachedToAllAfis returns true if same import policy has to be applied for all AFIs
func SamePolicyAttachedToAllAfis(dut *ondatra.DUTDevice) bool {
	return lookupDUTDeviations(dut).GetSamePolicyAttachedToAllAfis()
}

// SkipSettingStatementForPolicy return true if device do not support afi/safi path to enable allow multiple-as for eBGP
func SkipSettingStatementForPolicy(dut *ondatra.DUTDevice) bool {
	return lookupDUTDeviations(dut).GetSkipSettingStatementForPolicy()
}

// SkipCheckingAttributeIndex return true if device do not return bgp attribute for the bgp session specifying the index
func SkipCheckingAttributeIndex(dut *ondatra.DUTDevice) bool {
	return lookupDUTDeviations(dut).GetSkipCheckingAttributeIndex()
}

// FlattenPolicyWithMultipleStatements return true if devices does not support policy-chaining
func FlattenPolicyWithMultipleStatements(dut *ondatra.DUTDevice) bool {
	return lookupDUTDeviations(dut).GetFlattenPolicyWithMultipleStatements()
}

// SlaacPrefixLength128 for Slaac generated IPv6 link local address
func SlaacPrefixLength128(dut *ondatra.DUTDevice) bool {
	return lookupDUTDeviations(dut).GetSlaacPrefixLength128()
}

// DefaultRoutePolicyUnsupported returns true if default route policy is not supported
func DefaultRoutePolicyUnsupported(dut *ondatra.DUTDevice) bool {
	return lookupDUTDeviations(dut).GetDefaultRoutePolicyUnsupported()
}

// CommunityMatchWithRedistributionUnsupported is set to true for devices that do not support matching community at the redistribution attach point.
func CommunityMatchWithRedistributionUnsupported(dut *ondatra.DUTDevice) bool {
	return lookupDUTDeviations(dut).GetCommunityMatchWithRedistributionUnsupported()
}

// BgpMaxMultipathPathsUnsupported returns true if the device does not support
// bgp max multipaths.
func BgpMaxMultipathPathsUnsupported(dut *ondatra.DUTDevice) bool {
	return lookupDUTDeviations(dut).GetBgpMaxMultipathPathsUnsupported()
}

// MultipathUnsupportedNeighborOrAfisafi returns true if the device does not
// support multipath under neighbor or afisafi.
func MultipathUnsupportedNeighborOrAfisafi(dut *ondatra.DUTDevice) bool {
	return lookupDUTDeviations(dut).GetMultipathUnsupportedNeighborOrAfisafi()
}

// ModelNameUnsupported returns true if /components/components/state/model-name
// is not supported for any component type.
func ModelNameUnsupported(dut *ondatra.DUTDevice) bool {
	return lookupDUTDeviations(dut).GetModelNameUnsupported()
}

// InstallPositionAndInstallComponentUnsupported returns true if install
// position and install component are not supported.
func InstallPositionAndInstallComponentUnsupported(dut *ondatra.DUTDevice) bool {
	return lookupDUTDeviations(dut).GetInstallPositionAndInstallComponentUnsupported()
}

// EncapTunnelShutBackupNhgZeroTraffic returns true when encap tunnel is shut then zero traffic flows to back-up NHG
func EncapTunnelShutBackupNhgZeroTraffic(dut *ondatra.DUTDevice) bool {
	return lookupDUTDeviations(dut).GetEncapTunnelShutBackupNhgZeroTraffic()
}

// MaxEcmpPaths supported for isis max ecmp path
func MaxEcmpPaths(dut *ondatra.DUTDevice) bool {
	return lookupDUTDeviations(dut).GetMaxEcmpPaths()
}

// WecmpAutoUnsupported returns true if wecmp auto is not supported
func WecmpAutoUnsupported(dut *ondatra.DUTDevice) bool {
	return lookupDUTDeviations(dut).GetWecmpAutoUnsupported()
}

// RoutingPolicyChainingUnsupported returns true if policy chaining is unsupported
func RoutingPolicyChainingUnsupported(dut *ondatra.DUTDevice) bool {
	return lookupDUTDeviations(dut).GetRoutingPolicyChainingUnsupported()
}

// ISISLoopbackRequired returns true if isis loopback is required.
func ISISLoopbackRequired(dut *ondatra.DUTDevice) bool {
	return lookupDUTDeviations(dut).GetIsisLoopbackRequired()
}

// WeightedEcmpFixedPacketVerification returns true if fixed packet is used in traffic flow
func WeightedEcmpFixedPacketVerification(dut *ondatra.DUTDevice) bool {
	return lookupDUTDeviations(dut).GetWeightedEcmpFixedPacketVerification()
}

// OverrideDefaultNhScale returns true if default NextHop scale needs to be modified
// else returns false
func OverrideDefaultNhScale(dut *ondatra.DUTDevice) bool {
	return lookupDUTDeviations(dut).GetOverrideDefaultNhScale()
}

// BgpExtendedCommunitySetUnsupported returns true if set bgp extended community is unsupported
func BgpExtendedCommunitySetUnsupported(dut *ondatra.DUTDevice) bool {
	return lookupDUTDeviations(dut).GetBgpExtendedCommunitySetUnsupported()
}

// BgpSetExtCommunitySetRefsUnsupported returns true if bgp set ext community refs is unsupported
func BgpSetExtCommunitySetRefsUnsupported(dut *ondatra.DUTDevice) bool {
	return lookupDUTDeviations(dut).GetBgpSetExtCommunitySetRefsUnsupported()
}

// BgpDeleteLinkBandwidthUnsupported returns true if bgp delete link bandwidth is unsupported
func BgpDeleteLinkBandwidthUnsupported(dut *ondatra.DUTDevice) bool {
	return lookupDUTDeviations(dut).GetBgpDeleteLinkBandwidthUnsupported()
}

// QOSInQueueDropCounterUnsupported returns true if /qos/interfaces/interface/input/queues/queue/state/dropped-pkts
// is not supported for any component type.
func QOSInQueueDropCounterUnsupported(dut *ondatra.DUTDevice) bool {
	return lookupDUTDeviations(dut).GetQosInqueueDropCounterUnsupported()
}

// BgpExplicitExtendedCommunityEnable returns true if explicit extended community enable is needed
func BgpExplicitExtendedCommunityEnable(dut *ondatra.DUTDevice) bool {
	return lookupDUTDeviations(dut).GetBgpExplicitExtendedCommunityEnable()
}

// MatchTagSetConditionUnsupported returns true if match tag set condition is not supported
func MatchTagSetConditionUnsupported(dut *ondatra.DUTDevice) bool {
	return lookupDUTDeviations(dut).GetMatchTagSetConditionUnsupported()
}

// PeerGroupDefEbgpVrfUnsupported returns true if peer group definition under ebgp vrf is unsupported
func PeerGroupDefEbgpVrfUnsupported(dut *ondatra.DUTDevice) bool {
	return lookupDUTDeviations(dut).GetPeerGroupDefEbgpVrfUnsupported()
}

// RedisConnectedUnderEbgpVrfUnsupported returns true if redistribution of routes under ebgp vrf is unsupported
func RedisConnectedUnderEbgpVrfUnsupported(dut *ondatra.DUTDevice) bool {
	return lookupDUTDeviations(dut).GetRedisConnectedUnderEbgpVrfUnsupported()
}

// BgpAfiSafiInDefaultNiBeforeOtherNi returns true if certain AFI SAFIs are configured in default network instance before other network instances
func BgpAfiSafiInDefaultNiBeforeOtherNi(dut *ondatra.DUTDevice) bool {
	return lookupDUTDeviations(dut).GetBgpAfiSafiInDefaultNiBeforeOtherNi()
}

// DefaultImportExportPolicyUnsupported returns true when device
// does not support default import export policy.
func DefaultImportExportPolicyUnsupported(dut *ondatra.DUTDevice) bool {
	return lookupDUTDeviations(dut).GetDefaultImportExportPolicyUnsupported()
}

// CommunityInvertAnyUnsupported returns true when device
// does not support community invert any.
func CommunityInvertAnyUnsupported(dut *ondatra.DUTDevice) bool {
	return lookupDUTDeviations(dut).GetCommunityInvertAnyUnsupported()
}

// Ipv6RouterAdvertisementIntervalUnsupported returns true for devices which don't support Ipv6 RouterAdvertisement interval configuration
func Ipv6RouterAdvertisementIntervalUnsupported(dut *ondatra.DUTDevice) bool {
	return lookupDUTDeviations(dut).GetIpv6RouterAdvertisementIntervalUnsupported()
}

// DecapNHWithNextHopNIUnsupported returns true if Decap NH with NextHopNetworkInstance is unsupported
func DecapNHWithNextHopNIUnsupported(dut *ondatra.DUTDevice) bool {
	return lookupDUTDeviations(dut).GetDecapNhWithNexthopNiUnsupported()
}

// SflowSourceAddressUpdateUnsupported returns true if sflow source address update is unsupported
func SflowSourceAddressUpdateUnsupported(dut *ondatra.DUTDevice) bool {
	return lookupDUTDeviations(dut).GetSflowSourceAddressUpdateUnsupported()
}

// LinkLocalMaskLen returns true if linklocal mask length is not 64
func LinkLocalMaskLen(dut *ondatra.DUTDevice) bool {
	return lookupDUTDeviations(dut).GetLinkLocalMaskLen()
}

// UseParentComponentForTemperatureTelemetry returns true if parent component supports temperature telemetry
func UseParentComponentForTemperatureTelemetry(dut *ondatra.DUTDevice) bool {
	return lookupDUTDeviations(dut).GetUseParentComponentForTemperatureTelemetry()
}

// ComponentMfgDateUnsupported returns true if component's mfg-date leaf is unsupported
func ComponentMfgDateUnsupported(dut *ondatra.DUTDevice) bool {
	return lookupDUTDeviations(dut).GetComponentMfgDateUnsupported()
}

// InterfaceCountersUpdateDelayed returns true if telemetry for interface counters
// does not return the latest counter values.
func InterfaceCountersUpdateDelayed(dut *ondatra.DUTDevice) bool {
	return lookupDUTDeviations(dut).GetInterfaceCountersUpdateDelayed()
}

// OTNChannelTribUnsupported returns true if TRIB parameter is unsupported under OTN channel configuration
func OTNChannelTribUnsupported(dut *ondatra.DUTDevice) bool {
	return lookupDUTDeviations(dut).GetOtnChannelTribUnsupported()
}

// EthChannelIngressParametersUnsupported returns true if ingress parameters are unsupported under ETH channel configuration
func EthChannelIngressParametersUnsupported(dut *ondatra.DUTDevice) bool {
	return lookupDUTDeviations(dut).GetEthChannelIngressParametersUnsupported()
}

// EthChannelAssignmentCiscoNumbering returns true if eth channel assignment index starts from 1 instead of 0
func EthChannelAssignmentCiscoNumbering(dut *ondatra.DUTDevice) bool {
	return lookupDUTDeviations(dut).GetEthChannelAssignmentCiscoNumbering()
}

// ChassisGetRPCUnsupported returns true if a Healthz Get RPC against the Chassis component is unsupported
func ChassisGetRPCUnsupported(dut *ondatra.DUTDevice) bool {
	return lookupDUTDeviations(dut).GetChassisGetRpcUnsupported()
}

// PowerDisableEnableLeafRefValidation returns true if definition of leaf-ref is not supported.
func PowerDisableEnableLeafRefValidation(dut *ondatra.DUTDevice) bool {
	return lookupDUTDeviations(dut).GetPowerDisableEnableLeafRefValidation()
}

// SSHServerCountersUnsupported is to skip checking ssh server counters.
func SSHServerCountersUnsupported(dut *ondatra.DUTDevice) bool {
	return lookupDUTDeviations(dut).GetSshServerCountersUnsupported()
}

// OperationalModeUnsupported returns true if operational-mode leaf is unsupported
func OperationalModeUnsupported(dut *ondatra.DUTDevice) bool {
	return lookupDUTDeviations(dut).GetOperationalModeUnsupported()
}

// BgpSessionStateIdleInPassiveMode returns true if BGP session state idle is not supported instead of active in passive mode.
func BgpSessionStateIdleInPassiveMode(dut *ondatra.DUTDevice) bool {
	return lookupDUTDeviations(dut).GetBgpSessionStateIdleInPassiveMode()
}

// EnableMultipathUnderAfiSafi returns true for devices that do not support multipath under /global path and instead support under global/afi/safi path.
func EnableMultipathUnderAfiSafi(dut *ondatra.DUTDevice) bool {
	return lookupDUTDeviations(dut).GetEnableMultipathUnderAfiSafi()
}

// OTNChannelAssignmentCiscoNumbering returns true if OTN channel assignment index starts from 1 instead of 0
func OTNChannelAssignmentCiscoNumbering(dut *ondatra.DUTDevice) bool {
	return lookupDUTDeviations(dut).GetOtnChannelAssignmentCiscoNumbering()
}

// CiscoPreFECBERInactiveValue returns true if a non-zero pre-fec-ber value is to be used for Cisco
func CiscoPreFECBERInactiveValue(dut *ondatra.DUTDevice) bool {
	return lookupDUTDeviations(dut).GetCiscoPreFecBerInactiveValue()
}

// BgpAfiSafiWildcardNotSupported return true if bgp afi/safi wildcard query is not supported.
// For example, this yang path query includes the wildcard key `afi-safi-name=`:
// `/network-instances/network-instance[name=DEFAULT]/protocols/protocol[identifier=BGP][name=BGP]/bgp/neighbors/neighbor[neighbor-address=192.0.2.2]/afi-safis/afi-safi[afi-safi-name=]`.
// Use of this deviation is permitted if a query using an explicit key is supported (such as
// `oc.BgpTypes_AFI_SAFI_TYPE_IPV4_UNICAST`).
func BgpAfiSafiWildcardNotSupported(dut *ondatra.DUTDevice) bool {
	return lookupDUTDeviations(dut).GetBgpAfiSafiWildcardNotSupported()
}

// NoZeroSuppression returns true if device wants to remove zero suppression
func NoZeroSuppression(dut *ondatra.DUTDevice) bool {
	return lookupDUTDeviations(dut).GetNoZeroSuppression()
}

// IsisInterfaceLevelPassiveUnsupported returns true for devices that do not support passive leaf
func IsisInterfaceLevelPassiveUnsupported(dut *ondatra.DUTDevice) bool {
	return lookupDUTDeviations(dut).GetIsisInterfaceLevelPassiveUnsupported()
}

// IsisDisSysidUnsupported returns true for devices that do not support dis-system-id leaf
func IsisDisSysidUnsupported(dut *ondatra.DUTDevice) bool {
	return lookupDUTDeviations(dut).GetIsisDisSysidUnsupported()
}

// IsisDatabaseOverloadsUnsupported returns true for devices that do not support database-overloads leaf
func IsisDatabaseOverloadsUnsupported(dut *ondatra.DUTDevice) bool {
	return lookupDUTDeviations(dut).GetIsisDatabaseOverloadsUnsupported()
}

// BgpSetMedV7Unsupported returns true if devices which are not
// supporting bgp set med union type in OC.
func BgpSetMedV7Unsupported(dut *ondatra.DUTDevice) bool {
	return lookupDUTDeviations(dut).GetBgpSetMedV7Unsupported()
}

// EnableTableConnections returns true if admin state of tableconnections needs to be enabled in SRL native model
func EnableTableConnections(dut *ondatra.DUTDevice) bool {
	return lookupDUTDeviations(dut).GetEnableTableConnections()
}

// TcDefaultImportPolicyUnsupported returns true if default import policy for table connection is unsupported
func TcDefaultImportPolicyUnsupported(dut *ondatra.DUTDevice) bool {
	return lookupDUTDeviations(dut).GetTcDefaultImportPolicyUnsupported()
}

// TcMetricPropagationUnsupported returns true if metric propagation for table connection is unsupported
func TcMetricPropagationUnsupported(dut *ondatra.DUTDevice) bool {
	return lookupDUTDeviations(dut).GetTcMetricPropagationUnsupported()
}

// TcAttributePropagationUnsupported returns true if attribute propagation for table connection is unsupported
func TcAttributePropagationUnsupported(dut *ondatra.DUTDevice) bool {
	return lookupDUTDeviations(dut).GetTcAttributePropagationUnsupported()
}

// TcSubscriptionUnsupported returns true if subscription for table connection is unsupported
func TcSubscriptionUnsupported(dut *ondatra.DUTDevice) bool {
	return lookupDUTDeviations(dut).GetTcSubscriptionUnsupported()
}

// DefaultBgpInstanceName returns bgp instance name as set in deviation to override default value "DEFAULT"
func DefaultBgpInstanceName(dut *ondatra.DUTDevice) string {
	if dbin := lookupDUTDeviations(dut).GetDefaultBgpInstanceName(); dbin != "" {
		return dbin
	}
	return "DEFAULT"
}

// ChannelRateClassParametersUnsupported returns true if channel rate class parameters are unsupported
func ChannelRateClassParametersUnsupported(dut *ondatra.DUTDevice) bool {
	return lookupDUTDeviations(dut).GetChannelAssignmentRateClassParametersUnsupported()
}

// QosSchedulerIngressPolicer returns true if qos ingress policing is unsupported
func QosSchedulerIngressPolicer(dut *ondatra.DUTDevice) bool {
	return lookupDUTDeviations(dut).GetQosSchedulerIngressPolicerUnsupported()
}

// GribiEncapHeaderUnsupported returns true if gribi encap header is unsupported
func GribiEncapHeaderUnsupported(dut *ondatra.DUTDevice) bool {
	return lookupDUTDeviations(dut).GetGribiEncapHeaderUnsupported()
}

// P4RTCapabilitiesUnsupported returns true for devices that don't support P4RT Capabilities rpc.
func P4RTCapabilitiesUnsupported(dut *ondatra.DUTDevice) bool {
	return lookupDUTDeviations(dut).GetP4RtCapabilitiesUnsupported()
}

// GNMIGetOnRootUnsupported returns true if the device does not support gNMI get on root.
func GNMIGetOnRootUnsupported(dut *ondatra.DUTDevice) bool {
	return lookupDUTDeviations(dut).GetGnmiGetOnRootUnsupported()
}

// PacketProcessingAggregateDropsUnsupported returns true if the device does not support packet processing aggregate drops.
func PacketProcessingAggregateDropsUnsupported(dut *ondatra.DUTDevice) bool {
	return lookupDUTDeviations(dut).GetPacketProcessingAggregateDropsUnsupported()
}

// FragmentTotalDropsUnsupported returns true if the device does not support fragment total drops.
func FragmentTotalDropsUnsupported(dut *ondatra.DUTDevice) bool {
	return lookupDUTDeviations(dut).GetFragmentTotalDropsUnsupported()
}

// BgpPrefixsetReqRoutepolRef returns true if devices needs route policy reference to stream prefix set info.
func BgpPrefixsetReqRoutepolRef(dut *ondatra.DUTDevice) bool {
	return lookupDUTDeviations(dut).GetBgpPrefixsetReqRoutepolRef()
}

// OperStatusForIcUnsupported return true if oper-status leaf is unsupported for Integration Circuit
func OperStatusForIcUnsupported(dut *ondatra.DUTDevice) bool {
	return lookupDUTDeviations(dut).GetOperStatusForIcUnsupported()
}

// BgpAspathsetUnsupported returns true if as-path-set for bgp-defined-sets is unsupported
func BgpAspathsetUnsupported(dut *ondatra.DUTDevice) bool {
	return lookupDUTDeviations(dut).GetBgpAspathsetUnsupported()
}

// ExplicitDcoConfig returns true if a user-configured value is required in module-functional-type for the transceiver
func ExplicitDcoConfig(dut *ondatra.DUTDevice) bool {
	return lookupDUTDeviations(dut).GetExplicitDcoConfig()
}

// VerifyExpectedBreakoutSupportedConfig is to skip checking for breakout config mode.
func VerifyExpectedBreakoutSupportedConfig(dut *ondatra.DUTDevice) bool {
	return lookupDUTDeviations(dut).GetVerifyExpectedBreakoutSupportedConfig()
}

// SrIgpConfigUnsupported return true if SR IGP config is not supported
func SrIgpConfigUnsupported(dut *ondatra.DUTDevice) bool {
	return lookupDUTDeviations(dut).GetSrIgpConfigUnsupported()
}

// SetISISAuthWithInterfaceAuthenticationContainer returns true if Isis Authentication is blocked for one level specific config for P2P links, and the corresponding hello-authentication leafs can be set with ISIS Interface/Authentication container.
func SetISISAuthWithInterfaceAuthenticationContainer(dut *ondatra.DUTDevice) bool {
	return lookupDUTDeviations(dut).GetSetIsisAuthWithInterfaceAuthenticationContainer()
}

// GreGueTunnelInterfaceOcUnsupported returns true if GRE/GUE tunnel interface oc is unsupported
func GreGueTunnelInterfaceOcUnsupported(dut *ondatra.DUTDevice) bool {
	return lookupDUTDeviations(dut).GetGreGueTunnelInterfaceOcUnsupported()
}

// LoadIntervalNotSupported returns true if load interval is not supported on vendors
func LoadIntervalNotSupported(dut *ondatra.DUTDevice) bool {
	return lookupDUTDeviations(dut).GetLoadIntervalNotSupported()
}

// SkipOpticalChannelOutputPowerInterval returns true if devices do not support opticalchannel output-power interval leaf
func SkipOpticalChannelOutputPowerInterval(dut *ondatra.DUTDevice) bool {
	return lookupDUTDeviations(dut).GetSkipOpticalChannelOutputPowerInterval()
}

// SkipTransceiverDescription returns true if devices do not support transceiver description leaf
func SkipTransceiverDescription(dut *ondatra.DUTDevice) bool {
	return lookupDUTDeviations(dut).GetSkipTransceiverDescription()
}

// ContainerzOCUnsupported returns true if devices cannot configure containerz via OpenConfig
func ContainerzOCUnsupported(dut *ondatra.DUTDevice) bool {
	return lookupDUTDeviations(dut).GetContainerzOcUnsupported()
}

// NextHopGroupOCUnsupported returns true if devices do not support next-hop-group config
func NextHopGroupOCUnsupported(dut *ondatra.DUTDevice) bool {
	return lookupDUTDeviations(dut).GetNextHopGroupConfigUnsupported()
}

// QosShaperOCUnsupported returns true if qos shaper config is unsupported
func QosShaperOCUnsupported(dut *ondatra.DUTDevice) bool {
	return lookupDUTDeviations(dut).GetQosShaperConfigUnsupported()
}

// EthernetOverMPLSogreOCUnsupported returns true if ethernet over mplsogre is unsupported
func EthernetOverMPLSogreOCUnsupported(dut *ondatra.DUTDevice) bool {
	return lookupDUTDeviations(dut).GetEthernetOverMplsogreUnsupported()
}

// SflowOCUnsupported returns true if sflow is unsupported
func SflowOCUnsupported(dut *ondatra.DUTDevice) bool {
	return lookupDUTDeviations(dut).GetSflowUnsupported()
}

// MplsOCUnsupported returns true if mpls is unsupported
func MplsOCUnsupported(dut *ondatra.DUTDevice) bool {
	return lookupDUTDeviations(dut).GetMplsUnsupported()
}

// MacsecOCUnsupported returns true if macsec is unsupported
func MacsecOCUnsupported(dut *ondatra.DUTDevice) bool {
	return lookupDUTDeviations(dut).GetMacsecUnsupported()
}

// GueGreDecapOCUnsupported returns true if gue gre decap is unsupported
func GueGreDecapOCUnsupported(dut *ondatra.DUTDevice) bool {
	return lookupDUTDeviations(dut).GetGueGreDecapUnsupported()
}

// MplsLabelClassificationOCUnsupported returns true if mpls label classification is unsupported
func MplsLabelClassificationOCUnsupported(dut *ondatra.DUTDevice) bool {
	return lookupDUTDeviations(dut).GetMplsLabelClassificationUnsupported()
}

// LocalProxyOCUnsupported returns true if local proxy is unsupported
func LocalProxyOCUnsupported(dut *ondatra.DUTDevice) bool {
	return lookupDUTDeviations(dut).GetLocalProxyUnsupported()
}

// StaticMplsOCUnsupported returns true if static mpls is unsupported
func StaticMplsOCUnsupported(dut *ondatra.DUTDevice) bool {
	return lookupDUTDeviations(dut).GetStaticMplsUnsupported()
}

// QosClassificationOCUnsupported returns true if qos classification is unsupported
func QosClassificationOCUnsupported(dut *ondatra.DUTDevice) bool {
	return lookupDUTDeviations(dut).GetQosClassificationUnsupported()
}

// PolicyForwardingOCUnsupported returns true if policy forwarding is unsupported
func PolicyForwardingOCUnsupported(dut *ondatra.DUTDevice) bool {
	return lookupDUTDeviations(dut).GetPolicyForwardingUnsupported()
}

// InterfacePolicyForwardingOCUnsupported returns true if interface policy forwarding is unsupported
func InterfacePolicyForwardingOCUnsupported(dut *ondatra.DUTDevice) bool {
	return lookupDUTDeviations(dut).GetInterfacePolicyForwardingUnsupported()
}

// GueGreDecapUnsupported returns true if gue or gre decap is unsupported
func GueGreDecapUnsupported(dut *ondatra.DUTDevice) bool {
	return lookupDUTDeviations(dut).GetGueGreDecapUnsupported()
}

// StaticMplsUnsupported returns true if static mpls is unsupported
func StaticMplsUnsupported(dut *ondatra.DUTDevice) bool {
	return lookupDUTDeviations(dut).GetStaticMplsUnsupported()
}

// QosShaperStateOCUnsupported returns true if qos shaper state is unsupported
func QosShaperStateOCUnsupported(dut *ondatra.DUTDevice) bool {
	return lookupDUTDeviations(dut).GetQosShaperStateUnsupported()
}

// CfmOCUnsupported returns true if CFM is unsupported
func CfmOCUnsupported(dut *ondatra.DUTDevice) bool {
	return lookupDUTDeviations(dut).GetCfmUnsupported()
}

// LabelRangeOCUnsupported returns true if label range is unsupported
func LabelRangeOCUnsupported(dut *ondatra.DUTDevice) bool {
	return lookupDUTDeviations(dut).GetLabelRangeUnsupported()
}

// StaticArpOCUnsupported returns true if static arp is unsupported
func StaticArpOCUnsupported(dut *ondatra.DUTDevice) bool {
	return lookupDUTDeviations(dut).GetStaticArpUnsupported()
}

// BgpDistanceOcPathUnsupported returns true if BGP Distance OC telemetry path is not supported.
func BgpDistanceOcPathUnsupported(dut *ondatra.DUTDevice) bool {
	return lookupDUTDeviations(dut).GetBgpDistanceOcPathUnsupported()
}

// IsisMplsUnsupported returns true if there's no OC support for MPLS under ISIS
func IsisMplsUnsupported(dut *ondatra.DUTDevice) bool {
	return lookupDUTDeviations(dut).GetIsisMplsUnsupported()
}

// AutoNegotiateUnsupported returns true if there's no OC support for auto-negotiate
func AutoNegotiateUnsupported(dut *ondatra.DUTDevice) bool {
	return lookupDUTDeviations(dut).GetAutoNegotiateUnsupported()
}

// DuplexModeUnsupported returns true if there's no OC support for duplex-mode
func DuplexModeUnsupported(dut *ondatra.DUTDevice) bool {
	return lookupDUTDeviations(dut).GetDuplexModeUnsupported()
}

// PortSpeedUnsupported returns true if there's no OC support for port-speed
func PortSpeedUnsupported(dut *ondatra.DUTDevice) bool {
	return lookupDUTDeviations(dut).GetPortSpeedUnsupported()
}

// PolicyForwardingToNextHopOcUnsupported returns true if policy forwarding to next hop is not supported on vendors
func PolicyForwardingToNextHopOcUnsupported(dut *ondatra.DUTDevice) bool {
	return lookupDUTDeviations(dut).GetPolicyForwardingToNextHopOcUnsupported()
}

// BGPSetMedActionUnsupported returns true if there's no OC support for BGP set med action
func BGPSetMedActionUnsupported(dut *ondatra.DUTDevice) bool {
	return lookupDUTDeviations(dut).GetBgpSetMedActionUnsupported()
}

// NumPhysyicalChannelsUnsupported returns true if there's no OC support for num-physical-channels
func NumPhysyicalChannelsUnsupported(dut *ondatra.DUTDevice) bool {
	return lookupDUTDeviations(dut).GetNumPhysicalChannelsUnsupported()
}

// UseOldOCPathStaticLspNh returns true if the old OC path for static lsp next-hop is used
func UseOldOCPathStaticLspNh(dut *ondatra.DUTDevice) bool {
	return lookupDUTDeviations(dut).GetUseOldOcPathStaticLspNh()
}

// ConfigLeafCreateRequired returns true if leaf creation is required
func ConfigLeafCreateRequired(dut *ondatra.DUTDevice) bool {
	return lookupDUTDeviations(dut).GetConfigLeafCreateRequired()
}

// FrBreakoutFix returns true if the fix is needed
func FrBreakoutFix(dut *ondatra.DUTDevice) bool {
	return lookupDUTDeviations(dut).GetFrBreakoutFix()
}

// SkipInterfaceNameCheck returns if device requires skipping the interface name check.
func SkipInterfaceNameCheck(dut *ondatra.DUTDevice) bool {
	return lookupDUTDeviations(dut).GetSkipInterfaceNameCheck()
}

// UnsupportedQoSOutputServicePolicy returns true if devices do not support qos output service-policy
func UnsupportedQoSOutputServicePolicy(dut *ondatra.DUTDevice) bool {
	return lookupDUTDeviations(dut).GetUnsupportedQosOutputServicePolicy()
}

// InterfaceOutputQueueNonStandardName returns true if devices have non-standard output queue names
func InterfaceOutputQueueNonStandardName(dut *ondatra.DUTDevice) bool {
	return lookupDUTDeviations(dut).GetInterfaceOutputQueueNonStandardName()
}

// MplsExpIngressClassifierOcUnsupported returns true if devices do not support classifying ingress packets based on the MPLS exp field
func MplsExpIngressClassifierOcUnsupported(dut *ondatra.DUTDevice) bool {
	return lookupDUTDeviations(dut).GetMplsExpIngressClassifierOcUnsupported()
}

// Devices that do not propagate IGP metric through redistribution
func DefaultNoIgpMetricPropagation(dut *ondatra.DUTDevice) bool {
	return lookupDUTDeviations(dut).GetDefaultNoIgpMetricPropagation()
}

// SkipBgpPeerGroupSendCommunityType return true if device needs to skip setting BGP send-community-type for peer group
func SkipBgpPeerGroupSendCommunityType(dut *ondatra.DUTDevice) bool {
	return lookupDUTDeviations(dut).GetSkipBgpPeerGroupSendCommunityType()
}

// ExplicitSwapSrcDstMacNeededForLoopbackMode returns true if device needs to explicitly set swap-src-dst-mac for loopback mode
func ExplicitSwapSrcDstMacNeededForLoopbackMode(dut *ondatra.DUTDevice) bool {
	return lookupDUTDeviations(dut).GetExplicitSwapSrcDstMacNeededForLoopbackMode()
}

// LinkLocalInsteadOfNh returns true if device requires link-local instead of NH.
func LinkLocalInsteadOfNh(dut *ondatra.DUTDevice) bool {
	return lookupDUTDeviations(dut).GetLinkLocalInsteadOfNh()
}

// LowScaleAft returns if device requires link-local instead of NH.
func LowScaleAft(dut *ondatra.DUTDevice) bool {
	return lookupDUTDeviations(dut).GetLowScaleAft()
}

// MissingSystemDescriptionConfigPath returns true if device does not support config lldp system-description leaf
func MissingSystemDescriptionConfigPath(dut *ondatra.DUTDevice) bool {
	return lookupDUTDeviations(dut).GetMissingSystemDescriptionConfigPath()
}

// FEC uncorrectable errors accumulate over time and are not cleared unless the component is reset on target
func NonIntervalFecErrorCounter(dut *ondatra.DUTDevice) bool {
	return lookupDUTDeviations(dut).GetNonIntervalFecErrorCounter()
}

// NtpSourceAddressUnsupported returns true if NTP source address is not supported
func NtpSourceAddressUnsupported(dut *ondatra.DUTDevice) bool {
	return lookupDUTDeviations(dut).GetNtpSourceAddressUnsupported()
}

// StaticMplsLspUnsupported returns true if static mpls lsp parameters are unsupported
func StaticMplsLspOCUnsupported(dut *ondatra.DUTDevice) bool {
	return lookupDUTDeviations(dut).GetStaticMplsLspOcUnsupported()
}

// GreDecapsulationUnsupported returns true if decapsulation is not supported
func GreDecapsulationOCUnsupported(dut *ondatra.DUTDevice) bool {
	return lookupDUTDeviations(dut).GetGreDecapsulationOcUnsupported()
}

// SRLB and SRGB configuration does not effective with OC config
func IsisSrgbSrlbUnsupported(dut *ondatra.DUTDevice) bool {
	return lookupDUTDeviations(dut).GetIsisSrgbSrlbUnsupported()
}

// Isis Prefix Segment config does not supported
func IsisSrPrefixSegmentConfigUnsupported(dut *ondatra.DUTDevice) bool {
	return lookupDUTDeviations(dut).GetIsisSrPrefixSegmentConfigUnsupported()
}

// Isis Node Segment Configuration do not supported
func IsisSrNodeSegmentConfigUnsupported(dut *ondatra.DUTDevice) bool {
	return lookupDUTDeviations(dut).GetIsisSrNodeSegmentConfigUnsupported()
}

// SflowIngressMinSamplingRate returns the minimum sampling rate supported for sflow ingress on the device.
func SflowIngressMinSamplingRate(dut *ondatra.DUTDevice) uint32 {
	return lookupDUTDeviations(dut).GetSflowIngressMinSamplingRate()
}

// QosRemarkOCUnsupported returns true if Qos remark parameters are unsupported
func QosRemarkOCUnsupported(dut *ondatra.DUTDevice) bool {
	return lookupDUTDeviations(dut).GetQosRemarkOcUnsupported()
}

// PolicyForwardingGREEncapsulationOCUnsupported returns true if policy forwarding GRE encapsulation is not supported on vendors
func PolicyForwardingGreEncapsulationOcUnsupported(dut *ondatra.DUTDevice) bool {
	return lookupDUTDeviations(dut).GetPolicyForwardingGreEncapsulationOcUnsupported()
}

// PolicyRuleCountersOCUnsupported returns true if policy forwarding Rule Counters is not supported on vendors
func PolicyRuleCountersOCUnsupported(dut *ondatra.DUTDevice) bool {
	return lookupDUTDeviations(dut).GetPolicyRuleCountersOcUnsupported()
}

// OTNToETHAssignment returns true if the device must have the OTN to ETH assignment.
func OTNToETHAssignment(dut *ondatra.DUTDevice) bool {
	return lookupDUTDeviations(dut).GetOtnToEthAssignment()
}

// NetworkInstanceImportExportPolicyOCUnsupported returns true if network instance import/export policy is not supported.
func NetworkInstanceImportExportPolicyOCUnsupported(dut *ondatra.DUTDevice) bool {
	return lookupDUTDeviations(dut).GetNetworkInstanceImportExportPolicyOcUnsuppored()
}

// SkipOrigin returns true if the device does not support the 'origin' field in gNMI/gNOI RPC paths.
func SkipOrigin(dut *ondatra.DUTDevice) bool {
	return lookupDUTDeviations(dut).GetSkipOrigin()
}

// PredefinedMaxEcmpPaths returns true if max ecmp paths are predefined.
func PredefinedMaxEcmpPaths(dut *ondatra.DUTDevice) bool {
	return lookupDUTDeviations(dut).GetPredefinedMaxEcmpPaths()
}

// DecapGroupOCUnsupported returns true if decapsulation group is not supported
func DecapsulateGueOCUnsupported(dut *ondatra.DUTDevice) bool {
	return lookupDUTDeviations(dut).GetDecapsulateGueOcUnsupported()
}

// LinePortUnsupported returns whether the DUT does not support line-port configuration on optical channel components.
func LinePortUnsupported(dut *ondatra.DUTDevice) bool {
	return lookupDUTDeviations(dut).GetLinePortUnsupported()
}

// UseBgpSetCommunityOptionTypeReplace returns true if BGP community set REPLACE
// option is required
func UseBgpSetCommunityOptionTypeReplace(dut *ondatra.DUTDevice) bool {
	return lookupDUTDeviations(dut).GetUseBgpSetCommunityOptionTypeReplace()
}

// MaxEcmpPaths path on global level is unsupported
func GlobalMaxEcmpPathsUnsupported(dut *ondatra.DUTDevice) bool {
	return lookupDUTDeviations(dut).GetGlobalMaxEcmpPathsUnsupported()
}

// QosTwoRateThreeColorPolicerOCUnsupported returns true if the device does not support QoS two-rate-three-color policer.
// Arista: https://partnerissuetracker.corp.google.com/issues/442749011
func QosTwoRateThreeColorPolicerOCUnsupported(dut *ondatra.DUTDevice) bool {
	return lookupDUTDeviations(dut).GetQosTwoRateThreeColorPolicerOcUnsupported()
}

// LoadBalancePolicyOCUnsupported returns true if load-balancing policy configuration is not supported through OpenConfig.
func LoadBalancePolicyOCUnsupported(dut *ondatra.DUTDevice) bool {
	return lookupDUTDeviations(dut).GetLoadBalancePolicyOcUnsupported()
}

// Gribi Records Unsupported returns true if Gribi records creation is not supported through OpenConfig.
func GribiRecordsUnsupported(dut *ondatra.DUTDevice) bool {
	return lookupDUTDeviations(dut).GetGribiRecordsUnsupported()
}

// CiscoxrLaserFt returns the functional translator to be used for translating
// transceiver threshold leaves.
func CiscoxrLaserFt(dut *ondatra.DUTDevice) string {
	return lookupDUTDeviations(dut).GetCiscoxrLaserFt()
}

// BreakoutModeUnsupportedForEightHundredGb returns true if the device does not support breakout mode for 800G ports.
func BreakoutModeUnsupportedForEightHundredGb(dut *ondatra.DUTDevice) bool {
	return lookupDUTDeviations(dut).GetBreakoutModeUnsupportedForEightHundredGb()
}

// PortSpeedDuplexModeUnsupportedForInterfaceConfig returns true if the device does not support port speed and duplex mode for interface config.
func PortSpeedDuplexModeUnsupportedForInterfaceConfig(dut *ondatra.DUTDevice) bool {
	return lookupDUTDeviations(dut).GetPortSpeedDuplexModeUnsupportedForInterfaceConfig()
}

// ExplicitBreakoutInterfaceConfig returns true if the device needs explicit breakout interface config.
func ExplicitBreakoutInterfaceConfig(dut *ondatra.DUTDevice) bool {
	return lookupDUTDeviations(dut).GetExplicitBreakoutInterfaceConfig()
}

// OC state path for the lower priority next hop not supported
func TelemetryNotSupportedForLowPriorityNh(dut *ondatra.DUTDevice) bool {
	return lookupDUTDeviations(dut).GetTelemetryNotSupportedForLowPriorityNh()
}

// MatchAsPathSetUnsupported returns true if match-as-path-set policy configuration is not supported
func MatchAsPathSetUnsupported(dut *ondatra.DUTDevice) bool {
	return lookupDUTDeviations(dut).GetMatchAsPathSetUnsupported()
}

// Same apply-policy under peer-group and peer-group/afi-safi
func SameAfiSafiAndPeergroupPoliciesUnsupported(dut *ondatra.DUTDevice) bool {
	return lookupDUTDeviations(dut).GetSameAfiSafiAndPeergroupPoliciesUnsupported()
}

// SyslogOCUnsupported returns true if the device does not support syslog OC configuration for below OC paths.
// '/system/logging/remote-servers/remote-server/config/network-instance'
func SyslogOCUnsupported(dut *ondatra.DUTDevice) bool {
	return lookupDUTDeviations(dut).GetSyslogOcUnsupported()
}

// SIDPerInterfaceCounterUnsupported return true if device does not supprt mpls/signaling-protocols/segment-routing/interfaces/interface/sid-counters/sid-counter/
func SIDPerInterfaceCounterUnsupported(dut *ondatra.DUTDevice) bool {
	return lookupDUTDeviations(dut).GetSidPerInterfaceCounterUnsupported()
}

// TransceiverConfigEnableUnsupported returns true if devices cannot set transceiver config enable
func TransceiverConfigEnableUnsupported(dut *ondatra.DUTDevice) bool {
	return lookupDUTDeviations(dut).GetTransceiverConfigEnableUnsupported()
}

// AFTSummaryOCUnsupported returns true "/network-instances/network-instance/afts/aft-summaries" OC path is not supported.
func AFTSummaryOCUnsupported(dut *ondatra.DUTDevice) bool {
	return lookupDUTDeviations(dut).GetAftSummaryOcUnsupported()
}

// ISISLSPTlvsOCUnsupported returns true if "/network-instances/network-instance/protocols/protocol/isis/levels/level/link-state-database/lsp/tlvs" OC path is not supported.
func ISISLSPTlvsOCUnsupported(dut *ondatra.DUTDevice) bool {
	return lookupDUTDeviations(dut).GetIsisLspTlvsOcUnsupported()
}

// ISISAdjacencyStreamUnsupported returns if "/network-instances/network-instance/protocols/protocol/isis/interfaces/interface/levels/level/adjacencies" OC path
// is not supported or malfunctioning when STREAM subscription is used .
func ISISAdjacencyStreamUnsupported(dut *ondatra.DUTDevice) bool {
	return lookupDUTDeviations(dut).GetIsisAdjacencyStreamUnsupported()
}

// localhost_for_containerz returns if the device uses an IPv6 address instead of localhost.
func LocalhostForContainerz(dut *ondatra.DUTDevice) bool {
	return lookupDUTDeviations(dut).GetLocalhostForContainerz()
}

// AggregateBandwidthPolicyActionUnsupported returns true if device does not support aggregate bandwidth policy action.
func AggregateBandwidthPolicyActionUnsupported(dut *ondatra.DUTDevice) bool {
	return lookupDUTDeviations(dut).GetAggregateBandwidthPolicyActionUnsupported()
}

// AutoLinkBandwidthUnsupported returns true if device does not support auto link bandwidth.
func AutoLinkBandwidthUnsupported(dut *ondatra.DUTDevice) bool {
	return lookupDUTDeviations(dut).GetAutoLinkBandwidthUnsupported()
}

// AdvertisedCumulativeLBwOCUnsupported returns true if device does not support oc state path for advertised cumulative link bandwidth.
func AdvertisedCumulativeLBwOCUnsupported(dut *ondatra.DUTDevice) bool {
	return lookupDUTDeviations(dut).GetAdvertisedCumulativeLbwOcUnsupported()
}

// DisableHardwareNexthopProxy returns true if the device requires disabling hardware nexthop proxying
func DisableHardwareNexthopProxy(dut *ondatra.DUTDevice) bool {
	return lookupDUTDeviations(dut).GetDisableHardwareNexthopProxy()
}

// URPFConfigOCUnsupported returns true if OC does not support configuring uRPF.
func URPFConfigOCUnsupported(dut *ondatra.DUTDevice) bool {
	return lookupDUTDeviations(dut).GetInterfacePolicyForwardingUnsupported()
}

// StaticRouteNextNetworkInstanceOCUnsupported returns true for devices that don't support NextNetworkInstance of static route next hop.
func StaticRouteNextNetworkInstanceOCUnsupported(dut *ondatra.DUTDevice) bool {
	return lookupDUTDeviations(dut).GetStaticRouteNextNetworkInstanceOcUnsupported()
}

// GnpsiOcUnsupported returns true if there's no OC support for configuring gNPSI
func GnpsiOcUnsupported(dut *ondatra.DUTDevice) bool {
	return lookupDUTDeviations(dut).GetGnpsiOcUnsupported()
}

// SyslogNonDefaultVrfUnsupported returns true if device does not support adding remote-syslog config under
// non-default VRF
func SyslogNonDefaultVrfUnsupported(dut *ondatra.DUTDevice) bool {
	return lookupDUTDeviations(dut).GetSyslogNonDefaultVrfUnsupported()
}

// BgpLocalAggregateUnsupported returns true for devices that don't support OC configuration of BGP local aggregates
func BgpLocalAggregateUnsupported(dut *ondatra.DUTDevice) bool {
	return lookupDUTDeviations(dut).GetBgpLocalAggregateUnsupported()
}

// SkipSamplingQosCounters returns true if device does not support sampling QoS counters
// Cisco: https://partnerissuetracker.corp.google.com/u/0/issues/463279843
func SkipSamplingQosCounters(dut *ondatra.DUTDevice) bool {
	return lookupDUTDeviations(dut).GetSkipSamplingQosCounters()
}

// DefaultNiGnmiServerName returns the user provided default server name for gRPC server in the default network-instance.
func DefaultNiGnmiServerName(dut *ondatra.DUTDevice) string {
	if gnmiServerName := lookupDUTDeviations(dut).GetDefaultNiGnmiServerName(); gnmiServerName != "" {
		return gnmiServerName
	}
	return "DEFAULT"
}

<<<<<<< HEAD
// BMPOCUnsupported returns true if BMP configuration is not supported
func BMPOCUnsupported(dut *ondatra.DUTDevice) bool {
	return lookupDUTDeviations(dut).GetBmpOcUnsupported()
=======
// ConfigACLWithPrefixListNotSupported returns true if configuring prefixlist in ACL not supported
func ConfigACLWithPrefixListNotSupported(dut *ondatra.DUTDevice) bool {
	return lookupDUTDeviations(dut).GetConfigAclWithPrefixlistUnsupported()
}

// ConfigAclValueAnyOcUnsupported returns true if OC for configuring parameter in ACL with value ANY not supported
func ConfigACLValueAnyOcUnsupported(dut *ondatra.DUTDevice) bool {
	return lookupDUTDeviations(dut).GetConfigAclValueAnyOcUnsupported()
}

// ConfigAclOcUnsupported returns true if OC for configuring parameter in ACL with OC is not supported
func ConfigAclOcUnsupported(dut *ondatra.DUTDevice) bool {
	return lookupDUTDeviations(dut).GetConfigAclOcUnsupported()
>>>>>>> c12f18f9
}<|MERGE_RESOLUTION|>--- conflicted
+++ resolved
@@ -1788,23 +1788,22 @@
 	return "DEFAULT"
 }
 
-<<<<<<< HEAD
+// ConfigACLWithPrefixListNotSupported returns true if configuring prefixlist in ACL not supported
+func ConfigACLWithPrefixListNotSupported(dut *ondatra.DUTDevice) bool {
+	return lookupDUTDeviations(dut).GetConfigAclWithPrefixlistUnsupported()
+}
+
+// ConfigAclValueAnyOcUnsupported returns true if OC for configuring parameter in ACL with value ANY not supported
+func ConfigACLValueAnyOcUnsupported(dut *ondatra.DUTDevice) bool {
+	return lookupDUTDeviations(dut).GetConfigAclValueAnyOcUnsupported()
+}
+
+// ConfigAclOcUnsupported returns true if OC for configuring parameter in ACL with OC is not supported
+func ConfigAclOcUnsupported(dut *ondatra.DUTDevice) bool {
+	return lookupDUTDeviations(dut).GetConfigAclOcUnsupported()
+}
+
 // BMPOCUnsupported returns true if BMP configuration is not supported
 func BMPOCUnsupported(dut *ondatra.DUTDevice) bool {
 	return lookupDUTDeviations(dut).GetBmpOcUnsupported()
-=======
-// ConfigACLWithPrefixListNotSupported returns true if configuring prefixlist in ACL not supported
-func ConfigACLWithPrefixListNotSupported(dut *ondatra.DUTDevice) bool {
-	return lookupDUTDeviations(dut).GetConfigAclWithPrefixlistUnsupported()
-}
-
-// ConfigAclValueAnyOcUnsupported returns true if OC for configuring parameter in ACL with value ANY not supported
-func ConfigACLValueAnyOcUnsupported(dut *ondatra.DUTDevice) bool {
-	return lookupDUTDeviations(dut).GetConfigAclValueAnyOcUnsupported()
-}
-
-// ConfigAclOcUnsupported returns true if OC for configuring parameter in ACL with OC is not supported
-func ConfigAclOcUnsupported(dut *ondatra.DUTDevice) bool {
-	return lookupDUTDeviations(dut).GetConfigAclOcUnsupported()
->>>>>>> c12f18f9
 }