--- conflicted
+++ resolved
@@ -1218,12 +1218,12 @@
 	return lookupDUTDeviations(dut).GetCiscoPreFecBerInactiveValue()
 }
 
-<<<<<<< HEAD
+
 // BgpSetmedUnionTypeUnsupported returns true if devices which are not
 // supporting bgp set med union type in OC.
 func BgpSetmedUnionTypeUnsupported(dut *ondatra.DUTDevice) bool {
 	return lookupDUTDeviations(dut).GetBgpSetmedUnionTypeUnsupported()
-=======
+
 // BgpExtendedNextHopEncodingLeafUnsupported return true if bgp extended next hop encoding leaf is unsupported
 // Cisco supports the extended nexthop encoding set to true by default that is excercised in the Script where the extended-nexthop-encoding
 // a bool value is set to true.
@@ -1248,5 +1248,5 @@
 // NoZeroSuppression returns true if device wants to remove zero suppression
 func NoZeroSuppression(dut *ondatra.DUTDevice) bool {
 	return lookupDUTDeviations(dut).GetNoZeroSuppression()
->>>>>>> db2aa2d7
+
 }