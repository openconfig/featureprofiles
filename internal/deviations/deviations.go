--- conflicted
+++ resolved
@@ -1433,28 +1433,7 @@
 	return lookupDUTDeviations(dut).GetIsisMplsUnsupported()
 }
 
-<<<<<<< HEAD
 // UseOldOCPathStaticLspNh returns true if the old OC path for static lsp next-hop is used
 func UseOldOCPathStaticLspNh(dut *ondatra.DUTDevice) bool {
 	return lookupDUTDeviations(dut).GetUseOldOcPathStaticLspNh()
-=======
-// AutoNegotiateUnsupported returns true if there's no OC support for auto-negotiate
-func AutoNegotiateUnsupported(dut *ondatra.DUTDevice) bool {
-	return lookupDUTDeviations(dut).GetAutoNegotiateUnsupported()
-}
-
-// DuplexModeUnsupported returns true if there's no OC support for duplex-mode
-func DuplexModeUnsupported(dut *ondatra.DUTDevice) bool {
-	return lookupDUTDeviations(dut).GetDuplexModeUnsupported()
-}
-
-// PortSpeedUnsupported returns true if there's no OC support for port-speed
-func PortSpeedUnsupported(dut *ondatra.DUTDevice) bool {
-	return lookupDUTDeviations(dut).GetPortSpeedUnsupported()
-}
-
-// BGPSetMedActionUnsupported returns true if there's no OC support for BGP set med action
-func BGPSetMedActionUnsupported(dut *ondatra.DUTDevice) bool {
-	return lookupDUTDeviations(dut).GetBgpSetMedActionUnsupported()
->>>>>>> 01dff566
 }