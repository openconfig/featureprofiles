// Copyright 2022 Google LLC
//
// Licensed under the Apache License, Version 2.0 (the "License");
// you may not use this file except in compliance with the License.
// You may obtain a copy of the License at
//
//      http://www.apache.org/licenses/LICENSE-2.0
//
// Unless required by applicable law or agreed to in writing, software
// distributed under the License is distributed on an "AS IS" BASIS,
// WITHOUT WARRANTIES OR CONDITIONS OF ANY KIND, either express or implied.
// See the License for the specific language governing permissions and
// limitations under the License.

// Package deviations defines the arguments to enable temporary workarounds for the
// featureprofiles test suite using command line flags.
//
// If we consider device compliance level in tiers:
//
//   - Tier 0: Full OpenConfig compliance.  The device can do everything specified by
//     OpenConfig.
//   - Tier 1: Test plan compliance.  The device can pass a test without deviation, which
//     means it satisfies the test requirements.  This is the target compliance tier for
//     featureprofiles tests.
//   - Tier 2: Deviated test plan compliance.  The device can pass a test with deviation.
//
// Deviations typically work by reducing testing requirements or by changing the way the
// configuration is done.  However, the targeted compliance tier is always without
// deviation.
//
// Requirements for deviations:
//
//   - Deviations may only use OpenConfig compliant behavior.
//   - Deviations should be small in scope, typically affecting one sub-test, one
//     OpenConfig path or small OpenConfig sub-tree.
//
// If a device could not pass without deviation, that is considered non-compliant
// behavior.  Ideally, a device should pass both with and without a deviation which means
// the deviation could be safely removed.  However, when the OpenConfig model allows the
// device to reject the deviated case even if it is compliant, then this should be
// explained on a case-by-case basis.
//
// To add a deviation:
//
//   - Submit a github issue explaining the need for the deviation.
//   - Submit a pull request referencing the above issue to add a flag to
//     this file and updates to the tests where it is intended to be used.
//   - Make sure the deviation defaults to false.  False (not deviated) means strictly
//     compliant behavior.  True (deviated) activates the workaround.
//
// To remove a deviation:
//
//   - Submit a pull request which proposes to resolve the relevant
//     github issue by removing the deviation and it's usage within tests.
//   - Typically the author or an affiliate of the author's organization
//     is expected to remove a deviation they introduced.
//
// To enable the deviations for a test run:
//
//   - By default, deviations are not enabled and instead require the
//     test invocation to set an argument to enable the deviation.
//   - For example:
//     go test my_test.go --deviation_interface_enabled=true
package deviations

import (
	"flag"

	"github.com/openconfig/ondatra"
)

// P4RTMissingDelete returns whether the device does not support delete mode in P4RT write requests.
func P4RTMissingDelete(_ *ondatra.DUTDevice) bool {
	return *p4rtMissingDelete
}

// P4RTUnsetElectionIDUnsupported returns whether the device does not support unset election ID.
func P4RTUnsetElectionIDUnsupported(_ *ondatra.DUTDevice) bool {
	return *p4rtUnsetElectionIDUnsupported
}

// ISISRestartSuppressUnsupported returns whether the device should skip isis restart-suppress check.
func ISISRestartSuppressUnsupported(_ *ondatra.DUTDevice) bool {
	return *isisRestartSuppressUnsupported
}

// MissingBgpLastNotificationErrorCode returns whether the last-notification-error-code leaf is missing in bgp.
func MissingBgpLastNotificationErrorCode(_ *ondatra.DUTDevice) bool {
	return *missingBgpLastNotificationErrorCode
}

// GRIBIMACOverrideWithStaticARP returns whether for a gRIBI IPv4 route the device does not support a mac-address only next-hop-entry.
func GRIBIMACOverrideWithStaticARP(_ *ondatra.DUTDevice) bool {
	return *gribiMACOverrideWithStaticARP
}

// CLITakesPrecedenceOverOC returns whether config pushed through origin CLI takes precedence over config pushed through origin OC.
func CLITakesPrecedenceOverOC(_ *ondatra.DUTDevice) bool {
	return *cliTakesPrecedenceOverOC
}

// BGPPrefixOverlimit returns whether the BGP prefix overlimit retry timer is supported.
func BGPPrefixOverlimit(_ *ondatra.DUTDevice) bool {
	return *bgpPrefixOverlimit
}

// BGPTrafficTolerance returns the allowed tolerance for BGP traffic flow while comparing for pass or fail conditions.
func BGPTrafficTolerance(_ *ondatra.DUTDevice) int {
	return *bgpTrafficTolerance
}

// MacAddressMissing returns whether device does not support /system/mac-address/state
func MacAddressMissing(_ *ondatra.DUTDevice) bool {
	return *macAddressMissing
}

// UseVendorNativeACLConfig returns whether a device requires native model to configure ACL, specifically for RT-1.4.
func UseVendorNativeACLConfig(_ *ondatra.DUTDevice) bool {
	return *UseVendorNativeACLConfiguration
}

// SwitchChipIDUnsupported returns whether the device supports id leaf for SwitchChip components.
func SwitchChipIDUnsupported(_ *ondatra.DUTDevice) bool {
	return *switchChipIDUnsupported
}

// BackplaneFacingCapacityUnsupported returns whether the device supports backplane-facing-capacity leaves for some of the components.
func BackplaneFacingCapacityUnsupported(_ *ondatra.DUTDevice) bool {
	return *backplaneFacingCapacityUnsupported
}

// ComponentsSoftwareModuleUnsupported returns whether the device supports software module components.
func ComponentsSoftwareModuleUnsupported(_ *ondatra.DUTDevice) bool {
	return *componentsSoftwareModuleUnsupported
}

<<<<<<< HEAD
// Ipv6DiscardedPktsUnsupported returns whether the device supports interface ipv6 discarded packet stats
func Ipv6DiscardedPktsUnsupported(_ *ondatra.DUTDevice) bool {
	return *ipv6DiscardedPktsUnsupported
=======
// SchedulerInputWeightLimit returns whether the device does not support weight above 100.
func SchedulerInputWeightLimit(_ *ondatra.DUTDevice) bool {
	return *schedulerInputWeightLimit
>>>>>>> eb085a31
}

// Vendor deviation flags.
// All new flags should not be exported (define them in lowercase) and accessed
// from tests through a public accessors like those above.
var (
	BannerDelimiter = flag.String("deviation_banner_delimiter", "",
		"Device requires the banner to have a delimiter character. Full OpenConfig compliant devices should work without delimiter.")

	NTPAssociationTypeRequired = flag.Bool("deviation_ntp_association_type_required", false,
		"Device requires NTP association-type to be explicitly set.  OpenConfig defaults the association-type to SERVER if not set.")

	InterfaceEnabled = flag.Bool("deviation_interface_enabled", false,
		"Device requires interface enabled leaf booleans to be explicitly set to true.  Full OpenConfig compliant devices should pass both with and without this deviation.")

	InterfaceOperStatus = flag.Bool("deviation_interface_operstatus", false,
		"Device generates Interface_OperStatus_DOWN instead of Interface_OperStatus_LOWER_LAYER_DOWN for an aggregated link.")

	IPv4MissingEnabled = flag.Bool("deviation_ipv4_missing_enabled", false, "Device does not support interface/ipv4/enabled, so suppress configuring this leaf.")

	IPNeighborMissing = flag.Bool("deviation_ip_neighbor_missing", false, "Device does not support interface/ipv4(6)/neighbor, so suppress the related check for interface/ipv4(6)/neighbor.")

	InterfaceCountersFromContainer = flag.Bool("deviation_interface_counters_from_container", false, "Device only supports querying counters from the state container, not from individual counter leaves.")

	AggregateAtomicUpdate = flag.Bool("deviation_aggregate_atomic_update", false,
		"Device requires that aggregate Port-Channel and its members be defined in a single gNMI Update transaction at /interfaces; otherwise lag-type will be dropped, and no member can be added to the aggregate.  Full OpenConfig compliant devices should pass both with and without this deviation.")

	DefaultNetworkInstance = flag.String("deviation_default_network_instance", "DEFAULT",
		"The name used for the default network instance for VRF.  The default name in OpenConfig is \"DEFAULT\" but some legacy devices still use \"default\".  Full OpenConfig compliant devices should be able to use any operator-assigned value.")

	SubinterfacePacketCountersMissing = flag.Bool("deviation_subinterface_packet_counters_missing", false,
		"Device is missing subinterface packet counters for IPv4/IPv6, so the test will skip checking them.  Full OpenConfig compliant devices should pass both with and without this deviation.")

	OmitL2MTU = flag.Bool("deviation_omit_l2_mtu", false,
		"Device does not support setting the L2 MTU, so omit it.  OpenConfig allows a device to enforce that L2 MTU, which has a default value of 1514, must be set to a higher value than L3 MTU, so a full OpenConfig compliant device may fail with the deviation.")

	GRIBIPreserveOnly = flag.Bool("deviation_gribi_preserve_only", false, "Device does not support gRIBI client with persistence DELETE, so this skips the optional test cases in DELETE mode.  However, tests explicitly testing DELETE mode will still run.  Full gRIBI compliant devices should pass both with and without this deviation.")

	GRIBIRIBAckOnly = flag.Bool("deviation_gribi_riback_only", false, "Device only supports RIB ack, so tests that normally expect FIB_ACK will allow just RIB_ACK.  Full gRIBI compliant devices should pass both with and without this deviation.")

	MissingValueForDefaults = flag.Bool("deviation_missing_value_for_defaults", false,
		"Device returns no value for some OpenConfig paths if the operational value equals the default. A fully compliant device should pass regardless of this deviation.")

	StaticProtocolName = flag.String("deviation_static_protocol_name", "DEFAULT", "The name used for the static routing protocol.  The default name in OpenConfig is \"DEFAULT\" but some devices use other names.")

	GNOISubcomponentPath = flag.Bool("deviation_gnoi_subcomponent_path", false, "Device currently uses component name instead of a full openconfig path, so suppress creating a full oc compliant path for subcomponent.")

	GNOIStatusWithEmptySubcomponent = flag.Bool("deviation_gnoi_status_empty_subcomponent", false, "The response of gNOI reboot status is a single value (not a list), so the device requires explict component path to account for a situation when there is more than one active reboot requests.")

	OSActivateNoReboot = flag.Bool("deviation_osactivate_noreboot", false, "Device requires seperate reboot to activate OS.")

	InstallOSForStandbyRP = flag.Bool("deviation_osinstall_for_standby_rp", false, "Device requires OS installation on standby RP as well as active RP.")

	DeprecatedVlanID = flag.Bool("deviation_deprecated_vlan_id", false, "Device requires using the deprecated openconfig-vlan:vlan/config/vlan-id or openconfig-vlan:vlan/state/vlan-id leaves.")

	ExplicitInterfaceInDefaultVRF = flag.Bool("deviation_explicit_interface_in_default_vrf", false,
		"Device requires explicit attachment of an interface or subinterface to the default network instance. OpenConfig expects an unattached interface or subinterface to be implicitly part of the default network instance. Fully-compliant devices should pass with and without this deviation.")

	ExplicitPortSpeed = flag.Bool("deviation_explicit_port_speed", false, "Device requires port-speed to be set because its default value may not be usable. Fully compliant devices should select the highest speed available based on negotiation.")

	ExplicitP4RTNodeComponent = flag.Bool("deviation_explicit_p4rt_node_component", false, "Device does not report P4RT node names in the component hierarchy, so use hard coded P4RT node names by passing them through internal/args flags. Fully compliant devices should report the PORT hardware components with the INTEGRATED_CIRCUIT components as their parents, as the P4RT node names.")

	RoutePolicyUnderPeerGroup = flag.Bool("deviation_rpl_under_peergroup", false, "Device requires route-policy configuration under bgp peer-group. Fully-compliant devices should pass with and without this deviation.")

	MissingPrePolicyReceivedRoutes = flag.Bool("deviation_prepolicy_received_routes", false, "Device does not support bgp/neighbors/neighbor/afi-safis/afi-safi/state/prefixes/received-pre-policy. Fully-compliant devices should pass with and without this deviation.")

	RoutePolicyUnderNeighborAfiSafi = flag.Bool("deviation_rpl_under_neighbor_afisafi", false, "Device requires route-policy configuration under bgp neighbor afisafi. Fully-compliant devices should pass with this deviation set to true.")

	TraceRouteL4ProtocolUDP = flag.Bool("deviation_traceroute_l4_protocol_udp", false, "Device only support UDP as l4 protocol for traceroute. Use this flag to set default l4 protocol as UDP and skip the tests explictly use TCP or ICMP.")

	TraceRouteFragmentation = flag.Bool("deviation_traceroute_fragmentation", false, "Device does not support fragmentation bit for traceroute.")

	ConnectRetry = flag.Bool("deviation_connect_retry", false, "Connect-retry is not supported /bgp/neighbors/neighbor/timers/config/connect-retry.")

	MissingBgpNeighborStatePeerGroup = flag.Bool("deviation_missing_bgp_neighbor_state_peer_group", false, "Device requires peer-group under bgp neighbor bgp/neighbors/neighbor/state/peer-group.")

	ExplicitIPv6EnableForGRIBI = flag.Bool("deviation_ipv6_enable_for_gribi_nh_dmac", false, "Device requires Ipv6 to be enabled on interface for gRIBI NH programmed with destination mac address")

	ISISInterfaceLevel1DisableRequired = flag.Bool("deviation_isis_interface_level1_disable_required", false,
		"Disable isis level1 under interface mode on the device if value is true, Default value is false and enables isis level2 under interface mode")

	IsisAfMetricStyleWideLevelRequired = flag.Bool("deviation_isis_af_metric_style_wide_level_required", false,
		"Set isis address family metric style wide level 2 on the device if value is true, Default value is false")

	MissingIsisInterfaceAfiSafiEnable = flag.Bool("deviation_missing_isis_interface_afi_safi_enable", false,
		"Set and validate isis interface address family enable on the device if value is true, Default value is false and validate isis address family enable at global mode")

	IsisHelloPaddingAdaptiveModeNotSupported = flag.Bool("deviation_isis_hello_padding_adaptive_mode_not_supported", false,
		"Skip isis hello padding adaptive mode TC if value is true, Default value is false")

	IsisSingleTopologyRequired = flag.Bool("deviation_isis_single_topology_required", false,
		"Set isis af ipv6 single topology on the device if value is true, Default value is false and sets multi topology for isis af ipv6")

	ISISprotocolEnabledNotRequired = flag.Bool("deviation_isis_protocol_enabled_not_required", false,
		"Unset isis protocol enable flag on the device if value is true, Default value is false and protocol enable flag is set")

	ISISInstanceEnabledNotRequired = flag.Bool("deviation_isis_instance_enabled_not_required", false,
		"Don't set isis instance enable flag on the device if value is true, Default value is false and instance enable flag is set")

	ExplicitInterfaceRefDefinition = flag.Bool("deviation_explicit_interface_ref_definition", false, "Device requires explicit interface ref configuration when applying features to interface")

	NoMixOfTaggedAndUntaggedSubinterfaces = flag.Bool("deviation_no_mix_of_tagged_and_untagged_subinterfaces", false,
		"Use this deviation when the device does not support a mix of tagged and untagged subinterfaces")

	GRIBIDelayedAckResponse = flag.Bool("deviation_gribi_delayed_ack_response", false, "Device requires delay in sending ack response")

	BGPStateActiveACLDeny = flag.Bool("deviation_bgp_state_active_acl_deny", false,
		"Device requires bgp state to be active after ACL deny policy")

	LLDPInterfaceConfigOverrideGlobal = flag.Bool("deviation_lldp_interface_config_override_global", false,
		"Set this flag for LLDP interface config to override the global config,expect neighbours are seen when lldp is disabled globally but enabled on interface")

	MissingInterfacePhysicalChannel = flag.Bool("deviation_missing_interface_physical_channel", false,
		"Device does not support interface/physicalchannel leaf. Set this flag to skip checking the leaf.")

	MissingInterfaceHardwarePort = flag.Bool("deviation_missing_interface_hardware_port", false,
		"Device does not support interface/hardwareport leaf. Set this flag to skip checking the leaf.")

	MissingCPUMfgName = flag.Bool("deviation_missing_cpu_mfgName", false,
		"Device does not support component/MfgName leaf for CPU components. Set this flag to skip skip checking the leaf.")

	InterfaceConfigVrfBeforeAddress = flag.Bool("deviation_interface_config_vrf_before_address", false, "When configuring interface, config Vrf prior config IP address")

	bgpPrefixOverlimit = flag.Bool("deviation_bgp_prefix_overlimit", false, "BGP prefix overlimit retry timer support.")

	bgpTrafficTolerance = flag.Int("deviation_bgp_tolerance_value", 0,
		"Allowed tolerance for BGP traffic flow while comparing for pass or fail condition.")

	ExplicitGRIBIUnderNetworkInstance = flag.Bool("deviation_explicit_gribi_under_network_instance", false,
		"Device requires gribi-protocol to be enabled under network-instance.")

	BGPMD5RequiresReset = flag.Bool("deviation_bgp_md5_requires_reset", false, "Device requires a BGP session reset to utilize a new MD5 key")

	QOSDroppedOctets = flag.Bool("deviation_qos_dropped_octets", false, "Set to true to skip checking QOS Dropped octets stats for interface")

	SkipBGPTestPasswordMismatch = flag.Bool("deviation_skip_bgp_test_password_mismatch", false,
		"Skip BGP TestPassword mismatch subtest if value is true, Default value is false")

	SchedulerInputParamsUnsupported = flag.Bool("deviation_scheduler_input_params_unsupported", false, "Device does not support scheduler input parameters")

	p4rtMissingDelete = flag.Bool("deviation_p4rt_missing_delete", false, "Device does not support delete mode in P4RT write requests")

	p4rtUnsetElectionIDUnsupported = flag.Bool("deviation_p4rt_unsetelectionid_unsupported", false, "Device does not support unset Election ID")

	NetworkInstanceTableDeletionRequired = flag.Bool("deviation_network_instance_table_deletion_required", false,
		"Set to true for device requiring explicit deletion of network-instance table, default is false")

	ISISMultiTopologyUnsupported = flag.Bool("deviation_isis_multi_topology_unsupported", false,
		"Device skip isis multi-topology check if value is true, Default value is false")

	isisRestartSuppressUnsupported = flag.Bool("deviation_isis_restart_suppress_unsupported", false,
		"Device skip isis restart-suppress check if value is true, Default value is false")

	macAddressMissing = flag.Bool("deviation_mac_address_missing", false, "Device does not support /system/mac-address/state.")

	gribiMACOverrideWithStaticARP = flag.Bool("deviation_gribi_mac_override_with_static_arp", false, "Set to true for device not supporting programming a gribi flow with a next-hop entry of mac-address only, default is false")

	cliTakesPrecedenceOverOC = flag.Bool("deviation_cli_takes_precedence_over_oc", false, "Set to true for device in which config pushed through origin CLI takes precedence over config pushed through origin OC, default is false")

	missingBgpLastNotificationErrorCode = flag.Bool("deviation_missing_bgp_last_notification_error_code", false, "Set to true to skip check for bgp/neighbors/neighbor/state/messages/received/last-notification-error-code leaf missing case")

	UseVendorNativeACLConfiguration = flag.Bool("deviation_use_vendor_native_acl_config", false, "Configure ACLs using vendor native model specifically for RT-1.4")

	switchChipIDUnsupported = flag.Bool("deviation_switch_chip_id_unsupported", false, "Device does not support id leaf for SwitchChip components. Set this flag to skip checking the leaf.")

	backplaneFacingCapacityUnsupported = flag.Bool("deviation_backplane_facing_capacity_unsupported", false, "Device does not support backplane-facing-capacity leaves for some of the components. Set this flag to skip checking the leaves.")

	componentsSoftwareModuleUnsupported = flag.Bool("deviation_components_software_module_unsupported", false, "Set true for Device that does not support software module components, default is false.")

<<<<<<< HEAD
	ipv6DiscardedPktsUnsupported = flag.Bool("deviation_ipv6_discarded_pkts_unsupported", false, "Set true for device that does not support interface ipv6 discarded packet statistics, default is false")
=======
	schedulerInputWeightLimit = flag.Bool("deviation_scheduler_input_weight_limit", false, "device does not support weight above 100")
>>>>>>> eb085a31
)<|MERGE_RESOLUTION|>--- conflicted
+++ resolved
@@ -134,15 +134,13 @@
 	return *componentsSoftwareModuleUnsupported
 }
 
-<<<<<<< HEAD
 // Ipv6DiscardedPktsUnsupported returns whether the device supports interface ipv6 discarded packet stats
 func Ipv6DiscardedPktsUnsupported(_ *ondatra.DUTDevice) bool {
 	return *ipv6DiscardedPktsUnsupported
-=======
+
 // SchedulerInputWeightLimit returns whether the device does not support weight above 100.
 func SchedulerInputWeightLimit(_ *ondatra.DUTDevice) bool {
 	return *schedulerInputWeightLimit
->>>>>>> eb085a31
 }
 
 // Vendor deviation flags.
@@ -312,9 +310,7 @@
 
 	componentsSoftwareModuleUnsupported = flag.Bool("deviation_components_software_module_unsupported", false, "Set true for Device that does not support software module components, default is false.")
 
-<<<<<<< HEAD
 	ipv6DiscardedPktsUnsupported = flag.Bool("deviation_ipv6_discarded_pkts_unsupported", false, "Set true for device that does not support interface ipv6 discarded packet statistics, default is false")
-=======
-	schedulerInputWeightLimit = flag.Bool("deviation_scheduler_input_weight_limit", false, "device does not support weight above 100")
->>>>>>> eb085a31
+
+schedulerInputWeightLimit = flag.Bool("deviation_scheduler_input_weight_limit", false, "device does not support weight above 100")
 )