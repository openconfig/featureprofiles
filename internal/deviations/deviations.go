--- conflicted
+++ resolved
@@ -134,15 +134,13 @@
 	return *componentsSoftwareModuleUnsupported
 }
 
-<<<<<<< HEAD
 // FanOperStatusUnsupported returns whether the device supports fan oper-status leaf.
 func FanOperStatusUnsupported(_ *ondatra.DUTDevice) bool {
 	return *fanOperStatusUnsupported
-=======
+
 // SchedulerInputWeightLimit returns whether the device does not support weight above 100.
 func SchedulerInputWeightLimit(_ *ondatra.DUTDevice) bool {
 	return *schedulerInputWeightLimit
->>>>>>> eb085a31
 }
 
 // Vendor deviation flags.
@@ -312,9 +310,7 @@
 
 	componentsSoftwareModuleUnsupported = flag.Bool("deviation_components_software_module_unsupported", false, "Set true for Device that does not support software module components, default is false.")
 
-<<<<<<< HEAD
 	fanOperStatusUnsupported = flag.Bool("deviation_fan_oper_status_unsupported", false, "Device does not support oper-status leaves for some of the fan components. Set this flag to skip checking the leaf.")
-=======
-	schedulerInputWeightLimit = flag.Bool("deviation_scheduler_input_weight_limit", false, "device does not support weight above 100")
->>>>>>> eb085a31
+
+  schedulerInputWeightLimit = flag.Bool("deviation_scheduler_input_weight_limit", false, "device does not support weight above 100")
 )