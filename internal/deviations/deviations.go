--- conflicted
+++ resolved
@@ -301,11 +301,11 @@
 	return *gNOIStatusWithEmptySubcomponent
 }
 
-<<<<<<< HEAD
 // InterfaceConfigVrfBeforeAddress returns if vrf should be configured before IP address when configuring interface.
 func InterfaceConfigVrfBeforeAddress(_ *ondatra.DUTDevice) bool {
 	return *interfaceConfigVrfBeforeAddress
-=======
+}
+
 // ExplicitInterfaceRefDefinition returns if device requires explicit interface ref configuration when applying features to interface.
 func ExplicitInterfaceRefDefinition(_ *ondatra.DUTDevice) bool {
 	return *explicitInterfaceRefDefinition
@@ -314,7 +314,6 @@
 // QOSDroppedOctets returns if device should skip checking QOS Dropped octets stats for interface.
 func QOSDroppedOctets(_ *ondatra.DUTDevice) bool {
 	return *qosDroppedOctets
->>>>>>> 0d3ae7ed
 }
 
 // ExplicitGRIBIUnderNetworkInstance returns if device requires gribi-protocol to be enabled under network-instance.
