// Copyright 2022 Google LLC
//
// Licensed under the Apache License, Version 2.0 (the "License");
// you may not use this file except in compliance with the License.
// You may obtain a copy of the License at
//
//      http://www.apache.org/licenses/LICENSE-2.0
//
// Unless required by applicable law or agreed to in writing, software
// distributed under the License is distributed on an "AS IS" BASIS,
// WITHOUT WARRANTIES OR CONDITIONS OF ANY KIND, either express or implied.
// See the License for the specific language governing permissions and
// limitations under the License.

// Package deviations defines the arguments to enable temporary workarounds for the
// featureprofiles test suite using command line flags.
//
// If we consider device compliance level in tiers:
//
//   - Tier 0: Full OpenConfig compliance.  The device can do everything specified by
//     OpenConfig.
//   - Tier 1: Test plan compliance.  The device can pass a test without deviation, which
//     means it satisfies the test requirements.  This is the target compliance tier for
//     featureprofiles tests.
//   - Tier 2: Deviated test plan compliance.  The device can pass a test with deviation.
//
// Deviations typically work by reducing testing requirements or by changing the way the
// configuration is done.  However, the targeted compliance tier is always without
// deviation.
//
// Requirements for deviations:
//
//   - Deviations may only use OpenConfig compliant behavior.
//   - Deviations should be small in scope, typically affecting one sub-test, one
//     OpenConfig path or small OpenConfig sub-tree.
//
// If a device could not pass without deviation, that is considered non-compliant
// behavior.  Ideally, a device should pass both with and without a deviation which means
// the deviation could be safely removed.  However, when the OpenConfig model allows the
// device to reject the deviated case even if it is compliant, then this should be
// explained on a case-by-case basis.
//
// To add a deviation:
//
//   - Submit a github issue explaining the need for the deviation.
//   - Submit a pull request referencing the above issue to add a flag to
//     this file and updates to the tests where it is intended to be used.
//   - Make sure the deviation defaults to false.  False (not deviated) means strictly
//     compliant behavior.  True (deviated) activates the workaround.
//
// To remove a deviation:
//
//   - Submit a pull request which proposes to resolve the relevant
//     github issue by removing the deviation and it's usage within tests.
//   - Typically the author or an affiliate of the author's organization
//     is expected to remove a deviation they introduced.
//
// To enable the deviations for a test run:
//
//   - By default, deviations are not enabled and instead require the
//     test invocation to set an argument to enable the deviation.
//   - For example:
//     go test my_test.go --deviation_interface_enabled=true
package deviations

import (
	"flag"

	"github.com/openconfig/ondatra"
)

// AggregateAtomicUpdate returns if device requires that aggregate Port-Channel and its members be defined in a single gNMI Update transaction at /interfaces.
// Otherwise lag-type will be dropped, and no member can be added to the aggregate.
// Full OpenConfig compliant devices should pass both with and without this deviation.
func AggregateAtomicUpdate(_ *ondatra.DUTDevice) bool {
	return *aggregateAtomicUpdate
}

// P4RTMissingDelete returns whether the device does not support delete mode in P4RT write requests.
func P4RTMissingDelete(_ *ondatra.DUTDevice) bool {
	return *p4rtMissingDelete
}

// P4RTUnsetElectionIDUnsupported returns whether the device does not support unset election ID.
func P4RTUnsetElectionIDUnsupported(_ *ondatra.DUTDevice) bool {
	return *p4rtUnsetElectionIDUnsupported
}

// ISISRestartSuppressUnsupported returns whether the device should skip isis restart-suppress check.
func ISISRestartSuppressUnsupported(_ *ondatra.DUTDevice) bool {
	return *isisRestartSuppressUnsupported
}

// MissingBgpLastNotificationErrorCode returns whether the last-notification-error-code leaf is missing in bgp.
func MissingBgpLastNotificationErrorCode(_ *ondatra.DUTDevice) bool {
	return *missingBgpLastNotificationErrorCode
}

// GRIBIMACOverrideWithStaticARP returns whether for a gRIBI IPv4 route the device does not support a mac-address only next-hop-entry.
func GRIBIMACOverrideWithStaticARP(_ *ondatra.DUTDevice) bool {
	return *gribiMACOverrideWithStaticARP
}

// CLITakesPrecedenceOverOC returns whether config pushed through origin CLI takes precedence over config pushed through origin OC.
func CLITakesPrecedenceOverOC(_ *ondatra.DUTDevice) bool {
	return *cliTakesPrecedenceOverOC
}

// BGPTrafficTolerance returns the allowed tolerance for BGP traffic flow while comparing for pass or fail conditions.
func BGPTrafficTolerance(_ *ondatra.DUTDevice) int {
	return *bgpTrafficTolerance
}

// MacAddressMissing returns whether device does not support /system/mac-address/state
func MacAddressMissing(_ *ondatra.DUTDevice) bool {
	return *macAddressMissing
}

// UseVendorNativeACLConfig returns whether a device requires native model to configure ACL, specifically for RT-1.4.
func UseVendorNativeACLConfig(_ *ondatra.DUTDevice) bool {
	return *useVendorNativeACLConfiguration
}

// SwitchChipIDUnsupported returns whether the device supports id leaf for SwitchChip components.
func SwitchChipIDUnsupported(_ *ondatra.DUTDevice) bool {
	return *switchChipIDUnsupported
}

// BackplaneFacingCapacityUnsupported returns whether the device supports backplane-facing-capacity leaves for some of the components.
func BackplaneFacingCapacityUnsupported(_ *ondatra.DUTDevice) bool {
	return *backplaneFacingCapacityUnsupported
}

// ComponentsSoftwareModuleUnsupported returns whether the device supports software module components.
func ComponentsSoftwareModuleUnsupported(_ *ondatra.DUTDevice) bool {
	return *componentsSoftwareModuleUnsupported
}

// SchedulerInputWeightLimit returns whether the device does not support weight above 100.
func SchedulerInputWeightLimit(_ *ondatra.DUTDevice) bool {
	return *schedulerInputWeightLimit
}

// ECNProfileRequiredDefinition returns whether the device requires additional config for ECN.
func ECNProfileRequiredDefinition(_ *ondatra.DUTDevice) bool {
	return *ecnProfileRequiredDefinition
}

// ISISGlobalAuthenticationNotRequired returns true if ISIS Global authentication not required.
func ISISGlobalAuthenticationNotRequired(_ *ondatra.DUTDevice) bool {
	return *isisGlobalAuthenticationNotRequired
}

// ISISLevelAuthenticationNotRequired returns true if ISIS Level authentication not required.
func ISISLevelAuthenticationNotRequired(_ *ondatra.DUTDevice) bool {
	return *isisLevelAuthenticationNotRequired
}

// Ipv6DiscardedPktsUnsupported returns whether the device supports interface ipv6 discarded packet stats.
func Ipv6DiscardedPktsUnsupported(_ *ondatra.DUTDevice) bool {
	return *ipv6DiscardedPktsUnsupported
}

// FanOperStatusUnsupported returns whether the device supports oper-status leaf for fan components.
func FanOperStatusUnsupported(_ *ondatra.DUTDevice) bool {
	return *fanOperStatusUnsupported
}

// StatePathsUnsupported returns whether the device supports following state paths
func StatePathsUnsupported(_ *ondatra.DUTDevice) bool {
	return *statePathsUnsupported
}

// DropWeightLeavesUnsupported returns whether the device supports drop and weight leaves under queue management profile
func DropWeightLeavesUnsupported(_ *ondatra.DUTDevice) bool {
	return *dropWeightLeavesUnsupported
}

// SwVersionUnsupported returns true if the device does not support reporting software version according to the requirements in gNMI-1.10.
func SwVersionUnsupported(_ *ondatra.DUTDevice) bool {
	return *swVersionUnsupported
}

// HierarchicalWeightResolutionTolerance returns the allowed tolerance for BGP traffic flow while comparing for pass or fail conditions.
func HierarchicalWeightResolutionTolerance(_ *ondatra.DUTDevice) float64 {
	return *hierarchicalWeightResolutionTolerance
}

// InterfaceCountersFromContainer returns if the device only supports querying counters from the state container, not from individual counter leaves.
func InterfaceCountersFromContainer(_ *ondatra.DUTDevice) bool {
	return *interfaceCountersFromContainer
}

// IPNeighborMissing returns true if the device does not support interface/ipv4(6)/neighbor,
// so test can suppress the related check for interface/ipv4(6)/neighbor.
func IPNeighborMissing(_ *ondatra.DUTDevice) bool {
	return *ipNeighborMissing
}

// NTPAssociationTypeRequired returns if device requires NTP association-type to be explicitly set.
// OpenConfig defaults the association-type to SERVER if not set.
func NTPAssociationTypeRequired(_ *ondatra.DUTDevice) bool {
	return *ntpAssociationTypeRequired
}

// GRIBIRIBAckOnly returns if device only supports RIB ack, so tests that normally expect FIB_ACK will allow just RIB_ACK.
// Full gRIBI compliant devices should pass both with and without this deviation.
func GRIBIRIBAckOnly(_ *ondatra.DUTDevice) bool {
	return *gRIBIRIBAckOnly
}

// MissingInterfacePhysicalChannel returns if device does not support interface/physicalchannel leaf.
func MissingInterfacePhysicalChannel(_ *ondatra.DUTDevice) bool {
	return *missingInterfacePhysicalChannel
}

// MissingInterfaceHardwarePort returns if device does not support interface/hardwareport leaf.
func MissingInterfaceHardwarePort(_ *ondatra.DUTDevice) bool {
	return *missingInterfaceHardwarePort
}

// TraceRouteL4ProtocolUDP returns if device only support UDP as l4 protocol for traceroute.
func TraceRouteL4ProtocolUDP(_ *ondatra.DUTDevice) bool {
	return *traceRouteL4ProtocolUDP
}

// TraceRouteFragmentation returns if device does not support fragmentation bit for traceroute.
func TraceRouteFragmentation(_ *ondatra.DUTDevice) bool {
	return *traceRouteFragmentation
}

// SubinterfacePacketCountersMissing returns if device is missing subinterface packet counters for IPv4/IPv6,
// so the test will skip checking them.
// Full OpenConfig compliant devices should pass both with and without this deviation.
func SubinterfacePacketCountersMissing(_ *ondatra.DUTDevice) bool {
	return *subinterfacePacketCountersMissing
}

// MissingPrePolicyReceivedRoutes returns if device does not support bgp/neighbors/neighbor/afi-safis/afi-safi/state/prefixes/received-pre-policy.
// Fully-compliant devices should pass with and without this deviation.
func MissingPrePolicyReceivedRoutes(_ *ondatra.DUTDevice) bool {
	return *missingPrePolicyReceivedRoutes
}

// DeprecatedVlanID returns if device requires using the deprecated openconfig-vlan:vlan/config/vlan-id or openconfig-vlan:vlan/state/vlan-id leaves.
func DeprecatedVlanID(_ *ondatra.DUTDevice) bool {
	return *deprecatedVlanID
}

// OSActivateNoReboot returns if device requires separate reboot to activate OS.
func OSActivateNoReboot(_ *ondatra.DUTDevice) bool {
	return *osActivateNoReboot
}

// ConnectRetry returns if /bgp/neighbors/neighbor/timers/config/connect-retry is not supported.
func ConnectRetry(_ *ondatra.DUTDevice) bool {
	return *connectRetry
}

// InstallOSForStandbyRP returns if device requires OS installation on standby RP as well as active RP.
func InstallOSForStandbyRP(_ *ondatra.DUTDevice) bool {
	return *installOSForStandbyRP
}

// GNOIStatusWithEmptySubcomponent returns if the response of gNOI reboot status is a single value (not a list),
// the device requires explict component path to account for a situation when there is more than one active reboot requests.
func GNOIStatusWithEmptySubcomponent(_ *ondatra.DUTDevice) bool {
	return *gNOIStatusWithEmptySubcomponent
}

<<<<<<< HEAD
// SkipBGPTestPasswordMismatch retuns if BGP TestPassword mismatch subtest should be skipped.
func SkipBGPTestPasswordMismatch(_ *ondatra.DUTDevice) bool {
	return *skipBGPTestPasswordMismatch
}

=======
// BGPMD5RequiresReset returns if device requires a BGP session reset to utilize a new MD5 key.
func BGPMD5RequiresReset(_ *ondatra.DUTDevice) bool {
	return *bgpMD5RequiresReset
}


>>>>>>> 8379aff5
// Vendor deviation flags.
// All new flags should not be exported (define them in lowercase) and accessed
// from tests through a public accessors like those above.
var (
	BannerDelimiter = flag.String("deviation_banner_delimiter", "",
		"Device requires the banner to have a delimiter character. Full OpenConfig compliant devices should work without delimiter.")

	ntpAssociationTypeRequired = flag.Bool("deviation_ntp_association_type_required", false,
		"Device requires NTP association-type to be explicitly set.  OpenConfig defaults the association-type to SERVER if not set.")

	InterfaceEnabled = flag.Bool("deviation_interface_enabled", false,
		"Device requires interface enabled leaf booleans to be explicitly set to true.  Full OpenConfig compliant devices should pass both with and without this deviation.")

	IPv4MissingEnabled = flag.Bool("deviation_ipv4_missing_enabled", false, "Device does not support interface/ipv4/enabled, so suppress configuring this leaf.")

	ipNeighborMissing = flag.Bool("deviation_ip_neighbor_missing", false, "Device does not support interface/ipv4(6)/neighbor, so suppress the related check for interface/ipv4(6)/neighbor.")

	interfaceCountersFromContainer = flag.Bool("deviation_interface_counters_from_container", false, "Device only supports querying counters from the state container, not from individual counter leaves.")

	aggregateAtomicUpdate = flag.Bool("deviation_aggregate_atomic_update", false,
		"Device requires that aggregate Port-Channel and its members be defined in a single gNMI Update transaction at /interfaces; otherwise lag-type will be dropped, and no member can be added to the aggregate.  Full OpenConfig compliant devices should pass both with and without this deviation.")

	DefaultNetworkInstance = flag.String("deviation_default_network_instance", "DEFAULT",
		"The name used for the default network instance for VRF.  The default name in OpenConfig is \"DEFAULT\" but some legacy devices still use \"default\".  Full OpenConfig compliant devices should be able to use any operator-assigned value.")

	subinterfacePacketCountersMissing = flag.Bool("deviation_subinterface_packet_counters_missing", false,
		"Device is missing subinterface packet counters for IPv4/IPv6, so the test will skip checking them.  Full OpenConfig compliant devices should pass both with and without this deviation.")

	OmitL2MTU = flag.Bool("deviation_omit_l2_mtu", false,
		"Device does not support setting the L2 MTU, so omit it.  OpenConfig allows a device to enforce that L2 MTU, which has a default value of 1514, must be set to a higher value than L3 MTU, so a full OpenConfig compliant device may fail with the deviation.")

	gRIBIRIBAckOnly = flag.Bool("deviation_gribi_riback_only", false, "Device only supports RIB ack, so tests that normally expect FIB_ACK will allow just RIB_ACK.  Full gRIBI compliant devices should pass both with and without this deviation.")

	MissingValueForDefaults = flag.Bool("deviation_missing_value_for_defaults", false,
		"Device returns no value for some OpenConfig paths if the operational value equals the default. A fully compliant device should pass regardless of this deviation.")

	StaticProtocolName = flag.String("deviation_static_protocol_name", "DEFAULT", "The name used for the static routing protocol.  The default name in OpenConfig is \"DEFAULT\" but some devices use other names.")

	GNOISubcomponentPath = flag.Bool("deviation_gnoi_subcomponent_path", false, "Device currently uses component name instead of a full openconfig path, so suppress creating a full oc compliant path for subcomponent.")

	gNOIStatusWithEmptySubcomponent = flag.Bool("deviation_gnoi_status_empty_subcomponent", false, "The response of gNOI reboot status is a single value (not a list), so the device requires explict component path to account for a situation when there is more than one active reboot requests.")

	osActivateNoReboot = flag.Bool("deviation_osactivate_noreboot", false, "Device requires separate reboot to activate OS.")

	installOSForStandbyRP = flag.Bool("deviation_osinstall_for_standby_rp", false, "Device requires OS installation on standby RP as well as active RP.")

	deprecatedVlanID = flag.Bool("deviation_deprecated_vlan_id", false, "Device requires using the deprecated openconfig-vlan:vlan/config/vlan-id or openconfig-vlan:vlan/state/vlan-id leaves.")

	ExplicitInterfaceInDefaultVRF = flag.Bool("deviation_explicit_interface_in_default_vrf", false,
		"Device requires explicit attachment of an interface or subinterface to the default network instance. OpenConfig expects an unattached interface or subinterface to be implicitly part of the default network instance. Fully-compliant devices should pass with and without this deviation.")

	ExplicitPortSpeed = flag.Bool("deviation_explicit_port_speed", false, "Device requires port-speed to be set because its default value may not be usable. Fully compliant devices should select the highest speed available based on negotiation.")

	ExplicitP4RTNodeComponent = flag.Bool("deviation_explicit_p4rt_node_component", false, "Device does not report P4RT node names in the component hierarchy, so use hard coded P4RT node names by passing them through internal/args flags. Fully compliant devices should report the PORT hardware components with the INTEGRATED_CIRCUIT components as their parents, as the P4RT node names.")

	RoutePolicyUnderPeerGroup = flag.Bool("deviation_rpl_under_peergroup", false, "Device requires route-policy configuration under bgp peer-group. Fully-compliant devices should pass with and without this deviation.")

	missingPrePolicyReceivedRoutes = flag.Bool("deviation_prepolicy_received_routes", false, "Device does not support bgp/neighbors/neighbor/afi-safis/afi-safi/state/prefixes/received-pre-policy. Fully-compliant devices should pass with and without this deviation.")

	RoutePolicyUnderNeighborAfiSafi = flag.Bool("deviation_rpl_under_neighbor_afisafi", false, "Device requires route-policy configuration under bgp neighbor afisafi. Fully-compliant devices should pass with this deviation set to true.")

	traceRouteL4ProtocolUDP = flag.Bool("deviation_traceroute_l4_protocol_udp", false, "Device only support UDP as l4 protocol for traceroute. Use this flag to set default l4 protocol as UDP and skip the tests explictly use TCP or ICMP.")

	traceRouteFragmentation = flag.Bool("deviation_traceroute_fragmentation", false, "Device does not support fragmentation bit for traceroute.")

	connectRetry = flag.Bool("deviation_connect_retry", false, "Connect-retry is not supported /bgp/neighbors/neighbor/timers/config/connect-retry.")

	ExplicitIPv6EnableForGRIBI = flag.Bool("deviation_ipv6_enable_for_gribi_nh_dmac", false, "Device requires Ipv6 to be enabled on interface for gRIBI NH programmed with destination mac address")

	ISISInterfaceLevel1DisableRequired = flag.Bool("deviation_isis_interface_level1_disable_required", false,
		"Disable isis level1 under interface mode on the device if value is true, Default value is false and enables isis level2 under interface mode")

	MissingIsisInterfaceAfiSafiEnable = flag.Bool("deviation_missing_isis_interface_afi_safi_enable", false,
		"Set and validate isis interface address family enable on the device if value is true, Default value is false and validate isis address family enable at global mode")

	IsisSingleTopologyRequired = flag.Bool("deviation_isis_single_topology_required", false,
		"Set isis af ipv6 single topology on the device if value is true, Default value is false and sets multi topology for isis af ipv6")

	ISISprotocolEnabledNotRequired = flag.Bool("deviation_isis_protocol_enabled_not_required", false,
		"Unset isis protocol enable flag on the device if value is true, Default value is false and protocol enable flag is set")

	ISISInstanceEnabledNotRequired = flag.Bool("deviation_isis_instance_enabled_not_required", false,
		"Don't set isis instance enable flag on the device if value is true, Default value is false and instance enable flag is set")

	ExplicitInterfaceRefDefinition = flag.Bool("deviation_explicit_interface_ref_definition", false, "Device requires explicit interface ref configuration when applying features to interface")

	NoMixOfTaggedAndUntaggedSubinterfaces = flag.Bool("deviation_no_mix_of_tagged_and_untagged_subinterfaces", false,
		"Use this deviation when the device does not support a mix of tagged and untagged subinterfaces")

	GRIBIDelayedAckResponse = flag.Bool("deviation_gribi_delayed_ack_response", false, "Device requires delay in sending ack response")

	LLDPInterfaceConfigOverrideGlobal = flag.Bool("deviation_lldp_interface_config_override_global", false,
		"Set this flag for LLDP interface config to override the global config,expect neighbours are seen when lldp is disabled globally but enabled on interface")

	missingInterfacePhysicalChannel = flag.Bool("deviation_missing_interface_physical_channel", false,
		"Device does not support interface/physicalchannel leaf. Set this flag to skip checking the leaf.")

	missingInterfaceHardwarePort = flag.Bool("deviation_missing_interface_hardware_port", false,
		"Device does not support interface/hardwareport leaf. Set this flag to skip checking the leaf.")

	InterfaceConfigVrfBeforeAddress = flag.Bool("deviation_interface_config_vrf_before_address", false, "When configuring interface, config Vrf prior config IP address")

	bgpTrafficTolerance = flag.Int("deviation_bgp_tolerance_value", 0,
		"Allowed tolerance for BGP traffic flow while comparing for pass or fail condition.")

	ExplicitGRIBIUnderNetworkInstance = flag.Bool("deviation_explicit_gribi_under_network_instance", false,
		"Device requires gribi-protocol to be enabled under network-instance.")

	bgpMD5RequiresReset = flag.Bool("deviation_bgp_md5_requires_reset", false, "Device requires a BGP session reset to utilize a new MD5 key")

	QOSDroppedOctets = flag.Bool("deviation_qos_dropped_octets", false, "Set to true to skip checking QOS Dropped octets stats for interface")

	skipBGPTestPasswordMismatch = flag.Bool("deviation_skip_bgp_test_password_mismatch", false,
		"Skip BGP TestPassword mismatch subtest if value is true, Default value is false")

	p4rtMissingDelete = flag.Bool("deviation_p4rt_missing_delete", false, "Device does not support delete mode in P4RT write requests")

	p4rtUnsetElectionIDUnsupported = flag.Bool("deviation_p4rt_unsetelectionid_unsupported", false, "Device does not support unset Election ID")

	NetworkInstanceTableDeletionRequired = flag.Bool("deviation_network_instance_table_deletion_required", false,
		"Set to true for device requiring explicit deletion of network-instance table, default is false")

	ISISMultiTopologyUnsupported = flag.Bool("deviation_isis_multi_topology_unsupported", false,
		"Device skip isis multi-topology check if value is true, Default value is false")

	isisRestartSuppressUnsupported = flag.Bool("deviation_isis_restart_suppress_unsupported", false,
		"Device skip isis restart-suppress check if value is true, Default value is false")

	macAddressMissing = flag.Bool("deviation_mac_address_missing", false, "Device does not support /system/mac-address/state.")

	gribiMACOverrideWithStaticARP = flag.Bool("deviation_gribi_mac_override_with_static_arp", false, "Set to true for device not supporting programming a gribi flow with a next-hop entry of mac-address only, default is false")

	cliTakesPrecedenceOverOC = flag.Bool("deviation_cli_takes_precedence_over_oc", false, "Set to true for device in which config pushed through origin CLI takes precedence over config pushed through origin OC, default is false")

	missingBgpLastNotificationErrorCode = flag.Bool("deviation_missing_bgp_last_notification_error_code", false, "Set to true to skip check for bgp/neighbors/neighbor/state/messages/received/last-notification-error-code leaf missing case")

	useVendorNativeACLConfiguration = flag.Bool("deviation_use_vendor_native_acl_config", false, "Configure ACLs using vendor native model specifically for RT-1.4")

	switchChipIDUnsupported = flag.Bool("deviation_switch_chip_id_unsupported", false, "Device does not support id leaf for SwitchChip components. Set this flag to skip checking the leaf.")

	backplaneFacingCapacityUnsupported = flag.Bool("deviation_backplane_facing_capacity_unsupported", false, "Device does not support backplane-facing-capacity leaves for some of the components. Set this flag to skip checking the leaves.")

	componentsSoftwareModuleUnsupported = flag.Bool("deviation_components_software_module_unsupported", false, "Set true for Device that does not support software module components, default is false.")

	schedulerInputWeightLimit = flag.Bool("deviation_scheduler_input_weight_limit", false, "device does not support weight above 100")

	ecnProfileRequiredDefinition = flag.Bool("deviation_ecn_profile_required_definition", false, "device requires additional config for ECN")

	isisGlobalAuthenticationNotRequired = flag.Bool("deviation_isis_global_authentication_not_required", false,
		"Don't set isis global authentication-check on the device if value is true, Default value is false and ISIS global authentication-check is set")

	isisLevelAuthenticationNotRequired = flag.Bool("deviation_isis_level_authentication_not_required", false,
		"Don't set isis level authentication on the device if value is true, Default value is false and ISIS level authentication is configured")

	ipv6DiscardedPktsUnsupported = flag.Bool("deviation_ipv6_discarded_pkts_unsupported", false, "Set true for device that does not support interface ipv6 discarded packet statistics, default is false")

	fanOperStatusUnsupported = flag.Bool("deviation_fan_oper_status_unsupported", false, "Device does not support oper-status leaves for some of the fan components. Set this flag to skip checking the leaf.")

	statePathsUnsupported = flag.Bool("deviation_state_path_unsupported", false, "Device does not support these state paths, Set this flag to skip checking the leaves")

	dropWeightLeavesUnsupported = flag.Bool("deviation_drop_weight_leaves_unsupported", false, "Device does not support drop and weight leaves under queue management profile, Set this flag to skip checking the leaves")

	swVersionUnsupported = flag.Bool("deviation_sw_version_unsupported", false, "Device does not support reporting software version according to the requirements in gNMI-1.10.")

	hierarchicalWeightResolutionTolerance = flag.Float64("deviation_hierarchical_weight_resolution_tolerance", 0.2, "Set it to expected ucmp traffic tolerance, default is 0.2")
)<|MERGE_RESOLUTION|>--- conflicted
+++ resolved
@@ -268,20 +268,16 @@
 	return *gNOIStatusWithEmptySubcomponent
 }
 
-<<<<<<< HEAD
 // SkipBGPTestPasswordMismatch retuns if BGP TestPassword mismatch subtest should be skipped.
 func SkipBGPTestPasswordMismatch(_ *ondatra.DUTDevice) bool {
 	return *skipBGPTestPasswordMismatch
 }
 
-=======
 // BGPMD5RequiresReset returns if device requires a BGP session reset to utilize a new MD5 key.
 func BGPMD5RequiresReset(_ *ondatra.DUTDevice) bool {
 	return *bgpMD5RequiresReset
 }
 
-
->>>>>>> 8379aff5
 // Vendor deviation flags.
 // All new flags should not be exported (define them in lowercase) and accessed
 // from tests through a public accessors like those above.
