--- conflicted
+++ resolved
@@ -1343,18 +1343,17 @@
 	return lookupDUTDeviations(dut).GetContainerzOcUnsupported()
 }
 
-<<<<<<< HEAD
+// BGPDistanceOcPathUnsupported returns true if BGP Distance OC telemetry path is not supported.
+func BgpDistanceOcPathUnsupported(dut *ondatra.DUTDevice) bool {
+	return lookupDUTDeviations(dut).GetBgpDistanceOcPathUnsupported()
+}
+
+// IsisMplsUnsupported returns true if there's no OC support for MPLS under ISIS
+func IsisMplsUnsupported(dut *ondatra.DUTDevice) bool {
+	return lookupDUTDeviations(dut).GetIsisMplsUnsupported()
+}
+
 // StaticLspNextHopsNotSupported returns true if devices do not support lsp next-hops
 func StaticLspNextHopsNotSupported(dut *ondatra.DUTDevice) bool {
 	return lookupDUTDeviations(dut).GetSkipStaticLspNextHops()
-=======
-// BGPDistanceOcPathUnsupported returns true if BGP Distance OC telemetry path is not supported.
-func BgpDistanceOcPathUnsupported(dut *ondatra.DUTDevice) bool {
-	return lookupDUTDeviations(dut).GetBgpDistanceOcPathUnsupported()
-}
-
-// IsisMplsUnsupported returns true if there's no OC support for MPLS under ISIS
-func IsisMplsUnsupported(dut *ondatra.DUTDevice) bool {
-	return lookupDUTDeviations(dut).GetIsisMplsUnsupported()
->>>>>>> de357ba0
 }