--- conflicted
+++ resolved
@@ -104,6 +104,11 @@
 	return *macAddressMissing
 }
 
+// UseNativeACLConfig returns whether a device requires native model to configure ACL, specifically for RT-1.4.
+func UseNativeACLConfig(_ *ondatra.DUTDevice) bool {
+	return *UseNativeACLConfiguration
+}
+
 // Vendor deviation flags.
 // All new flags should not be exported (define them in lowercase) and accessed
 // from tests through a public accessors like those above.
@@ -257,9 +262,7 @@
 
 	gribiMACOverrideWithStaticARP = flag.Bool("deviation_gribi_mac_override_with_static_arp", false, "Set to true for device not supporting programming a gribi flow with a next-hop entry of mac-address only, default is false")
 
-<<<<<<< HEAD
+	missingBgpLastNotificationErrorCode = flag.Bool("deviation_missing_bgp_last_notification_error_code", false, "Set to true to skip check for bgp/neighbors/neighbor/state/messages/received/last-notification-error-code leaf missing case")
+
 	UseNativeACLConfiguration = flag.Bool("deviation_use_native_acl_config", false, "Configure ACLs using native model specifically for RT-1.4")
-=======
-	missingBgpLastNotificationErrorCode = flag.Bool("deviation_missing_bgp_last_notification_error_code", false, "Set to true to skip check for bgp/neighbors/neighbor/state/messages/received/last-notification-error-code leaf missing case")
->>>>>>> 202818fe
 )