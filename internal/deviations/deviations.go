--- conflicted
+++ resolved
@@ -1218,11 +1218,6 @@
 	return lookupDUTDeviations(dut).GetCiscoPreFecBerInactiveValue()
 }
 
-<<<<<<< HEAD
-// Admin Enable Table Connections in SRL native
-func EnableTableConnections(dut *ondatra.DUTDevice) bool {
-	return lookupDUTDeviations(dut).GetEnableTableConnections()
-=======
 // BgpExtendedNextHopEncodingLeafUnsupported return true if bgp extended next hop encoding leaf is unsupported
 // Cisco supports the extended nexthop encoding set to true by default that is excercised in the Script where the extended-nexthop-encoding
 // a bool value is set to true.
@@ -1237,5 +1232,9 @@
 // `oc.BgpTypes_AFI_SAFI_TYPE_IPV4_UNICAST`).
 func BgpAfiSafiWildcardNotSupported(dut *ondatra.DUTDevice) bool {
 	return lookupDUTDeviations(dut).GetBgpAfiSafiWildcardNotSupported()
->>>>>>> 94908046
+}
+
+// Admin Enable Table Connections in SRL native
+func EnableTableConnections(dut *ondatra.DUTDevice) bool {
+	return lookupDUTDeviations(dut).GetEnableTableConnections()
 }