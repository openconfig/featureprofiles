// Copyright 2022 Google LLC
//
// Licensed under the Apache License, Version 2.0 (the "License");
// you may not use this file except in compliance with the License.
// You may obtain a copy of the License at
//
//      http://www.apache.org/licenses/LICENSE-2.0
//
// Unless required by applicable law or agreed to in writing, software
// distributed under the License is distributed on an "AS IS" BASIS,
// WITHOUT WARRANTIES OR CONDITIONS OF ANY KIND, either express or implied.
// See the License for the specific language governing permissions and
// limitations under the License.

// Package deviations defines the arguments to enable temporary workarounds for the
// featureprofiles test suite using command line flags.
//
// If we consider device compliance level in tiers:
//
//   - Tier 0: Full OpenConfig compliance.  The device can do everything specified by
//     OpenConfig.
//   - Tier 1: Test plan compliance.  The device can pass a test without deviation, which
//     means it satisfies the test requirements.  This is the target compliance tier for
//     featureprofiles tests.
//   - Tier 2: Deviated test plan compliance.  The device can pass a test with deviation.
//
// Deviations typically work by reducing testing requirements or by changing the way the
// configuration is done.  However, the targeted compliance tier is always without
// deviation.
//
// Requirements for deviations:
//
//   - Deviations may only use OpenConfig compliant behavior.
//   - Deviations should be small in scope, typically affecting one sub-test, one
//     OpenConfig path or small OpenConfig sub-tree.
//
// If a device could not pass without deviation, that is considered non-compliant
// behavior.  Ideally, a device should pass both with and without a deviation which means
// the deviation could be safely removed.  However, when the OpenConfig model allows the
// device to reject the deviated case even if it is compliant, then this should be
// explained on a case-by-case basis.
//
// To add a deviation:
//
//   - Submit a github issue explaining the need for the deviation.
//   - Submit a pull request referencing the above issue to add a flag to
//     this file and updates to the tests where it is intended to be used.
//   - Make sure the deviation defaults to false.  False (not deviated) means strictly
//     compliant behavior.  True (deviated) activates the workaround.
//
// To remove a deviation:
//
//   - Submit a pull request which proposes to resolve the relevant
//     github issue by removing the deviation and it's usage within tests.
//   - Typically the author or an affiliate of the author's organization
//     is expected to remove a deviation they introduced.
//
// To enable the deviations for a test run:
//
//   - By default, deviations are not enabled and instead require the
//     test invocation to set an argument to enable the deviation.
//   - For example:
//     go test my_test.go --deviation_interface_enabled=true
package deviations

import (
	"flag"

	"github.com/openconfig/ondatra"
)

// P4RTMissingDelete returns whether the device does not support delete mode in P4RT write requests.
func P4RTMissingDelete(_ *ondatra.DUTDevice) bool {
	return *p4rtMissingDelete
}

// P4RTUnsetElectionIDUnsupported returns whether the device does not support unset election ID.
func P4RTUnsetElectionIDUnsupported(_ *ondatra.DUTDevice) bool {
	return *p4rtUnsetElectionIDUnsupported
}

// ISISRestartSuppressUnsupported returns whether the device should skip isis restart-suppress check.
func ISISRestartSuppressUnsupported(_ *ondatra.DUTDevice) bool {
	return *isisRestartSuppressUnsupported
}

// MissingBgpLastNotificationErrorCode returns whether the last-notification-error-code leaf is missing in bgp.
func MissingBgpLastNotificationErrorCode(_ *ondatra.DUTDevice) bool {
	return *missingBgpLastNotificationErrorCode
}

// GRIBIMACOverrideWithStaticARP returns whether for a gRIBI IPv4 route the device does not support a mac-address only next-hop-entry.
func GRIBIMACOverrideWithStaticARP(_ *ondatra.DUTDevice) bool {
	return *gribiMACOverrideWithStaticARP
}

// CLITakesPrecedenceOverOC returns whether config pushed through origin CLI takes precedence over config pushed through origin OC.
func CLITakesPrecedenceOverOC(_ *ondatra.DUTDevice) bool {
	return *cliTakesPrecedenceOverOC
}

// BGPPrefixOverlimit returns whether the BGP prefix overlimit retry timer is supported.
func BGPPrefixOverlimit(_ *ondatra.DUTDevice) bool {
	return *bgpPrefixOverlimit
}

// BGPTrafficTolerance returns the allowed tolerance for BGP traffic flow while comparing for pass or fail conditions.
func BGPTrafficTolerance(_ *ondatra.DUTDevice) int {
	return *bgpTrafficTolerance
}

// MacAddressMissing returns whether device does not support /system/mac-address/state
func MacAddressMissing(_ *ondatra.DUTDevice) bool {
	return *macAddressMissing
}

// UseVendorNativeACLConfig returns whether a device requires native model to configure ACL, specifically for RT-1.4.
func UseVendorNativeACLConfig(_ *ondatra.DUTDevice) bool {
	return *UseVendorNativeACLConfiguration
}

// SwitchChipIDUnsupported returns whether the device supports id leaf for SwitchChip components.
func SwitchChipIDUnsupported(_ *ondatra.DUTDevice) bool {
	return *switchChipIDUnsupported
}

// BackplaneFacingCapacityUnsupported returns whether the device supports backplane-facing-capacity leaves for some of the components.
func BackplaneFacingCapacityUnsupported(_ *ondatra.DUTDevice) bool {
	return *backplaneFacingCapacityUnsupported
}

// ComponentsSoftwareModuleUnsupported returns whether the device supports software module components.
func ComponentsSoftwareModuleUnsupported(_ *ondatra.DUTDevice) bool {
	return *componentsSoftwareModuleUnsupported
}

// SchedulerInputWeightLimit returns whether the device does not support weight above 100.
func SchedulerInputWeightLimit(_ *ondatra.DUTDevice) bool {
	return *schedulerInputWeightLimit
}

<<<<<<< HEAD
// FanOperStatusUnsupported returns whether the device supports oper-status leaf for fan components
func FanOperStatusUnsupported(_ *ondatra.DUTDevice) bool {
	return *fanOperStatusUnsupported
=======
// ECNProfileRequiredDefinition returns whether the device requires additional config for ECN.
func ECNProfileRequiredDefinition(_ *ondatra.DUTDevice) bool {
	return *ecnProfileRequiredDefinition

>>>>>>> 77f1b597
}

// Vendor deviation flags.
// All new flags should not be exported (define them in lowercase) and accessed
// from tests through a public accessors like those above.
var (
	BannerDelimiter = flag.String("deviation_banner_delimiter", "",
		"Device requires the banner to have a delimiter character. Full OpenConfig compliant devices should work without delimiter.")

	NTPAssociationTypeRequired = flag.Bool("deviation_ntp_association_type_required", false,
		"Device requires NTP association-type to be explicitly set.  OpenConfig defaults the association-type to SERVER if not set.")

	InterfaceEnabled = flag.Bool("deviation_interface_enabled", false,
		"Device requires interface enabled leaf booleans to be explicitly set to true.  Full OpenConfig compliant devices should pass both with and without this deviation.")

	InterfaceOperStatus = flag.Bool("deviation_interface_operstatus", false,
		"Device generates Interface_OperStatus_DOWN instead of Interface_OperStatus_LOWER_LAYER_DOWN for an aggregated link.")

	IPv4MissingEnabled = flag.Bool("deviation_ipv4_missing_enabled", false, "Device does not support interface/ipv4/enabled, so suppress configuring this leaf.")

	IPNeighborMissing = flag.Bool("deviation_ip_neighbor_missing", false, "Device does not support interface/ipv4(6)/neighbor, so suppress the related check for interface/ipv4(6)/neighbor.")

	InterfaceCountersFromContainer = flag.Bool("deviation_interface_counters_from_container", false, "Device only supports querying counters from the state container, not from individual counter leaves.")

	AggregateAtomicUpdate = flag.Bool("deviation_aggregate_atomic_update", false,
		"Device requires that aggregate Port-Channel and its members be defined in a single gNMI Update transaction at /interfaces; otherwise lag-type will be dropped, and no member can be added to the aggregate.  Full OpenConfig compliant devices should pass both with and without this deviation.")

	DefaultNetworkInstance = flag.String("deviation_default_network_instance", "DEFAULT",
		"The name used for the default network instance for VRF.  The default name in OpenConfig is \"DEFAULT\" but some legacy devices still use \"default\".  Full OpenConfig compliant devices should be able to use any operator-assigned value.")

	SubinterfacePacketCountersMissing = flag.Bool("deviation_subinterface_packet_counters_missing", false,
		"Device is missing subinterface packet counters for IPv4/IPv6, so the test will skip checking them.  Full OpenConfig compliant devices should pass both with and without this deviation.")

	OmitL2MTU = flag.Bool("deviation_omit_l2_mtu", false,
		"Device does not support setting the L2 MTU, so omit it.  OpenConfig allows a device to enforce that L2 MTU, which has a default value of 1514, must be set to a higher value than L3 MTU, so a full OpenConfig compliant device may fail with the deviation.")

	GRIBIPreserveOnly = flag.Bool("deviation_gribi_preserve_only", false, "Device does not support gRIBI client with persistence DELETE, so this skips the optional test cases in DELETE mode.  However, tests explicitly testing DELETE mode will still run.  Full gRIBI compliant devices should pass both with and without this deviation.")

	GRIBIRIBAckOnly = flag.Bool("deviation_gribi_riback_only", false, "Device only supports RIB ack, so tests that normally expect FIB_ACK will allow just RIB_ACK.  Full gRIBI compliant devices should pass both with and without this deviation.")

	MissingValueForDefaults = flag.Bool("deviation_missing_value_for_defaults", false,
		"Device returns no value for some OpenConfig paths if the operational value equals the default. A fully compliant device should pass regardless of this deviation.")

	StaticProtocolName = flag.String("deviation_static_protocol_name", "DEFAULT", "The name used for the static routing protocol.  The default name in OpenConfig is \"DEFAULT\" but some devices use other names.")

	GNOISubcomponentPath = flag.Bool("deviation_gnoi_subcomponent_path", false, "Device currently uses component name instead of a full openconfig path, so suppress creating a full oc compliant path for subcomponent.")

	GNOIStatusWithEmptySubcomponent = flag.Bool("deviation_gnoi_status_empty_subcomponent", false, "The response of gNOI reboot status is a single value (not a list), so the device requires explict component path to account for a situation when there is more than one active reboot requests.")

	OSActivateNoReboot = flag.Bool("deviation_osactivate_noreboot", false, "Device requires seperate reboot to activate OS.")

	InstallOSForStandbyRP = flag.Bool("deviation_osinstall_for_standby_rp", false, "Device requires OS installation on standby RP as well as active RP.")

	DeprecatedVlanID = flag.Bool("deviation_deprecated_vlan_id", false, "Device requires using the deprecated openconfig-vlan:vlan/config/vlan-id or openconfig-vlan:vlan/state/vlan-id leaves.")

	ExplicitInterfaceInDefaultVRF = flag.Bool("deviation_explicit_interface_in_default_vrf", false,
		"Device requires explicit attachment of an interface or subinterface to the default network instance. OpenConfig expects an unattached interface or subinterface to be implicitly part of the default network instance. Fully-compliant devices should pass with and without this deviation.")

	ExplicitPortSpeed = flag.Bool("deviation_explicit_port_speed", false, "Device requires port-speed to be set because its default value may not be usable. Fully compliant devices should select the highest speed available based on negotiation.")

	ExplicitP4RTNodeComponent = flag.Bool("deviation_explicit_p4rt_node_component", false, "Device does not report P4RT node names in the component hierarchy, so use hard coded P4RT node names by passing them through internal/args flags. Fully compliant devices should report the PORT hardware components with the INTEGRATED_CIRCUIT components as their parents, as the P4RT node names.")

	RoutePolicyUnderPeerGroup = flag.Bool("deviation_rpl_under_peergroup", false, "Device requires route-policy configuration under bgp peer-group. Fully-compliant devices should pass with and without this deviation.")

	MissingPrePolicyReceivedRoutes = flag.Bool("deviation_prepolicy_received_routes", false, "Device does not support bgp/neighbors/neighbor/afi-safis/afi-safi/state/prefixes/received-pre-policy. Fully-compliant devices should pass with and without this deviation.")

	RoutePolicyUnderNeighborAfiSafi = flag.Bool("deviation_rpl_under_neighbor_afisafi", false, "Device requires route-policy configuration under bgp neighbor afisafi. Fully-compliant devices should pass with this deviation set to true.")

	TraceRouteL4ProtocolUDP = flag.Bool("deviation_traceroute_l4_protocol_udp", false, "Device only support UDP as l4 protocol for traceroute. Use this flag to set default l4 protocol as UDP and skip the tests explictly use TCP or ICMP.")

	TraceRouteFragmentation = flag.Bool("deviation_traceroute_fragmentation", false, "Device does not support fragmentation bit for traceroute.")

	ConnectRetry = flag.Bool("deviation_connect_retry", false, "Connect-retry is not supported /bgp/neighbors/neighbor/timers/config/connect-retry.")

	MissingBgpNeighborStatePeerGroup = flag.Bool("deviation_missing_bgp_neighbor_state_peer_group", false, "Device requires peer-group under bgp neighbor bgp/neighbors/neighbor/state/peer-group.")

	ExplicitIPv6EnableForGRIBI = flag.Bool("deviation_ipv6_enable_for_gribi_nh_dmac", false, "Device requires Ipv6 to be enabled on interface for gRIBI NH programmed with destination mac address")

	ISISInterfaceLevel1DisableRequired = flag.Bool("deviation_isis_interface_level1_disable_required", false,
		"Disable isis level1 under interface mode on the device if value is true, Default value is false and enables isis level2 under interface mode")

	IsisAfMetricStyleWideLevelRequired = flag.Bool("deviation_isis_af_metric_style_wide_level_required", false,
		"Set isis address family metric style wide level 2 on the device if value is true, Default value is false")

	MissingIsisInterfaceAfiSafiEnable = flag.Bool("deviation_missing_isis_interface_afi_safi_enable", false,
		"Set and validate isis interface address family enable on the device if value is true, Default value is false and validate isis address family enable at global mode")

	IsisHelloPaddingAdaptiveModeNotSupported = flag.Bool("deviation_isis_hello_padding_adaptive_mode_not_supported", false,
		"Skip isis hello padding adaptive mode TC if value is true, Default value is false")

	IsisSingleTopologyRequired = flag.Bool("deviation_isis_single_topology_required", false,
		"Set isis af ipv6 single topology on the device if value is true, Default value is false and sets multi topology for isis af ipv6")

	ISISprotocolEnabledNotRequired = flag.Bool("deviation_isis_protocol_enabled_not_required", false,
		"Unset isis protocol enable flag on the device if value is true, Default value is false and protocol enable flag is set")

	ISISInstanceEnabledNotRequired = flag.Bool("deviation_isis_instance_enabled_not_required", false,
		"Don't set isis instance enable flag on the device if value is true, Default value is false and instance enable flag is set")

	ExplicitInterfaceRefDefinition = flag.Bool("deviation_explicit_interface_ref_definition", false, "Device requires explicit interface ref configuration when applying features to interface")

	NoMixOfTaggedAndUntaggedSubinterfaces = flag.Bool("deviation_no_mix_of_tagged_and_untagged_subinterfaces", false,
		"Use this deviation when the device does not support a mix of tagged and untagged subinterfaces")

	GRIBIDelayedAckResponse = flag.Bool("deviation_gribi_delayed_ack_response", false, "Device requires delay in sending ack response")

	BGPStateActiveACLDeny = flag.Bool("deviation_bgp_state_active_acl_deny", false,
		"Device requires bgp state to be active after ACL deny policy")

	LLDPInterfaceConfigOverrideGlobal = flag.Bool("deviation_lldp_interface_config_override_global", false,
		"Set this flag for LLDP interface config to override the global config,expect neighbours are seen when lldp is disabled globally but enabled on interface")

	MissingInterfacePhysicalChannel = flag.Bool("deviation_missing_interface_physical_channel", false,
		"Device does not support interface/physicalchannel leaf. Set this flag to skip checking the leaf.")

	MissingInterfaceHardwarePort = flag.Bool("deviation_missing_interface_hardware_port", false,
		"Device does not support interface/hardwareport leaf. Set this flag to skip checking the leaf.")

	MissingCPUMfgName = flag.Bool("deviation_missing_cpu_mfgName", false,
		"Device does not support component/MfgName leaf for CPU components. Set this flag to skip skip checking the leaf.")

	InterfaceConfigVrfBeforeAddress = flag.Bool("deviation_interface_config_vrf_before_address", false, "When configuring interface, config Vrf prior config IP address")

	bgpPrefixOverlimit = flag.Bool("deviation_bgp_prefix_overlimit", false, "BGP prefix overlimit retry timer support.")

	bgpTrafficTolerance = flag.Int("deviation_bgp_tolerance_value", 0,
		"Allowed tolerance for BGP traffic flow while comparing for pass or fail condition.")

	ExplicitGRIBIUnderNetworkInstance = flag.Bool("deviation_explicit_gribi_under_network_instance", false,
		"Device requires gribi-protocol to be enabled under network-instance.")

	BGPMD5RequiresReset = flag.Bool("deviation_bgp_md5_requires_reset", false, "Device requires a BGP session reset to utilize a new MD5 key")

	QOSDroppedOctets = flag.Bool("deviation_qos_dropped_octets", false, "Set to true to skip checking QOS Dropped octets stats for interface")

	SkipBGPTestPasswordMismatch = flag.Bool("deviation_skip_bgp_test_password_mismatch", false,
		"Skip BGP TestPassword mismatch subtest if value is true, Default value is false")

	SchedulerInputParamsUnsupported = flag.Bool("deviation_scheduler_input_params_unsupported", false, "Device does not support scheduler input parameters")

	p4rtMissingDelete = flag.Bool("deviation_p4rt_missing_delete", false, "Device does not support delete mode in P4RT write requests")

	p4rtUnsetElectionIDUnsupported = flag.Bool("deviation_p4rt_unsetelectionid_unsupported", false, "Device does not support unset Election ID")

	NetworkInstanceTableDeletionRequired = flag.Bool("deviation_network_instance_table_deletion_required", false,
		"Set to true for device requiring explicit deletion of network-instance table, default is false")

	ISISMultiTopologyUnsupported = flag.Bool("deviation_isis_multi_topology_unsupported", false,
		"Device skip isis multi-topology check if value is true, Default value is false")

	isisRestartSuppressUnsupported = flag.Bool("deviation_isis_restart_suppress_unsupported", false,
		"Device skip isis restart-suppress check if value is true, Default value is false")

	macAddressMissing = flag.Bool("deviation_mac_address_missing", false, "Device does not support /system/mac-address/state.")

	gribiMACOverrideWithStaticARP = flag.Bool("deviation_gribi_mac_override_with_static_arp", false, "Set to true for device not supporting programming a gribi flow with a next-hop entry of mac-address only, default is false")

	cliTakesPrecedenceOverOC = flag.Bool("deviation_cli_takes_precedence_over_oc", false, "Set to true for device in which config pushed through origin CLI takes precedence over config pushed through origin OC, default is false")

	missingBgpLastNotificationErrorCode = flag.Bool("deviation_missing_bgp_last_notification_error_code", false, "Set to true to skip check for bgp/neighbors/neighbor/state/messages/received/last-notification-error-code leaf missing case")

	UseVendorNativeACLConfiguration = flag.Bool("deviation_use_vendor_native_acl_config", false, "Configure ACLs using vendor native model specifically for RT-1.4")

	switchChipIDUnsupported = flag.Bool("deviation_switch_chip_id_unsupported", false, "Device does not support id leaf for SwitchChip components. Set this flag to skip checking the leaf.")

	backplaneFacingCapacityUnsupported = flag.Bool("deviation_backplane_facing_capacity_unsupported", false, "Device does not support backplane-facing-capacity leaves for some of the components. Set this flag to skip checking the leaves.")

	componentsSoftwareModuleUnsupported = flag.Bool("deviation_components_software_module_unsupported", false, "Set true for Device that does not support software module components, default is false.")

	schedulerInputWeightLimit = flag.Bool("deviation_scheduler_input_weight_limit", false, "device does not support weight above 100")

<<<<<<< HEAD
	fanOperStatusUnsupported = flag.Bool("deviation_fan_oper_status_unsupported", false, "Device does not support oper-status leaves for some of the fan components. Set this flag to skip checking the leaf.")
=======
	ecnProfileRequiredDefinition = flag.Bool("deviation_ecn_profile_required_definition", false, "device requires additional config for ECN")
>>>>>>> 77f1b597
)<|MERGE_RESOLUTION|>--- conflicted
+++ resolved
@@ -139,16 +139,14 @@
 	return *schedulerInputWeightLimit
 }
 
-<<<<<<< HEAD
+// ECNProfileRequiredDefinition returns whether the device requires additional config for ECN.
+func ECNProfileRequiredDefinition(_ *ondatra.DUTDevice) bool {
+	return *ecnProfileRequiredDefinition
+
 // FanOperStatusUnsupported returns whether the device supports oper-status leaf for fan components
 func FanOperStatusUnsupported(_ *ondatra.DUTDevice) bool {
 	return *fanOperStatusUnsupported
-=======
-// ECNProfileRequiredDefinition returns whether the device requires additional config for ECN.
-func ECNProfileRequiredDefinition(_ *ondatra.DUTDevice) bool {
-	return *ecnProfileRequiredDefinition
-
->>>>>>> 77f1b597
+
 }
 
 // Vendor deviation flags.
@@ -320,9 +318,8 @@
 
 	schedulerInputWeightLimit = flag.Bool("deviation_scheduler_input_weight_limit", false, "device does not support weight above 100")
 
-<<<<<<< HEAD
+	ecnProfileRequiredDefinition = flag.Bool("deviation_ecn_profile_required_definition", false, "device requires additional config for ECN")
+
 	fanOperStatusUnsupported = flag.Bool("deviation_fan_oper_status_unsupported", false, "Device does not support oper-status leaves for some of the fan components. Set this flag to skip checking the leaf.")
-=======
-	ecnProfileRequiredDefinition = flag.Bool("deviation_ecn_profile_required_definition", false, "device requires additional config for ECN")
->>>>>>> 77f1b597
+
 )