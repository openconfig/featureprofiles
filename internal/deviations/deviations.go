// Copyright 2022 Google LLC
//
// Licensed under the Apache License, Version 2.0 (the "License");
// you may not use this file except in compliance with the License.
// You may obtain a copy of the License at
//
//      http://www.apache.org/licenses/LICENSE-2.0
//
// Unless required by applicable law or agreed to in writing, software
// distributed under the License is distributed on an "AS IS" BASIS,
// WITHOUT WARRANTIES OR CONDITIONS OF ANY KIND, either express or implied.
// See the License for the specific language governing permissions and
// limitations under the License.

// Package deviations defines the arguments to enable temporary workarounds for the
// featureprofiles test suite using command line flags.
//
// If we consider device compliance level in tiers:
//
//   - Tier 0: Full OpenConfig compliance.  The device can do everything specified by
//     OpenConfig.
//   - Tier 1: Test plan compliance.  The device can pass a test without deviation, which
//     means it satisfies the test requirements.  This is the target compliance tier for
//     featureprofiles tests.
//   - Tier 2: Deviated test plan compliance.  The device can pass a test with deviation.
//
// Deviations typically work by reducing testing requirements or by changing the way the
// configuration is done.  However, the targeted compliance tier is always without
// deviation.
//
// Requirements for deviations:
//
//   - Deviations may only use OpenConfig compliant behavior.
//   - Deviations should be small in scope, typically affecting one subtest, one
//     OpenConfig path or small OpenConfig subtree.
//
// If a device could not pass without deviation, that is considered non-compliant
// behavior.  Ideally, a device should pass both with and without a deviation which means
// the deviation could be safely removed.  However, when the OpenConfig model allows the
// device to reject the deviated case even if it is compliant, then this should be
// explained on a case-by-case basis.
//
// To add, remove and enable deviations follow the guidelines at deviations/README.md
package deviations

import (
	"fmt"
	"regexp"

	log "github.com/golang/glog"
	"github.com/openconfig/featureprofiles/internal/metadata"

	mpb "github.com/openconfig/featureprofiles/proto/metadata_go_proto"
	"github.com/openconfig/ondatra"
)

func lookupDeviations(dvc *ondatra.Device) (*mpb.Metadata_PlatformExceptions, error) {
	var matchedPlatformException *mpb.Metadata_PlatformExceptions

	for _, platformExceptions := range metadata.Get().GetPlatformExceptions() {
		if platformExceptions.GetPlatform().GetVendor().String() == "" {
			return nil, fmt.Errorf("vendor should be specified in textproto %v", platformExceptions)
		}

		if dvc.Vendor().String() != platformExceptions.GetPlatform().GetVendor().String() {
			continue
		}

		// If hardware_model_regex is set and does not match, continue
		if hardwareModelRegex := platformExceptions.GetPlatform().GetHardwareModelRegex(); hardwareModelRegex != "" {
			matchHw, errHw := regexp.MatchString(hardwareModelRegex, dvc.Model())
			if errHw != nil {
				return nil, fmt.Errorf("error with regex match %v", errHw)
			}
			if !matchHw {
				continue
			}
		}

		// If software_version_regex is set and does not match, continue
		if softwareVersionRegex := platformExceptions.GetPlatform().GetSoftwareVersionRegex(); softwareVersionRegex != "" {
			matchSw, errSw := regexp.MatchString(softwareVersionRegex, dvc.Version())
			if errSw != nil {
				return nil, fmt.Errorf("error with regex match %v", errSw)
			}
			if !matchSw {
				continue
			}
		}

		if matchedPlatformException != nil {
			return nil, fmt.Errorf("cannot have more than one match within platform_exceptions fields %v and %v", matchedPlatformException, platformExceptions)
		}
		matchedPlatformException = platformExceptions
	}
	return matchedPlatformException, nil
}

func mustLookupDeviations(dvc *ondatra.Device) *mpb.Metadata_Deviations {
	platformExceptions, err := lookupDeviations(dvc)
	if err != nil {
		log.Exitf("Error looking up deviations: %v", err)
	}
	if platformExceptions == nil {
		log.Infof("Did not match any platform_exception %v, returning default values", metadata.Get().GetPlatformExceptions())
		return &mpb.Metadata_Deviations{}
	}
	return platformExceptions.GetDeviations()
}

func lookupDUTDeviations(dut *ondatra.DUTDevice) *mpb.Metadata_Deviations {
	return mustLookupDeviations(dut.Device)
}

func lookupATEDeviations(ate *ondatra.ATEDevice) *mpb.Metadata_Deviations {
	return mustLookupDeviations(ate.Device)
}

// BannerDelimiter returns if device requires the banner to have a delimiter character.
// Full OpenConfig compliant devices should work without delimiter.
func BannerDelimiter(dut *ondatra.DUTDevice) string {
	return lookupDUTDeviations(dut).GetBannerDelimiter()
}

// OmitL2MTU returns if device does not support setting the L2 MTU.
func OmitL2MTU(dut *ondatra.DUTDevice) bool {
	return lookupDUTDeviations(dut).GetOmitL2Mtu()
}

// GRIBIMACOverrideStaticARPStaticRoute returns whether the device needs to configure Static ARP + Static Route to override setting MAC address in Next Hop.
func GRIBIMACOverrideStaticARPStaticRoute(dut *ondatra.DUTDevice) bool {
	return lookupDUTDeviations(dut).GetGribiMacOverrideStaticArpStaticRoute()
}

// AggregateAtomicUpdate returns if device requires that aggregate Port-Channel and its members be defined in a single gNMI Update transaction at /interfaces,
// Otherwise lag-type will be dropped, and no member can be added to the aggregate.
// Full OpenConfig compliant devices should pass both with and without this deviation.
func AggregateAtomicUpdate(dut *ondatra.DUTDevice) bool {
	return lookupDUTDeviations(dut).GetAggregateAtomicUpdate()
}

// DefaultNetworkInstance returns the name used for the default network instance for VRF.
func DefaultNetworkInstance(dut *ondatra.DUTDevice) string {
	if dni := lookupDUTDeviations(dut).GetDefaultNetworkInstance(); dni != "" {
		return dni
	}
	return "DEFAULT"
}

// ISISRestartSuppressUnsupported returns whether the device should skip isis restart-suppress check.
func ISISRestartSuppressUnsupported(dut *ondatra.DUTDevice) bool {
	return lookupDUTDeviations(dut).GetIsisRestartSuppressUnsupported()
}

// MissingBgpLastNotificationErrorCode returns whether the last-notification-error-code leaf is missing in bgp.
func MissingBgpLastNotificationErrorCode(dut *ondatra.DUTDevice) bool {
	return lookupDUTDeviations(dut).GetMissingBgpLastNotificationErrorCode()
}

// GRIBIMACOverrideWithStaticARP returns whether for a gRIBI IPv4 route the device does not support a mac-address only next-hop-entry.
func GRIBIMACOverrideWithStaticARP(dut *ondatra.DUTDevice) bool {
	return lookupDUTDeviations(dut).GetGribiMacOverrideWithStaticArp()
}

// CLITakesPrecedenceOverOC returns whether config pushed through origin CLI takes precedence over config pushed through origin OC.
func CLITakesPrecedenceOverOC(dut *ondatra.DUTDevice) bool {
	return lookupDUTDeviations(dut).GetCliTakesPrecedenceOverOc()
}

// BGPTrafficTolerance returns the allowed tolerance for BGP traffic flow while comparing for pass or fail conditions.
func BGPTrafficTolerance(dut *ondatra.DUTDevice) int32 {
	return lookupDUTDeviations(dut).GetBgpToleranceValue()
}

// StaticProtocolName returns the name used for the static routing protocol.
func StaticProtocolName(dut *ondatra.DUTDevice) string {
	if spn := lookupDUTDeviations(dut).GetStaticProtocolName(); spn != "" {
		return spn
	}
	return "DEFAULT"
}

// SwitchChipIDUnsupported returns whether the device supports id leaf for SwitchChip components.
func SwitchChipIDUnsupported(dut *ondatra.DUTDevice) bool {
	return lookupDUTDeviations(dut).GetSwitchChipIdUnsupported()
}

// BackplaneFacingCapacityUnsupported returns whether the device supports backplane-facing-capacity leaves for some components.
func BackplaneFacingCapacityUnsupported(dut *ondatra.DUTDevice) bool {
	return lookupDUTDeviations(dut).GetBackplaneFacingCapacityUnsupported()
}

// SchedulerInputWeightLimit returns whether the device does not support weight above 100.
func SchedulerInputWeightLimit(dut *ondatra.DUTDevice) bool {
	return lookupDUTDeviations(dut).GetSchedulerInputWeightLimit()
}

// ECNProfileRequiredDefinition returns whether the device requires additional config for ECN.
func ECNProfileRequiredDefinition(dut *ondatra.DUTDevice) bool {
	return lookupDUTDeviations(dut).GetEcnProfileRequiredDefinition()
}

// ISISGlobalAuthenticationNotRequired returns true if ISIS Global authentication not required.
func ISISGlobalAuthenticationNotRequired(dut *ondatra.DUTDevice) bool {
	return lookupDUTDeviations(dut).GetIsisGlobalAuthenticationNotRequired()
}

// ISISExplicitLevelAuthenticationConfig returns true if ISIS Explicit Level Authentication configuration is required
func ISISExplicitLevelAuthenticationConfig(dut *ondatra.DUTDevice) bool {
	return lookupDUTDeviations(dut).GetIsisExplicitLevelAuthenticationConfig()
}

// ISISSingleTopologyRequired sets isis af ipv6 single topology on the device if value is true.
func ISISSingleTopologyRequired(dut *ondatra.DUTDevice) bool {
	return lookupDUTDeviations(dut).GetIsisSingleTopologyRequired()
}

// ISISMultiTopologyUnsupported returns if device skips isis multi-topology check.
func ISISMultiTopologyUnsupported(dut *ondatra.DUTDevice) bool {
	return lookupDUTDeviations(dut).GetIsisMultiTopologyUnsupported()
}

// ISISInterfaceLevel1DisableRequired returns if device should disable isis level1 under interface mode.
func ISISInterfaceLevel1DisableRequired(dut *ondatra.DUTDevice) bool {
	return lookupDUTDeviations(dut).GetIsisInterfaceLevel1DisableRequired()
}

// MissingIsisInterfaceAfiSafiEnable returns if device should set and validate isis interface address family enable.
// Default is validate isis address family enable at global mode.
func MissingIsisInterfaceAfiSafiEnable(dut *ondatra.DUTDevice) bool {
	return lookupDUTDeviations(dut).GetMissingIsisInterfaceAfiSafiEnable()
}

// Ipv6DiscardedPktsUnsupported returns whether the device supports interface ipv6 discarded packet stats.
func Ipv6DiscardedPktsUnsupported(dut *ondatra.DUTDevice) bool {
	return lookupDUTDeviations(dut).GetIpv6DiscardedPktsUnsupported()
}

// LinkQualWaitAfterDeleteRequired returns whether the device requires additional time to complete post delete link qualification cleanup.
func LinkQualWaitAfterDeleteRequired(dut *ondatra.DUTDevice) bool {
	return lookupDUTDeviations(dut).GetLinkQualWaitAfterDeleteRequired()
}

// StatePathsUnsupported returns whether the device supports following state paths
func StatePathsUnsupported(dut *ondatra.DUTDevice) bool {
	return lookupDUTDeviations(dut).GetStatePathUnsupported()
}

// DropWeightLeavesUnsupported returns whether the device supports drop and weight leaves under queue management profile.
func DropWeightLeavesUnsupported(dut *ondatra.DUTDevice) bool {
	return lookupDUTDeviations(dut).GetDropWeightLeavesUnsupported()
}

// SwVersionUnsupported returns true if the device does not support reporting software version according to the requirements in gNMI-1.10.
func SwVersionUnsupported(dut *ondatra.DUTDevice) bool {
	return lookupDUTDeviations(dut).GetSwVersionUnsupported()
}

// HierarchicalWeightResolutionTolerance returns the allowed tolerance for BGP traffic flow while comparing for pass or fail conditions.
// Default minimum value is 0.2. Anything less than 0.2 will be set to 0.2.
func HierarchicalWeightResolutionTolerance(dut *ondatra.DUTDevice) float64 {
	hwrt := lookupDUTDeviations(dut).GetHierarchicalWeightResolutionTolerance()
	if minHWRT := 0.2; hwrt < minHWRT {
		return minHWRT
	}
	return hwrt
}

// InterfaceEnabled returns if device requires interface enabled leaf booleans to be explicitly set to true.
func InterfaceEnabled(dut *ondatra.DUTDevice) bool {
	return lookupDUTDeviations(dut).GetInterfaceEnabled()
}

// InterfaceCountersFromContainer returns if the device only supports querying counters from the state container, not from individual counter leaves.
func InterfaceCountersFromContainer(dut *ondatra.DUTDevice) bool {
	return lookupDUTDeviations(dut).GetInterfaceCountersFromContainer()
}

// IPv4MissingEnabled returns if device does not support interface/ipv4/enabled.
func IPv4MissingEnabled(dut *ondatra.DUTDevice) bool {
	return lookupDUTDeviations(dut).GetIpv4MissingEnabled()
}

// IPNeighborMissing returns true if the device does not support interface/ipv4(6)/neighbor,
// so test can suppress the related check for interface/ipv4(6)/neighbor.
func IPNeighborMissing(dut *ondatra.DUTDevice) bool {
	return lookupDUTDeviations(dut).GetIpNeighborMissing()
}

// GRIBIRIBAckOnly returns if device only supports RIB ack, so tests that normally expect FIB_ACK will allow just RIB_ACK.
// Full gRIBI compliant devices should pass both with and without this deviation.
func GRIBIRIBAckOnly(dut *ondatra.DUTDevice) bool {
	return lookupDUTDeviations(dut).GetGribiRibackOnly()
}

// MissingValueForDefaults returns if device returns no value for some OpenConfig paths if the operational value equals the default.
func MissingValueForDefaults(dut *ondatra.DUTDevice) bool {
	return lookupDUTDeviations(dut).GetMissingValueForDefaults()
}

// TraceRouteL4ProtocolUDP returns if device only support UDP as l4 protocol for traceroute.
// Default value is false.
func TraceRouteL4ProtocolUDP(dut *ondatra.DUTDevice) bool {
	return lookupDUTDeviations(dut).GetTracerouteL4ProtocolUdp()
}

// LLDPInterfaceConfigOverrideGlobal returns if LLDP interface config should override the global config,
// expect neighbours are seen when lldp is disabled globally but enabled on interface
func LLDPInterfaceConfigOverrideGlobal(dut *ondatra.DUTDevice) bool {
	return lookupDUTDeviations(dut).GetLldpInterfaceConfigOverrideGlobal()
}

// SubinterfacePacketCountersMissing returns if device is missing subinterface packet counters for IPv4/IPv6,
// so the test will skip checking them.
// Full OpenConfig compliant devices should pass both with and without this deviation.
func SubinterfacePacketCountersMissing(dut *ondatra.DUTDevice) bool {
	return lookupDUTDeviations(dut).GetSubinterfacePacketCountersMissing()
}

// MissingPrePolicyReceivedRoutes returns if device does not support bgp/neighbors/neighbor/afi-safis/afi-safi/state/prefixes/received-pre-policy.
// Fully-compliant devices should pass with and without this deviation.
func MissingPrePolicyReceivedRoutes(dut *ondatra.DUTDevice) bool {
	return lookupDUTDeviations(dut).GetPrepolicyReceivedRoutes()
}

// DeprecatedVlanID returns if device requires using the deprecated openconfig-vlan:vlan/config/vlan-id or openconfig-vlan:vlan/state/vlan-id leaves.
func DeprecatedVlanID(dut *ondatra.DUTDevice) bool {
	return lookupDUTDeviations(dut).GetDeprecatedVlanId()
}

// OSActivateNoReboot returns if device requires separate reboot to activate OS.
func OSActivateNoReboot(dut *ondatra.DUTDevice) bool {
	return lookupDUTDeviations(dut).GetOsactivateNoreboot()
}

// ConnectRetry returns if /bgp/neighbors/neighbor/timers/config/connect-retry is not supported.
func ConnectRetry(dut *ondatra.DUTDevice) bool {
	return lookupDUTDeviations(dut).GetConnectRetry()
}

// InstallOSForStandbyRP returns if device requires OS installation on standby RP as well as active RP.
func InstallOSForStandbyRP(dut *ondatra.DUTDevice) bool {
	return lookupDUTDeviations(dut).GetOsinstallForStandbyRp()
}

// GNOIStatusWithEmptySubcomponent returns if the response of gNOI reboot status is a single value (not a list),
// the device requires explicit component path to account for a situation when there is more than one active reboot requests.
func GNOIStatusWithEmptySubcomponent(dut *ondatra.DUTDevice) bool {
	return lookupDUTDeviations(dut).GetGnoiStatusEmptySubcomponent()
}

// NetworkInstanceTableDeletionRequired returns if device requires explicit deletion of network-instance table.
func NetworkInstanceTableDeletionRequired(dut *ondatra.DUTDevice) bool {
	return lookupDUTDeviations(dut).GetNetworkInstanceTableDeletionRequired()
}

// ExplicitPortSpeed returns if device requires port-speed to be set because its default value may not be usable.
// Fully compliant devices selects the highest speed available based on negotiation.
func ExplicitPortSpeed(dut *ondatra.DUTDevice) bool {
	return lookupDUTDeviations(dut).GetExplicitPortSpeed()
}

// ExplicitInterfaceInDefaultVRF returns if device requires explicit attachment of an interface or subinterface to the default network instance.
// OpenConfig expects an unattached interface or subinterface to be implicitly part of the default network instance.
// Fully-compliant devices should pass with and without this deviation.
func ExplicitInterfaceInDefaultVRF(dut *ondatra.DUTDevice) bool {
	return lookupDUTDeviations(dut).GetExplicitInterfaceInDefaultVrf()
}

// RibWecmp returns if device requires CLI knob to enable wecmp feature.
func RibWecmp(dut *ondatra.DUTDevice) bool {
	return lookupDUTDeviations(dut).GetRibWecmp()
}

// InterfaceConfigVRFBeforeAddress returns if vrf should be configured before IP address when configuring interface.
func InterfaceConfigVRFBeforeAddress(dut *ondatra.DUTDevice) bool {
	return lookupDUTDeviations(dut).GetInterfaceConfigVrfBeforeAddress()
}

// ExplicitInterfaceRefDefinition returns if device requires explicit interface ref configuration when applying features to interface.
func ExplicitInterfaceRefDefinition(dut *ondatra.DUTDevice) bool {
	return lookupDUTDeviations(dut).GetExplicitInterfaceRefDefinition()
}

// QOSDroppedOctets returns if device should skip checking QOS Dropped octets stats for interface.
func QOSDroppedOctets(dut *ondatra.DUTDevice) bool {
	return lookupDUTDeviations(dut).GetQosDroppedOctets()
}

// BGPMD5RequiresReset returns if device requires a BGP session reset to utilize a new MD5 key.
func BGPMD5RequiresReset(dut *ondatra.DUTDevice) bool {
	return lookupDUTDeviations(dut).GetBgpMd5RequiresReset()
}

// ExplicitIPv6EnableForGRIBI returns if device requires Ipv6 to be enabled on interface for gRIBI NH programmed with destination mac address.
func ExplicitIPv6EnableForGRIBI(dut *ondatra.DUTDevice) bool {
	return lookupDUTDeviations(dut).GetIpv6EnableForGribiNhDmac()
}

// ISISInstanceEnabledRequired returns if isis instance name string should be set on the device.
func ISISInstanceEnabledRequired(dut *ondatra.DUTDevice) bool {
	return lookupDUTDeviations(dut).GetIsisInstanceEnabledRequired()
}

// GNOISubcomponentPath returns if device currently uses component name instead of a full openconfig path.
func GNOISubcomponentPath(dut *ondatra.DUTDevice) bool {
	return lookupDUTDeviations(dut).GetGnoiSubcomponentPath()
}

// NoMixOfTaggedAndUntaggedSubinterfaces returns if device does not support a mix of tagged and untagged subinterfaces
func NoMixOfTaggedAndUntaggedSubinterfaces(dut *ondatra.DUTDevice) bool {
	return lookupDUTDeviations(dut).GetNoMixOfTaggedAndUntaggedSubinterfaces()
}

// DequeueDeleteNotCountedAsDrops returns if device dequeues and deletes the pkts after a while and those are not counted
// as drops
func DequeueDeleteNotCountedAsDrops(dut *ondatra.DUTDevice) bool {
	return lookupDUTDeviations(dut).GetDequeueDeleteNotCountedAsDrops()
}

// RoutePolicyUnderAFIUnsupported returns if Route-Policy under the AFI/SAFI is not supported
func RoutePolicyUnderAFIUnsupported(dut *ondatra.DUTDevice) bool {
	return lookupDUTDeviations(dut).GetRoutePolicyUnderAfiUnsupported()
}

// StorageComponentUnsupported returns if telemetry path /components/component/storage is not supported.
func StorageComponentUnsupported(dut *ondatra.DUTDevice) bool {
	return lookupDUTDeviations(dut).GetStorageComponentUnsupported()
}

// GNOIFabricComponentRebootUnsupported returns if device does not support use using gNOI to reboot the Fabric Component.
func GNOIFabricComponentRebootUnsupported(dut *ondatra.DUTDevice) bool {
	return lookupDUTDeviations(dut).GetGnoiFabricComponentRebootUnsupported()
}

// NtpNonDefaultVrfUnsupported returns true if the device does not support ntp non-default vrf.
// Default value is false.
func NtpNonDefaultVrfUnsupported(dut *ondatra.DUTDevice) bool {
	return lookupDUTDeviations(dut).GetNtpNonDefaultVrfUnsupported()
}

// SkipControllerCardPowerAdmin returns if power-admin-state config on controller card should be skipped.
// Default value is false.
func SkipControllerCardPowerAdmin(dut *ondatra.DUTDevice) bool {
	return lookupDUTDeviations(dut).GetSkipControllerCardPowerAdmin()
}

// QOSOctets returns if device should skip checking QOS octet stats for interface.
func QOSOctets(dut *ondatra.DUTDevice) bool {
	return lookupDUTDeviations(dut).GetQosOctets()
}

// ISISInterfaceAfiUnsupported returns true for devices that don't support configuring
// ISIS /afi-safi/af/config container.
func ISISInterfaceAfiUnsupported(dut *ondatra.DUTDevice) bool {
	return lookupDUTDeviations(dut).GetIsisInterfaceAfiUnsupported()
}

// P4RTModifyTableEntryUnsupported returns true for devices that don't support
// modify table entry operation in P4 Runtime.
func P4RTModifyTableEntryUnsupported(dut *ondatra.DUTDevice) bool {
	return lookupDUTDeviations(dut).GetP4RtModifyTableEntryUnsupported()
}

// OSComponentParentIsSupervisorOrLinecard returns true if parent of OS component is
// of type SUPERVISOR or LINECARD.
func OSComponentParentIsSupervisorOrLinecard(dut *ondatra.DUTDevice) bool {
	return lookupDUTDeviations(dut).GetOsComponentParentIsSupervisorOrLinecard()
}

// OSComponentParentIsChassis returns true if parent of OS component is of type CHASSIS.
func OSComponentParentIsChassis(dut *ondatra.DUTDevice) bool {
	return lookupDUTDeviations(dut).GetOsComponentParentIsChassis()
}

// ISISRequireSameL1MetricWithL2Metric returns true for devices that require configuring
// the same ISIS Metrics for Level 1 when configuring Level 2 Metrics.
func ISISRequireSameL1MetricWithL2Metric(dut *ondatra.DUTDevice) bool {
	return lookupDUTDeviations(dut).GetIsisRequireSameL1MetricWithL2Metric()
}

// BGPSetMedRequiresEqualOspfSetMetric returns true for devices that require configuring
// the same OSPF setMetric when BGP SetMED is configured.
func BGPSetMedRequiresEqualOspfSetMetric(dut *ondatra.DUTDevice) bool {
	return lookupDUTDeviations(dut).GetBgpSetMedRequiresEqualOspfSetMetric()
}

// SetNativeUser creates a user and assigns role/rbac to that user via native model.
func SetNativeUser(dut *ondatra.DUTDevice) bool {
	return lookupDUTDeviations(dut).GetSetNativeUser()
}

// P4RTGdpRequiresDot1QSubinterface returns true for devices that require configuring
// subinterface with tagged vlan for P4RT packet in.
func P4RTGdpRequiresDot1QSubinterface(dut *ondatra.DUTDevice) bool {
	return lookupDUTDeviations(dut).GetP4RtGdpRequiresDot1QSubinterface()
}

// ISISLspLifetimeIntervalRequiresLspRefreshInterval returns true for devices that require
// configuring lspRefreshInterval ISIS timer when lspLifetimeInterval is configured.
func ISISLspLifetimeIntervalRequiresLspRefreshInterval(dut *ondatra.DUTDevice) bool {
	return lookupDUTDeviations(dut).GetIsisLspLifetimeIntervalRequiresLspRefreshInterval()
}

// LinecardCPUUtilizationUnsupported returns if the device does not support telemetry path
// /components/component/cpu/utilization/state/avg for linecards' CPU card.
// Default value is false.
func LinecardCPUUtilizationUnsupported(dut *ondatra.DUTDevice) bool {
	return lookupDUTDeviations(dut).GetLinecardCpuUtilizationUnsupported()
}

// ConsistentComponentNamesUnsupported returns if the device does not support consistent component names for GNOI and GNMI.
// Default value is false.
func ConsistentComponentNamesUnsupported(dut *ondatra.DUTDevice) bool {
	return lookupDUTDeviations(dut).GetConsistentComponentNamesUnsupported()
}

// ControllerCardCPUUtilizationUnsupported returns if the device does not support telemetry path
// /components/component/cpu/utilization/state/avg for controller cards' CPU card.
// Default value is false.
func ControllerCardCPUUtilizationUnsupported(dut *ondatra.DUTDevice) bool {
	return lookupDUTDeviations(dut).GetControllerCardCpuUtilizationUnsupported()
}

// FabricDropCounterUnsupported returns if the device does not support counter for fabric block lost packets.
// Default value is false.
func FabricDropCounterUnsupported(dut *ondatra.DUTDevice) bool {
	return lookupDUTDeviations(dut).GetFabricDropCounterUnsupported()
}

// LinecardMemoryUtilizationUnsupported returns if the device does not support memory utilization related leaves for linecard components.
// Default value is false.
func LinecardMemoryUtilizationUnsupported(dut *ondatra.DUTDevice) bool {
	return lookupDUTDeviations(dut).GetLinecardMemoryUtilizationUnsupported()
}

// QOSVoqDropCounterUnsupported returns if the device does not support telemetry path
// /qos/interfaces/interface/input/virtual-output-queues/voq-interface/queues/queue/state/dropped-pkts.
// Default value is false.
func QOSVoqDropCounterUnsupported(dut *ondatra.DUTDevice) bool {
	return lookupDUTDeviations(dut).GetQosVoqDropCounterUnsupported()
}

// ISISTimersCsnpIntervalUnsupported returns true for devices that do not support
// configuring csnp-interval timer for ISIS.
func ISISTimersCsnpIntervalUnsupported(dut *ondatra.DUTDevice) bool {
	return lookupDUTDeviations(dut).GetIsisTimersCsnpIntervalUnsupported()
}

// ISISCounterManualAddressDropFromAreasUnsupported returns true for devices that do not
// support telemetry for isis system-level-counter manual-address-drop-from-areas.
func ISISCounterManualAddressDropFromAreasUnsupported(dut *ondatra.DUTDevice) bool {
	return lookupDUTDeviations(dut).GetIsisCounterManualAddressDropFromAreasUnsupported()
}

// ISISCounterPartChangesUnsupported returns true for devices that do not
// support telemetry for isis system-level-counter part-changes.
func ISISCounterPartChangesUnsupported(dut *ondatra.DUTDevice) bool {
	return lookupDUTDeviations(dut).GetIsisCounterPartChangesUnsupported()
}

// GRIBISkipFIBFailedTrafficForwardingCheck returns true for devices that do not
// support fib forwarding for fib failed routes.
func GRIBISkipFIBFailedTrafficForwardingCheck(dut *ondatra.DUTDevice) bool {
	return lookupDUTDeviations(dut).GetSkipFibFailedTrafficForwardingCheck()
}

// SkipTCPNegotiatedMSSCheck returns true for devices that do not
// support telemetry to check negotiated tcp mss value.
func SkipTCPNegotiatedMSSCheck(dut *ondatra.DUTDevice) bool {
	return lookupDUTDeviations(dut).GetSkipTcpNegotiatedMssCheck()
}

// TransceiverThresholdsUnsupported returns true if the device does not support threshold container under /components/component/transceiver.
// Default value is false.
func TransceiverThresholdsUnsupported(dut *ondatra.DUTDevice) bool {
	return lookupDUTDeviations(dut).GetTransceiverThresholdsUnsupported()
}

// InterfaceLoopbackModeRawGnmi returns true if interface loopback mode needs to be updated using raw gnmi API due to server version.
// Default value is false.
func InterfaceLoopbackModeRawGnmi(dut *ondatra.DUTDevice) bool {
	return lookupDUTDeviations(dut).GetInterfaceLoopbackModeRawGnmi()
}

// ISISLspMetadataLeafsUnsupported returns true for devices that don't support ISIS-Lsp
// metadata paths: checksum, sequence-number, remaining-lifetime.
func ISISLspMetadataLeafsUnsupported(dut *ondatra.DUTDevice) bool {
	return lookupDUTDeviations(dut).GetIsisLspMetadataLeafsUnsupported()
}

// QOSQueueRequiresID returns if device should configure QOS queue along with queue-id
func QOSQueueRequiresID(dut *ondatra.DUTDevice) bool {
	return lookupDUTDeviations(dut).GetQosQueueRequiresId()
}

// BgpLlgrOcUndefined returns true if device does not support OC path to disable BGP LLGR.
func BgpLlgrOcUndefined(dut *ondatra.DUTDevice) bool {
	return lookupDUTDeviations(dut).GetBgpLlgrOcUndefined()
}

// QOSBufferAllocationConfigRequired returns if device should configure QOS buffer-allocation-profile
func QOSBufferAllocationConfigRequired(dut *ondatra.DUTDevice) bool {
	return lookupDUTDeviations(dut).GetQosBufferAllocationConfigRequired()
}

// BGPGlobalExtendedNextHopEncodingUnsupported returns true for devices that do not support configuring
// BGP ExtendedNextHopEncoding at the global level.
func BGPGlobalExtendedNextHopEncodingUnsupported(dut *ondatra.DUTDevice) bool {
	return lookupDUTDeviations(dut).GetBgpGlobalExtendedNextHopEncodingUnsupported()
}

// TunnelStatePathUnsupported returns true for devices that require configuring
// /interfaces/interface/state/counters/in-pkts, in-octets,out-pkts, out-octetsis not supported.
func TunnelStatePathUnsupported(dut *ondatra.DUTDevice) bool {
	return lookupDUTDeviations(dut).GetTunnelStatePathUnsupported()
}

// TunnelConfigPathUnsupported returns true for devices that require configuring
// Tunnel source-address destination-address, encapsulation type are not supported in OC
func TunnelConfigPathUnsupported(dut *ondatra.DUTDevice) bool {
	return lookupDUTDeviations(dut).GetTunnelConfigPathUnsupported()
}

// EcnSameMinMaxThresholdUnsupported returns true for devices that don't support the same minimum and maximum threshold values
// CISCO: minimum and maximum threshold values are not the same, the difference between minimum and maximum threshold value should be 6144.
func EcnSameMinMaxThresholdUnsupported(dut *ondatra.DUTDevice) bool {
	return lookupDUTDeviations(dut).GetEcnSameMinMaxThresholdUnsupported()
}

// QosSchedulerConfigRequired returns if device should configure QOS buffer-allocation-profile
func QosSchedulerConfigRequired(dut *ondatra.DUTDevice) bool {
	return lookupDUTDeviations(dut).GetQosSchedulerConfigRequired()
}

// QosSetWeightConfigUnsupported returns whether the device does not support set weight leaves under qos ecn.
func QosSetWeightConfigUnsupported(dut *ondatra.DUTDevice) bool {
	return lookupDUTDeviations(dut).GetQosSetWeightConfigUnsupported()
}

// QosGetStatePathUnsupported returns whether the device does not support get state leaves under qos.
func QosGetStatePathUnsupported(dut *ondatra.DUTDevice) bool {
	return lookupDUTDeviations(dut).GetQosGetStatePathUnsupported()
}

// InterfaceRefInterfaceIDFormat returns if device is required to use interface-id format of interface name + .subinterface index with Interface-ref container
func InterfaceRefInterfaceIDFormat(dut *ondatra.DUTDevice) bool {
	return lookupDUTDeviations(dut).GetInterfaceRefInterfaceIdFormat()
}

// ISISLevelEnabled returns if device should enable isis under level.
func ISISLevelEnabled(dut *ondatra.DUTDevice) bool {
	return lookupDUTDeviations(dut).GetIsisLevelEnabled()
}

// MemberLinkLoopbackUnsupported returns true for devices that require configuring
// loopback on aggregated links instead of member links.
func MemberLinkLoopbackUnsupported(dut *ondatra.DUTDevice) bool {
	return lookupDUTDeviations(dut).GetMemberLinkLoopbackUnsupported()
}

// SkipPlqInterfaceOperStatusCheck returns true for devices that do not support
// PLQ operational status check for interfaces
func SkipPlqInterfaceOperStatusCheck(dut *ondatra.DUTDevice) bool {
	return lookupDUTDeviations(dut).GetSkipPlqInterfaceOperStatusCheck()
}

// BGPExplicitPrefixLimitReceived returns if device must specify the received prefix limits explicitly
// under the "prefix-limit-received" field rather than simply "prefix-limit".
func BGPExplicitPrefixLimitReceived(dut *ondatra.DUTDevice) bool {
	return lookupDUTDeviations(dut).GetBgpExplicitPrefixLimitReceived()
}

// BGPMissingOCMaxPrefixesConfiguration returns true for devices that does not configure BGP
// maximum routes correctly when max-prefixes OC leaf is configured.
func BGPMissingOCMaxPrefixesConfiguration(dut *ondatra.DUTDevice) bool {
	return lookupDUTDeviations(dut).GetBgpMissingOcMaxPrefixesConfiguration()
}

// SkipBgpSessionCheckWithoutAfisafi returns if device needs to skip checking AFI-SAFI disable.
func SkipBgpSessionCheckWithoutAfisafi(dut *ondatra.DUTDevice) bool {
	return lookupDUTDeviations(dut).GetSkipBgpSessionCheckWithoutAfisafi()
}

// MismatchedHardwareResourceNameInComponent returns true for devices that have separate
// naming conventions for hardware resource name in /system/ tree and /components/ tree.
func MismatchedHardwareResourceNameInComponent(dut *ondatra.DUTDevice) bool {
	return lookupDUTDeviations(dut).GetMismatchedHardwareResourceNameInComponent()
}

// MissingHardwareResourceTelemetryBeforeConfig returns true for devices that don't
// support telemetry for hardware resources before used-threshold-upper configuration.
func MissingHardwareResourceTelemetryBeforeConfig(dut *ondatra.DUTDevice) bool {
	return lookupDUTDeviations(dut).GetMissingHardwareResourceTelemetryBeforeConfig()
}

// GNOISubcomponentRebootStatusUnsupported returns true for devices that do not support subcomponent reboot status check.
func GNOISubcomponentRebootStatusUnsupported(dut *ondatra.DUTDevice) bool {
	return lookupDUTDeviations(dut).GetGnoiSubcomponentRebootStatusUnsupported()
}

// SkipNonBgpRouteExportCheck returns true for devices that exports routes from all
// protocols to BGP if the export-policy is ACCEPT.
func SkipNonBgpRouteExportCheck(dut *ondatra.DUTDevice) bool {
	return lookupDUTDeviations(dut).GetSkipNonBgpRouteExportCheck()
}

// ISISMetricStyleTelemetryUnsupported returns true for devices that do not support state path
// /network-instances/network-instance/protocols/protocol/isis/levels/level/state/metric-style
func ISISMetricStyleTelemetryUnsupported(dut *ondatra.DUTDevice) bool {
	return lookupDUTDeviations(dut).GetIsisMetricStyleTelemetryUnsupported()
}

// StaticRouteNextHopInterfaceRefUnsupported returns if device does not support Interface-ref under static-route next-hop
func StaticRouteNextHopInterfaceRefUnsupported(dut *ondatra.DUTDevice) bool {
	return lookupDUTDeviations(dut).GetStaticRouteNextHopInterfaceRefUnsupported()
}

// SkipStaticNexthopCheck returns if device needs index starting from non-zero
func SkipStaticNexthopCheck(dut *ondatra.DUTDevice) bool {
	return lookupDUTDeviations(dut).GetSkipStaticNexthopCheck()
}

// Ipv6RouterAdvertisementConfigUnsupported returns true for devices which don't support Ipv6 RouterAdvertisement configuration
func Ipv6RouterAdvertisementConfigUnsupported(dut *ondatra.DUTDevice) bool {
	return lookupDUTDeviations(dut).GetIpv6RouterAdvertisementConfigUnsupported()
}

// PrefixLimitExceededTelemetryUnsupported is to skip checking prefix limit telemetry flag.
func PrefixLimitExceededTelemetryUnsupported(dut *ondatra.DUTDevice) bool {
	return lookupDUTDeviations(dut).GetPrefixLimitExceededTelemetryUnsupported()
}

// SkipSettingAllowMultipleAS return true if device needs to skip setting allow-multiple-as while configuring eBGP
func SkipSettingAllowMultipleAS(dut *ondatra.DUTDevice) bool {
	return lookupDUTDeviations(dut).GetSkipSettingAllowMultipleAs()
}

// SkipPbfWithDecapEncapVrf return true if device needs to skip test with which has PBF with decap encap VRF as action
func SkipPbfWithDecapEncapVrf(dut *ondatra.DUTDevice) bool {
	return lookupDUTDeviations(dut).GetSkipPbfWithDecapEncapVrf()
}

// TTLCopyUnsupported returns true for devices which does not support TTL copy.
func TTLCopyUnsupported(dut *ondatra.DUTDevice) bool {
	return lookupDUTDeviations(dut).GetTtlCopyUnsupported()
}

// GribiDecapMixedPlenUnsupported returns true if devices does not support
// programming with mixed prefix length.
func GribiDecapMixedPlenUnsupported(dut *ondatra.DUTDevice) bool {
	return lookupDUTDeviations(dut).GetGribiDecapMixedPlenUnsupported()
}

// SkipIsisSetLevel return true if device needs to skip setting isis-actions set-level while configuring routing-policy statement action
func SkipIsisSetLevel(dut *ondatra.DUTDevice) bool {
	return lookupDUTDeviations(dut).GetSkipIsisSetLevel()
}

// SkipIsisSetMetricStyleType return true if device needs to skip setting isis-actions set-metric-style-type while configuring routing-policy statement action
func SkipIsisSetMetricStyleType(dut *ondatra.DUTDevice) bool {
	return lookupDUTDeviations(dut).GetSkipIsisSetMetricStyleType()
}

// SkipSetRpMatchSetOptions return true if device needs to skip setting match-prefix-set match-set-options while configuring routing-policy statement condition
func SkipSetRpMatchSetOptions(dut *ondatra.DUTDevice) bool {
	return lookupDUTDeviations(dut).GetSkipSetRpMatchSetOptions()
}

// SkipSettingDisableMetricPropagation return true if device needs to skip setting disable-metric-propagation while configuring table-connection
func SkipSettingDisableMetricPropagation(dut *ondatra.DUTDevice) bool {
	return lookupDUTDeviations(dut).GetSkipSettingDisableMetricPropagation()
}

// BGPConditionsMatchCommunitySetUnsupported returns true if device doesn't support bgp-conditions/match-community-set leaf
func BGPConditionsMatchCommunitySetUnsupported(dut *ondatra.DUTDevice) bool {
	return lookupDUTDeviations(dut).GetBgpConditionsMatchCommunitySetUnsupported()
}

// PfRequireMatchDefaultRule returns true for device which requires match condition for ether type v4 and v6 for default rule with network-instance default-vrf in policy-forwarding.
func PfRequireMatchDefaultRule(dut *ondatra.DUTDevice) bool {
	return lookupDUTDeviations(dut).GetPfRequireMatchDefaultRule()
}

// MissingPortToOpticalChannelMapping returns true for devices missing component tree mapping from hardware port to optical channel.
func MissingPortToOpticalChannelMapping(dut *ondatra.DUTDevice) bool {
	return lookupDUTDeviations(dut).GetMissingPortToOpticalChannelComponentMapping()
}

// SkipContainerOp returns true if gNMI container OP needs to be skipped.
// Cisco: https://partnerissuetracker.corp.google.com/issues/322291556
func SkipContainerOp(dut *ondatra.DUTDevice) bool {
	return lookupDUTDeviations(dut).GetSkipContainerOp()
}

// ReorderCallsForVendorCompatibilty returns true if call needs to be updated/added/deleted.
// Cisco: https://partnerissuetracker.corp.google.com/issues/322291556
func ReorderCallsForVendorCompatibilty(dut *ondatra.DUTDevice) bool {
	return lookupDUTDeviations(dut).GetReorderCallsForVendorCompatibilty()
}

// AddMissingBaseConfigViaCli returns true if missing base config needs to be added using CLI.
// Cisco: https://partnerissuetracker.corp.google.com/issues/322291556
func AddMissingBaseConfigViaCli(dut *ondatra.DUTDevice) bool {
	return lookupDUTDeviations(dut).GetAddMissingBaseConfigViaCli()
}

// SkipMacaddressCheck returns true if mac address for an interface via gNMI needs to be skipped.
// Cisco: https://partnerissuetracker.corp.google.com/issues/322291556
func SkipMacaddressCheck(dut *ondatra.DUTDevice) bool {
	return lookupDUTDeviations(dut).GetSkipMacaddressCheck()
}

// BGPRibOcPathUnsupported returns true if BGP RIB OC telemetry path is not supported.
func BGPRibOcPathUnsupported(dut *ondatra.DUTDevice) bool {
	return lookupDUTDeviations(dut).GetBgpRibOcPathUnsupported()
}

// SkipPrefixSetMode return true if device needs to skip setting prefix-set mode while configuring prefix-set routing-policy
func SkipPrefixSetMode(dut *ondatra.DUTDevice) bool {
	return lookupDUTDeviations(dut).GetSkipPrefixSetMode()
}

// SetMetricAsPreference returns true for devices which set metric as
// preference for static next-hop
func SetMetricAsPreference(dut *ondatra.DUTDevice) bool {
	return lookupDUTDeviations(dut).GetSetMetricAsPreference()
}

// IPv6StaticRouteWithIPv4NextHopRequiresStaticARP returns true if devices don't support having an
// IPv6 static Route with an IPv4 address as next hop and requires configuring a static ARP entry.
// Arista: https://partnerissuetracker.corp.google.com/issues/316593298
func IPv6StaticRouteWithIPv4NextHopRequiresStaticARP(dut *ondatra.DUTDevice) bool {
	return lookupDUTDeviations(dut).GetIpv6StaticRouteWithIpv4NextHopRequiresStaticArp()
}

// PfRequireSequentialOrderPbrRules returns true for device requires policy-forwarding rules to be in sequential order in the gNMI set-request.
func PfRequireSequentialOrderPbrRules(dut *ondatra.DUTDevice) bool {
	return lookupDUTDeviations(dut).GetPfRequireSequentialOrderPbrRules()
}

// MissingStaticRouteNextHopMetricTelemetry returns true for devices missing
// static route next-hop metric telemetry.
// Arista: https://partnerissuetracker.corp.google.com/issues/321010782
func MissingStaticRouteNextHopMetricTelemetry(dut *ondatra.DUTDevice) bool {
	return lookupDUTDeviations(dut).GetMissingStaticRouteNextHopMetricTelemetry()
}

// UnsupportedStaticRouteNextHopRecurse returns true for devices that don't support recursive
// resolution of static route next hop.
// Arista: https://partnerissuetracker.corp.google.com/issues/314449182
func UnsupportedStaticRouteNextHopRecurse(dut *ondatra.DUTDevice) bool {
	return lookupDUTDeviations(dut).GetUnsupportedStaticRouteNextHopRecurse()
}

// MissingStaticRouteDropNextHopTelemetry returns true for devices missing
// static route telemetry with DROP next hop.
// Arista: https://partnerissuetracker.corp.google.com/issues/330619816
func MissingStaticRouteDropNextHopTelemetry(dut *ondatra.DUTDevice) bool {
	return lookupDUTDeviations(dut).GetMissingStaticRouteDropNextHopTelemetry()
}

// MissingZROpticalChannelTunableParametersTelemetry returns true for devices missing 400ZR
// optical-channel tunable parameters telemetry: min/max/avg.
// Arista: https://partnerissuetracker.corp.google.com/issues/319314781
func MissingZROpticalChannelTunableParametersTelemetry(dut *ondatra.DUTDevice) bool {
	return lookupDUTDeviations(dut).GetMissingZrOpticalChannelTunableParametersTelemetry()
}

// PLQReflectorStatsUnsupported returns true for devices that does not support packet link qualification(PLQ) reflector packet sent/received stats.
func PLQReflectorStatsUnsupported(dut *ondatra.DUTDevice) bool {
	return lookupDUTDeviations(dut).GetPlqReflectorStatsUnsupported()
}

// PLQGeneratorCapabilitiesMaxMTU returns supported max_mtu for devices that does not support packet link qualification(PLQ) Generator max_mtu to be at least >= 8184.
func PLQGeneratorCapabilitiesMaxMTU(dut *ondatra.DUTDevice) uint32 {
	return lookupDUTDeviations(dut).GetPlqGeneratorCapabilitiesMaxMtu()
}

// PLQGeneratorCapabilitiesMaxPPS returns supported max_pps for devices that does not support packet link qualification(PLQ) Generator max_pps to be at least >= 100000000.
func PLQGeneratorCapabilitiesMaxPPS(dut *ondatra.DUTDevice) uint64 {
	return lookupDUTDeviations(dut).GetPlqGeneratorCapabilitiesMaxPps()
}

// BgpExtendedCommunityIndexUnsupported return true if BGP extended community index is not supported.
func BgpExtendedCommunityIndexUnsupported(dut *ondatra.DUTDevice) bool {
	return lookupDUTDeviations(dut).GetBgpExtendedCommunityIndexUnsupported()
}

// BgpCommunitySetRefsUnsupported return true if BGP community set refs is not supported.
func BgpCommunitySetRefsUnsupported(dut *ondatra.DUTDevice) bool {
	return lookupDUTDeviations(dut).GetBgpCommunitySetRefsUnsupported()
}

// TableConnectionsUnsupported returns true if Table Connections are unsupported.
func TableConnectionsUnsupported(dut *ondatra.DUTDevice) bool {
	return lookupDUTDeviations(dut).GetTableConnectionsUnsupported()
}

// UseVendorNativeTagSetConfig returns whether a device requires native model to configure tag-set
func UseVendorNativeTagSetConfig(dut *ondatra.DUTDevice) bool {
	return lookupDUTDeviations(dut).GetUseVendorNativeTagSetConfig()
}

// SkipBgpSendCommunityType return true if device needs to skip setting BGP send-community-type
func SkipBgpSendCommunityType(dut *ondatra.DUTDevice) bool {
	return lookupDUTDeviations(dut).GetSkipBgpSendCommunityType()
}

// BgpActionsSetCommunityMethodUnsupported return true if BGP actions set-community method is unsupported
func BgpActionsSetCommunityMethodUnsupported(dut *ondatra.DUTDevice) bool {
	return lookupDUTDeviations(dut).GetBgpActionsSetCommunityMethodUnsupported()

}

// SetNoPeerGroup Ensure that no BGP configurations exists under PeerGroups.
func SetNoPeerGroup(dut *ondatra.DUTDevice) bool {
	return lookupDUTDeviations(dut).GetSetNoPeerGroup()
}

// BgpCommunityMemberIsAString returns true if device community member is not a list
func BgpCommunityMemberIsAString(dut *ondatra.DUTDevice) bool {
	return lookupDUTDeviations(dut).GetBgpCommunityMemberIsAString()
}

// IPv4StaticRouteWithIPv6NextHopUnsupported unsupported ipv4 with ipv6 nexthop
func IPv4StaticRouteWithIPv6NextHopUnsupported(dut *ondatra.DUTDevice) bool {
	return lookupDUTDeviations(dut).GetIpv4StaticRouteWithIpv6NhUnsupported()
}

// IPv6StaticRouteWithIPv4NextHopUnsupported unsupported ipv6 with ipv4 nexthop
func IPv6StaticRouteWithIPv4NextHopUnsupported(dut *ondatra.DUTDevice) bool {
	return lookupDUTDeviations(dut).GetIpv6StaticRouteWithIpv4NhUnsupported()
}

// StaticRouteWithDropNhUnsupported unsupported drop nexthop
func StaticRouteWithDropNhUnsupported(dut *ondatra.DUTDevice) bool {
	return lookupDUTDeviations(dut).GetStaticRouteWithDropNh()
}

// StaticRouteWithExplicitMetric set explicit metric
func StaticRouteWithExplicitMetric(dut *ondatra.DUTDevice) bool {
	return lookupDUTDeviations(dut).GetStaticRouteWithExplicitMetric()
}

// BgpDefaultPolicyUnsupported return true if BGP default-import/export-policy is not supported.
func BgpDefaultPolicyUnsupported(dut *ondatra.DUTDevice) bool {
	return lookupDUTDeviations(dut).GetBgpDefaultPolicyUnsupported()
}

// ExplicitEnableBGPOnDefaultVRF return true if BGP needs to be explicitly enabled on default VRF
func ExplicitEnableBGPOnDefaultVRF(dut *ondatra.DUTDevice) bool {
	return lookupDUTDeviations(dut).GetExplicitEnableBgpOnDefaultVrf()
}

// RoutingPolicyTagSetEmbedded returns true if the implementation does not support tag-set(s) as a
// separate entity, but embeds it in the policy statement
func RoutingPolicyTagSetEmbedded(dut *ondatra.DUTDevice) bool {
	return lookupDUTDeviations(dut).GetRoutingPolicyTagSetEmbedded()
}

// SkipAfiSafiPathForBgpMultipleAs return true if device do not support afi/safi path to enable allow multiple-as for eBGP
func SkipAfiSafiPathForBgpMultipleAs(dut *ondatra.DUTDevice) bool {
	return lookupDUTDeviations(dut).GetSkipAfiSafiPathForBgpMultipleAs()
}

// CommunityMemberRegexUnsupported return true if device do not support community member regex
func CommunityMemberRegexUnsupported(dut *ondatra.DUTDevice) bool {
	return lookupDUTDeviations(dut).GetCommunityMemberRegexUnsupported()
}

// SamePolicyAttachedToAllAfis returns true if same import policy has to be applied for all AFIs
func SamePolicyAttachedToAllAfis(dut *ondatra.DUTDevice) bool {
	return lookupDUTDeviations(dut).GetSamePolicyAttachedToAllAfis()
}

// SkipSettingStatementForPolicy return true if device do not support afi/safi path to enable allow multiple-as for eBGP
func SkipSettingStatementForPolicy(dut *ondatra.DUTDevice) bool {
	return lookupDUTDeviations(dut).GetSkipSettingStatementForPolicy()
}

// SkipCheckingAttributeIndex return true if device do not return bgp attribute for the bgp session specifying the index
func SkipCheckingAttributeIndex(dut *ondatra.DUTDevice) bool {
	return lookupDUTDeviations(dut).GetSkipCheckingAttributeIndex()
}

// FlattenPolicyWithMultipleStatements return true if devices does not support policy-chaining
func FlattenPolicyWithMultipleStatements(dut *ondatra.DUTDevice) bool {
	return lookupDUTDeviations(dut).GetFlattenPolicyWithMultipleStatements()
}

// SlaacPrefixLength128 for Slaac generated IPv6 link local address
func SlaacPrefixLength128(dut *ondatra.DUTDevice) bool {
	return lookupDUTDeviations(dut).GetSlaacPrefixLength128()
}

// DefaultRoutePolicyUnsupported returns true if default route policy is not supported
func DefaultRoutePolicyUnsupported(dut *ondatra.DUTDevice) bool {
	return lookupDUTDeviations(dut).GetDefaultRoutePolicyUnsupported()
}

// CommunityMatchWithRedistributionUnsupported is set to true for devices that do not support matching community at the redistribution attach point.
func CommunityMatchWithRedistributionUnsupported(dut *ondatra.DUTDevice) bool {
	return lookupDUTDeviations(dut).GetCommunityMatchWithRedistributionUnsupported()
}

// BgpMaxMultipathPathsUnsupported returns true if the device does not support
// bgp max multipaths.
func BgpMaxMultipathPathsUnsupported(dut *ondatra.DUTDevice) bool {
	return lookupDUTDeviations(dut).GetBgpMaxMultipathPathsUnsupported()
}

// MultipathUnsupportedNeighborOrAfisafi returns true if the device does not
// support multipath under neighbor or afisafi.
func MultipathUnsupportedNeighborOrAfisafi(dut *ondatra.DUTDevice) bool {
	return lookupDUTDeviations(dut).GetMultipathUnsupportedNeighborOrAfisafi()
}

// ModelNameUnsupported returns true if /components/components/state/model-name
// is not supported for any component type.
func ModelNameUnsupported(dut *ondatra.DUTDevice) bool {
	return lookupDUTDeviations(dut).GetModelNameUnsupported()
}

// InstallPositionAndInstallComponentUnsupported returns true if install
// position and install component are not supported.
func InstallPositionAndInstallComponentUnsupported(dut *ondatra.DUTDevice) bool {
	return lookupDUTDeviations(dut).GetInstallPositionAndInstallComponentUnsupported()
}

// EncapTunnelShutBackupNhgZeroTraffic returns true when encap tunnel is shut then zero traffic flows to back-up NHG
func EncapTunnelShutBackupNhgZeroTraffic(dut *ondatra.DUTDevice) bool {
	return lookupDUTDeviations(dut).GetEncapTunnelShutBackupNhgZeroTraffic()
}

// MaxEcmpPaths supported for isis max ecmp path
func MaxEcmpPaths(dut *ondatra.DUTDevice) bool {
	return lookupDUTDeviations(dut).GetMaxEcmpPaths()
}

// WecmpAutoUnsupported returns true if wecmp auto is not supported
func WecmpAutoUnsupported(dut *ondatra.DUTDevice) bool {
	return lookupDUTDeviations(dut).GetWecmpAutoUnsupported()
}

// RoutingPolicyChainingUnsupported returns true if policy chaining is unsupported
func RoutingPolicyChainingUnsupported(dut *ondatra.DUTDevice) bool {
	return lookupDUTDeviations(dut).GetRoutingPolicyChainingUnsupported()
}

// ISISLoopbackRequired returns true if isis loopback is required.
func ISISLoopbackRequired(dut *ondatra.DUTDevice) bool {
	return lookupDUTDeviations(dut).GetIsisLoopbackRequired()
}

// WeightedEcmpFixedPacketVerification returns true if fixed packet is used in traffic flow
func WeightedEcmpFixedPacketVerification(dut *ondatra.DUTDevice) bool {
	return lookupDUTDeviations(dut).GetWeightedEcmpFixedPacketVerification()
}

// OverrideDefaultNhScale returns true if default NextHop scale needs to be modified
// else returns false
func OverrideDefaultNhScale(dut *ondatra.DUTDevice) bool {
	return lookupDUTDeviations(dut).GetOverrideDefaultNhScale()
}

// BgpExtendedCommunitySetUnsupported returns true if set bgp extended community is unsupported
func BgpExtendedCommunitySetUnsupported(dut *ondatra.DUTDevice) bool {
	return lookupDUTDeviations(dut).GetBgpExtendedCommunitySetUnsupported()
}

// BgpSetExtCommunitySetRefsUnsupported returns true if bgp set ext community refs is unsupported
func BgpSetExtCommunitySetRefsUnsupported(dut *ondatra.DUTDevice) bool {
	return lookupDUTDeviations(dut).GetBgpSetExtCommunitySetRefsUnsupported()
}

// BgpDeleteLinkBandwidthUnsupported returns true if bgp delete link bandwidth is unsupported
func BgpDeleteLinkBandwidthUnsupported(dut *ondatra.DUTDevice) bool {
	return lookupDUTDeviations(dut).GetBgpDeleteLinkBandwidthUnsupported()
}

// QOSInQueueDropCounterUnsupported returns true if /qos/interfaces/interface/input/queues/queue/state/dropped-pkts
// is not supported for any component type.
func QOSInQueueDropCounterUnsupported(dut *ondatra.DUTDevice) bool {
	return lookupDUTDeviations(dut).GetQosInqueueDropCounterUnsupported()
}

// BgpExplicitExtendedCommunityEnable returns true if explicit extended community enable is needed
func BgpExplicitExtendedCommunityEnable(dut *ondatra.DUTDevice) bool {
	return lookupDUTDeviations(dut).GetBgpExplicitExtendedCommunityEnable()
}

// MatchTagSetConditionUnsupported returns true if match tag set condition is not supported
func MatchTagSetConditionUnsupported(dut *ondatra.DUTDevice) bool {
	return lookupDUTDeviations(dut).GetMatchTagSetConditionUnsupported()
}

// PeerGroupDefEbgpVrfUnsupported returns true if peer group definition under ebgp vrf is unsupported
func PeerGroupDefEbgpVrfUnsupported(dut *ondatra.DUTDevice) bool {
	return lookupDUTDeviations(dut).GetPeerGroupDefEbgpVrfUnsupported()
}

// RedisConnectedUnderEbgpVrfUnsupported returns true if redistribution of routes under ebgp vrf is unsupported
func RedisConnectedUnderEbgpVrfUnsupported(dut *ondatra.DUTDevice) bool {
	return lookupDUTDeviations(dut).GetRedisConnectedUnderEbgpVrfUnsupported()
}

// BgpAfiSafiInDefaultNiBeforeOtherNi returns true if certain AFI SAFIs are configured in default network instance before other network instances
func BgpAfiSafiInDefaultNiBeforeOtherNi(dut *ondatra.DUTDevice) bool {
	return lookupDUTDeviations(dut).GetBgpAfiSafiInDefaultNiBeforeOtherNi()
}

// DefaultImportExportPolicyUnsupported returns true when device
// does not support default import export policy.
func DefaultImportExportPolicyUnsupported(dut *ondatra.DUTDevice) bool {
	return lookupDUTDeviations(dut).GetDefaultImportExportPolicyUnsupported()
}

// CommunityInvertAnyUnsupported returns true when device
// does not support community invert any.
func CommunityInvertAnyUnsupported(dut *ondatra.DUTDevice) bool {
	return lookupDUTDeviations(dut).GetCommunityInvertAnyUnsupported()
}

// Ipv6RouterAdvertisementIntervalUnsupported returns true for devices which don't support Ipv6 RouterAdvertisement interval configuration
func Ipv6RouterAdvertisementIntervalUnsupported(dut *ondatra.DUTDevice) bool {
	return lookupDUTDeviations(dut).GetIpv6RouterAdvertisementIntervalUnsupported()
}

// DecapNHWithNextHopNIUnsupported returns true if Decap NH with NextHopNetworkInstance is unsupported
func DecapNHWithNextHopNIUnsupported(dut *ondatra.DUTDevice) bool {
	return lookupDUTDeviations(dut).GetDecapNhWithNexthopNiUnsupported()
}

// SflowSourceAddressUpdateUnsupported returns true if sflow source address update is unsupported
func SflowSourceAddressUpdateUnsupported(dut *ondatra.DUTDevice) bool {
	return lookupDUTDeviations(dut).GetSflowSourceAddressUpdateUnsupported()
}

// LinkLocalMaskLen returns true if linklocal mask length is not 64
func LinkLocalMaskLen(dut *ondatra.DUTDevice) bool {
	return lookupDUTDeviations(dut).GetLinkLocalMaskLen()
}

// UseParentComponentForTemperatureTelemetry returns true if parent component supports temperature telemetry
func UseParentComponentForTemperatureTelemetry(dut *ondatra.DUTDevice) bool {
	return lookupDUTDeviations(dut).GetUseParentComponentForTemperatureTelemetry()
}

// ComponentMfgDateUnsupported returns true if component's mfg-date leaf is unsupported
func ComponentMfgDateUnsupported(dut *ondatra.DUTDevice) bool {
	return lookupDUTDeviations(dut).GetComponentMfgDateUnsupported()
}

// InterfaceCountersUpdateDelayed returns true if telemetry for interface counters
// does not return the latest counter values.
func InterfaceCountersUpdateDelayed(dut *ondatra.DUTDevice) bool {
	return lookupDUTDeviations(dut).GetInterfaceCountersUpdateDelayed()
}

// OTNChannelTribUnsupported returns true if TRIB parameter is unsupported under OTN channel configuration
func OTNChannelTribUnsupported(dut *ondatra.DUTDevice) bool {
	return lookupDUTDeviations(dut).GetOtnChannelTribUnsupported()
}

// EthChannelIngressParametersUnsupported returns true if ingress parameters are unsupported under ETH channel configuration
func EthChannelIngressParametersUnsupported(dut *ondatra.DUTDevice) bool {
	return lookupDUTDeviations(dut).GetEthChannelIngressParametersUnsupported()
}

// EthChannelAssignmentCiscoNumbering returns true if eth channel assignment index starts from 1 instead of 0
func EthChannelAssignmentCiscoNumbering(dut *ondatra.DUTDevice) bool {
	return lookupDUTDeviations(dut).GetEthChannelAssignmentCiscoNumbering()
}

// ChassisGetRPCUnsupported returns true if a Healthz Get RPC against the Chassis component is unsupported
func ChassisGetRPCUnsupported(dut *ondatra.DUTDevice) bool {
	return lookupDUTDeviations(dut).GetChassisGetRpcUnsupported()
}

// PowerDisableEnableLeafRefValidation returns true if definition of leaf-ref is not supported.
func PowerDisableEnableLeafRefValidation(dut *ondatra.DUTDevice) bool {
	return lookupDUTDeviations(dut).GetPowerDisableEnableLeafRefValidation()
}

// SSHServerCountersUnsupported is to skip checking ssh server counters.
func SSHServerCountersUnsupported(dut *ondatra.DUTDevice) bool {
	return lookupDUTDeviations(dut).GetSshServerCountersUnsupported()
}

// OperationalModeUnsupported returns true if operational-mode leaf is unsupported
func OperationalModeUnsupported(dut *ondatra.DUTDevice) bool {
	return lookupDUTDeviations(dut).GetOperationalModeUnsupported()
}

// BgpSessionStateIdleInPassiveMode returns true if BGP session state idle is not supported instead of active in passive mode.
func BgpSessionStateIdleInPassiveMode(dut *ondatra.DUTDevice) bool {
	return lookupDUTDeviations(dut).GetBgpSessionStateIdleInPassiveMode()
}

// EnableMultipathUnderAfiSafi returns true for devices that do not support multipath under /global path and instead support under global/afi/safi path.
func EnableMultipathUnderAfiSafi(dut *ondatra.DUTDevice) bool {
	return lookupDUTDeviations(dut).GetEnableMultipathUnderAfiSafi()
}

// BgpAllowownasDiffDefaultValue permits a device to have a different default value for allow own as.
func BgpAllowownasDiffDefaultValue(dut *ondatra.DUTDevice) bool {
	return lookupDUTDeviations(dut).GetBgpAllowownasDiffDefaultValue()
}

// OTNChannelAssignmentCiscoNumbering returns true if OTN channel assignment index starts from 1 instead of 0
func OTNChannelAssignmentCiscoNumbering(dut *ondatra.DUTDevice) bool {
	return lookupDUTDeviations(dut).GetOtnChannelAssignmentCiscoNumbering()
}

// CiscoPreFECBERInactiveValue returns true if a non-zero pre-fec-ber value is to be used for Cisco
func CiscoPreFECBERInactiveValue(dut *ondatra.DUTDevice) bool {
	return lookupDUTDeviations(dut).GetCiscoPreFecBerInactiveValue()
}

// BgpExtendedNextHopEncodingLeafUnsupported return true if bgp extended next hop encoding leaf is unsupported
// Cisco supports the extended nexthop encoding set to true by default that is exercised in the Script where the extended-nexthop-encoding
// a bool value is set to true.
func BgpExtendedNextHopEncodingLeafUnsupported(dut *ondatra.DUTDevice) bool {
	return lookupDUTDeviations(dut).GetBgpExtendedNextHopEncodingLeafUnsupported()
}

// BgpAfiSafiWildcardNotSupported return true if bgp afi/safi wildcard query is not supported.
// For example, this yang path query includes the wildcard key `afi-safi-name=`:
// `/network-instances/network-instance[name=DEFAULT]/protocols/protocol[identifier=BGP][name=BGP]/bgp/neighbors/neighbor[neighbor-address=192.0.2.2]/afi-safis/afi-safi[afi-safi-name=]`.
// Use of this deviation is permitted if a query using an explicit key is supported (such as
// `oc.BgpTypes_AFI_SAFI_TYPE_IPV4_UNICAST`).
func BgpAfiSafiWildcardNotSupported(dut *ondatra.DUTDevice) bool {
	return lookupDUTDeviations(dut).GetBgpAfiSafiWildcardNotSupported()
}

// NoZeroSuppression returns true if device wants to remove zero suppression
func NoZeroSuppression(dut *ondatra.DUTDevice) bool {
	return lookupDUTDeviations(dut).GetNoZeroSuppression()
}

// IsisInterfaceLevelPassiveUnsupported returns true for devices that do not support passive leaf
func IsisInterfaceLevelPassiveUnsupported(dut *ondatra.DUTDevice) bool {
	return lookupDUTDeviations(dut).GetIsisInterfaceLevelPassiveUnsupported()
}

// IsisDisSysidUnsupported returns true for devices that do not support dis-system-id leaf
func IsisDisSysidUnsupported(dut *ondatra.DUTDevice) bool {
	return lookupDUTDeviations(dut).GetIsisDisSysidUnsupported()
}

// IsisDatabaseOverloadsUnsupported returns true for devices that do not support database-overloads leaf
func IsisDatabaseOverloadsUnsupported(dut *ondatra.DUTDevice) bool {
	return lookupDUTDeviations(dut).GetIsisDatabaseOverloadsUnsupported()
}

<<<<<<< HEAD
// P4RTCapabilitiesUnsupported returns true for devices that don't support P4RT Capabilities rpc.
func P4RTCapabilitiesUnsupported(dut *ondatra.DUTDevice) bool {
	return lookupDUTDeviations(dut).GetP4RtCapabilitiesUnsupported()
}

// GNMIGetOnRootUnsupported returns true if the device does not support gNMI get on root.
func GNMIGetOnRootUnsupported(dut *ondatra.DUTDevice) bool {
	return lookupDUTDeviations(dut).GetGnmiGetOnRootUnsupported()
=======
// BgpSetMedV7Unsupported returns true if devices which are not
// supporting bgp set med union type in OC.
func BgpSetMedV7Unsupported(dut *ondatra.DUTDevice) bool {
	return lookupDUTDeviations(dut).GetBgpSetMedV7Unsupported()
}

// EnableTableConnections returns true if admin state of tableconnections needs to be enabled in SRL native model
func EnableTableConnections(dut *ondatra.DUTDevice) bool {
	return lookupDUTDeviations(dut).GetEnableTableConnections()
}

// TcDefaultImportPolicyUnsupported returns true if default import policy for table connection is unsupported
func TcDefaultImportPolicyUnsupported(dut *ondatra.DUTDevice) bool {
	return lookupDUTDeviations(dut).GetTcDefaultImportPolicyUnsupported()
}

// TcMetricPropagationUnsupported returns true if metric propagation for table connection is unsupported
func TcMetricPropagationUnsupported(dut *ondatra.DUTDevice) bool {
	return lookupDUTDeviations(dut).GetTcMetricPropagationUnsupported()
}

// TcAttributePropagationUnsupported returns true if attribute propagation for table connection is unsupported
func TcAttributePropagationUnsupported(dut *ondatra.DUTDevice) bool {
	return lookupDUTDeviations(dut).GetTcAttributePropagationUnsupported()
}

// TcSubscriptionUnsupported returns true if subscription for table connection is unsupported
func TcSubscriptionUnsupported(dut *ondatra.DUTDevice) bool {
	return lookupDUTDeviations(dut).GetTcSubscriptionUnsupported()
}

// DefaultBgpInstanceName returns bgp instance name as set in deviation to override default value "DEFAULT"
func DefaultBgpInstanceName(dut *ondatra.DUTDevice) string {
	if dbin := lookupDUTDeviations(dut).GetDefaultBgpInstanceName(); dbin != "" {
		return dbin
	}
	return "DEFAULT"
}

// ChannelRateClassParametersUnsupported returns true if channel rate class parameters are unsupported
func ChannelRateClassParametersUnsupported(dut *ondatra.DUTDevice) bool {
	return lookupDUTDeviations(dut).GetChannelAssignmentRateClassParametersUnsupported()
}

// QosSchedulerIngressPolicer returns true if qos ingress policing is unsupported
func QosSchedulerIngressPolicer(dut *ondatra.DUTDevice) bool {
	return lookupDUTDeviations(dut).GetQosSchedulerIngressPolicerUnsupported()
}

// GribiEncapHeaderUnsupported returns true if gribi encap header is unsupported
func GribiEncapHeaderUnsupported(dut *ondatra.DUTDevice) bool {
	return lookupDUTDeviations(dut).GetGribiEncapHeaderUnsupported()
>>>>>>> 3658a41d
}<|MERGE_RESOLUTION|>--- conflicted
+++ resolved
@@ -1254,16 +1254,6 @@
 	return lookupDUTDeviations(dut).GetIsisDatabaseOverloadsUnsupported()
 }
 
-<<<<<<< HEAD
-// P4RTCapabilitiesUnsupported returns true for devices that don't support P4RT Capabilities rpc.
-func P4RTCapabilitiesUnsupported(dut *ondatra.DUTDevice) bool {
-	return lookupDUTDeviations(dut).GetP4RtCapabilitiesUnsupported()
-}
-
-// GNMIGetOnRootUnsupported returns true if the device does not support gNMI get on root.
-func GNMIGetOnRootUnsupported(dut *ondatra.DUTDevice) bool {
-	return lookupDUTDeviations(dut).GetGnmiGetOnRootUnsupported()
-=======
 // BgpSetMedV7Unsupported returns true if devices which are not
 // supporting bgp set med union type in OC.
 func BgpSetMedV7Unsupported(dut *ondatra.DUTDevice) bool {
@@ -1316,5 +1306,14 @@
 // GribiEncapHeaderUnsupported returns true if gribi encap header is unsupported
 func GribiEncapHeaderUnsupported(dut *ondatra.DUTDevice) bool {
 	return lookupDUTDeviations(dut).GetGribiEncapHeaderUnsupported()
->>>>>>> 3658a41d
+}
+
+// P4RTCapabilitiesUnsupported returns true for devices that don't support P4RT Capabilities rpc.
+func P4RTCapabilitiesUnsupported(dut *ondatra.DUTDevice) bool {
+	return lookupDUTDeviations(dut).GetP4RtCapabilitiesUnsupported()
+}
+
+// GNMIGetOnRootUnsupported returns true if the device does not support gNMI get on root.
+func GNMIGetOnRootUnsupported(dut *ondatra.DUTDevice) bool {
+	return lookupDUTDeviations(dut).GetGnmiGetOnRootUnsupported()
 }