// Copyright 2022 Google LLC
//
// Licensed under the Apache License, Version 2.0 (the "License");
// you may not use this file except in compliance with the License.
// You may obtain a copy of the License at
//
//      http://www.apache.org/licenses/LICENSE-2.0
//
// Unless required by applicable law or agreed to in writing, software
// distributed under the License is distributed on an "AS IS" BASIS,
// WITHOUT WARRANTIES OR CONDITIONS OF ANY KIND, either express or implied.
// See the License for the specific language governing permissions and
// limitations under the License.

// Package deviations defines the arguments to enable temporary workarounds for the
// featureprofiles test suite using command line flags.
//
// If we consider device compliance level in tiers:
//
//   - Tier 0: Full OpenConfig compliance.  The device can do everything specified by
//     OpenConfig.
//   - Tier 1: Test plan compliance.  The device can pass a test without deviation, which
//     means it satisfies the test requirements.  This is the target compliance tier for
//     featureprofiles tests.
//   - Tier 2: Deviated test plan compliance.  The device can pass a test with deviation.
//
// Deviations typically work by reducing testing requirements or by changing the way the
// configuration is done.  However, the targeted compliance tier is always without
// deviation.
//
// Requirements for deviations:
//
//   - Deviations may only use OpenConfig compliant behavior.
//   - Deviations should be small in scope, typically affecting one sub-test, one
//     OpenConfig path or small OpenConfig sub-tree.
//
// If a device could not pass without deviation, that is considered non-compliant
// behavior.  Ideally, a device should pass both with and without a deviation which means
// the deviation could be safely removed.  However, when the OpenConfig model allows the
// device to reject the deviated case even if it is compliant, then this should be
// explained on a case-by-case basis.
//
// To add a deviation:
//
//   - Submit a github issue explaining the need for the deviation.
//   - Submit a pull request referencing the above issue to add a flag to
//     this file and updates to the tests where it is intended to be used.
//   - Make sure the deviation defaults to false.  False (not deviated) means strictly
//     compliant behavior.  True (deviated) activates the workaround.
//
// To remove a deviation:
//
//   - Submit a pull request which proposes to resolve the relevant
//     github issue by removing the deviation and it's usage within tests.
//   - Typically the author or an affiliate of the author's organization
//     is expected to remove a deviation they introduced.
//
// To enable the deviations for a test run:
//
//   - By default, deviations are not enabled and instead require the
//     test invocation to set an argument to enable the deviation.
//   - For example:
//     go test my_test.go --deviation_interface_enabled=true
package deviations

import (
	"flag"

	"github.com/openconfig/ondatra"
)

// AggregateAtomicUpdate returns if device requires that aggregate Port-Channel and its members be defined in a single gNMI Update transaction at /interfaces.
// Otherwise lag-type will be dropped, and no member can be added to the aggregate.
// Full OpenConfig compliant devices should pass both with and without this deviation.
func AggregateAtomicUpdate(_ *ondatra.DUTDevice) bool {
	return *aggregateAtomicUpdate
}

// P4RTMissingDelete returns whether the device does not support delete mode in P4RT write requests.
func P4RTMissingDelete(_ *ondatra.DUTDevice) bool {
	return *p4rtMissingDelete
}

// P4RTUnsetElectionIDUnsupported returns whether the device does not support unset election ID.
func P4RTUnsetElectionIDUnsupported(_ *ondatra.DUTDevice) bool {
	return *p4rtUnsetElectionIDUnsupported
}

// ISISRestartSuppressUnsupported returns whether the device should skip isis restart-suppress check.
func ISISRestartSuppressUnsupported(_ *ondatra.DUTDevice) bool {
	return *isisRestartSuppressUnsupported
}

// MissingBgpLastNotificationErrorCode returns whether the last-notification-error-code leaf is missing in bgp.
func MissingBgpLastNotificationErrorCode(_ *ondatra.DUTDevice) bool {
	return *missingBgpLastNotificationErrorCode
}

// GRIBIMACOverrideWithStaticARP returns whether for a gRIBI IPv4 route the device does not support a mac-address only next-hop-entry.
func GRIBIMACOverrideWithStaticARP(_ *ondatra.DUTDevice) bool {
	return *gribiMACOverrideWithStaticARP
}

// CLITakesPrecedenceOverOC returns whether config pushed through origin CLI takes precedence over config pushed through origin OC.
func CLITakesPrecedenceOverOC(_ *ondatra.DUTDevice) bool {
	return *cliTakesPrecedenceOverOC
}

// BGPTrafficTolerance returns the allowed tolerance for BGP traffic flow while comparing for pass or fail conditions.
func BGPTrafficTolerance(_ *ondatra.DUTDevice) int {
	return *bgpTrafficTolerance
}

// MacAddressMissing returns whether device does not support /system/mac-address/state
func MacAddressMissing(_ *ondatra.DUTDevice) bool {
	return *macAddressMissing
}

// UseVendorNativeACLConfig returns whether a device requires native model to configure ACL, specifically for RT-1.4.
func UseVendorNativeACLConfig(_ *ondatra.DUTDevice) bool {
	return *useVendorNativeACLConfiguration
}

// SwitchChipIDUnsupported returns whether the device supports id leaf for SwitchChip components.
func SwitchChipIDUnsupported(_ *ondatra.DUTDevice) bool {
	return *switchChipIDUnsupported
}

// BackplaneFacingCapacityUnsupported returns whether the device supports backplane-facing-capacity leaves for some of the components.
func BackplaneFacingCapacityUnsupported(_ *ondatra.DUTDevice) bool {
	return *backplaneFacingCapacityUnsupported
}

// ComponentsSoftwareModuleUnsupported returns whether the device supports software module components.
func ComponentsSoftwareModuleUnsupported(_ *ondatra.DUTDevice) bool {
	return *componentsSoftwareModuleUnsupported
}

// SchedulerInputWeightLimit returns whether the device does not support weight above 100.
func SchedulerInputWeightLimit(_ *ondatra.DUTDevice) bool {
	return *schedulerInputWeightLimit
}

// ECNProfileRequiredDefinition returns whether the device requires additional config for ECN.
func ECNProfileRequiredDefinition(_ *ondatra.DUTDevice) bool {
	return *ecnProfileRequiredDefinition
}

// ISISGlobalAuthenticationNotRequired returns true if ISIS Global authentication not required.
func ISISGlobalAuthenticationNotRequired(_ *ondatra.DUTDevice) bool {
	return *isisGlobalAuthenticationNotRequired
}

// ISISLevelAuthenticationNotRequired returns true if ISIS Level authentication not required.
func ISISLevelAuthenticationNotRequired(_ *ondatra.DUTDevice) bool {
	return *isisLevelAuthenticationNotRequired
}

// ISISSingleTopologyRequired sets isis af ipv6 single topology on the device if value is true.
func ISISSingleTopologyRequired(_ *ondatra.DUTDevice) bool {
	return *isisSingleTopologyRequired
}

// ISISMultiTopologyUnsupported returns if device skips isis multi-topology check.
func ISISMultiTopologyUnsupported(_ *ondatra.DUTDevice) bool {
	return *isisMultiTopologyUnsupported
}

// ISISInterfaceLevel1DisableRequired returns if device should disable isis level1 under interface mode.
func ISISInterfaceLevel1DisableRequired(_ *ondatra.DUTDevice) bool {
	return *isisInterfaceLevel1DisableRequired
}

// MissingIsisInterfaceAfiSafiEnable returns if device should set and validate isis interface address family enable.
// Default is validate isis address family enable at global mode.
func MissingIsisInterfaceAfiSafiEnable(_ *ondatra.DUTDevice) bool {
	return *missingIsisInterfaceAfiSafiEnable
}

// Ipv6DiscardedPktsUnsupported returns whether the device supports interface ipv6 discarded packet stats.
func Ipv6DiscardedPktsUnsupported(_ *ondatra.DUTDevice) bool {
	return *ipv6DiscardedPktsUnsupported
}

// FanOperStatusUnsupported returns whether the device supports oper-status leaf for fan components.
func FanOperStatusUnsupported(_ *ondatra.DUTDevice) bool {
	return *fanOperStatusUnsupported
}

// LinkQualWaitAfterDeleteRequired returns whether the device requires additional time to complete post delete link qualification cleanup.
func LinkQualWaitAfterDeleteRequired(_ *ondatra.DUTDevice) bool {
	return *linkQualWaitAfterDeleteRequired
}

// StatePathsUnsupported returns whether the device supports following state paths
func StatePathsUnsupported(_ *ondatra.DUTDevice) bool {
	return *statePathsUnsupported
}

// DropWeightLeavesUnsupported returns whether the device supports drop and weight leaves under queue management profile
func DropWeightLeavesUnsupported(_ *ondatra.DUTDevice) bool {
	return *dropWeightLeavesUnsupported
}

// SwVersionUnsupported returns true if the device does not support reporting software version according to the requirements in gNMI-1.10.
func SwVersionUnsupported(_ *ondatra.DUTDevice) bool {
	return *swVersionUnsupported
}

// HierarchicalWeightResolutionTolerance returns the allowed tolerance for BGP traffic flow while comparing for pass or fail conditions.
func HierarchicalWeightResolutionTolerance(_ *ondatra.DUTDevice) float64 {
	return *hierarchicalWeightResolutionTolerance
}

// InterfaceCountersFromContainer returns if the device only supports querying counters from the state container, not from individual counter leaves.
func InterfaceCountersFromContainer(_ *ondatra.DUTDevice) bool {
	return *interfaceCountersFromContainer
}

// IPNeighborMissing returns true if the device does not support interface/ipv4(6)/neighbor,
// so test can suppress the related check for interface/ipv4(6)/neighbor.
func IPNeighborMissing(_ *ondatra.DUTDevice) bool {
	return *ipNeighborMissing
}

// NTPAssociationTypeRequired returns if device requires NTP association-type to be explicitly set.
// OpenConfig defaults the association-type to SERVER if not set.
func NTPAssociationTypeRequired(_ *ondatra.DUTDevice) bool {
	return *ntpAssociationTypeRequired
}

// GRIBIRIBAckOnly returns if device only supports RIB ack, so tests that normally expect FIB_ACK will allow just RIB_ACK.
// Full gRIBI compliant devices should pass both with and without this deviation.
func GRIBIRIBAckOnly(_ *ondatra.DUTDevice) bool {
	return *gRIBIRIBAckOnly
}

// GRIBIDelayedAckResponse returns if device requires delay in sending ack response.
func GRIBIDelayedAckResponse(_ *ondatra.DUTDevice) bool {
	return *gRIBIDelayedAckResponse
}

// MissingInterfacePhysicalChannel returns if device does not support interface/physicalchannel leaf.
func MissingInterfacePhysicalChannel(_ *ondatra.DUTDevice) bool {
	return *missingInterfacePhysicalChannel
}

// MissingInterfaceHardwarePort returns if device does not support interface/hardwareport leaf.
func MissingInterfaceHardwarePort(_ *ondatra.DUTDevice) bool {
	return *missingInterfaceHardwarePort
}

// TraceRouteL4ProtocolUDP returns if device only support UDP as l4 protocol for traceroute.
func TraceRouteL4ProtocolUDP(_ *ondatra.DUTDevice) bool {
	return *traceRouteL4ProtocolUDP
}

// TraceRouteFragmentation returns if device does not support fragmentation bit for traceroute.
func TraceRouteFragmentation(_ *ondatra.DUTDevice) bool {
	return *traceRouteFragmentation
}

// SubinterfacePacketCountersMissing returns if device is missing subinterface packet counters for IPv4/IPv6,
// so the test will skip checking them.
// Full OpenConfig compliant devices should pass both with and without this deviation.
func SubinterfacePacketCountersMissing(_ *ondatra.DUTDevice) bool {
	return *subinterfacePacketCountersMissing
}

// MissingPrePolicyReceivedRoutes returns if device does not support bgp/neighbors/neighbor/afi-safis/afi-safi/state/prefixes/received-pre-policy.
// Fully-compliant devices should pass with and without this deviation.
func MissingPrePolicyReceivedRoutes(_ *ondatra.DUTDevice) bool {
	return *missingPrePolicyReceivedRoutes
}

// DeprecatedVlanID returns if device requires using the deprecated openconfig-vlan:vlan/config/vlan-id or openconfig-vlan:vlan/state/vlan-id leaves.
func DeprecatedVlanID(_ *ondatra.DUTDevice) bool {
	return *deprecatedVlanID
}

// OSActivateNoReboot returns if device requires separate reboot to activate OS.
func OSActivateNoReboot(_ *ondatra.DUTDevice) bool {
	return *osActivateNoReboot
}

// ConnectRetry returns if /bgp/neighbors/neighbor/timers/config/connect-retry is not supported.
func ConnectRetry(_ *ondatra.DUTDevice) bool {
	return *connectRetry
}

// InstallOSForStandbyRP returns if device requires OS installation on standby RP as well as active RP.
func InstallOSForStandbyRP(_ *ondatra.DUTDevice) bool {
	return *installOSForStandbyRP
}

// GNOIStatusWithEmptySubcomponent returns if the response of gNOI reboot status is a single value (not a list),
// the device requires explict component path to account for a situation when there is more than one active reboot requests.
func GNOIStatusWithEmptySubcomponent(_ *ondatra.DUTDevice) bool {
	return *gNOIStatusWithEmptySubcomponent
}

<<<<<<< HEAD
// ExplicitGRIBIUnderNetworkInstance returns if device requires gribi-protocol to be enabled under network-instance.
func ExplicitGRIBIUnderNetworkInstance(_ *ondatra.DUTDevice) bool {
	return *explicitGRIBIUnderNetworkInstance
=======
// ISISprotocolEnabledNotRequired returns if isis protocol enable flag should be unset on the device.
func ISISprotocolEnabledNotRequired(_ *ondatra.DUTDevice) bool {
	return *isisprotocolEnabledNotRequired
}

// ISISInstanceEnabledNotRequired returns if isis instance enable flag should not be on the device.
func ISISInstanceEnabledNotRequired(_ *ondatra.DUTDevice) bool {
	return *isisInstanceEnabledNotRequired
}

// NoMixOfTaggedAndUntaggedSubinterfaces returns if device does not support a mix of tagged and untagged subinterfaces
func NoMixOfTaggedAndUntaggedSubinterfaces(_ *ondatra.DUTDevice) bool {
	return *noMixOfTaggedAndUntaggedSubinterfaces
>>>>>>> 7b136278
}

// Vendor deviation flags.
// All new flags should not be exported (define them in lowercase) and accessed
// from tests through a public accessors like those above.
var (
	BannerDelimiter = flag.String("deviation_banner_delimiter", "",
		"Device requires the banner to have a delimiter character. Full OpenConfig compliant devices should work without delimiter.")

	ntpAssociationTypeRequired = flag.Bool("deviation_ntp_association_type_required", false,
		"Device requires NTP association-type to be explicitly set.  OpenConfig defaults the association-type to SERVER if not set.")

	InterfaceEnabled = flag.Bool("deviation_interface_enabled", false,
		"Device requires interface enabled leaf booleans to be explicitly set to true.  Full OpenConfig compliant devices should pass both with and without this deviation.")

	IPv4MissingEnabled = flag.Bool("deviation_ipv4_missing_enabled", false, "Device does not support interface/ipv4/enabled, so suppress configuring this leaf.")

	ipNeighborMissing = flag.Bool("deviation_ip_neighbor_missing", false, "Device does not support interface/ipv4(6)/neighbor, so suppress the related check for interface/ipv4(6)/neighbor.")

	interfaceCountersFromContainer = flag.Bool("deviation_interface_counters_from_container", false, "Device only supports querying counters from the state container, not from individual counter leaves.")

	aggregateAtomicUpdate = flag.Bool("deviation_aggregate_atomic_update", false,
		"Device requires that aggregate Port-Channel and its members be defined in a single gNMI Update transaction at /interfaces; otherwise lag-type will be dropped, and no member can be added to the aggregate.  Full OpenConfig compliant devices should pass both with and without this deviation.")

	DefaultNetworkInstance = flag.String("deviation_default_network_instance", "DEFAULT",
		"The name used for the default network instance for VRF.  The default name in OpenConfig is \"DEFAULT\" but some legacy devices still use \"default\".  Full OpenConfig compliant devices should be able to use any operator-assigned value.")

	subinterfacePacketCountersMissing = flag.Bool("deviation_subinterface_packet_counters_missing", false,
		"Device is missing subinterface packet counters for IPv4/IPv6, so the test will skip checking them.  Full OpenConfig compliant devices should pass both with and without this deviation.")

	OmitL2MTU = flag.Bool("deviation_omit_l2_mtu", false,
		"Device does not support setting the L2 MTU, so omit it.  OpenConfig allows a device to enforce that L2 MTU, which has a default value of 1514, must be set to a higher value than L3 MTU, so a full OpenConfig compliant device may fail with the deviation.")

	gRIBIRIBAckOnly = flag.Bool("deviation_gribi_riback_only", false, "Device only supports RIB ack, so tests that normally expect FIB_ACK will allow just RIB_ACK.  Full gRIBI compliant devices should pass both with and without this deviation.")

	MissingValueForDefaults = flag.Bool("deviation_missing_value_for_defaults", false,
		"Device returns no value for some OpenConfig paths if the operational value equals the default. A fully compliant device should pass regardless of this deviation.")

	StaticProtocolName = flag.String("deviation_static_protocol_name", "DEFAULT", "The name used for the static routing protocol.  The default name in OpenConfig is \"DEFAULT\" but some devices use other names.")

	GNOISubcomponentPath = flag.Bool("deviation_gnoi_subcomponent_path", false, "Device currently uses component name instead of a full openconfig path, so suppress creating a full oc compliant path for subcomponent.")

	gNOIStatusWithEmptySubcomponent = flag.Bool("deviation_gnoi_status_empty_subcomponent", false, "The response of gNOI reboot status is a single value (not a list), so the device requires explict component path to account for a situation when there is more than one active reboot requests.")

	osActivateNoReboot = flag.Bool("deviation_osactivate_noreboot", false, "Device requires separate reboot to activate OS.")

	installOSForStandbyRP = flag.Bool("deviation_osinstall_for_standby_rp", false, "Device requires OS installation on standby RP as well as active RP.")

	deprecatedVlanID = flag.Bool("deviation_deprecated_vlan_id", false, "Device requires using the deprecated openconfig-vlan:vlan/config/vlan-id or openconfig-vlan:vlan/state/vlan-id leaves.")

	ExplicitInterfaceInDefaultVRF = flag.Bool("deviation_explicit_interface_in_default_vrf", false,
		"Device requires explicit attachment of an interface or subinterface to the default network instance. OpenConfig expects an unattached interface or subinterface to be implicitly part of the default network instance. Fully-compliant devices should pass with and without this deviation.")

	ExplicitPortSpeed = flag.Bool("deviation_explicit_port_speed", false, "Device requires port-speed to be set because its default value may not be usable. Fully compliant devices should select the highest speed available based on negotiation.")

	ExplicitP4RTNodeComponent = flag.Bool("deviation_explicit_p4rt_node_component", false, "Device does not report P4RT node names in the component hierarchy, so use hard coded P4RT node names by passing them through internal/args flags. Fully compliant devices should report the PORT hardware components with the INTEGRATED_CIRCUIT components as their parents, as the P4RT node names.")

	RoutePolicyUnderPeerGroup = flag.Bool("deviation_rpl_under_peergroup", false, "Device requires route-policy configuration under bgp peer-group. Fully-compliant devices should pass with and without this deviation.")

	missingPrePolicyReceivedRoutes = flag.Bool("deviation_prepolicy_received_routes", false, "Device does not support bgp/neighbors/neighbor/afi-safis/afi-safi/state/prefixes/received-pre-policy. Fully-compliant devices should pass with and without this deviation.")

	RoutePolicyUnderNeighborAfiSafi = flag.Bool("deviation_rpl_under_neighbor_afisafi", false, "Device requires route-policy configuration under bgp neighbor afisafi. Fully-compliant devices should pass with this deviation set to true.")

	traceRouteL4ProtocolUDP = flag.Bool("deviation_traceroute_l4_protocol_udp", false, "Device only support UDP as l4 protocol for traceroute. Use this flag to set default l4 protocol as UDP and skip the tests explictly use TCP or ICMP.")

	traceRouteFragmentation = flag.Bool("deviation_traceroute_fragmentation", false, "Device does not support fragmentation bit for traceroute.")

	connectRetry = flag.Bool("deviation_connect_retry", false, "Connect-retry is not supported /bgp/neighbors/neighbor/timers/config/connect-retry.")

	ExplicitIPv6EnableForGRIBI = flag.Bool("deviation_ipv6_enable_for_gribi_nh_dmac", false, "Device requires Ipv6 to be enabled on interface for gRIBI NH programmed with destination mac address")

	isisInterfaceLevel1DisableRequired = flag.Bool("deviation_isis_interface_level1_disable_required", false,
		"Disable isis level1 under interface mode on the device if value is true, Default value is false and enables isis level2 under interface mode")

	missingIsisInterfaceAfiSafiEnable = flag.Bool("deviation_missing_isis_interface_afi_safi_enable", false,
		"Set and validate isis interface address family enable on the device if value is true, Default value is false and validate isis address family enable at global mode")

	isisSingleTopologyRequired = flag.Bool("deviation_isis_single_topology_required", false,
		"Set isis af ipv6 single topology on the device if value is true, Default value is false and sets multi topology for isis af ipv6")

	isisprotocolEnabledNotRequired = flag.Bool("deviation_isis_protocol_enabled_not_required", false,
		"Unset isis protocol enable flag on the device if value is true, Default value is false and protocol enable flag is set")

	isisInstanceEnabledNotRequired = flag.Bool("deviation_isis_instance_enabled_not_required", false,
		"Don't set isis instance enable flag on the device if value is true, Default value is false and instance enable flag is set")

	ExplicitInterfaceRefDefinition = flag.Bool("deviation_explicit_interface_ref_definition", false, "Device requires explicit interface ref configuration when applying features to interface")

	noMixOfTaggedAndUntaggedSubinterfaces = flag.Bool("deviation_no_mix_of_tagged_and_untagged_subinterfaces", false,
		"Use this deviation when the device does not support a mix of tagged and untagged subinterfaces")

	gRIBIDelayedAckResponse = flag.Bool("deviation_gribi_delayed_ack_response", false, "Device requires delay in sending ack response")

	LLDPInterfaceConfigOverrideGlobal = flag.Bool("deviation_lldp_interface_config_override_global", false,
		"Set this flag for LLDP interface config to override the global config,expect neighbours are seen when lldp is disabled globally but enabled on interface")

	missingInterfacePhysicalChannel = flag.Bool("deviation_missing_interface_physical_channel", false,
		"Device does not support interface/physicalchannel leaf. Set this flag to skip checking the leaf.")

	missingInterfaceHardwarePort = flag.Bool("deviation_missing_interface_hardware_port", false,
		"Device does not support interface/hardwareport leaf. Set this flag to skip checking the leaf.")

	InterfaceConfigVrfBeforeAddress = flag.Bool("deviation_interface_config_vrf_before_address", false, "When configuring interface, config Vrf prior config IP address")

	bgpTrafficTolerance = flag.Int("deviation_bgp_tolerance_value", 0,
		"Allowed tolerance for BGP traffic flow while comparing for pass or fail condition.")

	explicitGRIBIUnderNetworkInstance = flag.Bool("deviation_explicit_gribi_under_network_instance", false,
		"Device requires gribi-protocol to be enabled under network-instance.")

	BGPMD5RequiresReset = flag.Bool("deviation_bgp_md5_requires_reset", false, "Device requires a BGP session reset to utilize a new MD5 key")

	QOSDroppedOctets = flag.Bool("deviation_qos_dropped_octets", false, "Set to true to skip checking QOS Dropped octets stats for interface")

	SkipBGPTestPasswordMismatch = flag.Bool("deviation_skip_bgp_test_password_mismatch", false,
		"Skip BGP TestPassword mismatch subtest if value is true, Default value is false")

	p4rtMissingDelete = flag.Bool("deviation_p4rt_missing_delete", false, "Device does not support delete mode in P4RT write requests")

	p4rtUnsetElectionIDUnsupported = flag.Bool("deviation_p4rt_unsetelectionid_unsupported", false, "Device does not support unset Election ID")

	NetworkInstanceTableDeletionRequired = flag.Bool("deviation_network_instance_table_deletion_required", false,
		"Set to true for device requiring explicit deletion of network-instance table, default is false")

	isisMultiTopologyUnsupported = flag.Bool("deviation_isis_multi_topology_unsupported", false,
		"Device skip isis multi-topology check if value is true, Default value is false")

	isisRestartSuppressUnsupported = flag.Bool("deviation_isis_restart_suppress_unsupported", false,
		"Device skip isis restart-suppress check if value is true, Default value is false")

	macAddressMissing = flag.Bool("deviation_mac_address_missing", false, "Device does not support /system/mac-address/state.")

	gribiMACOverrideWithStaticARP = flag.Bool("deviation_gribi_mac_override_with_static_arp", false, "Set to true for device not supporting programming a gribi flow with a next-hop entry of mac-address only, default is false")

	cliTakesPrecedenceOverOC = flag.Bool("deviation_cli_takes_precedence_over_oc", false, "Set to true for device in which config pushed through origin CLI takes precedence over config pushed through origin OC, default is false")

	missingBgpLastNotificationErrorCode = flag.Bool("deviation_missing_bgp_last_notification_error_code", false, "Set to true to skip check for bgp/neighbors/neighbor/state/messages/received/last-notification-error-code leaf missing case")

	useVendorNativeACLConfiguration = flag.Bool("deviation_use_vendor_native_acl_config", false, "Configure ACLs using vendor native model specifically for RT-1.4")

	switchChipIDUnsupported = flag.Bool("deviation_switch_chip_id_unsupported", false, "Device does not support id leaf for SwitchChip components. Set this flag to skip checking the leaf.")

	backplaneFacingCapacityUnsupported = flag.Bool("deviation_backplane_facing_capacity_unsupported", false, "Device does not support backplane-facing-capacity leaves for some of the components. Set this flag to skip checking the leaves.")

	componentsSoftwareModuleUnsupported = flag.Bool("deviation_components_software_module_unsupported", false, "Set true for Device that does not support software module components, default is false.")

	schedulerInputWeightLimit = flag.Bool("deviation_scheduler_input_weight_limit", false, "device does not support weight above 100")

	ecnProfileRequiredDefinition = flag.Bool("deviation_ecn_profile_required_definition", false, "device requires additional config for ECN")

	isisGlobalAuthenticationNotRequired = flag.Bool("deviation_isis_global_authentication_not_required", false,
		"Don't set isis global authentication-check on the device if value is true, Default value is false and ISIS global authentication-check is set")

	isisLevelAuthenticationNotRequired = flag.Bool("deviation_isis_level_authentication_not_required", false,
		"Don't set isis level authentication on the device if value is true, Default value is false and ISIS level authentication is configured")

	ipv6DiscardedPktsUnsupported = flag.Bool("deviation_ipv6_discarded_pkts_unsupported", false, "Set true for device that does not support interface ipv6 discarded packet statistics, default is false")

	fanOperStatusUnsupported = flag.Bool("deviation_fan_oper_status_unsupported", false, "Device does not support oper-status leaves for some of the fan components. Set this flag to skip checking the leaf.")

	linkQualWaitAfterDeleteRequired = flag.Bool("deviation_link_qual_wait_after_delete_required", false, "Device requires additional time to complete post delete link qualification cleanup.")

	statePathsUnsupported = flag.Bool("deviation_state_path_unsupported", false, "Device does not support these state paths, Set this flag to skip checking the leaves")

	dropWeightLeavesUnsupported = flag.Bool("deviation_drop_weight_leaves_unsupported", false, "Device does not support drop and weight leaves under queue management profile, Set this flag to skip checking the leaves")

	swVersionUnsupported = flag.Bool("deviation_sw_version_unsupported", false, "Device does not support reporting software version according to the requirements in gNMI-1.10.")

	hierarchicalWeightResolutionTolerance = flag.Float64("deviation_hierarchical_weight_resolution_tolerance", 0.2, "Set it to expected ucmp traffic tolerance, default is 0.2")
)<|MERGE_RESOLUTION|>--- conflicted
+++ resolved
@@ -299,11 +299,11 @@
 	return *gNOIStatusWithEmptySubcomponent
 }
 
-<<<<<<< HEAD
 // ExplicitGRIBIUnderNetworkInstance returns if device requires gribi-protocol to be enabled under network-instance.
 func ExplicitGRIBIUnderNetworkInstance(_ *ondatra.DUTDevice) bool {
 	return *explicitGRIBIUnderNetworkInstance
-=======
+}
+
 // ISISprotocolEnabledNotRequired returns if isis protocol enable flag should be unset on the device.
 func ISISprotocolEnabledNotRequired(_ *ondatra.DUTDevice) bool {
 	return *isisprotocolEnabledNotRequired
@@ -317,7 +317,6 @@
 // NoMixOfTaggedAndUntaggedSubinterfaces returns if device does not support a mix of tagged and untagged subinterfaces
 func NoMixOfTaggedAndUntaggedSubinterfaces(_ *ondatra.DUTDevice) bool {
 	return *noMixOfTaggedAndUntaggedSubinterfaces
->>>>>>> 7b136278
 }
 
 // Vendor deviation flags.
