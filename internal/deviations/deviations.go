// Copyright 2022 Google LLC
//
// Licensed under the Apache License, Version 2.0 (the "License");
// you may not use this file except in compliance with the License.
// You may obtain a copy of the License at
//
//      http://www.apache.org/licenses/LICENSE-2.0
//
// Unless required by applicable law or agreed to in writing, software
// distributed under the License is distributed on an "AS IS" BASIS,
// WITHOUT WARRANTIES OR CONDITIONS OF ANY KIND, either express or implied.
// See the License for the specific language governing permissions and
// limitations under the License.

// Package deviations defines the arguments to enable temporary workarounds for the
// featureprofiles test suite using command line flags.
//
// If we consider device compliance level in tiers:
//
//   - Tier 0: Full OpenConfig compliance.  The device can do everything specified by
//     OpenConfig.
//   - Tier 1: Test plan compliance.  The device can pass a test without deviation, which
//     means it satisfies the test requirements.  This is the target compliance tier for
//     featureprofiles tests.
//   - Tier 2: Deviated test plan compliance.  The device can pass a test with deviation.
//
// Deviations typically work by reducing testing requirements or by changing the way the
// configuration is done.  However, the targeted compliance tier is always without
// deviation.
//
// Requirements for deviations:
//
//   - Deviations may only use OpenConfig compliant behavior.
//   - Deviations should be small in scope, typically affecting one sub-test, one
//     OpenConfig path or small OpenConfig sub-tree.
//
// If a device could not pass without deviation, that is considered non-compliant
// behavior.  Ideally, a device should pass both with and without a deviation which means
// the deviation could be safely removed.  However, when the OpenConfig model allows the
// device to reject the deviated case even if it is compliant, then this should be
// explained on a case-by-case basis.
//
// To add a deviation:
//
//   - Submit a github issue explaining the need for the deviation.
//   - Submit a pull request referencing the above issue to add a flag to
//     this file and updates to the tests where it is intended to be used.
//   - Make sure the deviation defaults to false.  False (not deviated) means strictly
//     compliant behavior.  True (deviated) activates the workaround.
//
// To remove a deviation:
//
//   - Submit a pull request which proposes to resolve the relevant
//     github issue by removing the deviation and it's usage within tests.
//   - Typically the author or an affiliate of the author's organization
//     is expected to remove a deviation they introduced.
//
// To enable the deviations for a test run:
//
//   - By default, deviations are not enabled and instead require the
//     test invocation to set an argument to enable the deviation.
//   - For example:
//     go test my_test.go --deviation_interface_enabled=true
package deviations

import (
	"flag"
)

// Vendor deviation flags.
var (
	BannerDelimiter = flag.String("deviation_banner_delimiter", "",
		"Device requires the banner to have a delimiter character. Full OpenConfig compliant devices should work without delimiter.")

	NTPAssociationTypeRequired = flag.Bool("deviation_ntp_association_type_required", false,
		"Device requires NTP association-type to be explicitly set.  OpenConfig defaults the association-type to SERVER if not set.")

	InterfaceEnabled = flag.Bool("deviation_interface_enabled", false,
		"Device requires interface enabled leaf booleans to be explicitly set to true.  Full OpenConfig compliant devices should pass both with and without this deviation.")

	InterfaceOperStatus = flag.Bool("deviation_interface_operstatus", false,
		"Device generates Interface_OperStatus_DOWN instead of Interface_OperStatus_LOWER_LAYER_DOWN for an aggregated link.")

	IPv4MissingEnabled = flag.Bool("deviation_ipv4_missing_enabled", false, "Device does not support interface/ipv4/enabled, so suppress configuring this leaf.")

	IPNeighborMissing = flag.Bool("deviation_ip_neighbor_missing", false, "Device does not support interface/ipv4(6)/neighbor, so suppress the related check for interface/ipv4(6)/neighbor.")

	InterfaceCountersFromContainer = flag.Bool("deviation_interface_counters_from_container", false, "Device only supports querying counters from the state container, not from individual counter leaves.")

	AggregateAtomicUpdate = flag.Bool("deviation_aggregate_atomic_update", false,
		"Device requires that aggregate Port-Channel and its members be defined in a single gNMI Update transaction at /interfaces; otherwise lag-type will be dropped, and no member can be added to the aggregate.  Full OpenConfig compliant devices should pass both with and without this deviation.")

	DefaultNetworkInstance = flag.String("deviation_default_network_instance", "DEFAULT",
		"The name used for the default network instance for VRF.  The default name in OpenConfig is \"DEFAULT\" but some legacy devices still use \"default\".  Full OpenConfig compliant devices should be able to use any operator-assigned value.")

	SubinterfacePacketCountersMissing = flag.Bool("deviation_subinterface_packet_counters_missing", false,
		"Device is missing subinterface packet counters for IPv4/IPv6, so the test will skip checking them.  Full OpenConfig compliant devices should pass both with and without this deviation.")

	OmitL2MTU = flag.Bool("deviation_omit_l2_mtu", false,
		"Device does not support setting the L2 MTU, so omit it.  OpenConfig allows a device to enforce that L2 MTU, which has a default value of 1514, must be set to a higher value than L3 MTU, so a full OpenConfig compliant device may fail with the deviation.")

	GRIBIPreserveOnly = flag.Bool("deviation_gribi_preserve_only", false, "Device does not support gRIBI client with persistence DELETE, so this skips the optional test cases in DELETE mode.  However, tests explicitly testing DELETE mode will still run.  Full gRIBI compliant devices should pass both with and without this deviation.")

	GRIBIRIBAckOnly = flag.Bool("deviation_gribi_riback_only", false, "Device only supports RIB ack, so tests that normally expect FIB_ACK will allow just RIB_ACK.  Full gRIBI compliant devices should pass both with and without this deviation.")

	MissingValueForDefaults = flag.Bool("deviation_missing_value_for_defaults", false,
		"Device returns no value for some OpenConfig paths if the operational value equals the default. A fully compliant device should pass regardless of this deviation.")

	StaticProtocolName = flag.String("deviation_static_protocol_name", "DEFAULT", "The name used for the static routing protocol.  The default name in OpenConfig is \"DEFAULT\" but some devices use other names.")

	GNOISubcomponentPath = flag.Bool("deviation_gnoi_subcomponent_path", false, "Device currently uses component name instead of a full openconfig path, so suppress creating a full oc compliant path for subcomponent.")

	GNOIStatusWithEmptySubcomponent = flag.Bool("deviation_gnoi_status_empty_subcomponent", false, "The response of gNOI reboot status is a single value (not a list), so the device requires explict component path to account for a situation when there is more than one active reboot requests.")

	OSActivateNoReboot = flag.Bool("deviation_osactivate_noreboot", false, "Device requires seperate reboot to activate OS.")

	InstallOSForStandbyRP = flag.Bool("deviation_osinstall_for_standby_rp", false, "Device requires OS installation on standby RP as well as active RP.")

	DeprecatedVlanID = flag.Bool("deviation_deprecated_vlan_id", false, "Device requires using the deprecated openconfig-vlan:vlan/config/vlan-id or openconfig-vlan:vlan/state/vlan-id leaves.")

	ExplicitInterfaceInDefaultVRF = flag.Bool("deviation_explicit_interface_in_default_vrf", false,
		"Device requires explicit attachment of an interface or subinterface to the default network instance. OpenConfig expects an unattached interface or subinterface to be implicitly part of the default network instance. Fully-compliant devices should pass with and without this deviation.")

	ExplicitPortSpeed = flag.Bool("deviation_explicit_port_speed", false, "Device requires port-speed to be set because its default value may not be usable. Fully compliant devices should select the highest speed available based on negotiation.")

	ExplicitP4RTNodeComponent = flag.Bool("deviation_explicit_p4rt_node_component", false, "Device does not report P4RT node names in the component hierarchy, so use hard coded P4RT node names by passing them through internal/args flags. Fully compliant devices should report the PORT hardware components with the INTEGRATED_CIRCUIT components as their parents, as the P4RT node names.")

	RoutePolicyUnderPeerGroup = flag.Bool("deviation_rpl_under_peergroup", false, "Device requires route-policy configuration under bgp peer-group. Fully-compliant devices should pass with and without this deviation.")

	MissingPrePolicyReceivedRoutes = flag.Bool("deviation_prepolicy_received_routes", false, "Device does not support bgp/neighbors/neighbor/afi-safis/afi-safi/state/prefixes/received-pre-policy. Fully-compliant devices should pass with and without this deviation.")

	RoutePolicyUnderNeighborAfiSafi = flag.Bool("deviation_rpl_under_neighbor_afisafi", false, "Device requires route-policy configuration under bgp neighbor afisafi. Fully-compliant devices should pass with this deviation set to true.")

	TraceRouteL4ProtocolUDP = flag.Bool("deviation_traceroute_l4_protocol_udp", false, "Device only support UDP as l4 protocol for traceroute. Use this flag to set default l4 protocol as UDP and skip the tests explictly use TCP or ICMP.")

	TraceRouteFragmentation = flag.Bool("deviation_traceroute_fragmentation", false, "Device does not support fragmentation bit for traceroute.")

	ConnectRetry = flag.Bool("deviation_connect_retry", false, "Connect-retry is not supported /bgp/neighbors/neighbor/timers/config/connect-retry.")

	MissingBgpNeighborStatePeerGroup = flag.Bool("deviation_missing_bgp_neighbor_state_peer_group", false, "Device requires peer-group under bgp neighbor bgp/neighbors/neighbor/state/peer-group.")

	ExplicitIPv6EnableForGRIBI = flag.Bool("deviation_ipv6_enable_for_gribi_nh_dmac", false, "Device requires Ipv6 to be enabled on interface for gRIBI NH programmed with destination mac address")

	ISISInterfaceLevel1DisableRequired = flag.Bool("deviation_isis_interface_level1_disable_required", false,
		"Disable isis level1 under interface mode on the device if value is true, Default value is false and enables isis level2 under interface mode")

	IsisAfMetricStyleWideLevelRequired = flag.Bool("deviation_isis_af_metric_style_wide_level_required", false,
		"Set isis address family metric style wide level 2 on the device if value is true, Default value is false")

	MissingIsisInterfaceAfiSafiEnable = flag.Bool("deviation_missing_isis_interface_afi_safi_enable", false,
		"Set and validate isis interface address family enable on the device if value is true, Default value is false and validate isis address family enable at global mode")

	IsisHelloPaddingAdaptiveModeNotSupported = flag.Bool("deviation_isis_hello_padding_adaptive_mode_not_supported", false,
		"Skip isis hello padding adaptive mode TC if value is true, Default value is false")

	IsisSingleTopologyRequired = flag.Bool("deviation_isis_single_topology_required", false,
		"Set isis af ipv6 single topology on the device if value is true, Default value is false and sets multi topology for isis af ipv6")

	ISISprotocolEnabledNotRequired = flag.Bool("deviation_isis_protocol_enabled_not_required", false,
		"Unset isis protocol enable flag on the device if value is true, Default value is false and protocol enable flag is set")

	ISISInstanceEnabledNotRequired = flag.Bool("deviation_isis_instance_enabled_not_required", false,
		"Don't set isis instance enable flag on the device if value is true, Default value is false and instance enable flag is set")

	ExplicitInterfaceRefDefinition = flag.Bool("deviation_explicit_interface_ref_definition", false, "Device requires explicit interface ref configuration when applying features to interface")

	NoMixOfTaggedAndUntaggedSubinterfaces = flag.Bool("deviation_no_mix_of_tagged_and_untagged_subinterfaces", false,
		"Use this deviation when the device does not support a mix of tagged and untagged subinterfaces")
<<<<<<< HEAD
	GRIBIDelayedAckResponse = flag.Bool("deviation_gribi_delayed_ack_response", false, "Device requires delay in sending ack response")
=======

	BGPStateActiveACLDeny = flag.Bool("deviation_bgp_state_active_acl_deny", false,
		"Device requires bgp state to be active after ACL deny policy")

	LLDPInterfaceConfigOverrideGlobal = flag.Bool("deviation_lldp_interface_config_override_global", false,
		"Set this flag for LLDP interface config to override the global config,expect neighbours are seen when lldp is disabled globally but enabled on interface")
>>>>>>> 61e86d18
)<|MERGE_RESOLUTION|>--- conflicted
+++ resolved
@@ -166,14 +166,13 @@
 
 	NoMixOfTaggedAndUntaggedSubinterfaces = flag.Bool("deviation_no_mix_of_tagged_and_untagged_subinterfaces", false,
 		"Use this deviation when the device does not support a mix of tagged and untagged subinterfaces")
-<<<<<<< HEAD
-	GRIBIDelayedAckResponse = flag.Bool("deviation_gribi_delayed_ack_response", false, "Device requires delay in sending ack response")
-=======
+	
+  GRIBIDelayedAckResponse = flag.Bool("deviation_gribi_delayed_ack_response", false, "Device requires delay in sending ack response")
 
 	BGPStateActiveACLDeny = flag.Bool("deviation_bgp_state_active_acl_deny", false,
 		"Device requires bgp state to be active after ACL deny policy")
 
 	LLDPInterfaceConfigOverrideGlobal = flag.Bool("deviation_lldp_interface_config_override_global", false,
 		"Set this flag for LLDP interface config to override the global config,expect neighbours are seen when lldp is disabled globally but enabled on interface")
->>>>>>> 61e86d18
+
 )