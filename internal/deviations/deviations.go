// Copyright 2022 Google LLC
//
// Licensed under the Apache License, Version 2.0 (the "License");
// you may not use this file except in compliance with the License.
// You may obtain a copy of the License at
//
//      http://www.apache.org/licenses/LICENSE-2.0
//
// Unless required by applicable law or agreed to in writing, software
// distributed under the License is distributed on an "AS IS" BASIS,
// WITHOUT WARRANTIES OR CONDITIONS OF ANY KIND, either express or implied.
// See the License for the specific language governing permissions and
// limitations under the License.

// Package deviations defines the arguments to enable temporary workarounds for the
// featureprofiles test suite using command line flags.
//
// If we consider device compliance level in tiers:
//
//   - Tier 0: Full OpenConfig compliance.  The device can do everything specified by
//     OpenConfig.
//   - Tier 1: Test plan compliance.  The device can pass a test without deviation, which
//     means it satisfies the test requirements.  This is the target compliance tier for
//     featureprofiles tests.
//   - Tier 2: Deviated test plan compliance.  The device can pass a test with deviation.
//
// Deviations typically work by reducing testing requirements or by changing the way the
// configuration is done.  However, the targeted compliance tier is always without
// deviation.
//
// Requirements for deviations:
//
//   - Deviations may only use OpenConfig compliant behavior.
//   - Deviations should be small in scope, typically affecting one sub-test, one
//     OpenConfig path or small OpenConfig sub-tree.
//
// If a device could not pass without deviation, that is considered non-compliant
// behavior.  Ideally, a device should pass both with and without a deviation which means
// the deviation could be safely removed.  However, when the OpenConfig model allows the
// device to reject the deviated case even if it is compliant, then this should be
// explained on a case-by-case basis.
//
// To add a deviation:
//
//   - Submit a github issue explaining the need for the deviation.
//   - Submit a pull request referencing the above issue to add a flag to
//     this file and updates to the tests where it is intended to be used.
//   - Make sure the deviation defaults to false.  False (not deviated) means strictly
//     compliant behavior.  True (deviated) activates the workaround.
//
// To remove a deviation:
//
//   - Submit a pull request which proposes to resolve the relevant
//     github issue by removing the deviation and it's usage within tests.
//   - Typically the author or an affiliate of the author's organization
//     is expected to remove a deviation they introduced.
//
// To enable the deviations for a test run:
//
//   - By default, deviations are not enabled and instead require the
//     test invocation to set an argument to enable the deviation.
//   - For example:
//     go test my_test.go --deviation_interface_enabled=true
package deviations

import (
	"flag"

	"github.com/openconfig/ondatra"
)

// GRIBIMACOverrideStaticARPStaticRoute returns whether the device needs to configure Static ARP + Static Route to override setting MAC address in Next Hop.
func GRIBIMACOverrideStaticARPStaticRoute(*ondatra.DUTDevice) bool {
	return *gribiMACOverrideStaticARPStaticRoute
}

// AggregateAtomicUpdate returns if device requires that aggregate Port-Channel and its members be defined in a single gNMI Update transaction at /interfaces.
// Otherwise lag-type will be dropped, and no member can be added to the aggregate.
// Full OpenConfig compliant devices should pass both with and without this deviation.
func AggregateAtomicUpdate(_ *ondatra.DUTDevice) bool {
	return *aggregateAtomicUpdate
}

// P4RTMissingDelete returns whether the device does not support delete mode in P4RT write requests.
func P4RTMissingDelete(_ *ondatra.DUTDevice) bool {
	return *p4rtMissingDelete
}

// P4RTUnsetElectionIDUnsupported returns whether the device does not support unset election ID.
func P4RTUnsetElectionIDUnsupported(_ *ondatra.DUTDevice) bool {
	return *p4rtUnsetElectionIDUnsupported
}

// ISISRestartSuppressUnsupported returns whether the device should skip isis restart-suppress check.
func ISISRestartSuppressUnsupported(_ *ondatra.DUTDevice) bool {
	return *isisRestartSuppressUnsupported
}

// MissingBgpLastNotificationErrorCode returns whether the last-notification-error-code leaf is missing in bgp.
func MissingBgpLastNotificationErrorCode(_ *ondatra.DUTDevice) bool {
	return *missingBgpLastNotificationErrorCode
}

// GRIBIMACOverrideWithStaticARP returns whether for a gRIBI IPv4 route the device does not support a mac-address only next-hop-entry.
func GRIBIMACOverrideWithStaticARP(_ *ondatra.DUTDevice) bool {
	return *gribiMACOverrideWithStaticARP
}

// CLITakesPrecedenceOverOC returns whether config pushed through origin CLI takes precedence over config pushed through origin OC.
func CLITakesPrecedenceOverOC(_ *ondatra.DUTDevice) bool {
	return *cliTakesPrecedenceOverOC
}

// BGPTrafficTolerance returns the allowed tolerance for BGP traffic flow while comparing for pass or fail conditions.
func BGPTrafficTolerance(_ *ondatra.DUTDevice) int {
	return *bgpTrafficTolerance
}

// MacAddressMissing returns whether device does not support /system/mac-address/state
func MacAddressMissing(_ *ondatra.DUTDevice) bool {
	return *macAddressMissing
}

// UseVendorNativeACLConfig returns whether a device requires native model to configure ACL, specifically for RT-1.4.
func UseVendorNativeACLConfig(_ *ondatra.DUTDevice) bool {
	return *useVendorNativeACLConfiguration
}

// SwitchChipIDUnsupported returns whether the device supports id leaf for SwitchChip components.
func SwitchChipIDUnsupported(_ *ondatra.DUTDevice) bool {
	return *switchChipIDUnsupported
}

// BackplaneFacingCapacityUnsupported returns whether the device supports backplane-facing-capacity leaves for some of the components.
func BackplaneFacingCapacityUnsupported(_ *ondatra.DUTDevice) bool {
	return *backplaneFacingCapacityUnsupported
}

// ComponentsSoftwareModuleUnsupported returns whether the device supports software module components.
func ComponentsSoftwareModuleUnsupported(_ *ondatra.DUTDevice) bool {
	return *componentsSoftwareModuleUnsupported
}

// SchedulerInputWeightLimit returns whether the device does not support weight above 100.
func SchedulerInputWeightLimit(_ *ondatra.DUTDevice) bool {
	return *schedulerInputWeightLimit
}

// ECNProfileRequiredDefinition returns whether the device requires additional config for ECN.
func ECNProfileRequiredDefinition(_ *ondatra.DUTDevice) bool {
	return *ecnProfileRequiredDefinition
}

// ISISGlobalAuthenticationNotRequired returns true if ISIS Global authentication not required.
func ISISGlobalAuthenticationNotRequired(_ *ondatra.DUTDevice) bool {
	return *isisGlobalAuthenticationNotRequired
}

// ISISLevelAuthenticationNotRequired returns true if ISIS Level authentication not required.
func ISISLevelAuthenticationNotRequired(_ *ondatra.DUTDevice) bool {
	return *isisLevelAuthenticationNotRequired
}

// ISISSingleTopologyRequired sets isis af ipv6 single topology on the device if value is true.
func ISISSingleTopologyRequired(_ *ondatra.DUTDevice) bool {
	return *isisSingleTopologyRequired
}

// ISISMultiTopologyUnsupported returns if device skips isis multi-topology check.
func ISISMultiTopologyUnsupported(_ *ondatra.DUTDevice) bool {
	return *isisMultiTopologyUnsupported
}

// ISISInterfaceLevel1DisableRequired returns if device should disable isis level1 under interface mode.
func ISISInterfaceLevel1DisableRequired(_ *ondatra.DUTDevice) bool {
	return *isisInterfaceLevel1DisableRequired
}

// MissingIsisInterfaceAfiSafiEnable returns if device should set and validate isis interface address family enable.
// Default is validate isis address family enable at global mode.
func MissingIsisInterfaceAfiSafiEnable(_ *ondatra.DUTDevice) bool {
	return *missingIsisInterfaceAfiSafiEnable
}

// Ipv6DiscardedPktsUnsupported returns whether the device supports interface ipv6 discarded packet stats.
func Ipv6DiscardedPktsUnsupported(_ *ondatra.DUTDevice) bool {
	return *ipv6DiscardedPktsUnsupported
}

// FanOperStatusUnsupported returns whether the device supports oper-status leaf for fan components.
func FanOperStatusUnsupported(_ *ondatra.DUTDevice) bool {
	return *fanOperStatusUnsupported
}

// LinkQualWaitAfterDeleteRequired returns whether the device requires additional time to complete post delete link qualification cleanup.
func LinkQualWaitAfterDeleteRequired(_ *ondatra.DUTDevice) bool {
	return *linkQualWaitAfterDeleteRequired
}

// StatePathsUnsupported returns whether the device supports following state paths
func StatePathsUnsupported(_ *ondatra.DUTDevice) bool {
	return *statePathsUnsupported
}

// DropWeightLeavesUnsupported returns whether the device supports drop and weight leaves under queue management profile.
func DropWeightLeavesUnsupported(_ *ondatra.DUTDevice) bool {
	return *dropWeightLeavesUnsupported
}

// SwVersionUnsupported returns true if the device does not support reporting software version according to the requirements in gNMI-1.10.
func SwVersionUnsupported(_ *ondatra.DUTDevice) bool {
	return *swVersionUnsupported
}

// HierarchicalWeightResolutionTolerance returns the allowed tolerance for BGP traffic flow while comparing for pass or fail conditions.
func HierarchicalWeightResolutionTolerance(_ *ondatra.DUTDevice) float64 {
	return *hierarchicalWeightResolutionTolerance
}

// InterfaceCountersFromContainer returns if the device only supports querying counters from the state container, not from individual counter leaves.
func InterfaceCountersFromContainer(_ *ondatra.DUTDevice) bool {
	return *interfaceCountersFromContainer
}

// IPNeighborMissing returns true if the device does not support interface/ipv4(6)/neighbor,
// so test can suppress the related check for interface/ipv4(6)/neighbor.
func IPNeighborMissing(_ *ondatra.DUTDevice) bool {
	return *ipNeighborMissing
}

// NTPAssociationTypeRequired returns if device requires NTP association-type to be explicitly set.
// OpenConfig defaults the association-type to SERVER if not set.

// GRIBIRIBAckOnly returns if device only supports RIB ack, so tests that normally expect FIB_ACK will allow just RIB_ACK.
// Full gRIBI compliant devices should pass both with and without this deviation.
func GRIBIRIBAckOnly(_ *ondatra.DUTDevice) bool {
	return *gRIBIRIBAckOnly
}

// GRIBIDelayedAckResponse returns if device requires delay in sending ack response.
func GRIBIDelayedAckResponse(_ *ondatra.DUTDevice) bool {
	return *gRIBIDelayedAckResponse
}

// MissingInterfacePhysicalChannel returns if device does not support interface/physicalchannel leaf.
func MissingInterfacePhysicalChannel(_ *ondatra.DUTDevice) bool {
	return *missingInterfacePhysicalChannel
}

// TraceRouteL4ProtocolUDP returns if device only support UDP as l4 protocol for traceroute.
func TraceRouteL4ProtocolUDP(_ *ondatra.DUTDevice) bool {
	return *traceRouteL4ProtocolUDP
}

// TraceRouteFragmentation returns if device does not support fragmentation bit for traceroute.
func TraceRouteFragmentation(_ *ondatra.DUTDevice) bool {
	return *traceRouteFragmentation
}

// SubinterfacePacketCountersMissing returns if device is missing subinterface packet counters for IPv4/IPv6,
// so the test will skip checking them.
// Full OpenConfig compliant devices should pass both with and without this deviation.
func SubinterfacePacketCountersMissing(_ *ondatra.DUTDevice) bool {
	return *subinterfacePacketCountersMissing
}

// MissingPrePolicyReceivedRoutes returns if device does not support bgp/neighbors/neighbor/afi-safis/afi-safi/state/prefixes/received-pre-policy.
// Fully-compliant devices should pass with and without this deviation.
func MissingPrePolicyReceivedRoutes(_ *ondatra.DUTDevice) bool {
	return *missingPrePolicyReceivedRoutes
}

// DeprecatedVlanID returns if device requires using the deprecated openconfig-vlan:vlan/config/vlan-id or openconfig-vlan:vlan/state/vlan-id leaves.
func DeprecatedVlanID(_ *ondatra.DUTDevice) bool {
	return *deprecatedVlanID
}

// OSActivateNoReboot returns if device requires separate reboot to activate OS.
func OSActivateNoReboot(_ *ondatra.DUTDevice) bool {
	return *osActivateNoReboot
}

// ConnectRetry returns if /bgp/neighbors/neighbor/timers/config/connect-retry is not supported.
func ConnectRetry(_ *ondatra.DUTDevice) bool {
	return *connectRetry
}

// InstallOSForStandbyRP returns if device requires OS installation on standby RP as well as active RP.
func InstallOSForStandbyRP(_ *ondatra.DUTDevice) bool {
	return *installOSForStandbyRP
}

// GNOIStatusWithEmptySubcomponent returns if the response of gNOI reboot status is a single value (not a list),
// the device requires explict component path to account for a situation when there is more than one active reboot requests.
func GNOIStatusWithEmptySubcomponent(_ *ondatra.DUTDevice) bool {
	return *gNOIStatusWithEmptySubcomponent
}

<<<<<<< HEAD
// NetworkInstanceTableDeletionRequired returns if device requires explicit deletion of network-instance table.
func NetworkInstanceTableDeletionRequired(_ *ondatra.DUTDevice) bool {
	return *networkInstanceTableDeletionRequired
=======
// InterfaceConfigVRFBeforeAddress returns if vrf should be configured before IP address when configuring interface.
func InterfaceConfigVRFBeforeAddress(_ *ondatra.DUTDevice) bool {
	return *interfaceConfigVRFBeforeAddress
}

// ExplicitInterfaceRefDefinition returns if device requires explicit interface ref configuration when applying features to interface.
func ExplicitInterfaceRefDefinition(_ *ondatra.DUTDevice) bool {
	return *explicitInterfaceRefDefinition
}

// QOSDroppedOctets returns if device should skip checking QOS Dropped octets stats for interface.
func QOSDroppedOctets(_ *ondatra.DUTDevice) bool {
	return *qosDroppedOctets
}

// ExplicitGRIBIUnderNetworkInstance returns if device requires gribi-protocol to be enabled under network-instance.
func ExplicitGRIBIUnderNetworkInstance(_ *ondatra.DUTDevice) bool {
	return *explicitGRIBIUnderNetworkInstance
}

// SkipBGPTestPasswordMismatch retuns if BGP TestPassword mismatch subtest should be skipped.
func SkipBGPTestPasswordMismatch(_ *ondatra.DUTDevice) bool {
	return *skipBGPTestPasswordMismatch
}

// BGPMD5RequiresReset returns if device requires a BGP session reset to utilize a new MD5 key.
func BGPMD5RequiresReset(_ *ondatra.DUTDevice) bool {
	return *bgpMD5RequiresReset
>>>>>>> 28315ea3
}

// ExplicitIPv6EnableForGRIBI returns if device requires Ipv6 to be enabled on interface for gRIBI NH programmed with destination mac address.
func ExplicitIPv6EnableForGRIBI(_ *ondatra.DUTDevice) bool {
	return *explicitIPv6EnableForGRIBI
}

// ISISprotocolEnabledNotRequired returns if isis protocol enable flag should be unset on the device.
func ISISprotocolEnabledNotRequired(_ *ondatra.DUTDevice) bool {
	return *isisprotocolEnabledNotRequired
}

// ISISInstanceEnabledNotRequired returns if isis instance enable flag should not be on the device.
func ISISInstanceEnabledNotRequired(_ *ondatra.DUTDevice) bool {
	return *isisInstanceEnabledNotRequired
}

// NoMixOfTaggedAndUntaggedSubinterfaces returns if device does not support a mix of tagged and untagged subinterfaces
func NoMixOfTaggedAndUntaggedSubinterfaces(_ *ondatra.DUTDevice) bool {
	return *noMixOfTaggedAndUntaggedSubinterfaces
}

// Vendor deviation flags.
// All new flags should not be exported (define them in lowercase) and accessed
// from tests through a public accessors like those above.
var (
	BannerDelimiter = flag.String("deviation_banner_delimiter", "",
		"Device requires the banner to have a delimiter character. Full OpenConfig compliant devices should work without delimiter.")

	InterfaceEnabled = flag.Bool("deviation_interface_enabled", false,
		"Device requires interface enabled leaf booleans to be explicitly set to true.  Full OpenConfig compliant devices should pass both with and without this deviation.")

	IPv4MissingEnabled = flag.Bool("deviation_ipv4_missing_enabled", false, "Device does not support interface/ipv4/enabled, so suppress configuring this leaf.")

	ipNeighborMissing = flag.Bool("deviation_ip_neighbor_missing", false, "Device does not support interface/ipv4(6)/neighbor, so suppress the related check for interface/ipv4(6)/neighbor.")

	interfaceCountersFromContainer = flag.Bool("deviation_interface_counters_from_container", false, "Device only supports querying counters from the state container, not from individual counter leaves.")

	aggregateAtomicUpdate = flag.Bool("deviation_aggregate_atomic_update", false,
		"Device requires that aggregate Port-Channel and its members be defined in a single gNMI Update transaction at /interfaces; otherwise lag-type will be dropped, and no member can be added to the aggregate.  Full OpenConfig compliant devices should pass both with and without this deviation.")

	DefaultNetworkInstance = flag.String("deviation_default_network_instance", "DEFAULT",
		"The name used for the default network instance for VRF.  The default name in OpenConfig is \"DEFAULT\" but some legacy devices still use \"default\".  Full OpenConfig compliant devices should be able to use any operator-assigned value.")

	subinterfacePacketCountersMissing = flag.Bool("deviation_subinterface_packet_counters_missing", false,
		"Device is missing subinterface packet counters for IPv4/IPv6, so the test will skip checking them.  Full OpenConfig compliant devices should pass both with and without this deviation.")

	OmitL2MTU = flag.Bool("deviation_omit_l2_mtu", false,
		"Device does not support setting the L2 MTU, so omit it.  OpenConfig allows a device to enforce that L2 MTU, which has a default value of 1514, must be set to a higher value than L3 MTU, so a full OpenConfig compliant device may fail with the deviation.")

	gRIBIRIBAckOnly = flag.Bool("deviation_gribi_riback_only", false, "Device only supports RIB ack, so tests that normally expect FIB_ACK will allow just RIB_ACK.  Full gRIBI compliant devices should pass both with and without this deviation.")

	MissingValueForDefaults = flag.Bool("deviation_missing_value_for_defaults", false,
		"Device returns no value for some OpenConfig paths if the operational value equals the default. A fully compliant device should pass regardless of this deviation.")

	StaticProtocolName = flag.String("deviation_static_protocol_name", "DEFAULT", "The name used for the static routing protocol.  The default name in OpenConfig is \"DEFAULT\" but some devices use other names.")

	GNOISubcomponentPath = flag.Bool("deviation_gnoi_subcomponent_path", false, "Device currently uses component name instead of a full openconfig path, so suppress creating a full oc compliant path for subcomponent.")

	gNOIStatusWithEmptySubcomponent = flag.Bool("deviation_gnoi_status_empty_subcomponent", false, "The response of gNOI reboot status is a single value (not a list), so the device requires explict component path to account for a situation when there is more than one active reboot requests.")

	osActivateNoReboot = flag.Bool("deviation_osactivate_noreboot", false, "Device requires separate reboot to activate OS.")

	installOSForStandbyRP = flag.Bool("deviation_osinstall_for_standby_rp", false, "Device requires OS installation on standby RP as well as active RP.")

	deprecatedVlanID = flag.Bool("deviation_deprecated_vlan_id", false, "Device requires using the deprecated openconfig-vlan:vlan/config/vlan-id or openconfig-vlan:vlan/state/vlan-id leaves.")

	ExplicitInterfaceInDefaultVRF = flag.Bool("deviation_explicit_interface_in_default_vrf", false,
		"Device requires explicit attachment of an interface or subinterface to the default network instance. OpenConfig expects an unattached interface or subinterface to be implicitly part of the default network instance. Fully-compliant devices should pass with and without this deviation.")

	ExplicitPortSpeed = flag.Bool("deviation_explicit_port_speed", false, "Device requires port-speed to be set because its default value may not be usable. Fully compliant devices should select the highest speed available based on negotiation.")

	ExplicitP4RTNodeComponent = flag.Bool("deviation_explicit_p4rt_node_component", false, "Device does not report P4RT node names in the component hierarchy, so use hard coded P4RT node names by passing them through internal/args flags. Fully compliant devices should report the PORT hardware components with the INTEGRATED_CIRCUIT components as their parents, as the P4RT node names.")

	RoutePolicyUnderPeerGroup = flag.Bool("deviation_rpl_under_peergroup", false, "Device requires route-policy configuration under bgp peer-group. Fully-compliant devices should pass with and without this deviation.")

	missingPrePolicyReceivedRoutes = flag.Bool("deviation_prepolicy_received_routes", false, "Device does not support bgp/neighbors/neighbor/afi-safis/afi-safi/state/prefixes/received-pre-policy. Fully-compliant devices should pass with and without this deviation.")

	RoutePolicyUnderNeighborAfiSafi = flag.Bool("deviation_rpl_under_neighbor_afisafi", false, "Device requires route-policy configuration under bgp neighbor afisafi. Fully-compliant devices should pass with this deviation set to true.")

	traceRouteL4ProtocolUDP = flag.Bool("deviation_traceroute_l4_protocol_udp", false, "Device only support UDP as l4 protocol for traceroute. Use this flag to set default l4 protocol as UDP and skip the tests explictly use TCP or ICMP.")

	traceRouteFragmentation = flag.Bool("deviation_traceroute_fragmentation", false, "Device does not support fragmentation bit for traceroute.")

	connectRetry = flag.Bool("deviation_connect_retry", false, "Connect-retry is not supported /bgp/neighbors/neighbor/timers/config/connect-retry.")

	explicitIPv6EnableForGRIBI = flag.Bool("deviation_ipv6_enable_for_gribi_nh_dmac", false, "Device requires Ipv6 to be enabled on interface for gRIBI NH programmed with destination mac address")

	isisInterfaceLevel1DisableRequired = flag.Bool("deviation_isis_interface_level1_disable_required", false,
		"Disable isis level1 under interface mode on the device if value is true, Default value is false and enables isis level2 under interface mode")

	missingIsisInterfaceAfiSafiEnable = flag.Bool("deviation_missing_isis_interface_afi_safi_enable", false,
		"Set and validate isis interface address family enable on the device if value is true, Default value is false and validate isis address family enable at global mode")

	isisSingleTopologyRequired = flag.Bool("deviation_isis_single_topology_required", false,
		"Set isis af ipv6 single topology on the device if value is true, Default value is false and sets multi topology for isis af ipv6")

	isisprotocolEnabledNotRequired = flag.Bool("deviation_isis_protocol_enabled_not_required", false,
		"Unset isis protocol enable flag on the device if value is true, Default value is false and protocol enable flag is set")

	isisInstanceEnabledNotRequired = flag.Bool("deviation_isis_instance_enabled_not_required", false,
		"Don't set isis instance enable flag on the device if value is true, Default value is false and instance enable flag is set")

	explicitInterfaceRefDefinition = flag.Bool("deviation_explicit_interface_ref_definition", false, "Device requires explicit interface ref configuration when applying features to interface")

	noMixOfTaggedAndUntaggedSubinterfaces = flag.Bool("deviation_no_mix_of_tagged_and_untagged_subinterfaces", false,
		"Use this deviation when the device does not support a mix of tagged and untagged subinterfaces")

	gRIBIDelayedAckResponse = flag.Bool("deviation_gribi_delayed_ack_response", false, "Device requires delay in sending ack response")

	LLDPInterfaceConfigOverrideGlobal = flag.Bool("deviation_lldp_interface_config_override_global", false,
		"Set this flag for LLDP interface config to override the global config,expect neighbours are seen when lldp is disabled globally but enabled on interface")

	missingInterfacePhysicalChannel = flag.Bool("deviation_missing_interface_physical_channel", false,
		"Device does not support interface/physicalchannel leaf. Set this flag to skip checking the leaf.")

	interfaceConfigVRFBeforeAddress = flag.Bool("deviation_interface_config_vrf_before_address", false, "When configuring interface, config Vrf prior config IP address")

	bgpTrafficTolerance = flag.Int("deviation_bgp_tolerance_value", 0,
		"Allowed tolerance for BGP traffic flow while comparing for pass or fail condition.")

	explicitGRIBIUnderNetworkInstance = flag.Bool("deviation_explicit_gribi_under_network_instance", false,
		"Device requires gribi-protocol to be enabled under network-instance.")

	bgpMD5RequiresReset = flag.Bool("deviation_bgp_md5_requires_reset", false, "Device requires a BGP session reset to utilize a new MD5 key")

	qosDroppedOctets = flag.Bool("deviation_qos_dropped_octets", false, "Set to true to skip checking QOS Dropped octets stats for interface")

	skipBGPTestPasswordMismatch = flag.Bool("deviation_skip_bgp_test_password_mismatch", false,
		"Skip BGP TestPassword mismatch subtest if value is true, Default value is false")

	p4rtMissingDelete = flag.Bool("deviation_p4rt_missing_delete", false, "Device does not support delete mode in P4RT write requests")

	p4rtUnsetElectionIDUnsupported = flag.Bool("deviation_p4rt_unsetelectionid_unsupported", false, "Device does not support unset Election ID")

	networkInstanceTableDeletionRequired = flag.Bool("deviation_network_instance_table_deletion_required", false,
		"Set to true for device requiring explicit deletion of network-instance table, default is false")

	isisMultiTopologyUnsupported = flag.Bool("deviation_isis_multi_topology_unsupported", false,
		"Device skip isis multi-topology check if value is true, Default value is false")

	isisRestartSuppressUnsupported = flag.Bool("deviation_isis_restart_suppress_unsupported", false,
		"Device skip isis restart-suppress check if value is true, Default value is false")

	macAddressMissing = flag.Bool("deviation_mac_address_missing", false, "Device does not support /system/mac-address/state.")

	gribiMACOverrideWithStaticARP = flag.Bool("deviation_gribi_mac_override_with_static_arp", false, "Set to true for device not supporting programming a gribi flow with a next-hop entry of mac-address only, default is false")

	gribiMACOverrideStaticARPStaticRoute = flag.Bool("deviation_gribi_mac_override_static_arp_static_route", false, "Set to true for device that requires gRIBI MAC Override using Static ARP + Static Route")

	cliTakesPrecedenceOverOC = flag.Bool("deviation_cli_takes_precedence_over_oc", false, "Set to true for device in which config pushed through origin CLI takes precedence over config pushed through origin OC, default is false")

	missingBgpLastNotificationErrorCode = flag.Bool("deviation_missing_bgp_last_notification_error_code", false, "Set to true to skip check for bgp/neighbors/neighbor/state/messages/received/last-notification-error-code leaf missing case")

	useVendorNativeACLConfiguration = flag.Bool("deviation_use_vendor_native_acl_config", false, "Configure ACLs using vendor native model specifically for RT-1.4")

	switchChipIDUnsupported = flag.Bool("deviation_switch_chip_id_unsupported", false, "Device does not support id leaf for SwitchChip components. Set this flag to skip checking the leaf.")

	backplaneFacingCapacityUnsupported = flag.Bool("deviation_backplane_facing_capacity_unsupported", false, "Device does not support backplane-facing-capacity leaves for some of the components. Set this flag to skip checking the leaves.")

	componentsSoftwareModuleUnsupported = flag.Bool("deviation_components_software_module_unsupported", false, "Set true for Device that does not support software module components, default is false.")

	schedulerInputWeightLimit = flag.Bool("deviation_scheduler_input_weight_limit", false, "device does not support weight above 100")

	ecnProfileRequiredDefinition = flag.Bool("deviation_ecn_profile_required_definition", false, "device requires additional config for ECN")

	isisGlobalAuthenticationNotRequired = flag.Bool("deviation_isis_global_authentication_not_required", false,
		"Don't set isis global authentication-check on the device if value is true, Default value is false and ISIS global authentication-check is set")

	isisLevelAuthenticationNotRequired = flag.Bool("deviation_isis_level_authentication_not_required", false,
		"Don't set isis level authentication on the device if value is true, Default value is false and ISIS level authentication is configured")

	ipv6DiscardedPktsUnsupported = flag.Bool("deviation_ipv6_discarded_pkts_unsupported", false, "Set true for device that does not support interface ipv6 discarded packet statistics, default is false")

	fanOperStatusUnsupported = flag.Bool("deviation_fan_oper_status_unsupported", false, "Device does not support oper-status leaves for some of the fan components. Set this flag to skip checking the leaf.")

	linkQualWaitAfterDeleteRequired = flag.Bool("deviation_link_qual_wait_after_delete_required", false, "Device requires additional time to complete post delete link qualification cleanup.")

	statePathsUnsupported = flag.Bool("deviation_state_path_unsupported", false, "Device does not support these state paths, Set this flag to skip checking the leaves")

	dropWeightLeavesUnsupported = flag.Bool("deviation_drop_weight_leaves_unsupported", false, "Device does not support drop and weight leaves under queue management profile, Set this flag to skip checking the leaves")

	swVersionUnsupported = flag.Bool("deviation_sw_version_unsupported", false, "Device does not support reporting software version according to the requirements in gNMI-1.10.")

	hierarchicalWeightResolutionTolerance = flag.Float64("deviation_hierarchical_weight_resolution_tolerance", 0.2, "Set it to expected ucmp traffic tolerance, default is 0.2")
)<|MERGE_RESOLUTION|>--- conflicted
+++ resolved
@@ -296,11 +296,11 @@
 	return *gNOIStatusWithEmptySubcomponent
 }
 
-<<<<<<< HEAD
 // NetworkInstanceTableDeletionRequired returns if device requires explicit deletion of network-instance table.
 func NetworkInstanceTableDeletionRequired(_ *ondatra.DUTDevice) bool {
 	return *networkInstanceTableDeletionRequired
-=======
+}
+
 // InterfaceConfigVRFBeforeAddress returns if vrf should be configured before IP address when configuring interface.
 func InterfaceConfigVRFBeforeAddress(_ *ondatra.DUTDevice) bool {
 	return *interfaceConfigVRFBeforeAddress
@@ -329,7 +329,6 @@
 // BGPMD5RequiresReset returns if device requires a BGP session reset to utilize a new MD5 key.
 func BGPMD5RequiresReset(_ *ondatra.DUTDevice) bool {
 	return *bgpMD5RequiresReset
->>>>>>> 28315ea3
 }
 
 // ExplicitIPv6EnableForGRIBI returns if device requires Ipv6 to be enabled on interface for gRIBI NH programmed with destination mac address.
