// Copyright 2022 Google LLC
//
// Licensed under the Apache License, Version 2.0 (the "License");
// you may not use this file except in compliance with the License.
// You may obtain a copy of the License at
//
//      http://www.apache.org/licenses/LICENSE-2.0
//
// Unless required by applicable law or agreed to in writing, software
// distributed under the License is distributed on an "AS IS" BASIS,
// WITHOUT WARRANTIES OR CONDITIONS OF ANY KIND, either express or implied.
// See the License for the specific language governing permissions and
// limitations under the License.

// Package deviations defines the arguments to enable temporary workarounds for the
// featureprofiles test suite using command line flags.
//
// If we consider device compliance level in tiers:
//
//   - Tier 0: Full OpenConfig compliance.  The device can do everything specified by
//     OpenConfig.
//   - Tier 1: Test plan compliance.  The device can pass a test without deviation, which
//     means it satisfies the test requirements.  This is the target compliance tier for
//     featureprofiles tests.
//   - Tier 2: Deviated test plan compliance.  The device can pass a test with deviation.
//
// Deviations typically work by reducing testing requirements or by changing the way the
// configuration is done.  However, the targeted compliance tier is always without
// deviation.
//
// Requirements for deviations:
//
//   - Deviations may only use OpenConfig compliant behavior.
//   - Deviations should be small in scope, typically affecting one sub-test, one
//     OpenConfig path or small OpenConfig sub-tree.
//
// If a device could not pass without deviation, that is considered non-compliant
// behavior.  Ideally, a device should pass both with and without a deviation which means
// the deviation could be safely removed.  However, when the OpenConfig model allows the
// device to reject the deviated case even if it is compliant, then this should be
// explained on a case-by-case basis.
//
// To add a deviation:
//
//   - Submit a github issue explaining the need for the deviation.
//   - Submit a pull request referencing the above issue to add a flag to
//     this file and updates to the tests where it is intended to be used.
//   - Make sure the deviation defaults to false.  False (not deviated) means strictly
//     compliant behavior.  True (deviated) activates the workaround.
//
// To remove a deviation:
//
//   - Submit a pull request which proposes to resolve the relevant
//     github issue by removing the deviation and it's usage within tests.
//   - Typically the author or an affiliate of the author's organization
//     is expected to remove a deviation they introduced.
//
// To enable the deviations for a test run:
//
//   - By default, deviations are not enabled and instead require the
//     test invocation to set an argument to enable the deviation.
//   - For example:
//     go test my_test.go --deviation_interface_enabled=true
package deviations

import (
	"flag"

	"github.com/openconfig/ondatra"
)

// OmitL2MTU returns if Device does not support setting the L2 MTU.
func OmitL2MTU(_ *ondatra.DUTDevice) bool {
	return *omitL2MTU
}

// GRIBIMACOverrideStaticARPStaticRoute returns whether the device needs to configure Static ARP + Static Route to override setting MAC address in Next Hop.
func GRIBIMACOverrideStaticARPStaticRoute(*ondatra.DUTDevice) bool {
	return *gribiMACOverrideStaticARPStaticRoute
}

// AggregateAtomicUpdate returns if device requires that aggregate Port-Channel and its members be defined in a single gNMI Update transaction at /interfaces.
// Otherwise lag-type will be dropped, and no member can be added to the aggregate.
// Full OpenConfig compliant devices should pass both with and without this deviation.
func AggregateAtomicUpdate(_ *ondatra.DUTDevice) bool {
	return *aggregateAtomicUpdate
}

// DefaultNetworkInstance returns the name used for the default network instance for VRF.
func DefaultNetworkInstance(_ *ondatra.DUTDevice) string {
	return *defaultNetworkInstance
}

// P4RTMissingDelete returns whether the device does not support delete mode in P4RT write requests.
func P4RTMissingDelete(_ *ondatra.DUTDevice) bool {
	return *p4rtMissingDelete
}

// P4RTUnsetElectionIDUnsupported returns whether the device does not support unset election ID.
func P4RTUnsetElectionIDUnsupported(_ *ondatra.DUTDevice) bool {
	return *p4rtUnsetElectionIDUnsupported
}

<<<<<<< HEAD
// P4rtUnsetElectionIDPrimaryAllowed returns whether the device does not support unset election ID.
func P4rtUnsetElectionIDPrimaryAllowed(_ *ondatra.DUTDevice) bool {
	return *p4rtUnsetElectionIDPrimaryAllowed
}

// P4rtBackupArbitrationResponseCode returns whether the device does not support unset election ID.
func P4rtBackupArbitrationResponseCode(_ *ondatra.DUTDevice) bool {
	return *p4rtBackupArbitrationResponseCode
=======
// ExplicitP4RTNodeComponent returns if device does not report P4RT node names in the component hierarchy.
// Fully compliant devices should report the PORT hardware components with the INTEGRATED_CIRCUIT components as their parents, as the P4RT node names.
func ExplicitP4RTNodeComponent(_ *ondatra.DUTDevice) bool {
	return *explicitP4RTNodeComponent
>>>>>>> 25cea116
}

// ISISRestartSuppressUnsupported returns whether the device should skip isis restart-suppress check.
func ISISRestartSuppressUnsupported(_ *ondatra.DUTDevice) bool {
	return *isisRestartSuppressUnsupported
}

// MissingBgpLastNotificationErrorCode returns whether the last-notification-error-code leaf is missing in bgp.
func MissingBgpLastNotificationErrorCode(_ *ondatra.DUTDevice) bool {
	return *missingBgpLastNotificationErrorCode
}

// GRIBIMACOverrideWithStaticARP returns whether for a gRIBI IPv4 route the device does not support a mac-address only next-hop-entry.
func GRIBIMACOverrideWithStaticARP(_ *ondatra.DUTDevice) bool {
	return *gribiMACOverrideWithStaticARP
}

// CLITakesPrecedenceOverOC returns whether config pushed through origin CLI takes precedence over config pushed through origin OC.
func CLITakesPrecedenceOverOC(_ *ondatra.DUTDevice) bool {
	return *cliTakesPrecedenceOverOC
}

// BGPTrafficTolerance returns the allowed tolerance for BGP traffic flow while comparing for pass or fail conditions.
func BGPTrafficTolerance(_ *ondatra.DUTDevice) int {
	return *bgpTrafficTolerance
}

// MacAddressMissing returns whether device does not support /system/mac-address/state
func MacAddressMissing(_ *ondatra.DUTDevice) bool {
	return *macAddressMissing
}

// StaticProtocolName returns the name used for the static routing protocol.
func StaticProtocolName(_ *ondatra.DUTDevice) string {
	return *staticProtocolName
}

// UseVendorNativeACLConfig returns whether a device requires native model to configure ACL, specifically for RT-1.4.
func UseVendorNativeACLConfig(_ *ondatra.DUTDevice) bool {
	return *useVendorNativeACLConfiguration
}

// SwitchChipIDUnsupported returns whether the device supports id leaf for SwitchChip components.
func SwitchChipIDUnsupported(_ *ondatra.DUTDevice) bool {
	return *switchChipIDUnsupported
}

// BackplaneFacingCapacityUnsupported returns whether the device supports backplane-facing-capacity leaves for some of the components.
func BackplaneFacingCapacityUnsupported(_ *ondatra.DUTDevice) bool {
	return *backplaneFacingCapacityUnsupported
}

// ComponentsSoftwareModuleUnsupported returns whether the device supports software module components.
func ComponentsSoftwareModuleUnsupported(_ *ondatra.DUTDevice) bool {
	return *componentsSoftwareModuleUnsupported
}

// SchedulerInputWeightLimit returns whether the device does not support weight above 100.
func SchedulerInputWeightLimit(_ *ondatra.DUTDevice) bool {
	return *schedulerInputWeightLimit
}

// ECNProfileRequiredDefinition returns whether the device requires additional config for ECN.
func ECNProfileRequiredDefinition(_ *ondatra.DUTDevice) bool {
	return *ecnProfileRequiredDefinition
}

// ISISGlobalAuthenticationNotRequired returns true if ISIS Global authentication not required.
func ISISGlobalAuthenticationNotRequired(_ *ondatra.DUTDevice) bool {
	return *isisGlobalAuthenticationNotRequired
}

// ISISLevelAuthenticationNotRequired returns true if ISIS Level authentication not required.
func ISISLevelAuthenticationNotRequired(_ *ondatra.DUTDevice) bool {
	return *isisLevelAuthenticationNotRequired
}

// ISISSingleTopologyRequired sets isis af ipv6 single topology on the device if value is true.
func ISISSingleTopologyRequired(_ *ondatra.DUTDevice) bool {
	return *isisSingleTopologyRequired
}

// ISISMultiTopologyUnsupported returns if device skips isis multi-topology check.
func ISISMultiTopologyUnsupported(_ *ondatra.DUTDevice) bool {
	return *isisMultiTopologyUnsupported
}

// ISISInterfaceLevel1DisableRequired returns if device should disable isis level1 under interface mode.
func ISISInterfaceLevel1DisableRequired(_ *ondatra.DUTDevice) bool {
	return *isisInterfaceLevel1DisableRequired
}

// MissingIsisInterfaceAfiSafiEnable returns if device should set and validate isis interface address family enable.
// Default is validate isis address family enable at global mode.
func MissingIsisInterfaceAfiSafiEnable(_ *ondatra.DUTDevice) bool {
	return *missingIsisInterfaceAfiSafiEnable
}

// Ipv6DiscardedPktsUnsupported returns whether the device supports interface ipv6 discarded packet stats.
func Ipv6DiscardedPktsUnsupported(_ *ondatra.DUTDevice) bool {
	return *ipv6DiscardedPktsUnsupported
}

// FanOperStatusUnsupported returns whether the device supports oper-status leaf for fan components.
func FanOperStatusUnsupported(_ *ondatra.DUTDevice) bool {
	return *fanOperStatusUnsupported
}

// LinkQualWaitAfterDeleteRequired returns whether the device requires additional time to complete post delete link qualification cleanup.
func LinkQualWaitAfterDeleteRequired(_ *ondatra.DUTDevice) bool {
	return *linkQualWaitAfterDeleteRequired
}

// StatePathsUnsupported returns whether the device supports following state paths
func StatePathsUnsupported(_ *ondatra.DUTDevice) bool {
	return *statePathsUnsupported
}

// DropWeightLeavesUnsupported returns whether the device supports drop and weight leaves under queue management profile.
func DropWeightLeavesUnsupported(_ *ondatra.DUTDevice) bool {
	return *dropWeightLeavesUnsupported
}

// SwVersionUnsupported returns true if the device does not support reporting software version according to the requirements in gNMI-1.10.
func SwVersionUnsupported(_ *ondatra.DUTDevice) bool {
	return *swVersionUnsupported
}

// HierarchicalWeightResolutionTolerance returns the allowed tolerance for BGP traffic flow while comparing for pass or fail conditions.
func HierarchicalWeightResolutionTolerance(_ *ondatra.DUTDevice) float64 {
	return *hierarchicalWeightResolutionTolerance
}

// InterfaceEnabled returns if device requires interface enabled leaf booleans to be explicitly set to true.
func InterfaceEnabled(_ *ondatra.DUTDevice) bool {
	return *interfaceEnabled
}

// InterfaceCountersFromContainer returns if the device only supports querying counters from the state container, not from individual counter leaves.
func InterfaceCountersFromContainer(_ *ondatra.DUTDevice) bool {
	return *interfaceCountersFromContainer
}

// IPv4MissingEnabled returns if device does not support interface/ipv4/enabled.
func IPv4MissingEnabled(_ *ondatra.DUTDevice) bool {
	return *ipv4MissingEnabled
}

// IPNeighborMissing returns true if the device does not support interface/ipv4(6)/neighbor,
// so test can suppress the related check for interface/ipv4(6)/neighbor.
func IPNeighborMissing(_ *ondatra.DUTDevice) bool {
	return *ipNeighborMissing
}

// NTPAssociationTypeRequired returns if device requires NTP association-type to be explicitly set.
// OpenConfig defaults the association-type to SERVER if not set.

// GRIBIRIBAckOnly returns if device only supports RIB ack, so tests that normally expect FIB_ACK will allow just RIB_ACK.
// Full gRIBI compliant devices should pass both with and without this deviation.
func GRIBIRIBAckOnly(_ *ondatra.DUTDevice) bool {
	return *gRIBIRIBAckOnly
}

// MissingInterfacePhysicalChannel returns if device does not support interface/physicalchannel leaf.
func MissingInterfacePhysicalChannel(_ *ondatra.DUTDevice) bool {
	return *missingInterfacePhysicalChannel
}

// MissingValueForDefaults returns if device returns no value for some OpenConfig paths if the operational value equals the default.
func MissingValueForDefaults(_ *ondatra.DUTDevice) bool {
	return *missingValueForDefaults
}

// TraceRouteL4ProtocolUDP returns if device only support UDP as l4 protocol for traceroute.
func TraceRouteL4ProtocolUDP(_ *ondatra.DUTDevice) bool {
	return *traceRouteL4ProtocolUDP
}

// TraceRouteFragmentation returns if device does not support fragmentation bit for traceroute.
func TraceRouteFragmentation(_ *ondatra.DUTDevice) bool {
	return *traceRouteFragmentation
}

// LLDPInterfaceConfigOverrideGlobal returns if LLDP interface config should override the global config,
// expect neighbours are seen when lldp is disabled globally but enabled on interface
func LLDPInterfaceConfigOverrideGlobal(_ *ondatra.DUTDevice) bool {
	return *lldpInterfaceConfigOverrideGlobal
}

// SubinterfacePacketCountersMissing returns if device is missing subinterface packet counters for IPv4/IPv6,
// so the test will skip checking them.
// Full OpenConfig compliant devices should pass both with and without this deviation.
func SubinterfacePacketCountersMissing(_ *ondatra.DUTDevice) bool {
	return *subinterfacePacketCountersMissing
}

// MissingPrePolicyReceivedRoutes returns if device does not support bgp/neighbors/neighbor/afi-safis/afi-safi/state/prefixes/received-pre-policy.
// Fully-compliant devices should pass with and without this deviation.
func MissingPrePolicyReceivedRoutes(_ *ondatra.DUTDevice) bool {
	return *missingPrePolicyReceivedRoutes
}

// DeprecatedVlanID returns if device requires using the deprecated openconfig-vlan:vlan/config/vlan-id or openconfig-vlan:vlan/state/vlan-id leaves.
func DeprecatedVlanID(_ *ondatra.DUTDevice) bool {
	return *deprecatedVlanID
}

// OSActivateNoReboot returns if device requires separate reboot to activate OS.
func OSActivateNoReboot(_ *ondatra.DUTDevice) bool {
	return *osActivateNoReboot
}

// ConnectRetry returns if /bgp/neighbors/neighbor/timers/config/connect-retry is not supported.
func ConnectRetry(_ *ondatra.DUTDevice) bool {
	return *connectRetry
}

// InstallOSForStandbyRP returns if device requires OS installation on standby RP as well as active RP.
func InstallOSForStandbyRP(_ *ondatra.DUTDevice) bool {
	return *installOSForStandbyRP
}

// GNOIStatusWithEmptySubcomponent returns if the response of gNOI reboot status is a single value (not a list),
// the device requires explict component path to account for a situation when there is more than one active reboot requests.
func GNOIStatusWithEmptySubcomponent(_ *ondatra.DUTDevice) bool {
	return *gNOIStatusWithEmptySubcomponent
}

// NetworkInstanceTableDeletionRequired returns if device requires explicit deletion of network-instance table.
func NetworkInstanceTableDeletionRequired(_ *ondatra.DUTDevice) bool {
	return *networkInstanceTableDeletionRequired
}

// ExplicitPortSpeed returns if device requires port-speed to be set because its default value may not be usable.
// Fully compliant devices selects the highest speed available based on negotiation.
func ExplicitPortSpeed(_ *ondatra.DUTDevice) bool {
	return *explicitPortSpeed
}

// ExplicitInterfaceInDefaultVRF returns if device requires explicit attachment of an interface or subinterface to the default network instance.
// OpenConfig expects an unattached interface or subinterface to be implicitly part of the default network instance.
// Fully-compliant devices should pass with and without this deviation.
func ExplicitInterfaceInDefaultVRF(_ *ondatra.DUTDevice) bool {
	return *explicitInterfaceInDefaultVRF
}

// InterfaceConfigVRFBeforeAddress returns if vrf should be configured before IP address when configuring interface.
func InterfaceConfigVRFBeforeAddress(_ *ondatra.DUTDevice) bool {
	return *interfaceConfigVRFBeforeAddress
}

// ExplicitInterfaceRefDefinition returns if device requires explicit interface ref configuration when applying features to interface.
func ExplicitInterfaceRefDefinition(_ *ondatra.DUTDevice) bool {
	return *explicitInterfaceRefDefinition
}

// QOSDroppedOctets returns if device should skip checking QOS Dropped octets stats for interface.
func QOSDroppedOctets(_ *ondatra.DUTDevice) bool {
	return *qosDroppedOctets
}

// ExplicitGRIBIUnderNetworkInstance returns if device requires gribi-protocol to be enabled under network-instance.
func ExplicitGRIBIUnderNetworkInstance(_ *ondatra.DUTDevice) bool {
	return *explicitGRIBIUnderNetworkInstance
}

// SkipBGPTestPasswordMismatch retuns if BGP TestPassword mismatch subtest should be skipped.
func SkipBGPTestPasswordMismatch(_ *ondatra.DUTDevice) bool {
	return *skipBGPTestPasswordMismatch
}

// BGPMD5RequiresReset returns if device requires a BGP session reset to utilize a new MD5 key.
func BGPMD5RequiresReset(_ *ondatra.DUTDevice) bool {
	return *bgpMD5RequiresReset
}

// ExplicitIPv6EnableForGRIBI returns if device requires Ipv6 to be enabled on interface for gRIBI NH programmed with destination mac address.
func ExplicitIPv6EnableForGRIBI(_ *ondatra.DUTDevice) bool {
	return *explicitIPv6EnableForGRIBI
}

// ISISprotocolEnabledNotRequired returns if isis protocol enable flag should be unset on the device.
func ISISprotocolEnabledNotRequired(_ *ondatra.DUTDevice) bool {
	return *isisprotocolEnabledNotRequired
}

// ISISInstanceEnabledNotRequired returns if isis instance enable flag should not be on the device.
func ISISInstanceEnabledNotRequired(_ *ondatra.DUTDevice) bool {
	return *isisInstanceEnabledNotRequired
}

// GNOISubcomponentPath returns if device currently uses component name instead of a full openconfig path.
func GNOISubcomponentPath(_ *ondatra.DUTDevice) bool {
	return *gNOISubcomponentPath
}

// NoMixOfTaggedAndUntaggedSubinterfaces returns if device does not support a mix of tagged and untagged subinterfaces
func NoMixOfTaggedAndUntaggedSubinterfaces(_ *ondatra.DUTDevice) bool {
	return *noMixOfTaggedAndUntaggedSubinterfaces
}

// SecondaryBackupPathTrafficFailover returns if device does not support secondary backup path traffic failover
func SecondaryBackupPathTrafficFailover(_ *ondatra.DUTDevice) bool {
	return *secondaryBackupPathTrafficFailover
}

// Vendor deviation flags.
// All new flags should not be exported (define them in lowercase) and accessed
// from tests through a public accessors like those above.
var (
	BannerDelimiter = flag.String("deviation_banner_delimiter", "",
		"Device requires the banner to have a delimiter character. Full OpenConfig compliant devices should work without delimiter.")

	interfaceEnabled = flag.Bool("deviation_interface_enabled", false,
		"Device requires interface enabled leaf booleans to be explicitly set to true.  Full OpenConfig compliant devices should pass both with and without this deviation.")

	ipv4MissingEnabled = flag.Bool("deviation_ipv4_missing_enabled", false, "Device does not support interface/ipv4/enabled, so suppress configuring this leaf.")

	ipNeighborMissing = flag.Bool("deviation_ip_neighbor_missing", false, "Device does not support interface/ipv4(6)/neighbor, so suppress the related check for interface/ipv4(6)/neighbor.")

	interfaceCountersFromContainer = flag.Bool("deviation_interface_counters_from_container", false, "Device only supports querying counters from the state container, not from individual counter leaves.")

	aggregateAtomicUpdate = flag.Bool("deviation_aggregate_atomic_update", false,
		"Device requires that aggregate Port-Channel and its members be defined in a single gNMI Update transaction at /interfaces; otherwise lag-type will be dropped, and no member can be added to the aggregate.  Full OpenConfig compliant devices should pass both with and without this deviation.")

	defaultNetworkInstance = flag.String("deviation_default_network_instance", "DEFAULT",
		"The name used for the default network instance for VRF.  The default name in OpenConfig is \"DEFAULT\" but some legacy devices still use \"default\".  Full OpenConfig compliant devices should be able to use any operator-assigned value.")

	subinterfacePacketCountersMissing = flag.Bool("deviation_subinterface_packet_counters_missing", false,
		"Device is missing subinterface packet counters for IPv4/IPv6, so the test will skip checking them.  Full OpenConfig compliant devices should pass both with and without this deviation.")

	omitL2MTU = flag.Bool("deviation_omit_l2_mtu", false,
		"Device does not support setting the L2 MTU, so omit it.  OpenConfig allows a device to enforce that L2 MTU, which has a default value of 1514, must be set to a higher value than L3 MTU, so a full OpenConfig compliant device may fail with the deviation.")

	gRIBIRIBAckOnly = flag.Bool("deviation_gribi_riback_only", false, "Device only supports RIB ack, so tests that normally expect FIB_ACK will allow just RIB_ACK.  Full gRIBI compliant devices should pass both with and without this deviation.")

	missingValueForDefaults = flag.Bool("deviation_missing_value_for_defaults", false,
		"Device returns no value for some OpenConfig paths if the operational value equals the default. A fully compliant device should pass regardless of this deviation.")

	staticProtocolName = flag.String("deviation_static_protocol_name", "DEFAULT", "The name used for the static routing protocol.  The default name in OpenConfig is \"DEFAULT\" but some devices use other names.")

	gNOISubcomponentPath = flag.Bool("deviation_gnoi_subcomponent_path", false, "Device currently uses component name instead of a full openconfig path, so suppress creating a full oc compliant path for subcomponent.")

	gNOIStatusWithEmptySubcomponent = flag.Bool("deviation_gnoi_status_empty_subcomponent", false, "The response of gNOI reboot status is a single value (not a list), so the device requires explict component path to account for a situation when there is more than one active reboot requests.")

	osActivateNoReboot = flag.Bool("deviation_osactivate_noreboot", false, "Device requires separate reboot to activate OS.")

	installOSForStandbyRP = flag.Bool("deviation_osinstall_for_standby_rp", false, "Device requires OS installation on standby RP as well as active RP.")

	deprecatedVlanID = flag.Bool("deviation_deprecated_vlan_id", false, "Device requires using the deprecated openconfig-vlan:vlan/config/vlan-id or openconfig-vlan:vlan/state/vlan-id leaves.")

	explicitInterfaceInDefaultVRF = flag.Bool("deviation_explicit_interface_in_default_vrf", false,
		"Device requires explicit attachment of an interface or subinterface to the default network instance. OpenConfig expects an unattached interface or subinterface to be implicitly part of the default network instance. Fully-compliant devices should pass with and without this deviation.")

	explicitPortSpeed = flag.Bool("deviation_explicit_port_speed", false, "Device requires port-speed to be set because its default value may not be usable. Fully compliant devices should select the highest speed available based on negotiation.")

	explicitP4RTNodeComponent = flag.Bool("deviation_explicit_p4rt_node_component", false, "Device does not report P4RT node names in the component hierarchy, so use hard coded P4RT node names by passing them through internal/args flags. Fully compliant devices should report the PORT hardware components with the INTEGRATED_CIRCUIT components as their parents, as the P4RT node names.")

	RoutePolicyUnderPeerGroup = flag.Bool("deviation_rpl_under_peergroup", false, "Device requires route-policy configuration under bgp peer-group. Fully-compliant devices should pass with and without this deviation.")

	missingPrePolicyReceivedRoutes = flag.Bool("deviation_prepolicy_received_routes", false, "Device does not support bgp/neighbors/neighbor/afi-safis/afi-safi/state/prefixes/received-pre-policy. Fully-compliant devices should pass with and without this deviation.")

	RoutePolicyUnderNeighborAfiSafi = flag.Bool("deviation_rpl_under_neighbor_afisafi", false, "Device requires route-policy configuration under bgp neighbor afisafi. Fully-compliant devices should pass with this deviation set to true.")

	traceRouteL4ProtocolUDP = flag.Bool("deviation_traceroute_l4_protocol_udp", false, "Device only support UDP as l4 protocol for traceroute. Use this flag to set default l4 protocol as UDP and skip the tests explictly use TCP or ICMP.")

	traceRouteFragmentation = flag.Bool("deviation_traceroute_fragmentation", false, "Device does not support fragmentation bit for traceroute.")

	connectRetry = flag.Bool("deviation_connect_retry", false, "Connect-retry is not supported /bgp/neighbors/neighbor/timers/config/connect-retry.")

	explicitIPv6EnableForGRIBI = flag.Bool("deviation_ipv6_enable_for_gribi_nh_dmac", false, "Device requires Ipv6 to be enabled on interface for gRIBI NH programmed with destination mac address")

	isisInterfaceLevel1DisableRequired = flag.Bool("deviation_isis_interface_level1_disable_required", false,
		"Disable isis level1 under interface mode on the device if value is true, Default value is false and enables isis level2 under interface mode")

	missingIsisInterfaceAfiSafiEnable = flag.Bool("deviation_missing_isis_interface_afi_safi_enable", false,
		"Set and validate isis interface address family enable on the device if value is true, Default value is false and validate isis address family enable at global mode")

	isisSingleTopologyRequired = flag.Bool("deviation_isis_single_topology_required", false,
		"Set isis af ipv6 single topology on the device if value is true, Default value is false and sets multi topology for isis af ipv6")

	isisprotocolEnabledNotRequired = flag.Bool("deviation_isis_protocol_enabled_not_required", false,
		"Unset isis protocol enable flag on the device if value is true, Default value is false and protocol enable flag is set")

	isisInstanceEnabledNotRequired = flag.Bool("deviation_isis_instance_enabled_not_required", false,
		"Don't set isis instance enable flag on the device if value is true, Default value is false and instance enable flag is set")

	explicitInterfaceRefDefinition = flag.Bool("deviation_explicit_interface_ref_definition", false, "Device requires explicit interface ref configuration when applying features to interface")

	noMixOfTaggedAndUntaggedSubinterfaces = flag.Bool("deviation_no_mix_of_tagged_and_untagged_subinterfaces", false,
		"Use this deviation when the device does not support a mix of tagged and untagged subinterfaces")

	lldpInterfaceConfigOverrideGlobal = flag.Bool("deviation_lldp_interface_config_override_global", false,
		"Set this flag for LLDP interface config to override the global config,expect neighbours are seen when lldp is disabled globally but enabled on interface")

	missingInterfacePhysicalChannel = flag.Bool("deviation_missing_interface_physical_channel", false,
		"Device does not support interface/physicalchannel leaf. Set this flag to skip checking the leaf.")

	interfaceConfigVRFBeforeAddress = flag.Bool("deviation_interface_config_vrf_before_address", false, "When configuring interface, config Vrf prior config IP address")

	bgpTrafficTolerance = flag.Int("deviation_bgp_tolerance_value", 0,
		"Allowed tolerance for BGP traffic flow while comparing for pass or fail condition.")

	explicitGRIBIUnderNetworkInstance = flag.Bool("deviation_explicit_gribi_under_network_instance", false,
		"Device requires gribi-protocol to be enabled under network-instance.")

	bgpMD5RequiresReset = flag.Bool("deviation_bgp_md5_requires_reset", false, "Device requires a BGP session reset to utilize a new MD5 key")

	qosDroppedOctets = flag.Bool("deviation_qos_dropped_octets", false, "Set to true to skip checking QOS Dropped octets stats for interface")

	skipBGPTestPasswordMismatch = flag.Bool("deviation_skip_bgp_test_password_mismatch", false,
		"Skip BGP TestPassword mismatch subtest if value is true, Default value is false")

	p4rtMissingDelete = flag.Bool("deviation_p4rt_missing_delete", false, "Device does not support delete mode in P4RT write requests")

	p4rtUnsetElectionIDUnsupported = flag.Bool("deviation_p4rt_unsetelectionid_unsupported", false, "Device does not support unset Election ID")

	p4rtUnsetElectionIDPrimaryAllowed = flag.Bool("deviation_p4rt_unsetelectionid_primary_allowed", false, "Device allows unset Election ID to be primary")

	p4rtBackupArbitrationResponseCode = flag.Bool("deviation_bkup_arbitration_resp_code", false, "Device sets ALREADY_EXISTS status code for all backup client responses")

	networkInstanceTableDeletionRequired = flag.Bool("deviation_network_instance_table_deletion_required", false, "Set to true for device requiring explicit deletion of network-instance table, default is false")

	isisMultiTopologyUnsupported = flag.Bool("deviation_isis_multi_topology_unsupported", false,
		"Device skip isis multi-topology check if value is true, Default value is false")

	isisRestartSuppressUnsupported = flag.Bool("deviation_isis_restart_suppress_unsupported", false,
		"Device skip isis restart-suppress check if value is true, Default value is false")

	macAddressMissing = flag.Bool("deviation_mac_address_missing", false, "Device does not support /system/mac-address/state.")

	gribiMACOverrideWithStaticARP = flag.Bool("deviation_gribi_mac_override_with_static_arp", false, "Set to true for device not supporting programming a gribi flow with a next-hop entry of mac-address only, default is false")

	gribiMACOverrideStaticARPStaticRoute = flag.Bool("deviation_gribi_mac_override_static_arp_static_route", false, "Set to true for device that requires gRIBI MAC Override using Static ARP + Static Route")

	cliTakesPrecedenceOverOC = flag.Bool("deviation_cli_takes_precedence_over_oc", false, "Set to true for device in which config pushed through origin CLI takes precedence over config pushed through origin OC, default is false")

	missingBgpLastNotificationErrorCode = flag.Bool("deviation_missing_bgp_last_notification_error_code", false, "Set to true to skip check for bgp/neighbors/neighbor/state/messages/received/last-notification-error-code leaf missing case")

	useVendorNativeACLConfiguration = flag.Bool("deviation_use_vendor_native_acl_config", false, "Configure ACLs using vendor native model specifically for RT-1.4")

	switchChipIDUnsupported = flag.Bool("deviation_switch_chip_id_unsupported", false, "Device does not support id leaf for SwitchChip components. Set this flag to skip checking the leaf.")

	backplaneFacingCapacityUnsupported = flag.Bool("deviation_backplane_facing_capacity_unsupported", false, "Device does not support backplane-facing-capacity leaves for some of the components. Set this flag to skip checking the leaves.")

	componentsSoftwareModuleUnsupported = flag.Bool("deviation_components_software_module_unsupported", false, "Set true for Device that does not support software module components, default is false.")

	schedulerInputWeightLimit = flag.Bool("deviation_scheduler_input_weight_limit", false, "device does not support weight above 100")

	ecnProfileRequiredDefinition = flag.Bool("deviation_ecn_profile_required_definition", false, "device requires additional config for ECN")

	isisGlobalAuthenticationNotRequired = flag.Bool("deviation_isis_global_authentication_not_required", false,
		"Don't set isis global authentication-check on the device if value is true, Default value is false and ISIS global authentication-check is set")

	isisLevelAuthenticationNotRequired = flag.Bool("deviation_isis_level_authentication_not_required", false,
		"Don't set isis level authentication on the device if value is true, Default value is false and ISIS level authentication is configured")

	ipv6DiscardedPktsUnsupported = flag.Bool("deviation_ipv6_discarded_pkts_unsupported", false, "Set true for device that does not support interface ipv6 discarded packet statistics, default is false")

	fanOperStatusUnsupported = flag.Bool("deviation_fan_oper_status_unsupported", false, "Device does not support oper-status leaves for some of the fan components. Set this flag to skip checking the leaf.")

	linkQualWaitAfterDeleteRequired = flag.Bool("deviation_link_qual_wait_after_delete_required", false, "Device requires additional time to complete post delete link qualification cleanup.")

	statePathsUnsupported = flag.Bool("deviation_state_path_unsupported", false, "Device does not support these state paths, Set this flag to skip checking the leaves")

	dropWeightLeavesUnsupported = flag.Bool("deviation_drop_weight_leaves_unsupported", false, "Device does not support drop and weight leaves under queue management profile, Set this flag to skip checking the leaves")

	swVersionUnsupported = flag.Bool("deviation_sw_version_unsupported", false, "Device does not support reporting software version according to the requirements in gNMI-1.10.")

	hierarchicalWeightResolutionTolerance = flag.Float64("deviation_hierarchical_weight_resolution_tolerance", 0.2, "Set it to expected ucmp traffic tolerance, default is 0.2")

	secondaryBackupPathTrafficFailover = flag.Bool("deviation_secondary_backup_path_traffic_failover", false, "Device does not support traffic forward with secondary backup path failover")
)<|MERGE_RESOLUTION|>--- conflicted
+++ resolved
@@ -101,7 +101,6 @@
 	return *p4rtUnsetElectionIDUnsupported
 }
 
-<<<<<<< HEAD
 // P4rtUnsetElectionIDPrimaryAllowed returns whether the device does not support unset election ID.
 func P4rtUnsetElectionIDPrimaryAllowed(_ *ondatra.DUTDevice) bool {
 	return *p4rtUnsetElectionIDPrimaryAllowed
@@ -110,12 +109,12 @@
 // P4rtBackupArbitrationResponseCode returns whether the device does not support unset election ID.
 func P4rtBackupArbitrationResponseCode(_ *ondatra.DUTDevice) bool {
 	return *p4rtBackupArbitrationResponseCode
-=======
+}
+
 // ExplicitP4RTNodeComponent returns if device does not report P4RT node names in the component hierarchy.
 // Fully compliant devices should report the PORT hardware components with the INTEGRATED_CIRCUIT components as their parents, as the P4RT node names.
 func ExplicitP4RTNodeComponent(_ *ondatra.DUTDevice) bool {
 	return *explicitP4RTNodeComponent
->>>>>>> 25cea116
 }
 
 // ISISRestartSuppressUnsupported returns whether the device should skip isis restart-suppress check.
