--- conflicted
+++ resolved
@@ -203,10 +203,8 @@
 
 	SchedulerInputParamsUnsupported = flag.Bool("deviation_scheduler_input_params_unsupported", false, "Device does not support scheduler input parameters")
 
-<<<<<<< HEAD
 	P4RTMissingDelete = flag.Bool("deviation_p4rt_missing_delete", false, "Device does not support delete mode in P4RT write requests")
-=======
+
 	NetworkInstanceTableDeletionRequired = flag.Bool("deviation_network_instance_table_deletion_required", false,
 		"Set to true for device requiring explicit deletion of network-instance table, default is false")
->>>>>>> a764898f
 )