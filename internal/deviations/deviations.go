--- conflicted
+++ resolved
@@ -1443,38 +1443,37 @@
 	return lookupDUTDeviations(dut).GetIsisMplsUnsupported()
 }
 
-<<<<<<< HEAD
+// AutoNegotiateUnsupported returns true if there's no OC support for auto-negotiate
+func AutoNegotiateUnsupported(dut *ondatra.DUTDevice) bool {
+	return lookupDUTDeviations(dut).GetAutoNegotiateUnsupported()
+}
+
+// DuplexModeUnsupported returns true if there's no OC support for duplex-mode
+func DuplexModeUnsupported(dut *ondatra.DUTDevice) bool {
+	return lookupDUTDeviations(dut).GetDuplexModeUnsupported()
+}
+
+// PortSpeedUnsupported returns true if there's no OC support for port-speed
+func PortSpeedUnsupported(dut *ondatra.DUTDevice) bool {
+	return lookupDUTDeviations(dut).GetPortSpeedUnsupported()
+}
+
+// BGPSetMedActionUnsupported returns true if there's no OC support for BGP set med action
+func BGPSetMedActionUnsupported(dut *ondatra.DUTDevice) bool {
+	return lookupDUTDeviations(dut).GetBgpSetMedActionUnsupported()
+}
+
+// UseOldOCPathStaticLspNh returns true if the old OC path for static lsp next-hop is used
+func UseOldOCPathStaticLspNh(dut *ondatra.DUTDevice) bool {
+	return lookupDUTDeviations(dut).GetUseOldOcPathStaticLspNh()
+}
+
+// ConfigLeafCreateRequired returns true if leaf creation is required
+func ConfigLeafCreateRequired(dut *ondatra.DUTDevice) bool {
+	return lookupDUTDeviations(dut).GetConfigLeafCreateRequired()
+}
+
 // Devices that does have different AS path prepend order.
 func BgpAsPathPrependOrderMismtach(dut *ondatra.DUTDevice) bool {
 	return lookupDUTDeviations(dut).GetBgpAsPathPrependOrderMismtach()
-=======
-// AutoNegotiateUnsupported returns true if there's no OC support for auto-negotiate
-func AutoNegotiateUnsupported(dut *ondatra.DUTDevice) bool {
-	return lookupDUTDeviations(dut).GetAutoNegotiateUnsupported()
-}
-
-// DuplexModeUnsupported returns true if there's no OC support for duplex-mode
-func DuplexModeUnsupported(dut *ondatra.DUTDevice) bool {
-	return lookupDUTDeviations(dut).GetDuplexModeUnsupported()
-}
-
-// PortSpeedUnsupported returns true if there's no OC support for port-speed
-func PortSpeedUnsupported(dut *ondatra.DUTDevice) bool {
-	return lookupDUTDeviations(dut).GetPortSpeedUnsupported()
-}
-
-// BGPSetMedActionUnsupported returns true if there's no OC support for BGP set med action
-func BGPSetMedActionUnsupported(dut *ondatra.DUTDevice) bool {
-	return lookupDUTDeviations(dut).GetBgpSetMedActionUnsupported()
-}
-
-// UseOldOCPathStaticLspNh returns true if the old OC path for static lsp next-hop is used
-func UseOldOCPathStaticLspNh(dut *ondatra.DUTDevice) bool {
-	return lookupDUTDeviations(dut).GetUseOldOcPathStaticLspNh()
-}
-
-// ConfigLeafCreateRequired returns true if leaf creation is required
-func ConfigLeafCreateRequired(dut *ondatra.DUTDevice) bool {
-	return lookupDUTDeviations(dut).GetConfigLeafCreateRequired()
->>>>>>> 170f587a
 }