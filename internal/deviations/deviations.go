// Copyright 2022 Google LLC
//
// Licensed under the Apache License, Version 2.0 (the "License");
// you may not use this file except in compliance with the License.
// You may obtain a copy of the License at
//
//      http://www.apache.org/licenses/LICENSE-2.0
//
// Unless required by applicable law or agreed to in writing, software
// distributed under the License is distributed on an "AS IS" BASIS,
// WITHOUT WARRANTIES OR CONDITIONS OF ANY KIND, either express or implied.
// See the License for the specific language governing permissions and
// limitations under the License.

// Package deviations defines the arguments to enable temporary workarounds for the
// featureprofiles test suite using command line flags.
//
// If we consider device compliance level in tiers:
//
//   - Tier 0: Full OpenConfig compliance.  The device can do everything specified by
//     OpenConfig.
//   - Tier 1: Test plan compliance.  The device can pass a test without deviation, which
//     means it satisfies the test requirements.  This is the target compliance tier for
//     featureprofiles tests.
//   - Tier 2: Deviated test plan compliance.  The device can pass a test with deviation.
//
// Deviations typically work by reducing testing requirements or by changing the way the
// configuration is done.  However, the targeted compliance tier is always without
// deviation.
//
// Requirements for deviations:
//
//   - Deviations may only use OpenConfig compliant behavior.
//   - Deviations should be small in scope, typically affecting one sub-test, one
//     OpenConfig path or small OpenConfig sub-tree.
//
// If a device could not pass without deviation, that is considered non-compliant
// behavior.  Ideally, a device should pass both with and without a deviation which means
// the deviation could be safely removed.  However, when the OpenConfig model allows the
// device to reject the deviated case even if it is compliant, then this should be
// explained on a case-by-case basis.
//
// To add a deviation:
//
//   - Submit a github issue explaining the need for the deviation.
//   - Submit a pull request referencing the above issue to add a flag to
//     this file and updates to the tests where it is intended to be used.
//   - Make sure the deviation defaults to false.  False (not deviated) means strictly
//     compliant behavior.  True (deviated) activates the workaround.
//
// To remove a deviation:
//
//   - Submit a pull request which proposes to resolve the relevant
//     github issue by removing the deviation and it's usage within tests.
//   - Typically the author or an affiliate of the author's organization
//     is expected to remove a deviation they introduced.
//
// To enable the deviations for a test run:
//
//   - By default, deviations are not enabled and instead require the
//     test invocation to set an argument to enable the deviation.
//   - For example:
//     go test my_test.go --deviation_interface_enabled=true
package deviations

import (
	"flag"

	"github.com/openconfig/ondatra"
)

// P4RTMissingDelete returns whether the device does not support delete mode in P4RT write requests.
func P4RTMissingDelete(_ *ondatra.DUTDevice) bool {
	return *p4rtMissingDelete
}

// P4RTUnsetElectionIDUnsupported returns whether the device does not support unset election ID.
func P4RTUnsetElectionIDUnsupported(_ *ondatra.DUTDevice) bool {
	return *p4rtUnsetElectionIDUnsupported
}

// ISISRestartSuppressUnsupported returns whether the device should skip isis restart-suppress check.
func ISISRestartSuppressUnsupported(_ *ondatra.DUTDevice) bool {
	return *isisRestartSuppressUnsupported
}

// MissingBgpLastNotificationErrorCode returns whether the last-notification-error-code leaf is missing in bgp.
func MissingBgpLastNotificationErrorCode(_ *ondatra.DUTDevice) bool {
	return *missingBgpLastNotificationErrorCode
}

// GRIBIMACOverrideWithStaticARP returns whether for a gRIBI IPv4 route the device does not support a mac-address only next-hop-entry.
func GRIBIMACOverrideWithStaticARP(_ *ondatra.DUTDevice) bool {
	return *gribiMACOverrideWithStaticARP
}

// CLITakesPrecedenceOverOC returns whether config pushed through origin CLI takes precedence over config pushed through origin OC.
func CLITakesPrecedenceOverOC(_ *ondatra.DUTDevice) bool {
	return *cliTakesPrecedenceOverOC
}

// BGPPrefixOverlimit returns whether the BGP prefix overlimit retry timer is supported.
func BGPPrefixOverlimit(_ *ondatra.DUTDevice) bool {
	return *bgpPrefixOverlimit
}

// BGPTrafficTolerance returns the allowed tolerance for BGP traffic flow while comparing for pass or fail conditions.
func BGPTrafficTolerance(_ *ondatra.DUTDevice) int {
	return *bgpTrafficTolerance
}

// MacAddressMissing returns whether device does not support /system/mac-address/state
func MacAddressMissing(_ *ondatra.DUTDevice) bool {
	return *macAddressMissing
}

// UseVendorNativeACLConfig returns whether a device requires native model to configure ACL, specifically for RT-1.4.
func UseVendorNativeACLConfig(_ *ondatra.DUTDevice) bool {
	return *UseVendorNativeACLConfiguration
}

// SwitchChipIDUnsupported returns whether the device supports id leaf for SwitchChip components.
func SwitchChipIDUnsupported(_ *ondatra.DUTDevice) bool {
	return *switchChipIDUnsupported
}

// BackplaneFacingCapacityUnsupported returns whether the device supports backplane-facing-capacity leaves for some of the components.
func BackplaneFacingCapacityUnsupported(_ *ondatra.DUTDevice) bool {
	return *backplaneFacingCapacityUnsupported
}

// ComponentsSoftwareModuleUnsupported returns whether the device supports software module components.
func ComponentsSoftwareModuleUnsupported(_ *ondatra.DUTDevice) bool {
	return *componentsSoftwareModuleUnsupported
}

// SchedulerInputWeightLimit returns whether the device does not support weight above 100.
func SchedulerInputWeightLimit(_ *ondatra.DUTDevice) bool {
	return *schedulerInputWeightLimit
}

// ECNProfileRequiredDefinition returns whether the device requires additional config for ECN.
func ECNProfileRequiredDefinition(_ *ondatra.DUTDevice) bool {
	return *ecnProfileRequiredDefinition
}
<<<<<<< HEAD

// Ipv6DiscardedPktsUnsupported returns whether the device supports interface ipv6 discarded packet stats
func Ipv6DiscardedPktsUnsupported(_ *ondatra.DUTDevice) bool {
	return *ipv6DiscardedPktsUnsupported
=======

// ISISGlobalAuthenticationNotRequired returns true if ISIS Global authentication not required
func ISISGlobalAuthenticationNotRequired(_ *ondatra.DUTDevice) bool {
	return *isisGlobalAuthenticationNotRequired
}

// ISISLevelAuthenticationNotRequired returns true if ISIS Level authentication not required
func ISISLevelAuthenticationNotRequired(_ *ondatra.DUTDevice) bool {
	return *isisLevelAuthenticationNotRequired
>>>>>>> 08483f43
}

// Vendor deviation flags.
// All new flags should not be exported (define them in lowercase) and accessed
// from tests through a public accessors like those above.
var (
	BannerDelimiter = flag.String("deviation_banner_delimiter", "",
		"Device requires the banner to have a delimiter character. Full OpenConfig compliant devices should work without delimiter.")

	NTPAssociationTypeRequired = flag.Bool("deviation_ntp_association_type_required", false,
		"Device requires NTP association-type to be explicitly set.  OpenConfig defaults the association-type to SERVER if not set.")

	InterfaceEnabled = flag.Bool("deviation_interface_enabled", false,
		"Device requires interface enabled leaf booleans to be explicitly set to true.  Full OpenConfig compliant devices should pass both with and without this deviation.")

	InterfaceOperStatus = flag.Bool("deviation_interface_operstatus", false,
		"Device generates Interface_OperStatus_DOWN instead of Interface_OperStatus_LOWER_LAYER_DOWN for an aggregated link.")

	IPv4MissingEnabled = flag.Bool("deviation_ipv4_missing_enabled", false, "Device does not support interface/ipv4/enabled, so suppress configuring this leaf.")

	IPNeighborMissing = flag.Bool("deviation_ip_neighbor_missing", false, "Device does not support interface/ipv4(6)/neighbor, so suppress the related check for interface/ipv4(6)/neighbor.")

	InterfaceCountersFromContainer = flag.Bool("deviation_interface_counters_from_container", false, "Device only supports querying counters from the state container, not from individual counter leaves.")

	AggregateAtomicUpdate = flag.Bool("deviation_aggregate_atomic_update", false,
		"Device requires that aggregate Port-Channel and its members be defined in a single gNMI Update transaction at /interfaces; otherwise lag-type will be dropped, and no member can be added to the aggregate.  Full OpenConfig compliant devices should pass both with and without this deviation.")

	DefaultNetworkInstance = flag.String("deviation_default_network_instance", "DEFAULT",
		"The name used for the default network instance for VRF.  The default name in OpenConfig is \"DEFAULT\" but some legacy devices still use \"default\".  Full OpenConfig compliant devices should be able to use any operator-assigned value.")

	SubinterfacePacketCountersMissing = flag.Bool("deviation_subinterface_packet_counters_missing", false,
		"Device is missing subinterface packet counters for IPv4/IPv6, so the test will skip checking them.  Full OpenConfig compliant devices should pass both with and without this deviation.")

	OmitL2MTU = flag.Bool("deviation_omit_l2_mtu", false,
		"Device does not support setting the L2 MTU, so omit it.  OpenConfig allows a device to enforce that L2 MTU, which has a default value of 1514, must be set to a higher value than L3 MTU, so a full OpenConfig compliant device may fail with the deviation.")

	GRIBIPreserveOnly = flag.Bool("deviation_gribi_preserve_only", false, "Device does not support gRIBI client with persistence DELETE, so this skips the optional test cases in DELETE mode.  However, tests explicitly testing DELETE mode will still run.  Full gRIBI compliant devices should pass both with and without this deviation.")

	GRIBIRIBAckOnly = flag.Bool("deviation_gribi_riback_only", false, "Device only supports RIB ack, so tests that normally expect FIB_ACK will allow just RIB_ACK.  Full gRIBI compliant devices should pass both with and without this deviation.")

	MissingValueForDefaults = flag.Bool("deviation_missing_value_for_defaults", false,
		"Device returns no value for some OpenConfig paths if the operational value equals the default. A fully compliant device should pass regardless of this deviation.")

	StaticProtocolName = flag.String("deviation_static_protocol_name", "DEFAULT", "The name used for the static routing protocol.  The default name in OpenConfig is \"DEFAULT\" but some devices use other names.")

	GNOISubcomponentPath = flag.Bool("deviation_gnoi_subcomponent_path", false, "Device currently uses component name instead of a full openconfig path, so suppress creating a full oc compliant path for subcomponent.")

	GNOIStatusWithEmptySubcomponent = flag.Bool("deviation_gnoi_status_empty_subcomponent", false, "The response of gNOI reboot status is a single value (not a list), so the device requires explict component path to account for a situation when there is more than one active reboot requests.")

	OSActivateNoReboot = flag.Bool("deviation_osactivate_noreboot", false, "Device requires seperate reboot to activate OS.")

	InstallOSForStandbyRP = flag.Bool("deviation_osinstall_for_standby_rp", false, "Device requires OS installation on standby RP as well as active RP.")

	DeprecatedVlanID = flag.Bool("deviation_deprecated_vlan_id", false, "Device requires using the deprecated openconfig-vlan:vlan/config/vlan-id or openconfig-vlan:vlan/state/vlan-id leaves.")

	ExplicitInterfaceInDefaultVRF = flag.Bool("deviation_explicit_interface_in_default_vrf", false,
		"Device requires explicit attachment of an interface or subinterface to the default network instance. OpenConfig expects an unattached interface or subinterface to be implicitly part of the default network instance. Fully-compliant devices should pass with and without this deviation.")

	ExplicitPortSpeed = flag.Bool("deviation_explicit_port_speed", false, "Device requires port-speed to be set because its default value may not be usable. Fully compliant devices should select the highest speed available based on negotiation.")

	ExplicitP4RTNodeComponent = flag.Bool("deviation_explicit_p4rt_node_component", false, "Device does not report P4RT node names in the component hierarchy, so use hard coded P4RT node names by passing them through internal/args flags. Fully compliant devices should report the PORT hardware components with the INTEGRATED_CIRCUIT components as their parents, as the P4RT node names.")

	RoutePolicyUnderPeerGroup = flag.Bool("deviation_rpl_under_peergroup", false, "Device requires route-policy configuration under bgp peer-group. Fully-compliant devices should pass with and without this deviation.")

	MissingPrePolicyReceivedRoutes = flag.Bool("deviation_prepolicy_received_routes", false, "Device does not support bgp/neighbors/neighbor/afi-safis/afi-safi/state/prefixes/received-pre-policy. Fully-compliant devices should pass with and without this deviation.")

	RoutePolicyUnderNeighborAfiSafi = flag.Bool("deviation_rpl_under_neighbor_afisafi", false, "Device requires route-policy configuration under bgp neighbor afisafi. Fully-compliant devices should pass with this deviation set to true.")

	TraceRouteL4ProtocolUDP = flag.Bool("deviation_traceroute_l4_protocol_udp", false, "Device only support UDP as l4 protocol for traceroute. Use this flag to set default l4 protocol as UDP and skip the tests explictly use TCP or ICMP.")

	TraceRouteFragmentation = flag.Bool("deviation_traceroute_fragmentation", false, "Device does not support fragmentation bit for traceroute.")

	ConnectRetry = flag.Bool("deviation_connect_retry", false, "Connect-retry is not supported /bgp/neighbors/neighbor/timers/config/connect-retry.")

	MissingBgpNeighborStatePeerGroup = flag.Bool("deviation_missing_bgp_neighbor_state_peer_group", false, "Device requires peer-group under bgp neighbor bgp/neighbors/neighbor/state/peer-group.")

	ExplicitIPv6EnableForGRIBI = flag.Bool("deviation_ipv6_enable_for_gribi_nh_dmac", false, "Device requires Ipv6 to be enabled on interface for gRIBI NH programmed with destination mac address")

	ISISInterfaceLevel1DisableRequired = flag.Bool("deviation_isis_interface_level1_disable_required", false,
		"Disable isis level1 under interface mode on the device if value is true, Default value is false and enables isis level2 under interface mode")

	IsisAfMetricStyleWideLevelRequired = flag.Bool("deviation_isis_af_metric_style_wide_level_required", false,
		"Set isis address family metric style wide level 2 on the device if value is true, Default value is false")

	MissingIsisInterfaceAfiSafiEnable = flag.Bool("deviation_missing_isis_interface_afi_safi_enable", false,
		"Set and validate isis interface address family enable on the device if value is true, Default value is false and validate isis address family enable at global mode")

	IsisHelloPaddingAdaptiveModeNotSupported = flag.Bool("deviation_isis_hello_padding_adaptive_mode_not_supported", false,
		"Skip isis hello padding adaptive mode TC if value is true, Default value is false")

	IsisSingleTopologyRequired = flag.Bool("deviation_isis_single_topology_required", false,
		"Set isis af ipv6 single topology on the device if value is true, Default value is false and sets multi topology for isis af ipv6")

	ISISprotocolEnabledNotRequired = flag.Bool("deviation_isis_protocol_enabled_not_required", false,
		"Unset isis protocol enable flag on the device if value is true, Default value is false and protocol enable flag is set")

	ISISInstanceEnabledNotRequired = flag.Bool("deviation_isis_instance_enabled_not_required", false,
		"Don't set isis instance enable flag on the device if value is true, Default value is false and instance enable flag is set")

	ExplicitInterfaceRefDefinition = flag.Bool("deviation_explicit_interface_ref_definition", false, "Device requires explicit interface ref configuration when applying features to interface")

	NoMixOfTaggedAndUntaggedSubinterfaces = flag.Bool("deviation_no_mix_of_tagged_and_untagged_subinterfaces", false,
		"Use this deviation when the device does not support a mix of tagged and untagged subinterfaces")

	GRIBIDelayedAckResponse = flag.Bool("deviation_gribi_delayed_ack_response", false, "Device requires delay in sending ack response")

	BGPStateActiveACLDeny = flag.Bool("deviation_bgp_state_active_acl_deny", false,
		"Device requires bgp state to be active after ACL deny policy")

	LLDPInterfaceConfigOverrideGlobal = flag.Bool("deviation_lldp_interface_config_override_global", false,
		"Set this flag for LLDP interface config to override the global config,expect neighbours are seen when lldp is disabled globally but enabled on interface")

	MissingInterfacePhysicalChannel = flag.Bool("deviation_missing_interface_physical_channel", false,
		"Device does not support interface/physicalchannel leaf. Set this flag to skip checking the leaf.")

	MissingInterfaceHardwarePort = flag.Bool("deviation_missing_interface_hardware_port", false,
		"Device does not support interface/hardwareport leaf. Set this flag to skip checking the leaf.")

	MissingCPUMfgName = flag.Bool("deviation_missing_cpu_mfgName", false,
		"Device does not support component/MfgName leaf for CPU components. Set this flag to skip skip checking the leaf.")

	InterfaceConfigVrfBeforeAddress = flag.Bool("deviation_interface_config_vrf_before_address", false, "When configuring interface, config Vrf prior config IP address")

	bgpPrefixOverlimit = flag.Bool("deviation_bgp_prefix_overlimit", false, "BGP prefix overlimit retry timer support.")

	bgpTrafficTolerance = flag.Int("deviation_bgp_tolerance_value", 0,
		"Allowed tolerance for BGP traffic flow while comparing for pass or fail condition.")

	ExplicitGRIBIUnderNetworkInstance = flag.Bool("deviation_explicit_gribi_under_network_instance", false,
		"Device requires gribi-protocol to be enabled under network-instance.")

	BGPMD5RequiresReset = flag.Bool("deviation_bgp_md5_requires_reset", false, "Device requires a BGP session reset to utilize a new MD5 key")

	QOSDroppedOctets = flag.Bool("deviation_qos_dropped_octets", false, "Set to true to skip checking QOS Dropped octets stats for interface")

	SkipBGPTestPasswordMismatch = flag.Bool("deviation_skip_bgp_test_password_mismatch", false,
		"Skip BGP TestPassword mismatch subtest if value is true, Default value is false")

	SchedulerInputParamsUnsupported = flag.Bool("deviation_scheduler_input_params_unsupported", false, "Device does not support scheduler input parameters")

	p4rtMissingDelete = flag.Bool("deviation_p4rt_missing_delete", false, "Device does not support delete mode in P4RT write requests")

	p4rtUnsetElectionIDUnsupported = flag.Bool("deviation_p4rt_unsetelectionid_unsupported", false, "Device does not support unset Election ID")

	NetworkInstanceTableDeletionRequired = flag.Bool("deviation_network_instance_table_deletion_required", false,
		"Set to true for device requiring explicit deletion of network-instance table, default is false")

	ISISMultiTopologyUnsupported = flag.Bool("deviation_isis_multi_topology_unsupported", false,
		"Device skip isis multi-topology check if value is true, Default value is false")

	isisRestartSuppressUnsupported = flag.Bool("deviation_isis_restart_suppress_unsupported", false,
		"Device skip isis restart-suppress check if value is true, Default value is false")

	macAddressMissing = flag.Bool("deviation_mac_address_missing", false, "Device does not support /system/mac-address/state.")

	gribiMACOverrideWithStaticARP = flag.Bool("deviation_gribi_mac_override_with_static_arp", false, "Set to true for device not supporting programming a gribi flow with a next-hop entry of mac-address only, default is false")

	cliTakesPrecedenceOverOC = flag.Bool("deviation_cli_takes_precedence_over_oc", false, "Set to true for device in which config pushed through origin CLI takes precedence over config pushed through origin OC, default is false")

	missingBgpLastNotificationErrorCode = flag.Bool("deviation_missing_bgp_last_notification_error_code", false, "Set to true to skip check for bgp/neighbors/neighbor/state/messages/received/last-notification-error-code leaf missing case")

	UseVendorNativeACLConfiguration = flag.Bool("deviation_use_vendor_native_acl_config", false, "Configure ACLs using vendor native model specifically for RT-1.4")

	switchChipIDUnsupported = flag.Bool("deviation_switch_chip_id_unsupported", false, "Device does not support id leaf for SwitchChip components. Set this flag to skip checking the leaf.")

	backplaneFacingCapacityUnsupported = flag.Bool("deviation_backplane_facing_capacity_unsupported", false, "Device does not support backplane-facing-capacity leaves for some of the components. Set this flag to skip checking the leaves.")

	componentsSoftwareModuleUnsupported = flag.Bool("deviation_components_software_module_unsupported", false, "Set true for Device that does not support software module components, default is false.")

	schedulerInputWeightLimit = flag.Bool("deviation_scheduler_input_weight_limit", false, "device does not support weight above 100")

	ipv6DiscardedPktsUnsupported = flag.Bool("deviation_ipv6_discarded_pkts_unsupported", false, "Set true for device that does not support interface ipv6 discarded packet statistics, default is false")

	ecnProfileRequiredDefinition = flag.Bool("deviation_ecn_profile_required_definition", false, "device requires additional config for ECN")

	isisGlobalAuthenticationNotRequired = flag.Bool("deviation_isis_global_authentication_not_required", false,
		"Don't set isis global authentication-check on the device if value is true, Default value is false and ISIS global authentication-check is set")

	isisLevelAuthenticationNotRequired = flag.Bool("deviation_isis_level_authentication_not_required", false,
		"Don't set isis level authentication on the device if value is true, Default value is false and ISIS level authentication is configured")
)<|MERGE_RESOLUTION|>--- conflicted
+++ resolved
@@ -143,12 +143,6 @@
 func ECNProfileRequiredDefinition(_ *ondatra.DUTDevice) bool {
 	return *ecnProfileRequiredDefinition
 }
-<<<<<<< HEAD
-
-// Ipv6DiscardedPktsUnsupported returns whether the device supports interface ipv6 discarded packet stats
-func Ipv6DiscardedPktsUnsupported(_ *ondatra.DUTDevice) bool {
-	return *ipv6DiscardedPktsUnsupported
-=======
 
 // ISISGlobalAuthenticationNotRequired returns true if ISIS Global authentication not required
 func ISISGlobalAuthenticationNotRequired(_ *ondatra.DUTDevice) bool {
@@ -158,7 +152,10 @@
 // ISISLevelAuthenticationNotRequired returns true if ISIS Level authentication not required
 func ISISLevelAuthenticationNotRequired(_ *ondatra.DUTDevice) bool {
 	return *isisLevelAuthenticationNotRequired
->>>>>>> 08483f43
+
+// Ipv6DiscardedPktsUnsupported returns whether the device supports interface ipv6 discarded packet stats.
+func Ipv6DiscardedPktsUnsupported(_ *ondatra.DUTDevice) bool {
+	return *ipv6DiscardedPktsUnsupported
 }
 
 // Vendor deviation flags.
@@ -330,8 +327,6 @@
 
 	schedulerInputWeightLimit = flag.Bool("deviation_scheduler_input_weight_limit", false, "device does not support weight above 100")
 
-	ipv6DiscardedPktsUnsupported = flag.Bool("deviation_ipv6_discarded_pkts_unsupported", false, "Set true for device that does not support interface ipv6 discarded packet statistics, default is false")
-
 	ecnProfileRequiredDefinition = flag.Bool("deviation_ecn_profile_required_definition", false, "device requires additional config for ECN")
 
 	isisGlobalAuthenticationNotRequired = flag.Bool("deviation_isis_global_authentication_not_required", false,
@@ -339,4 +334,6 @@
 
 	isisLevelAuthenticationNotRequired = flag.Bool("deviation_isis_level_authentication_not_required", false,
 		"Don't set isis level authentication on the device if value is true, Default value is false and ISIS level authentication is configured")
+
+	ipv6DiscardedPktsUnsupported = flag.Bool("deviation_ipv6_discarded_pkts_unsupported", false, "Set true for device that does not support interface ipv6 discarded packet statistics, default is false")
 )