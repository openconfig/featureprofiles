// Copyright 2022 Google LLC
//
// Licensed under the Apache License, Version 2.0 (the "License");
// you may not use this file except in compliance with the License.
// You may obtain a copy of the License at
//
//      http://www.apache.org/licenses/LICENSE-2.0
//
// Unless required by applicable law or agreed to in writing, software
// distributed under the License is distributed on an "AS IS" BASIS,
// WITHOUT WARRANTIES OR CONDITIONS OF ANY KIND, either express or implied.
// See the License for the specific language governing permissions and
// limitations under the License.

// Package deviations defines the arguments to enable temporary workarounds for the
// featureprofiles test suite using command line flags.
//
// If we consider device compliance level in tiers:
//
//   - Tier 0: Full OpenConfig compliance.  The device can do everything specified by
//     OpenConfig.
//   - Tier 1: Test plan compliance.  The device can pass a test without deviation, which
//     means it satisfies the test requirements.  This is the target compliance tier for
//     featureprofiles tests.
//   - Tier 2: Deviated test plan compliance.  The device can pass a test with deviation.
//
// Deviations typically work by reducing testing requirements or by changing the way the
// configuration is done.  However, the targeted compliance tier is always without
// deviation.
//
// Requirements for deviations:
//
//   - Deviations may only use OpenConfig compliant behavior.
//   - Deviations should be small in scope, typically affecting one sub-test, one
//     OpenConfig path or small OpenConfig sub-tree.
//
// If a device could not pass without deviation, that is considered non-compliant
// behavior.  Ideally, a device should pass both with and without a deviation which means
// the deviation could be safely removed.  However, when the OpenConfig model allows the
// device to reject the deviated case even if it is compliant, then this should be
// explained on a case-by-case basis.
//
// To add a deviation:
//
//   - Submit a github issue explaining the need for the deviation.
//   - Submit a pull request referencing the above issue to add a flag to
//     this file and updates to the tests where it is intended to be used.
//   - Make sure the deviation defaults to false.  False (not deviated) means strictly
//     compliant behavior.  True (deviated) activates the workaround.
//
// To remove a deviation:
//
//   - Submit a pull request which proposes to resolve the relevant
//     github issue by removing the deviation and it's usage within tests.
//   - Typically the author or an affiliate of the author's organization
//     is expected to remove a deviation they introduced.
//
// To enable the deviations for a test run:
//
//   - By default, deviations are not enabled and instead require the
//     test invocation to set an argument to enable the deviation.
//   - For example:
//     go test my_test.go --deviation_interface_enabled=true
package deviations

import (
	"flag"

	"github.com/openconfig/ondatra"
)

// P4RTMissingDelete returns whether the device does not support delete mode in P4RT write requests.
func P4RTMissingDelete(_ *ondatra.DUTDevice) bool {
	return *p4rtMissingDelete
}

// P4RTUnsetElectionIDUnsupported returns whether the device does not support unset election ID.
func P4RTUnsetElectionIDUnsupported(_ *ondatra.DUTDevice) bool {
	return *p4rtUnsetElectionIDUnsupported
}

// ISISRestartSuppressUnsupported returns whether the device should skip isis restart-suppress check.
func ISISRestartSuppressUnsupported(_ *ondatra.DUTDevice) bool {
	return *isisRestartSuppressUnsupported
}

// MissingBgpLastNotificationErrorCode returns whether the last-notification-error-code leaf is missing in bgp.
func MissingBgpLastNotificationErrorCode(_ *ondatra.DUTDevice) bool {
	return *missingBgpLastNotificationErrorCode
}

// GRIBIMACOverrideWithStaticARP returns whether for a gRIBI IPv4 route the device does not support a mac-address only next-hop-entry.
func GRIBIMACOverrideWithStaticARP(_ *ondatra.DUTDevice) bool {
	return *gribiMACOverrideWithStaticARP
}

// CLITakesPrecedenceOverOC returns whether config pushed through origin CLI takes precedence over config pushed through origin OC.
func CLITakesPrecedenceOverOC(_ *ondatra.DUTDevice) bool {
	return *cliTakesPrecedenceOverOC
}

// BGPPrefixOverlimit returns whether the BGP prefix overlimit retry timer is supported.
func BGPPrefixOverlimit(_ *ondatra.DUTDevice) bool {
	return *bgpPrefixOverlimit
}

// BGPTrafficTolerance returns the allowed tolerance for BGP traffic flow while comparing for pass or fail conditions.
func BGPTrafficTolerance(_ *ondatra.DUTDevice) int {
	return *bgpTrafficTolerance
}

// MacAddressMissing returns whether device does not support /system/mac-address/state
func MacAddressMissing(_ *ondatra.DUTDevice) bool {
	return *macAddressMissing
}

// UseVendorNativeACLConfig returns whether a device requires native model to configure ACL, specifically for RT-1.4.
func UseVendorNativeACLConfig(_ *ondatra.DUTDevice) bool {
	return *UseVendorNativeACLConfiguration
}

// SwitchChipIDUnsupported returns whether the device supports id leaf for SwitchChip components.
func SwitchChipIDUnsupported(_ *ondatra.DUTDevice) bool {
	return *switchChipIDUnsupported
}

// BackplaneFacingCapacityUnsupported returns whether the device supports backplane-facing-capacity leaves for some of the components.
func BackplaneFacingCapacityUnsupported(_ *ondatra.DUTDevice) bool {
	return *backplaneFacingCapacityUnsupported
}

// ComponentsSoftwareModuleUnsupported returns whether the device supports software module components.
func ComponentsSoftwareModuleUnsupported(_ *ondatra.DUTDevice) bool {
	return *componentsSoftwareModuleUnsupported
}

<<<<<<< HEAD
// ECNProfileRequiredDefinition returns whether the device requires additional config for ECN.
func ECNProfileRequiredDefinition(_ *ondatra.DUTDevice) bool {
	return *ecnProfileRequiredDefinition
=======
// SchedulerInputWeightLimit returns whether the device does not support weight above 100.
func SchedulerInputWeightLimit(_ *ondatra.DUTDevice) bool {
	return *schedulerInputWeightLimit
>>>>>>> eb085a31
}

// Vendor deviation flags.
// All new flags should not be exported (define them in lowercase) and accessed
// from tests through a public accessors like those above.
var (
	BannerDelimiter = flag.String("deviation_banner_delimiter", "",
		"Device requires the banner to have a delimiter character. Full OpenConfig compliant devices should work without delimiter.")

	NTPAssociationTypeRequired = flag.Bool("deviation_ntp_association_type_required", false,
		"Device requires NTP association-type to be explicitly set.  OpenConfig defaults the association-type to SERVER if not set.")

	InterfaceEnabled = flag.Bool("deviation_interface_enabled", false,
		"Device requires interface enabled leaf booleans to be explicitly set to true.  Full OpenConfig compliant devices should pass both with and without this deviation.")

	InterfaceOperStatus = flag.Bool("deviation_interface_operstatus", false,
		"Device generates Interface_OperStatus_DOWN instead of Interface_OperStatus_LOWER_LAYER_DOWN for an aggregated link.")

	IPv4MissingEnabled = flag.Bool("deviation_ipv4_missing_enabled", false, "Device does not support interface/ipv4/enabled, so suppress configuring this leaf.")

	IPNeighborMissing = flag.Bool("deviation_ip_neighbor_missing", false, "Device does not support interface/ipv4(6)/neighbor, so suppress the related check for interface/ipv4(6)/neighbor.")

	InterfaceCountersFromContainer = flag.Bool("deviation_interface_counters_from_container", false, "Device only supports querying counters from the state container, not from individual counter leaves.")

	AggregateAtomicUpdate = flag.Bool("deviation_aggregate_atomic_update", false,
		"Device requires that aggregate Port-Channel and its members be defined in a single gNMI Update transaction at /interfaces; otherwise lag-type will be dropped, and no member can be added to the aggregate.  Full OpenConfig compliant devices should pass both with and without this deviation.")

	DefaultNetworkInstance = flag.String("deviation_default_network_instance", "DEFAULT",
		"The name used for the default network instance for VRF.  The default name in OpenConfig is \"DEFAULT\" but some legacy devices still use \"default\".  Full OpenConfig compliant devices should be able to use any operator-assigned value.")

	SubinterfacePacketCountersMissing = flag.Bool("deviation_subinterface_packet_counters_missing", false,
		"Device is missing subinterface packet counters for IPv4/IPv6, so the test will skip checking them.  Full OpenConfig compliant devices should pass both with and without this deviation.")

	OmitL2MTU = flag.Bool("deviation_omit_l2_mtu", false,
		"Device does not support setting the L2 MTU, so omit it.  OpenConfig allows a device to enforce that L2 MTU, which has a default value of 1514, must be set to a higher value than L3 MTU, so a full OpenConfig compliant device may fail with the deviation.")

	GRIBIPreserveOnly = flag.Bool("deviation_gribi_preserve_only", false, "Device does not support gRIBI client with persistence DELETE, so this skips the optional test cases in DELETE mode.  However, tests explicitly testing DELETE mode will still run.  Full gRIBI compliant devices should pass both with and without this deviation.")

	GRIBIRIBAckOnly = flag.Bool("deviation_gribi_riback_only", false, "Device only supports RIB ack, so tests that normally expect FIB_ACK will allow just RIB_ACK.  Full gRIBI compliant devices should pass both with and without this deviation.")

	MissingValueForDefaults = flag.Bool("deviation_missing_value_for_defaults", false,
		"Device returns no value for some OpenConfig paths if the operational value equals the default. A fully compliant device should pass regardless of this deviation.")

	StaticProtocolName = flag.String("deviation_static_protocol_name", "DEFAULT", "The name used for the static routing protocol.  The default name in OpenConfig is \"DEFAULT\" but some devices use other names.")

	GNOISubcomponentPath = flag.Bool("deviation_gnoi_subcomponent_path", false, "Device currently uses component name instead of a full openconfig path, so suppress creating a full oc compliant path for subcomponent.")

	GNOIStatusWithEmptySubcomponent = flag.Bool("deviation_gnoi_status_empty_subcomponent", false, "The response of gNOI reboot status is a single value (not a list), so the device requires explict component path to account for a situation when there is more than one active reboot requests.")

	OSActivateNoReboot = flag.Bool("deviation_osactivate_noreboot", false, "Device requires seperate reboot to activate OS.")

	InstallOSForStandbyRP = flag.Bool("deviation_osinstall_for_standby_rp", false, "Device requires OS installation on standby RP as well as active RP.")

	DeprecatedVlanID = flag.Bool("deviation_deprecated_vlan_id", false, "Device requires using the deprecated openconfig-vlan:vlan/config/vlan-id or openconfig-vlan:vlan/state/vlan-id leaves.")

	ExplicitInterfaceInDefaultVRF = flag.Bool("deviation_explicit_interface_in_default_vrf", false,
		"Device requires explicit attachment of an interface or subinterface to the default network instance. OpenConfig expects an unattached interface or subinterface to be implicitly part of the default network instance. Fully-compliant devices should pass with and without this deviation.")

	ExplicitPortSpeed = flag.Bool("deviation_explicit_port_speed", false, "Device requires port-speed to be set because its default value may not be usable. Fully compliant devices should select the highest speed available based on negotiation.")

	ExplicitP4RTNodeComponent = flag.Bool("deviation_explicit_p4rt_node_component", false, "Device does not report P4RT node names in the component hierarchy, so use hard coded P4RT node names by passing them through internal/args flags. Fully compliant devices should report the PORT hardware components with the INTEGRATED_CIRCUIT components as their parents, as the P4RT node names.")

	RoutePolicyUnderPeerGroup = flag.Bool("deviation_rpl_under_peergroup", false, "Device requires route-policy configuration under bgp peer-group. Fully-compliant devices should pass with and without this deviation.")

	MissingPrePolicyReceivedRoutes = flag.Bool("deviation_prepolicy_received_routes", false, "Device does not support bgp/neighbors/neighbor/afi-safis/afi-safi/state/prefixes/received-pre-policy. Fully-compliant devices should pass with and without this deviation.")

	RoutePolicyUnderNeighborAfiSafi = flag.Bool("deviation_rpl_under_neighbor_afisafi", false, "Device requires route-policy configuration under bgp neighbor afisafi. Fully-compliant devices should pass with this deviation set to true.")

	TraceRouteL4ProtocolUDP = flag.Bool("deviation_traceroute_l4_protocol_udp", false, "Device only support UDP as l4 protocol for traceroute. Use this flag to set default l4 protocol as UDP and skip the tests explictly use TCP or ICMP.")

	TraceRouteFragmentation = flag.Bool("deviation_traceroute_fragmentation", false, "Device does not support fragmentation bit for traceroute.")

	ConnectRetry = flag.Bool("deviation_connect_retry", false, "Connect-retry is not supported /bgp/neighbors/neighbor/timers/config/connect-retry.")

	MissingBgpNeighborStatePeerGroup = flag.Bool("deviation_missing_bgp_neighbor_state_peer_group", false, "Device requires peer-group under bgp neighbor bgp/neighbors/neighbor/state/peer-group.")

	ExplicitIPv6EnableForGRIBI = flag.Bool("deviation_ipv6_enable_for_gribi_nh_dmac", false, "Device requires Ipv6 to be enabled on interface for gRIBI NH programmed with destination mac address")

	ISISInterfaceLevel1DisableRequired = flag.Bool("deviation_isis_interface_level1_disable_required", false,
		"Disable isis level1 under interface mode on the device if value is true, Default value is false and enables isis level2 under interface mode")

	IsisAfMetricStyleWideLevelRequired = flag.Bool("deviation_isis_af_metric_style_wide_level_required", false,
		"Set isis address family metric style wide level 2 on the device if value is true, Default value is false")

	MissingIsisInterfaceAfiSafiEnable = flag.Bool("deviation_missing_isis_interface_afi_safi_enable", false,
		"Set and validate isis interface address family enable on the device if value is true, Default value is false and validate isis address family enable at global mode")

	IsisHelloPaddingAdaptiveModeNotSupported = flag.Bool("deviation_isis_hello_padding_adaptive_mode_not_supported", false,
		"Skip isis hello padding adaptive mode TC if value is true, Default value is false")

	IsisSingleTopologyRequired = flag.Bool("deviation_isis_single_topology_required", false,
		"Set isis af ipv6 single topology on the device if value is true, Default value is false and sets multi topology for isis af ipv6")

	ISISprotocolEnabledNotRequired = flag.Bool("deviation_isis_protocol_enabled_not_required", false,
		"Unset isis protocol enable flag on the device if value is true, Default value is false and protocol enable flag is set")

	ISISInstanceEnabledNotRequired = flag.Bool("deviation_isis_instance_enabled_not_required", false,
		"Don't set isis instance enable flag on the device if value is true, Default value is false and instance enable flag is set")

	ExplicitInterfaceRefDefinition = flag.Bool("deviation_explicit_interface_ref_definition", false, "Device requires explicit interface ref configuration when applying features to interface")

	NoMixOfTaggedAndUntaggedSubinterfaces = flag.Bool("deviation_no_mix_of_tagged_and_untagged_subinterfaces", false,
		"Use this deviation when the device does not support a mix of tagged and untagged subinterfaces")

	GRIBIDelayedAckResponse = flag.Bool("deviation_gribi_delayed_ack_response", false, "Device requires delay in sending ack response")

	BGPStateActiveACLDeny = flag.Bool("deviation_bgp_state_active_acl_deny", false,
		"Device requires bgp state to be active after ACL deny policy")

	LLDPInterfaceConfigOverrideGlobal = flag.Bool("deviation_lldp_interface_config_override_global", false,
		"Set this flag for LLDP interface config to override the global config,expect neighbours are seen when lldp is disabled globally but enabled on interface")

	MissingInterfacePhysicalChannel = flag.Bool("deviation_missing_interface_physical_channel", false,
		"Device does not support interface/physicalchannel leaf. Set this flag to skip checking the leaf.")

	MissingInterfaceHardwarePort = flag.Bool("deviation_missing_interface_hardware_port", false,
		"Device does not support interface/hardwareport leaf. Set this flag to skip checking the leaf.")

	MissingCPUMfgName = flag.Bool("deviation_missing_cpu_mfgName", false,
		"Device does not support component/MfgName leaf for CPU components. Set this flag to skip skip checking the leaf.")

	InterfaceConfigVrfBeforeAddress = flag.Bool("deviation_interface_config_vrf_before_address", false, "When configuring interface, config Vrf prior config IP address")

	bgpPrefixOverlimit = flag.Bool("deviation_bgp_prefix_overlimit", false, "BGP prefix overlimit retry timer support.")

	bgpTrafficTolerance = flag.Int("deviation_bgp_tolerance_value", 0,
		"Allowed tolerance for BGP traffic flow while comparing for pass or fail condition.")

	ExplicitGRIBIUnderNetworkInstance = flag.Bool("deviation_explicit_gribi_under_network_instance", false,
		"Device requires gribi-protocol to be enabled under network-instance.")

	BGPMD5RequiresReset = flag.Bool("deviation_bgp_md5_requires_reset", false, "Device requires a BGP session reset to utilize a new MD5 key")

	QOSDroppedOctets = flag.Bool("deviation_qos_dropped_octets", false, "Set to true to skip checking QOS Dropped octets stats for interface")

	SkipBGPTestPasswordMismatch = flag.Bool("deviation_skip_bgp_test_password_mismatch", false,
		"Skip BGP TestPassword mismatch subtest if value is true, Default value is false")

	SchedulerInputParamsUnsupported = flag.Bool("deviation_scheduler_input_params_unsupported", false, "Device does not support scheduler input parameters")

	p4rtMissingDelete = flag.Bool("deviation_p4rt_missing_delete", false, "Device does not support delete mode in P4RT write requests")

	p4rtUnsetElectionIDUnsupported = flag.Bool("deviation_p4rt_unsetelectionid_unsupported", false, "Device does not support unset Election ID")

	NetworkInstanceTableDeletionRequired = flag.Bool("deviation_network_instance_table_deletion_required", false,
		"Set to true for device requiring explicit deletion of network-instance table, default is false")

	ISISMultiTopologyUnsupported = flag.Bool("deviation_isis_multi_topology_unsupported", false,
		"Device skip isis multi-topology check if value is true, Default value is false")

	isisRestartSuppressUnsupported = flag.Bool("deviation_isis_restart_suppress_unsupported", false,
		"Device skip isis restart-suppress check if value is true, Default value is false")

	macAddressMissing = flag.Bool("deviation_mac_address_missing", false, "Device does not support /system/mac-address/state.")

	gribiMACOverrideWithStaticARP = flag.Bool("deviation_gribi_mac_override_with_static_arp", false, "Set to true for device not supporting programming a gribi flow with a next-hop entry of mac-address only, default is false")

	cliTakesPrecedenceOverOC = flag.Bool("deviation_cli_takes_precedence_over_oc", false, "Set to true for device in which config pushed through origin CLI takes precedence over config pushed through origin OC, default is false")

	missingBgpLastNotificationErrorCode = flag.Bool("deviation_missing_bgp_last_notification_error_code", false, "Set to true to skip check for bgp/neighbors/neighbor/state/messages/received/last-notification-error-code leaf missing case")

	UseVendorNativeACLConfiguration = flag.Bool("deviation_use_vendor_native_acl_config", false, "Configure ACLs using vendor native model specifically for RT-1.4")

	switchChipIDUnsupported = flag.Bool("deviation_switch_chip_id_unsupported", false, "Device does not support id leaf for SwitchChip components. Set this flag to skip checking the leaf.")

	backplaneFacingCapacityUnsupported = flag.Bool("deviation_backplane_facing_capacity_unsupported", false, "Device does not support backplane-facing-capacity leaves for some of the components. Set this flag to skip checking the leaves.")

	componentsSoftwareModuleUnsupported = flag.Bool("deviation_components_software_module_unsupported", false, "Set true for Device that does not support software module components, default is false.")

<<<<<<< HEAD
	ecnProfileRequiredDefinition = flag.Bool("deviation_ecn_profile_required_definition", false, "device requires additional config for ECN")
=======
	schedulerInputWeightLimit = flag.Bool("deviation_scheduler_input_weight_limit", false, "device does not support weight above 100")
>>>>>>> eb085a31
)<|MERGE_RESOLUTION|>--- conflicted
+++ resolved
@@ -134,15 +134,14 @@
 	return *componentsSoftwareModuleUnsupported
 }
 
-<<<<<<< HEAD
+// SchedulerInputWeightLimit returns whether the device does not support weight above 100.
+func SchedulerInputWeightLimit(_ *ondatra.DUTDevice) bool {
+	return *schedulerInputWeightLimit
+
 // ECNProfileRequiredDefinition returns whether the device requires additional config for ECN.
 func ECNProfileRequiredDefinition(_ *ondatra.DUTDevice) bool {
 	return *ecnProfileRequiredDefinition
-=======
-// SchedulerInputWeightLimit returns whether the device does not support weight above 100.
-func SchedulerInputWeightLimit(_ *ondatra.DUTDevice) bool {
-	return *schedulerInputWeightLimit
->>>>>>> eb085a31
+
 }
 
 // Vendor deviation flags.
@@ -312,9 +311,8 @@
 
 	componentsSoftwareModuleUnsupported = flag.Bool("deviation_components_software_module_unsupported", false, "Set true for Device that does not support software module components, default is false.")
 
-<<<<<<< HEAD
-	ecnProfileRequiredDefinition = flag.Bool("deviation_ecn_profile_required_definition", false, "device requires additional config for ECN")
-=======
 	schedulerInputWeightLimit = flag.Bool("deviation_scheduler_input_weight_limit", false, "device does not support weight above 100")
->>>>>>> eb085a31
+
+  ecnProfileRequiredDefinition = flag.Bool("deviation_ecn_profile_required_definition", false, "device requires additional config for ECN")
+
 )