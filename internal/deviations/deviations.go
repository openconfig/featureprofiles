--- conflicted
+++ resolved
@@ -1254,14 +1254,13 @@
 	return lookupDUTDeviations(dut).GetIsisDatabaseOverloadsUnsupported()
 }
 
-<<<<<<< HEAD
-// EnableTableConnections returns true if admin state of tableconnections needs to be enabled in SRL native model
-func EnableTableConnections(dut *ondatra.DUTDevice) bool {
-	return lookupDUTDeviations(dut).GetEnableTableConnections()
-=======
 // BgpSetMedV7Unsupported returns true if devices which are not
 // supporting bgp set med union type in OC.
 func BgpSetMedV7Unsupported(dut *ondatra.DUTDevice) bool {
 	return lookupDUTDeviations(dut).GetBgpSetMedV7Unsupported()
->>>>>>> 6c2fef63
-}+}
+
+// EnableTableConnections returns true if admin state of tableconnections needs to be enabled in SRL native model
+func EnableTableConnections(dut *ondatra.DUTDevice) bool {
+	return lookupDUTDeviations(dut).GetEnableTableConnections()
+}
