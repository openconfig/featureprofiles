--- conflicted
+++ resolved
@@ -200,9 +200,8 @@
 
 	SkipBGPTestPasswordMismatch = flag.Bool("deviation_skip_bgp_test_password_mismatch", false,
 		"Skip BGP TestPassword mismatch subtest if value is true, Default value is false")
-<<<<<<< HEAD
-
-        SchedulerInputParamsUnsupported = flag.Bool("deviation_scheduler_input_params_unsupported", false, "Device does not support scheduler input parameters")
-=======
->>>>>>> d582fcfc
+
+
+  SchedulerInputParamsUnsupported = flag.Bool("deviation_scheduler_input_params_unsupported", false, "Device does not support scheduler input parameters")
+
 )