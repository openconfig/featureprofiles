--- conflicted
+++ resolved
@@ -428,15 +428,14 @@
 	return *routePolicyUnderAFIUnsupported
 }
 
-<<<<<<< HEAD
 // SkipPlqQualificationRateCheck returns if PLQ QualificationRateBytesPerSecond and ExpectedRateBytesPerSecond comparison should be skipped
 func SkipPLQQualificationRateCheck(_ *ondatra.DUTDevice) bool {
 	return *skipPLQQualificationRateCheck
-=======
+
 // InterfaceRefConfigUnsupported returns if device does not support interface-ref configuration when applying features to interface
 func InterfaceRefConfigUnsupported(_ *ondatra.DUTDevice) bool {
 	return *interfaceRefConfigUnsupported
->>>>>>> ad20db26
+
 }
 
 // Vendor deviation flags.
@@ -605,10 +604,9 @@
 
 	routePolicyUnderAFIUnsupported = flag.Bool("deviation_route_policy_under_afi_unsupported", false, "Set true for device that does not support route-policy under AFI/SAFI, default is false")
 
-<<<<<<< HEAD
 	skipPLQQualificationRateCheck = flag.Bool("deviation_skip_plq_qualification_rate_check", false,
 		"Skip PLQ QualificationRateBytesPerSecond and ExpectedRateBytesPerSecond comparison if value is true, Default value is false.")
-=======
+
 	interfaceRefConfigUnsupported = flag.Bool("deviation_interface_ref_config_unsupported", false, "Device does not support interface-ref configuration when applying features to interface")
->>>>>>> ad20db26
+
 )