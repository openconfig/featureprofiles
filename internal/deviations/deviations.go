// Copyright 2022 Google LLC
//
// Licensed under the Apache License, Version 2.0 (the "License");
// you may not use this file except in compliance with the License.
// You may obtain a copy of the License at
//
//      http://www.apache.org/licenses/LICENSE-2.0
//
// Unless required by applicable law or agreed to in writing, software
// distributed under the License is distributed on an "AS IS" BASIS,
// WITHOUT WARRANTIES OR CONDITIONS OF ANY KIND, either express or implied.
// See the License for the specific language governing permissions and
// limitations under the License.

// Package deviations defines the arguments to enable temporary workarounds for the
// featureprofiles test suite using command line flags.
//
// If we consider device compliance level in tiers:
//
//   - Tier 0: Full OpenConfig compliance.  The device can do everything specified by
//     OpenConfig.
//   - Tier 1: Test plan compliance.  The device can pass a test without deviation, which
//     means it satisfies the test requirements.  This is the target compliance tier for
//     featureprofiles tests.
//   - Tier 2: Deviated test plan compliance.  The device can pass a test with deviation.
//
// Deviations typically work by reducing testing requirements or by changing the way the
// configuration is done.  However, the targeted compliance tier is always without
// deviation.
//
// Requirements for deviations:
//
//   - Deviations may only use OpenConfig compliant behavior.
//   - Deviations should be small in scope, typically affecting one sub-test, one
//     OpenConfig path or small OpenConfig sub-tree.
//
// If a device could not pass without deviation, that is considered non-compliant
// behavior.  Ideally, a device should pass both with and without a deviation which means
// the deviation could be safely removed.  However, when the OpenConfig model allows the
// device to reject the deviated case even if it is compliant, then this should be
// explained on a case-by-case basis.
//
// To add a deviation:
//
//   - Submit a github issue explaining the need for the deviation.
//   - Submit a pull request referencing the above issue to add a flag to
//     this file and updates to the tests where it is intended to be used.
//   - Make sure the deviation defaults to false.  False (not deviated) means strictly
//     compliant behavior.  True (deviated) activates the workaround.
//
// To remove a deviation:
//
//   - Submit a pull request which proposes to resolve the relevant
//     github issue by removing the deviation and it's usage within tests.
//   - Typically the author or an affiliate of the author's organization
//     is expected to remove a deviation they introduced.
//
// To enable the deviations for a test run:
//
//   - By default, deviations are not enabled and instead require the
//     test invocation to set an argument to enable the deviation.
//   - For example:
//     go test my_test.go --deviation_interface_enabled=true
package deviations

import (
	"flag"

	"github.com/openconfig/ondatra"
)

// GRIBIMACOverrideStaticARPStaticRoute returns whether the device needs to configure Static ARP + Static Route to override setting MAC address in Next Hop.
func GRIBIMACOverrideStaticARPStaticRoute(*ondatra.DUTDevice) bool {
	return *gribiMACOverrideStaticARPStaticRoute
}

// AggregateAtomicUpdate returns if device requires that aggregate Port-Channel and its members be defined in a single gNMI Update transaction at /interfaces.
// Otherwise lag-type will be dropped, and no member can be added to the aggregate.
// Full OpenConfig compliant devices should pass both with and without this deviation.
func AggregateAtomicUpdate(_ *ondatra.DUTDevice) bool {
	return *aggregateAtomicUpdate
}

// P4RTMissingDelete returns whether the device does not support delete mode in P4RT write requests.
func P4RTMissingDelete(_ *ondatra.DUTDevice) bool {
	return *p4rtMissingDelete
}

// P4RTUnsetElectionIDUnsupported returns whether the device does not support unset election ID.
func P4RTUnsetElectionIDUnsupported(_ *ondatra.DUTDevice) bool {
	return *p4rtUnsetElectionIDUnsupported
}

// ISISRestartSuppressUnsupported returns whether the device should skip isis restart-suppress check.
func ISISRestartSuppressUnsupported(_ *ondatra.DUTDevice) bool {
	return *isisRestartSuppressUnsupported
}

// MissingBgpLastNotificationErrorCode returns whether the last-notification-error-code leaf is missing in bgp.
func MissingBgpLastNotificationErrorCode(_ *ondatra.DUTDevice) bool {
	return *missingBgpLastNotificationErrorCode
}

// GRIBIMACOverrideWithStaticARP returns whether for a gRIBI IPv4 route the device does not support a mac-address only next-hop-entry.
func GRIBIMACOverrideWithStaticARP(_ *ondatra.DUTDevice) bool {
	return *gribiMACOverrideWithStaticARP
}

// CLITakesPrecedenceOverOC returns whether config pushed through origin CLI takes precedence over config pushed through origin OC.
func CLITakesPrecedenceOverOC(_ *ondatra.DUTDevice) bool {
	return *cliTakesPrecedenceOverOC
}

// BGPTrafficTolerance returns the allowed tolerance for BGP traffic flow while comparing for pass or fail conditions.
func BGPTrafficTolerance(_ *ondatra.DUTDevice) int {
	return *bgpTrafficTolerance
}

// MacAddressMissing returns whether device does not support /system/mac-address/state
func MacAddressMissing(_ *ondatra.DUTDevice) bool {
	return *macAddressMissing
}

// UseVendorNativeACLConfig returns whether a device requires native model to configure ACL, specifically for RT-1.4.
func UseVendorNativeACLConfig(_ *ondatra.DUTDevice) bool {
	return *useVendorNativeACLConfiguration
}

// SwitchChipIDUnsupported returns whether the device supports id leaf for SwitchChip components.
func SwitchChipIDUnsupported(_ *ondatra.DUTDevice) bool {
	return *switchChipIDUnsupported
}

// BackplaneFacingCapacityUnsupported returns whether the device supports backplane-facing-capacity leaves for some of the components.
func BackplaneFacingCapacityUnsupported(_ *ondatra.DUTDevice) bool {
	return *backplaneFacingCapacityUnsupported
}

// ComponentsSoftwareModuleUnsupported returns whether the device supports software module components.
func ComponentsSoftwareModuleUnsupported(_ *ondatra.DUTDevice) bool {
	return *componentsSoftwareModuleUnsupported
}

// SchedulerInputWeightLimit returns whether the device does not support weight above 100.
func SchedulerInputWeightLimit(_ *ondatra.DUTDevice) bool {
	return *schedulerInputWeightLimit
}

// ECNProfileRequiredDefinition returns whether the device requires additional config for ECN.
func ECNProfileRequiredDefinition(_ *ondatra.DUTDevice) bool {
	return *ecnProfileRequiredDefinition
}

// ISISGlobalAuthenticationNotRequired returns true if ISIS Global authentication not required.
func ISISGlobalAuthenticationNotRequired(_ *ondatra.DUTDevice) bool {
	return *isisGlobalAuthenticationNotRequired
}

// ISISLevelAuthenticationNotRequired returns true if ISIS Level authentication not required.
func ISISLevelAuthenticationNotRequired(_ *ondatra.DUTDevice) bool {
	return *isisLevelAuthenticationNotRequired
}

// ISISSingleTopologyRequired sets isis af ipv6 single topology on the device if value is true.
func ISISSingleTopologyRequired(_ *ondatra.DUTDevice) bool {
	return *isisSingleTopologyRequired
}

// ISISMultiTopologyUnsupported returns if device skips isis multi-topology check.
func ISISMultiTopologyUnsupported(_ *ondatra.DUTDevice) bool {
	return *isisMultiTopologyUnsupported
}

// ISISInterfaceLevel1DisableRequired returns if device should disable isis level1 under interface mode.
func ISISInterfaceLevel1DisableRequired(_ *ondatra.DUTDevice) bool {
	return *isisInterfaceLevel1DisableRequired
}

// MissingIsisInterfaceAfiSafiEnable returns if device should set and validate isis interface address family enable.
// Default is validate isis address family enable at global mode.
func MissingIsisInterfaceAfiSafiEnable(_ *ondatra.DUTDevice) bool {
	return *missingIsisInterfaceAfiSafiEnable
}

// Ipv6DiscardedPktsUnsupported returns whether the device supports interface ipv6 discarded packet stats.
func Ipv6DiscardedPktsUnsupported(_ *ondatra.DUTDevice) bool {
	return *ipv6DiscardedPktsUnsupported
}

// FanOperStatusUnsupported returns whether the device supports oper-status leaf for fan components.
func FanOperStatusUnsupported(_ *ondatra.DUTDevice) bool {
	return *fanOperStatusUnsupported
}

// LinkQualWaitAfterDeleteRequired returns whether the device requires additional time to complete post delete link qualification cleanup.
func LinkQualWaitAfterDeleteRequired(_ *ondatra.DUTDevice) bool {
	return *linkQualWaitAfterDeleteRequired
}

// StatePathsUnsupported returns whether the device supports following state paths
func StatePathsUnsupported(_ *ondatra.DUTDevice) bool {
	return *statePathsUnsupported
}

// DropWeightLeavesUnsupported returns whether the device supports drop and weight leaves under queue management profile.
func DropWeightLeavesUnsupported(_ *ondatra.DUTDevice) bool {
	return *dropWeightLeavesUnsupported
}

// SwVersionUnsupported returns true if the device does not support reporting software version according to the requirements in gNMI-1.10.
func SwVersionUnsupported(_ *ondatra.DUTDevice) bool {
	return *swVersionUnsupported
}

// HierarchicalWeightResolutionTolerance returns the allowed tolerance for BGP traffic flow while comparing for pass or fail conditions.
func HierarchicalWeightResolutionTolerance(_ *ondatra.DUTDevice) float64 {
	return *hierarchicalWeightResolutionTolerance
}

// InterfaceCountersFromContainer returns if the device only supports querying counters from the state container, not from individual counter leaves.
func InterfaceCountersFromContainer(_ *ondatra.DUTDevice) bool {
	return *interfaceCountersFromContainer
}

// IPNeighborMissing returns true if the device does not support interface/ipv4(6)/neighbor,
// so test can suppress the related check for interface/ipv4(6)/neighbor.
func IPNeighborMissing(_ *ondatra.DUTDevice) bool {
	return *ipNeighborMissing
}

// NTPAssociationTypeRequired returns if device requires NTP association-type to be explicitly set.
// OpenConfig defaults the association-type to SERVER if not set.

// GRIBIRIBAckOnly returns if device only supports RIB ack, so tests that normally expect FIB_ACK will allow just RIB_ACK.
// Full gRIBI compliant devices should pass both with and without this deviation.
func GRIBIRIBAckOnly(_ *ondatra.DUTDevice) bool {
	return *gRIBIRIBAckOnly
}

// GRIBIDelayedAckResponse returns if device requires delay in sending ack response.
func GRIBIDelayedAckResponse(_ *ondatra.DUTDevice) bool {
	return *gRIBIDelayedAckResponse
}

// MissingInterfacePhysicalChannel returns if device does not support interface/physicalchannel leaf.
func MissingInterfacePhysicalChannel(_ *ondatra.DUTDevice) bool {
	return *missingInterfacePhysicalChannel
}

// MissingInterfaceHardwarePort returns if device does not support interface/hardwareport leaf.
func MissingInterfaceHardwarePort(_ *ondatra.DUTDevice) bool {
	return *missingInterfaceHardwarePort
}

// TraceRouteL4ProtocolUDP returns if device only support UDP as l4 protocol for traceroute.
func TraceRouteL4ProtocolUDP(_ *ondatra.DUTDevice) bool {
	return *traceRouteL4ProtocolUDP
}

// TraceRouteFragmentation returns if device does not support fragmentation bit for traceroute.
func TraceRouteFragmentation(_ *ondatra.DUTDevice) bool {
	return *traceRouteFragmentation
}

// SubinterfacePacketCountersMissing returns if device is missing subinterface packet counters for IPv4/IPv6,
// so the test will skip checking them.
// Full OpenConfig compliant devices should pass both with and without this deviation.
func SubinterfacePacketCountersMissing(_ *ondatra.DUTDevice) bool {
	return *subinterfacePacketCountersMissing
}

// MissingPrePolicyReceivedRoutes returns if device does not support bgp/neighbors/neighbor/afi-safis/afi-safi/state/prefixes/received-pre-policy.
// Fully-compliant devices should pass with and without this deviation.
func MissingPrePolicyReceivedRoutes(_ *ondatra.DUTDevice) bool {
	return *missingPrePolicyReceivedRoutes
}

// DeprecatedVlanID returns if device requires using the deprecated openconfig-vlan:vlan/config/vlan-id or openconfig-vlan:vlan/state/vlan-id leaves.
func DeprecatedVlanID(_ *ondatra.DUTDevice) bool {
	return *deprecatedVlanID
}

// OSActivateNoReboot returns if device requires separate reboot to activate OS.
func OSActivateNoReboot(_ *ondatra.DUTDevice) bool {
	return *osActivateNoReboot
}

// ConnectRetry returns if /bgp/neighbors/neighbor/timers/config/connect-retry is not supported.
func ConnectRetry(_ *ondatra.DUTDevice) bool {
	return *connectRetry
}

// InstallOSForStandbyRP returns if device requires OS installation on standby RP as well as active RP.
func InstallOSForStandbyRP(_ *ondatra.DUTDevice) bool {
	return *installOSForStandbyRP
}

// GNOIStatusWithEmptySubcomponent returns if the response of gNOI reboot status is a single value (not a list),
// the device requires explict component path to account for a situation when there is more than one active reboot requests.
func GNOIStatusWithEmptySubcomponent(_ *ondatra.DUTDevice) bool {
	return *gNOIStatusWithEmptySubcomponent
}

<<<<<<< HEAD
// InterfaceConfigVrfBeforeAddress returns if vrf should be configured before IP address when configuring interface.
func InterfaceConfigVrfBeforeAddress(_ *ondatra.DUTDevice) bool {
	return *interfaceConfigVrfBeforeAddress
=======
// ExplicitGRIBIUnderNetworkInstance returns if device requires gribi-protocol to be enabled under network-instance.
func ExplicitGRIBIUnderNetworkInstance(_ *ondatra.DUTDevice) bool {
	return *explicitGRIBIUnderNetworkInstance
}

// SkipBGPTestPasswordMismatch retuns if BGP TestPassword mismatch subtest should be skipped.
func SkipBGPTestPasswordMismatch(_ *ondatra.DUTDevice) bool {
	return *skipBGPTestPasswordMismatch
}

// BGPMD5RequiresReset returns if device requires a BGP session reset to utilize a new MD5 key.
func BGPMD5RequiresReset(_ *ondatra.DUTDevice) bool {
	return *bgpMD5RequiresReset
}

// ExplicitIPv6EnableForGRIBI returns if device requires Ipv6 to be enabled on interface for gRIBI NH programmed with destination mac address.
func ExplicitIPv6EnableForGRIBI(_ *ondatra.DUTDevice) bool {
	return *explicitIPv6EnableForGRIBI
>>>>>>> 41f4f4ac
}

// ISISprotocolEnabledNotRequired returns if isis protocol enable flag should be unset on the device.
func ISISprotocolEnabledNotRequired(_ *ondatra.DUTDevice) bool {
	return *isisprotocolEnabledNotRequired
}

// ISISInstanceEnabledNotRequired returns if isis instance enable flag should not be on the device.
func ISISInstanceEnabledNotRequired(_ *ondatra.DUTDevice) bool {
	return *isisInstanceEnabledNotRequired
}

// NoMixOfTaggedAndUntaggedSubinterfaces returns if device does not support a mix of tagged and untagged subinterfaces
func NoMixOfTaggedAndUntaggedSubinterfaces(_ *ondatra.DUTDevice) bool {
	return *noMixOfTaggedAndUntaggedSubinterfaces
}

// Vendor deviation flags.
// All new flags should not be exported (define them in lowercase) and accessed
// from tests through a public accessors like those above.
var (
	BannerDelimiter = flag.String("deviation_banner_delimiter", "",
		"Device requires the banner to have a delimiter character. Full OpenConfig compliant devices should work without delimiter.")

	InterfaceEnabled = flag.Bool("deviation_interface_enabled", false,
		"Device requires interface enabled leaf booleans to be explicitly set to true.  Full OpenConfig compliant devices should pass both with and without this deviation.")

	IPv4MissingEnabled = flag.Bool("deviation_ipv4_missing_enabled", false, "Device does not support interface/ipv4/enabled, so suppress configuring this leaf.")

	ipNeighborMissing = flag.Bool("deviation_ip_neighbor_missing", false, "Device does not support interface/ipv4(6)/neighbor, so suppress the related check for interface/ipv4(6)/neighbor.")

	interfaceCountersFromContainer = flag.Bool("deviation_interface_counters_from_container", false, "Device only supports querying counters from the state container, not from individual counter leaves.")

	aggregateAtomicUpdate = flag.Bool("deviation_aggregate_atomic_update", false,
		"Device requires that aggregate Port-Channel and its members be defined in a single gNMI Update transaction at /interfaces; otherwise lag-type will be dropped, and no member can be added to the aggregate.  Full OpenConfig compliant devices should pass both with and without this deviation.")

	DefaultNetworkInstance = flag.String("deviation_default_network_instance", "DEFAULT",
		"The name used for the default network instance for VRF.  The default name in OpenConfig is \"DEFAULT\" but some legacy devices still use \"default\".  Full OpenConfig compliant devices should be able to use any operator-assigned value.")

	subinterfacePacketCountersMissing = flag.Bool("deviation_subinterface_packet_counters_missing", false,
		"Device is missing subinterface packet counters for IPv4/IPv6, so the test will skip checking them.  Full OpenConfig compliant devices should pass both with and without this deviation.")

	OmitL2MTU = flag.Bool("deviation_omit_l2_mtu", false,
		"Device does not support setting the L2 MTU, so omit it.  OpenConfig allows a device to enforce that L2 MTU, which has a default value of 1514, must be set to a higher value than L3 MTU, so a full OpenConfig compliant device may fail with the deviation.")

	gRIBIRIBAckOnly = flag.Bool("deviation_gribi_riback_only", false, "Device only supports RIB ack, so tests that normally expect FIB_ACK will allow just RIB_ACK.  Full gRIBI compliant devices should pass both with and without this deviation.")

	MissingValueForDefaults = flag.Bool("deviation_missing_value_for_defaults", false,
		"Device returns no value for some OpenConfig paths if the operational value equals the default. A fully compliant device should pass regardless of this deviation.")

	StaticProtocolName = flag.String("deviation_static_protocol_name", "DEFAULT", "The name used for the static routing protocol.  The default name in OpenConfig is \"DEFAULT\" but some devices use other names.")

	GNOISubcomponentPath = flag.Bool("deviation_gnoi_subcomponent_path", false, "Device currently uses component name instead of a full openconfig path, so suppress creating a full oc compliant path for subcomponent.")

	gNOIStatusWithEmptySubcomponent = flag.Bool("deviation_gnoi_status_empty_subcomponent", false, "The response of gNOI reboot status is a single value (not a list), so the device requires explict component path to account for a situation when there is more than one active reboot requests.")

	osActivateNoReboot = flag.Bool("deviation_osactivate_noreboot", false, "Device requires separate reboot to activate OS.")

	installOSForStandbyRP = flag.Bool("deviation_osinstall_for_standby_rp", false, "Device requires OS installation on standby RP as well as active RP.")

	deprecatedVlanID = flag.Bool("deviation_deprecated_vlan_id", false, "Device requires using the deprecated openconfig-vlan:vlan/config/vlan-id or openconfig-vlan:vlan/state/vlan-id leaves.")

	ExplicitInterfaceInDefaultVRF = flag.Bool("deviation_explicit_interface_in_default_vrf", false,
		"Device requires explicit attachment of an interface or subinterface to the default network instance. OpenConfig expects an unattached interface or subinterface to be implicitly part of the default network instance. Fully-compliant devices should pass with and without this deviation.")

	ExplicitPortSpeed = flag.Bool("deviation_explicit_port_speed", false, "Device requires port-speed to be set because its default value may not be usable. Fully compliant devices should select the highest speed available based on negotiation.")

	ExplicitP4RTNodeComponent = flag.Bool("deviation_explicit_p4rt_node_component", false, "Device does not report P4RT node names in the component hierarchy, so use hard coded P4RT node names by passing them through internal/args flags. Fully compliant devices should report the PORT hardware components with the INTEGRATED_CIRCUIT components as their parents, as the P4RT node names.")

	RoutePolicyUnderPeerGroup = flag.Bool("deviation_rpl_under_peergroup", false, "Device requires route-policy configuration under bgp peer-group. Fully-compliant devices should pass with and without this deviation.")

	missingPrePolicyReceivedRoutes = flag.Bool("deviation_prepolicy_received_routes", false, "Device does not support bgp/neighbors/neighbor/afi-safis/afi-safi/state/prefixes/received-pre-policy. Fully-compliant devices should pass with and without this deviation.")

	RoutePolicyUnderNeighborAfiSafi = flag.Bool("deviation_rpl_under_neighbor_afisafi", false, "Device requires route-policy configuration under bgp neighbor afisafi. Fully-compliant devices should pass with this deviation set to true.")

	traceRouteL4ProtocolUDP = flag.Bool("deviation_traceroute_l4_protocol_udp", false, "Device only support UDP as l4 protocol for traceroute. Use this flag to set default l4 protocol as UDP and skip the tests explictly use TCP or ICMP.")

	traceRouteFragmentation = flag.Bool("deviation_traceroute_fragmentation", false, "Device does not support fragmentation bit for traceroute.")

	connectRetry = flag.Bool("deviation_connect_retry", false, "Connect-retry is not supported /bgp/neighbors/neighbor/timers/config/connect-retry.")

	explicitIPv6EnableForGRIBI = flag.Bool("deviation_ipv6_enable_for_gribi_nh_dmac", false, "Device requires Ipv6 to be enabled on interface for gRIBI NH programmed with destination mac address")

	isisInterfaceLevel1DisableRequired = flag.Bool("deviation_isis_interface_level1_disable_required", false,
		"Disable isis level1 under interface mode on the device if value is true, Default value is false and enables isis level2 under interface mode")

	missingIsisInterfaceAfiSafiEnable = flag.Bool("deviation_missing_isis_interface_afi_safi_enable", false,
		"Set and validate isis interface address family enable on the device if value is true, Default value is false and validate isis address family enable at global mode")

	isisSingleTopologyRequired = flag.Bool("deviation_isis_single_topology_required", false,
		"Set isis af ipv6 single topology on the device if value is true, Default value is false and sets multi topology for isis af ipv6")

	isisprotocolEnabledNotRequired = flag.Bool("deviation_isis_protocol_enabled_not_required", false,
		"Unset isis protocol enable flag on the device if value is true, Default value is false and protocol enable flag is set")

	isisInstanceEnabledNotRequired = flag.Bool("deviation_isis_instance_enabled_not_required", false,
		"Don't set isis instance enable flag on the device if value is true, Default value is false and instance enable flag is set")

	ExplicitInterfaceRefDefinition = flag.Bool("deviation_explicit_interface_ref_definition", false, "Device requires explicit interface ref configuration when applying features to interface")

	noMixOfTaggedAndUntaggedSubinterfaces = flag.Bool("deviation_no_mix_of_tagged_and_untagged_subinterfaces", false,
		"Use this deviation when the device does not support a mix of tagged and untagged subinterfaces")

	gRIBIDelayedAckResponse = flag.Bool("deviation_gribi_delayed_ack_response", false, "Device requires delay in sending ack response")

	LLDPInterfaceConfigOverrideGlobal = flag.Bool("deviation_lldp_interface_config_override_global", false,
		"Set this flag for LLDP interface config to override the global config,expect neighbours are seen when lldp is disabled globally but enabled on interface")

	missingInterfacePhysicalChannel = flag.Bool("deviation_missing_interface_physical_channel", false,
		"Device does not support interface/physicalchannel leaf. Set this flag to skip checking the leaf.")

	missingInterfaceHardwarePort = flag.Bool("deviation_missing_interface_hardware_port", false,
		"Device does not support interface/hardwareport leaf. Set this flag to skip checking the leaf.")

	interfaceConfigVrfBeforeAddress = flag.Bool("deviation_interface_config_vrf_before_address", false, "When configuring interface, config Vrf prior config IP address")

	bgpTrafficTolerance = flag.Int("deviation_bgp_tolerance_value", 0,
		"Allowed tolerance for BGP traffic flow while comparing for pass or fail condition.")

	explicitGRIBIUnderNetworkInstance = flag.Bool("deviation_explicit_gribi_under_network_instance", false,
		"Device requires gribi-protocol to be enabled under network-instance.")

	bgpMD5RequiresReset = flag.Bool("deviation_bgp_md5_requires_reset", false, "Device requires a BGP session reset to utilize a new MD5 key")

	QOSDroppedOctets = flag.Bool("deviation_qos_dropped_octets", false, "Set to true to skip checking QOS Dropped octets stats for interface")

	skipBGPTestPasswordMismatch = flag.Bool("deviation_skip_bgp_test_password_mismatch", false,
		"Skip BGP TestPassword mismatch subtest if value is true, Default value is false")

	p4rtMissingDelete = flag.Bool("deviation_p4rt_missing_delete", false, "Device does not support delete mode in P4RT write requests")

	p4rtUnsetElectionIDUnsupported = flag.Bool("deviation_p4rt_unsetelectionid_unsupported", false, "Device does not support unset Election ID")

	NetworkInstanceTableDeletionRequired = flag.Bool("deviation_network_instance_table_deletion_required", false,
		"Set to true for device requiring explicit deletion of network-instance table, default is false")

	isisMultiTopologyUnsupported = flag.Bool("deviation_isis_multi_topology_unsupported", false,
		"Device skip isis multi-topology check if value is true, Default value is false")

	isisRestartSuppressUnsupported = flag.Bool("deviation_isis_restart_suppress_unsupported", false,
		"Device skip isis restart-suppress check if value is true, Default value is false")

	macAddressMissing = flag.Bool("deviation_mac_address_missing", false, "Device does not support /system/mac-address/state.")

	gribiMACOverrideWithStaticARP = flag.Bool("deviation_gribi_mac_override_with_static_arp", false, "Set to true for device not supporting programming a gribi flow with a next-hop entry of mac-address only, default is false")

	gribiMACOverrideStaticARPStaticRoute = flag.Bool("deviation_gribi_mac_override_static_arp_static_route", false, "Set to true for device that requires gRIBI MAC Override using Static ARP + Static Route")

	cliTakesPrecedenceOverOC = flag.Bool("deviation_cli_takes_precedence_over_oc", false, "Set to true for device in which config pushed through origin CLI takes precedence over config pushed through origin OC, default is false")

	missingBgpLastNotificationErrorCode = flag.Bool("deviation_missing_bgp_last_notification_error_code", false, "Set to true to skip check for bgp/neighbors/neighbor/state/messages/received/last-notification-error-code leaf missing case")

	useVendorNativeACLConfiguration = flag.Bool("deviation_use_vendor_native_acl_config", false, "Configure ACLs using vendor native model specifically for RT-1.4")

	switchChipIDUnsupported = flag.Bool("deviation_switch_chip_id_unsupported", false, "Device does not support id leaf for SwitchChip components. Set this flag to skip checking the leaf.")

	backplaneFacingCapacityUnsupported = flag.Bool("deviation_backplane_facing_capacity_unsupported", false, "Device does not support backplane-facing-capacity leaves for some of the components. Set this flag to skip checking the leaves.")

	componentsSoftwareModuleUnsupported = flag.Bool("deviation_components_software_module_unsupported", false, "Set true for Device that does not support software module components, default is false.")

	schedulerInputWeightLimit = flag.Bool("deviation_scheduler_input_weight_limit", false, "device does not support weight above 100")

	ecnProfileRequiredDefinition = flag.Bool("deviation_ecn_profile_required_definition", false, "device requires additional config for ECN")

	isisGlobalAuthenticationNotRequired = flag.Bool("deviation_isis_global_authentication_not_required", false,
		"Don't set isis global authentication-check on the device if value is true, Default value is false and ISIS global authentication-check is set")

	isisLevelAuthenticationNotRequired = flag.Bool("deviation_isis_level_authentication_not_required", false,
		"Don't set isis level authentication on the device if value is true, Default value is false and ISIS level authentication is configured")

	ipv6DiscardedPktsUnsupported = flag.Bool("deviation_ipv6_discarded_pkts_unsupported", false, "Set true for device that does not support interface ipv6 discarded packet statistics, default is false")

	fanOperStatusUnsupported = flag.Bool("deviation_fan_oper_status_unsupported", false, "Device does not support oper-status leaves for some of the fan components. Set this flag to skip checking the leaf.")

	linkQualWaitAfterDeleteRequired = flag.Bool("deviation_link_qual_wait_after_delete_required", false, "Device requires additional time to complete post delete link qualification cleanup.")

	statePathsUnsupported = flag.Bool("deviation_state_path_unsupported", false, "Device does not support these state paths, Set this flag to skip checking the leaves")

	dropWeightLeavesUnsupported = flag.Bool("deviation_drop_weight_leaves_unsupported", false, "Device does not support drop and weight leaves under queue management profile, Set this flag to skip checking the leaves")

	swVersionUnsupported = flag.Bool("deviation_sw_version_unsupported", false, "Device does not support reporting software version according to the requirements in gNMI-1.10.")

	hierarchicalWeightResolutionTolerance = flag.Float64("deviation_hierarchical_weight_resolution_tolerance", 0.2, "Set it to expected ucmp traffic tolerance, default is 0.2")
)<|MERGE_RESOLUTION|>--- conflicted
+++ resolved
@@ -301,11 +301,11 @@
 	return *gNOIStatusWithEmptySubcomponent
 }
 
-<<<<<<< HEAD
 // InterfaceConfigVrfBeforeAddress returns if vrf should be configured before IP address when configuring interface.
 func InterfaceConfigVrfBeforeAddress(_ *ondatra.DUTDevice) bool {
 	return *interfaceConfigVrfBeforeAddress
-=======
+}
+
 // ExplicitGRIBIUnderNetworkInstance returns if device requires gribi-protocol to be enabled under network-instance.
 func ExplicitGRIBIUnderNetworkInstance(_ *ondatra.DUTDevice) bool {
 	return *explicitGRIBIUnderNetworkInstance
@@ -324,7 +324,6 @@
 // ExplicitIPv6EnableForGRIBI returns if device requires Ipv6 to be enabled on interface for gRIBI NH programmed with destination mac address.
 func ExplicitIPv6EnableForGRIBI(_ *ondatra.DUTDevice) bool {
 	return *explicitIPv6EnableForGRIBI
->>>>>>> 41f4f4ac
 }
 
 // ISISprotocolEnabledNotRequired returns if isis protocol enable flag should be unset on the device.
