--- conflicted
+++ resolved
@@ -1260,13 +1260,12 @@
 	return lookupDUTDeviations(dut).GetBgpSetMedV7Unsupported()
 }
 
-<<<<<<< HEAD
+// EnableTableConnections returns true if admin state of tableconnections needs to be enabled in SRL native model
+func EnableTableConnections(dut *ondatra.DUTDevice) bool {
+	return lookupDUTDeviations(dut).GetEnableTableConnections()
+}
+
 // GribiEncapHeaderUnsupported returns true if gribi encap header is unsupported
 func GribiEncapHeaderUnsupported(dut *ondatra.DUTDevice) bool {
 	return lookupDUTDeviations(dut).GetGribiEncapHeaderUnsupported()
-=======
-// EnableTableConnections returns true if admin state of tableconnections needs to be enabled in SRL native model
-func EnableTableConnections(dut *ondatra.DUTDevice) bool {
-	return lookupDUTDeviations(dut).GetEnableTableConnections()
->>>>>>> 08ad5467
 }