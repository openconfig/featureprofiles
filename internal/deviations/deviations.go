// Copyright 2022 Google LLC
//
// Licensed under the Apache License, Version 2.0 (the "License");
// you may not use this file except in compliance with the License.
// You may obtain a copy of the License at
//
//      http://www.apache.org/licenses/LICENSE-2.0
//
// Unless required by applicable law or agreed to in writing, software
// distributed under the License is distributed on an "AS IS" BASIS,
// WITHOUT WARRANTIES OR CONDITIONS OF ANY KIND, either express or implied.
// See the License for the specific language governing permissions and
// limitations under the License.

// Package deviations defines the arguments to enable temporary workarounds for the
// featureprofiles test suite using command line flags.
//
// If we consider device compliance level in tiers:
//
//   - Tier 0: Full OpenConfig compliance.  The device can do everything specified by
//     OpenConfig.
//   - Tier 1: Test plan compliance.  The device can pass a test without deviation, which
//     means it satisfies the test requirements.  This is the target compliance tier for
//     featureprofiles tests.
//   - Tier 2: Deviated test plan compliance.  The device can pass a test with deviation.
//
// Deviations typically work by reducing testing requirements or by changing the way the
// configuration is done.  However, the targeted compliance tier is always without
// deviation.
//
// Requirements for deviations:
//
//   - Deviations may only use OpenConfig compliant behavior.
//   - Deviations should be small in scope, typically affecting one subtest, one
//     OpenConfig path or small OpenConfig subtree.
//
// If a device could not pass without deviation, that is considered non-compliant
// behavior.  Ideally, a device should pass both with and without a deviation which means
// the deviation could be safely removed.  However, when the OpenConfig model allows the
// device to reject the deviated case even if it is compliant, then this should be
// explained on a case-by-case basis.
//
// To add, remove and enable deviations follow the guidelines at deviations/README.md
package deviations

import (
	"fmt"
	"regexp"

	log "github.com/golang/glog"
	"github.com/openconfig/featureprofiles/internal/metadata"

	mpb "github.com/openconfig/featureprofiles/proto/metadata_go_proto"
	"github.com/openconfig/ondatra"
)

func lookupDeviations(dvc *ondatra.Device) (*mpb.Metadata_PlatformExceptions, error) {
	var matchedPlatformException *mpb.Metadata_PlatformExceptions

	for _, platformExceptions := range metadata.Get().GetPlatformExceptions() {
		if platformExceptions.GetPlatform().GetVendor().String() == "" {
			return nil, fmt.Errorf("vendor should be specified in textproto %v", platformExceptions)
		}

		if dvc.Vendor().String() != platformExceptions.GetPlatform().GetVendor().String() {
			continue
		}

		// If hardware_model_regex is set and does not match, continue
		if hardwareModelRegex := platformExceptions.GetPlatform().GetHardwareModelRegex(); hardwareModelRegex != "" {
			matchHw, errHw := regexp.MatchString(hardwareModelRegex, dvc.Model())
			if errHw != nil {
				return nil, fmt.Errorf("error with regex match %v", errHw)
			}
			if !matchHw {
				continue
			}
		}

		// If software_version_regex is set and does not match, continue
		if softwareVersionRegex := platformExceptions.GetPlatform().GetSoftwareVersionRegex(); softwareVersionRegex != "" {
			matchSw, errSw := regexp.MatchString(softwareVersionRegex, dvc.Version())
			if errSw != nil {
				return nil, fmt.Errorf("error with regex match %v", errSw)
			}
			if !matchSw {
				continue
			}
		}

		if matchedPlatformException != nil {
			return nil, fmt.Errorf("cannot have more than one match within platform_exceptions fields %v and %v", matchedPlatformException, platformExceptions)
		}
		matchedPlatformException = platformExceptions
	}
	return matchedPlatformException, nil
}

func mustLookupDeviations(dvc *ondatra.Device) *mpb.Metadata_Deviations {
	platformExceptions, err := lookupDeviations(dvc)
	if err != nil {
		log.Exitf("Error looking up deviations: %v", err)
	}
	if platformExceptions == nil {
		log.Infof("Did not match any platform_exception %v, returning default values", metadata.Get().GetPlatformExceptions())
		return &mpb.Metadata_Deviations{}
	}
	return platformExceptions.GetDeviations()
}

func lookupDUTDeviations(dut *ondatra.DUTDevice) *mpb.Metadata_Deviations {
	return mustLookupDeviations(dut.Device)
}

func lookupATEDeviations(ate *ondatra.ATEDevice) *mpb.Metadata_Deviations {
	return mustLookupDeviations(ate.Device)
}

// BannerDelimiter returns if device requires the banner to have a delimiter character.
// Full OpenConfig compliant devices should work without delimiter.
func BannerDelimiter(dut *ondatra.DUTDevice) string {
	return lookupDUTDeviations(dut).GetBannerDelimiter()
}

// OmitL2MTU returns if device does not support setting the L2 MTU.
func OmitL2MTU(dut *ondatra.DUTDevice) bool {
	return lookupDUTDeviations(dut).GetOmitL2Mtu()
}

// GRIBIMACOverrideStaticARPStaticRoute returns whether the device needs to configure Static ARP + Static Route to override setting MAC address in Next Hop.
func GRIBIMACOverrideStaticARPStaticRoute(dut *ondatra.DUTDevice) bool {
	return lookupDUTDeviations(dut).GetGribiMacOverrideStaticArpStaticRoute()
}

// AggregateAtomicUpdate returns if device requires that aggregate Port-Channel and its members be defined in a single gNMI Update transaction at /interfaces,
// Otherwise lag-type will be dropped, and no member can be added to the aggregate.
// Full OpenConfig compliant devices should pass both with and without this deviation.
func AggregateAtomicUpdate(dut *ondatra.DUTDevice) bool {
	return lookupDUTDeviations(dut).GetAggregateAtomicUpdate()
}

// DefaultNetworkInstance returns the name used for the default network instance for VRF.
func DefaultNetworkInstance(dut *ondatra.DUTDevice) string {
	if dni := lookupDUTDeviations(dut).GetDefaultNetworkInstance(); dni != "" {
		return dni
	}
	return "DEFAULT"
}

// ISISRestartSuppressUnsupported returns whether the device should skip isis restart-suppress check.
func ISISRestartSuppressUnsupported(dut *ondatra.DUTDevice) bool {
	return lookupDUTDeviations(dut).GetIsisRestartSuppressUnsupported()
}

// MissingBgpLastNotificationErrorCode returns whether the last-notification-error-code leaf is missing in bgp.
func MissingBgpLastNotificationErrorCode(dut *ondatra.DUTDevice) bool {
	return lookupDUTDeviations(dut).GetMissingBgpLastNotificationErrorCode()
}

// GRIBIMACOverrideWithStaticARP returns whether for a gRIBI IPv4 route the device does not support a mac-address only next-hop-entry.
func GRIBIMACOverrideWithStaticARP(dut *ondatra.DUTDevice) bool {
	return lookupDUTDeviations(dut).GetGribiMacOverrideWithStaticArp()
}

// CLITakesPrecedenceOverOC returns whether config pushed through origin CLI takes precedence over config pushed through origin OC.
func CLITakesPrecedenceOverOC(dut *ondatra.DUTDevice) bool {
	return lookupDUTDeviations(dut).GetCliTakesPrecedenceOverOc()
}

// BGPTrafficTolerance returns the allowed tolerance for BGP traffic flow while comparing for pass or fail conditions.
func BGPTrafficTolerance(dut *ondatra.DUTDevice) int32 {
	return lookupDUTDeviations(dut).GetBgpToleranceValue()
}

// StaticProtocolName returns the name used for the static routing protocol.
func StaticProtocolName(dut *ondatra.DUTDevice) string {
	if spn := lookupDUTDeviations(dut).GetStaticProtocolName(); spn != "" {
		return spn
	}
	return "DEFAULT"
}

// SwitchChipIDUnsupported returns whether the device supports id leaf for SwitchChip components.
func SwitchChipIDUnsupported(dut *ondatra.DUTDevice) bool {
	return lookupDUTDeviations(dut).GetSwitchChipIdUnsupported()
}

// BackplaneFacingCapacityUnsupported returns whether the device supports backplane-facing-capacity leaves for some components.
func BackplaneFacingCapacityUnsupported(dut *ondatra.DUTDevice) bool {
	return lookupDUTDeviations(dut).GetBackplaneFacingCapacityUnsupported()
}

// SchedulerInputWeightLimit returns whether the device does not support weight above 100.
func SchedulerInputWeightLimit(dut *ondatra.DUTDevice) bool {
	return lookupDUTDeviations(dut).GetSchedulerInputWeightLimit()
}

// ECNProfileRequiredDefinition returns whether the device requires additional config for ECN.
func ECNProfileRequiredDefinition(dut *ondatra.DUTDevice) bool {
	return lookupDUTDeviations(dut).GetEcnProfileRequiredDefinition()
}

// ISISGlobalAuthenticationNotRequired returns true if ISIS Global authentication not required.
func ISISGlobalAuthenticationNotRequired(dut *ondatra.DUTDevice) bool {
	return lookupDUTDeviations(dut).GetIsisGlobalAuthenticationNotRequired()
}

// ISISExplicitLevelAuthenticationConfig returns true if ISIS Explicit Level Authentication configuration is required
func ISISExplicitLevelAuthenticationConfig(dut *ondatra.DUTDevice) bool {
	return lookupDUTDeviations(dut).GetIsisExplicitLevelAuthenticationConfig()
}

// ISISSingleTopologyRequired sets isis af ipv6 single topology on the device if value is true.
func ISISSingleTopologyRequired(dut *ondatra.DUTDevice) bool {
	return lookupDUTDeviations(dut).GetIsisSingleTopologyRequired()
}

// ISISMultiTopologyUnsupported returns if device skips isis multi-topology check.
func ISISMultiTopologyUnsupported(dut *ondatra.DUTDevice) bool {
	return lookupDUTDeviations(dut).GetIsisMultiTopologyUnsupported()
}

// ISISInterfaceLevel1DisableRequired returns if device should disable isis level1 under interface mode.
func ISISInterfaceLevel1DisableRequired(dut *ondatra.DUTDevice) bool {
	return lookupDUTDeviations(dut).GetIsisInterfaceLevel1DisableRequired()
}

// MissingIsisInterfaceAfiSafiEnable returns if device should set and validate isis interface address family enable.
// Default is validate isis address family enable at global mode.
func MissingIsisInterfaceAfiSafiEnable(dut *ondatra.DUTDevice) bool {
	return lookupDUTDeviations(dut).GetMissingIsisInterfaceAfiSafiEnable()
}

// Ipv6DiscardedPktsUnsupported returns whether the device supports interface ipv6 discarded packet stats.
func Ipv6DiscardedPktsUnsupported(dut *ondatra.DUTDevice) bool {
	return lookupDUTDeviations(dut).GetIpv6DiscardedPktsUnsupported()
}

// LinkQualWaitAfterDeleteRequired returns whether the device requires additional time to complete post delete link qualification cleanup.
func LinkQualWaitAfterDeleteRequired(dut *ondatra.DUTDevice) bool {
	return lookupDUTDeviations(dut).GetLinkQualWaitAfterDeleteRequired()
}

// StatePathsUnsupported returns whether the device supports following state paths
func StatePathsUnsupported(dut *ondatra.DUTDevice) bool {
	return lookupDUTDeviations(dut).GetStatePathUnsupported()
}

// DropWeightLeavesUnsupported returns whether the device supports drop and weight leaves under queue management profile.
func DropWeightLeavesUnsupported(dut *ondatra.DUTDevice) bool {
	return lookupDUTDeviations(dut).GetDropWeightLeavesUnsupported()
}

// SwVersionUnsupported returns true if the device does not support reporting software version according to the requirements in gNMI-1.10.
func SwVersionUnsupported(dut *ondatra.DUTDevice) bool {
	return lookupDUTDeviations(dut).GetSwVersionUnsupported()
}

// HierarchicalWeightResolutionTolerance returns the allowed tolerance for BGP traffic flow while comparing for pass or fail conditions.
// Default minimum value is 0.2. Anything less than 0.2 will be set to 0.2.
func HierarchicalWeightResolutionTolerance(dut *ondatra.DUTDevice) float64 {
	hwrt := lookupDUTDeviations(dut).GetHierarchicalWeightResolutionTolerance()
	if minHWRT := 0.2; hwrt < minHWRT {
		return minHWRT
	}
	return hwrt
}

// InterfaceEnabled returns if device requires interface enabled leaf booleans to be explicitly set to true.
func InterfaceEnabled(dut *ondatra.DUTDevice) bool {
	return lookupDUTDeviations(dut).GetInterfaceEnabled()
}

// InterfaceCountersFromContainer returns if the device only supports querying counters from the state container, not from individual counter leaves.
func InterfaceCountersFromContainer(dut *ondatra.DUTDevice) bool {
	return lookupDUTDeviations(dut).GetInterfaceCountersFromContainer()
}

// IPv4MissingEnabled returns if device does not support interface/ipv4/enabled.
func IPv4MissingEnabled(dut *ondatra.DUTDevice) bool {
	return lookupDUTDeviations(dut).GetIpv4MissingEnabled()
}

// IPNeighborMissing returns true if the device does not support interface/ipv4(6)/neighbor,
// so test can suppress the related check for interface/ipv4(6)/neighbor.
func IPNeighborMissing(dut *ondatra.DUTDevice) bool {
	return lookupDUTDeviations(dut).GetIpNeighborMissing()
}

// GRIBIRIBAckOnly returns if device only supports RIB ack, so tests that normally expect FIB_ACK will allow just RIB_ACK.
// Full gRIBI compliant devices should pass both with and without this deviation.
func GRIBIRIBAckOnly(dut *ondatra.DUTDevice) bool {
	return lookupDUTDeviations(dut).GetGribiRibackOnly()
}

// MissingValueForDefaults returns if device returns no value for some OpenConfig paths if the operational value equals the default.
func MissingValueForDefaults(dut *ondatra.DUTDevice) bool {
	return lookupDUTDeviations(dut).GetMissingValueForDefaults()
}

// TraceRouteL4ProtocolUDP returns if device only support UDP as l4 protocol for traceroute.
// Default value is false.
func TraceRouteL4ProtocolUDP(dut *ondatra.DUTDevice) bool {
	return lookupDUTDeviations(dut).GetTracerouteL4ProtocolUdp()
}

// LLDPInterfaceConfigOverrideGlobal returns if LLDP interface config should override the global config,
// expect neighbours are seen when lldp is disabled globally but enabled on interface
func LLDPInterfaceConfigOverrideGlobal(dut *ondatra.DUTDevice) bool {
	return lookupDUTDeviations(dut).GetLldpInterfaceConfigOverrideGlobal()
}

// SubinterfacePacketCountersMissing returns if device is missing subinterface packet counters for IPv4/IPv6,
// so the test will skip checking them.
// Full OpenConfig compliant devices should pass both with and without this deviation.
func SubinterfacePacketCountersMissing(dut *ondatra.DUTDevice) bool {
	return lookupDUTDeviations(dut).GetSubinterfacePacketCountersMissing()
}

// MissingPrePolicyReceivedRoutes returns if device does not support bgp/neighbors/neighbor/afi-safis/afi-safi/state/prefixes/received-pre-policy.
// Fully-compliant devices should pass with and without this deviation.
func MissingPrePolicyReceivedRoutes(dut *ondatra.DUTDevice) bool {
	return lookupDUTDeviations(dut).GetPrepolicyReceivedRoutes()
}

// DeprecatedVlanID returns if device requires using the deprecated openconfig-vlan:vlan/config/vlan-id or openconfig-vlan:vlan/state/vlan-id leaves.
func DeprecatedVlanID(dut *ondatra.DUTDevice) bool {
	return lookupDUTDeviations(dut).GetDeprecatedVlanId()
}

// OSActivateNoReboot returns if device requires separate reboot to activate OS.
func OSActivateNoReboot(dut *ondatra.DUTDevice) bool {
	return lookupDUTDeviations(dut).GetOsactivateNoreboot()
}

// ConnectRetry returns if /bgp/neighbors/neighbor/timers/config/connect-retry is not supported.
func ConnectRetry(dut *ondatra.DUTDevice) bool {
	return lookupDUTDeviations(dut).GetConnectRetry()
}

// InstallOSForStandbyRP returns if device requires OS installation on standby RP as well as active RP.
func InstallOSForStandbyRP(dut *ondatra.DUTDevice) bool {
	return lookupDUTDeviations(dut).GetOsinstallForStandbyRp()
}

// GNOIStatusWithEmptySubcomponent returns if the response of gNOI reboot status is a single value (not a list),
// the device requires explicit component path to account for a situation when there is more than one active reboot requests.
func GNOIStatusWithEmptySubcomponent(dut *ondatra.DUTDevice) bool {
	return lookupDUTDeviations(dut).GetGnoiStatusEmptySubcomponent()
}

// NetworkInstanceTableDeletionRequired returns if device requires explicit deletion of network-instance table.
func NetworkInstanceTableDeletionRequired(dut *ondatra.DUTDevice) bool {
	return lookupDUTDeviations(dut).GetNetworkInstanceTableDeletionRequired()
}

// ExplicitPortSpeed returns if device requires port-speed to be set because its default value may not be usable.
// Fully compliant devices selects the highest speed available based on negotiation.
func ExplicitPortSpeed(dut *ondatra.DUTDevice) bool {
	return lookupDUTDeviations(dut).GetExplicitPortSpeed()
}

// ExplicitInterfaceInDefaultVRF returns if device requires explicit attachment of an interface or subinterface to the default network instance.
// OpenConfig expects an unattached interface or subinterface to be implicitly part of the default network instance.
// Fully-compliant devices should pass with and without this deviation.
func ExplicitInterfaceInDefaultVRF(dut *ondatra.DUTDevice) bool {
	return lookupDUTDeviations(dut).GetExplicitInterfaceInDefaultVrf()
}

// RibWecmp returns if device requires CLI knob to enable wecmp feature.
func RibWecmp(dut *ondatra.DUTDevice) bool {
	return lookupDUTDeviations(dut).GetRibWecmp()
}

// InterfaceConfigVRFBeforeAddress returns if vrf should be configured before IP address when configuring interface.
func InterfaceConfigVRFBeforeAddress(dut *ondatra.DUTDevice) bool {
	return lookupDUTDeviations(dut).GetInterfaceConfigVrfBeforeAddress()
}

// BGPMD5RequiresReset returns if device requires a BGP session reset to utilize a new MD5 key.
func BGPMD5RequiresReset(dut *ondatra.DUTDevice) bool {
	return lookupDUTDeviations(dut).GetBgpMd5RequiresReset()
}

// ExplicitIPv6EnableForGRIBI returns if device requires Ipv6 to be enabled on interface for gRIBI NH programmed with destination mac address.
func ExplicitIPv6EnableForGRIBI(dut *ondatra.DUTDevice) bool {
	return lookupDUTDeviations(dut).GetIpv6EnableForGribiNhDmac()
}

// ISISInstanceEnabledRequired returns if isis instance name string should be set on the device.
func ISISInstanceEnabledRequired(dut *ondatra.DUTDevice) bool {
	return lookupDUTDeviations(dut).GetIsisInstanceEnabledRequired()
}

// GNOISubcomponentPath returns if device currently uses component name instead of a full openconfig path.
func GNOISubcomponentPath(dut *ondatra.DUTDevice) bool {
	return lookupDUTDeviations(dut).GetGnoiSubcomponentPath()
}

// NoMixOfTaggedAndUntaggedSubinterfaces returns if device does not support a mix of tagged and untagged subinterfaces
func NoMixOfTaggedAndUntaggedSubinterfaces(dut *ondatra.DUTDevice) bool {
	return lookupDUTDeviations(dut).GetNoMixOfTaggedAndUntaggedSubinterfaces()
}

// DequeueDeleteNotCountedAsDrops returns if device dequeues and deletes the pkts after a while and those are not counted
// as drops
func DequeueDeleteNotCountedAsDrops(dut *ondatra.DUTDevice) bool {
	return lookupDUTDeviations(dut).GetDequeueDeleteNotCountedAsDrops()
}

// RoutePolicyUnderAFIUnsupported returns if Route-Policy under the AFI/SAFI is not supported
func RoutePolicyUnderAFIUnsupported(dut *ondatra.DUTDevice) bool {
	return lookupDUTDeviations(dut).GetRoutePolicyUnderAfiUnsupported()
}

// StorageComponentUnsupported returns if telemetry path /components/component/storage is not supported.
func StorageComponentUnsupported(dut *ondatra.DUTDevice) bool {
	return lookupDUTDeviations(dut).GetStorageComponentUnsupported()
}

// GNOIFabricComponentRebootUnsupported returns if device does not support use using gNOI to reboot the Fabric Component.
func GNOIFabricComponentRebootUnsupported(dut *ondatra.DUTDevice) bool {
	return lookupDUTDeviations(dut).GetGnoiFabricComponentRebootUnsupported()
}

// NtpNonDefaultVrfUnsupported returns true if the device does not support ntp non-default vrf.
// Default value is false.
func NtpNonDefaultVrfUnsupported(dut *ondatra.DUTDevice) bool {
	return lookupDUTDeviations(dut).GetNtpNonDefaultVrfUnsupported()
}

// SkipControllerCardPowerAdmin returns if power-admin-state config on controller card should be skipped.
// Default value is false.
func SkipControllerCardPowerAdmin(dut *ondatra.DUTDevice) bool {
	return lookupDUTDeviations(dut).GetSkipControllerCardPowerAdmin()
}

// QOSOctets returns if device should skip checking QOS octet stats for interface.
func QOSOctets(dut *ondatra.DUTDevice) bool {
	return lookupDUTDeviations(dut).GetQosOctets()
}

// ISISInterfaceAfiUnsupported returns true for devices that don't support configuring
// ISIS /afi-safi/af/config container.
func ISISInterfaceAfiUnsupported(dut *ondatra.DUTDevice) bool {
	return lookupDUTDeviations(dut).GetIsisInterfaceAfiUnsupported()
}

// P4RTModifyTableEntryUnsupported returns true for devices that don't support
// modify table entry operation in P4 Runtime.
func P4RTModifyTableEntryUnsupported(dut *ondatra.DUTDevice) bool {
	return lookupDUTDeviations(dut).GetP4RtModifyTableEntryUnsupported()
}

// OSComponentParentIsSupervisorOrLinecard returns true if parent of OS component is
// of type SUPERVISOR or LINECARD.
func OSComponentParentIsSupervisorOrLinecard(dut *ondatra.DUTDevice) bool {
	return lookupDUTDeviations(dut).GetOsComponentParentIsSupervisorOrLinecard()
}

// OSComponentParentIsChassis returns true if parent of OS component is of type CHASSIS.
func OSComponentParentIsChassis(dut *ondatra.DUTDevice) bool {
	return lookupDUTDeviations(dut).GetOsComponentParentIsChassis()
}

// ISISRequireSameL1MetricWithL2Metric returns true for devices that require configuring
// the same ISIS Metrics for Level 1 when configuring Level 2 Metrics.
func ISISRequireSameL1MetricWithL2Metric(dut *ondatra.DUTDevice) bool {
	return lookupDUTDeviations(dut).GetIsisRequireSameL1MetricWithL2Metric()
}

// BGPSetMedRequiresEqualOspfSetMetric returns true for devices that require configuring
// the same OSPF setMetric when BGP SetMED is configured.
func BGPSetMedRequiresEqualOspfSetMetric(dut *ondatra.DUTDevice) bool {
	return lookupDUTDeviations(dut).GetBgpSetMedRequiresEqualOspfSetMetric()
}

// SetNativeUser creates a user and assigns role/rbac to that user via native model.
func SetNativeUser(dut *ondatra.DUTDevice) bool {
	return lookupDUTDeviations(dut).GetSetNativeUser()
}

// P4RTGdpRequiresDot1QSubinterface returns true for devices that require configuring
// subinterface with tagged vlan for P4RT packet in.
func P4RTGdpRequiresDot1QSubinterface(dut *ondatra.DUTDevice) bool {
	return lookupDUTDeviations(dut).GetP4RtGdpRequiresDot1QSubinterface()
}

// LinecardCPUUtilizationUnsupported returns if the device does not support telemetry path
// /components/component/cpu/utilization/state/avg for linecards' CPU card.
// Default value is false.
func LinecardCPUUtilizationUnsupported(dut *ondatra.DUTDevice) bool {
	return lookupDUTDeviations(dut).GetLinecardCpuUtilizationUnsupported()
}

// ConsistentComponentNamesUnsupported returns if the device does not support consistent component names for GNOI and GNMI.
// Default value is false.
func ConsistentComponentNamesUnsupported(dut *ondatra.DUTDevice) bool {
	return lookupDUTDeviations(dut).GetConsistentComponentNamesUnsupported()
}

// ControllerCardCPUUtilizationUnsupported returns if the device does not support telemetry path
// /components/component/cpu/utilization/state/avg for controller cards' CPU card.
// Default value is false.
func ControllerCardCPUUtilizationUnsupported(dut *ondatra.DUTDevice) bool {
	return lookupDUTDeviations(dut).GetControllerCardCpuUtilizationUnsupported()
}

// FabricDropCounterUnsupported returns if the device does not support counter for fabric block lost packets.
// Default value is false.
func FabricDropCounterUnsupported(dut *ondatra.DUTDevice) bool {
	return lookupDUTDeviations(dut).GetFabricDropCounterUnsupported()
}

// LinecardMemoryUtilizationUnsupported returns if the device does not support memory utilization related leaves for linecard components.
// Default value is false.
func LinecardMemoryUtilizationUnsupported(dut *ondatra.DUTDevice) bool {
	return lookupDUTDeviations(dut).GetLinecardMemoryUtilizationUnsupported()
}

// QOSVoqDropCounterUnsupported returns if the device does not support telemetry path
// /qos/interfaces/interface/input/virtual-output-queues/voq-interface/queues/queue/state/dropped-pkts.
// Default value is false.
func QOSVoqDropCounterUnsupported(dut *ondatra.DUTDevice) bool {
	return lookupDUTDeviations(dut).GetQosVoqDropCounterUnsupported()
}

// ISISTimersCsnpIntervalUnsupported returns true for devices that do not support
// configuring csnp-interval timer for ISIS.
func ISISTimersCsnpIntervalUnsupported(dut *ondatra.DUTDevice) bool {
	return lookupDUTDeviations(dut).GetIsisTimersCsnpIntervalUnsupported()
}

// ISISCounterManualAddressDropFromAreasUnsupported returns true for devices that do not
// support telemetry for isis system-level-counter manual-address-drop-from-areas.
func ISISCounterManualAddressDropFromAreasUnsupported(dut *ondatra.DUTDevice) bool {
	return lookupDUTDeviations(dut).GetIsisCounterManualAddressDropFromAreasUnsupported()
}

// ISISCounterPartChangesUnsupported returns true for devices that do not
// support telemetry for isis system-level-counter part-changes.
func ISISCounterPartChangesUnsupported(dut *ondatra.DUTDevice) bool {
	return lookupDUTDeviations(dut).GetIsisCounterPartChangesUnsupported()
}

// SkipTCPNegotiatedMSSCheck returns true for devices that do not
// support telemetry to check negotiated tcp mss value.
func SkipTCPNegotiatedMSSCheck(dut *ondatra.DUTDevice) bool {
	return lookupDUTDeviations(dut).GetSkipTcpNegotiatedMssCheck()
}

// TransceiverThresholdsUnsupported returns true if the device does not support threshold container under /components/component/transceiver.
// Default value is false.
func TransceiverThresholdsUnsupported(dut *ondatra.DUTDevice) bool {
	return lookupDUTDeviations(dut).GetTransceiverThresholdsUnsupported()
}

// InterfaceLoopbackModeRawGnmi returns true if interface loopback mode needs to be updated using raw gnmi API due to server version.
// Default value is false.
func InterfaceLoopbackModeRawGnmi(dut *ondatra.DUTDevice) bool {
	return lookupDUTDeviations(dut).GetInterfaceLoopbackModeRawGnmi()
}

// ISISLspMetadataLeafsUnsupported returns true for devices that don't support ISIS-Lsp
// metadata paths: checksum, sequence-number, remaining-lifetime.
func ISISLspMetadataLeafsUnsupported(dut *ondatra.DUTDevice) bool {
	return lookupDUTDeviations(dut).GetIsisLspMetadataLeafsUnsupported()
}

// QOSQueueRequiresID returns if device should configure QOS queue along with queue-id
func QOSQueueRequiresID(dut *ondatra.DUTDevice) bool {
	return lookupDUTDeviations(dut).GetQosQueueRequiresId()
}

// BgpLlgrOcUndefined returns true if device does not support OC path to disable BGP LLGR.
func BgpLlgrOcUndefined(dut *ondatra.DUTDevice) bool {
	return lookupDUTDeviations(dut).GetBgpLlgrOcUndefined()
}

// QOSBufferAllocationConfigRequired returns if device should configure QOS buffer-allocation-profile
func QOSBufferAllocationConfigRequired(dut *ondatra.DUTDevice) bool {
	return lookupDUTDeviations(dut).GetQosBufferAllocationConfigRequired()
}

// BGPGlobalExtendedNextHopEncodingUnsupported returns true for devices that do not support configuring
// BGP ExtendedNextHopEncoding at the global level.
func BGPGlobalExtendedNextHopEncodingUnsupported(dut *ondatra.DUTDevice) bool {
	return lookupDUTDeviations(dut).GetBgpGlobalExtendedNextHopEncodingUnsupported()
}

// TunnelStatePathUnsupported returns true for devices that require configuring
// /interfaces/interface/state/counters/in-pkts, in-octets,out-pkts, out-octetsis not supported.
func TunnelStatePathUnsupported(dut *ondatra.DUTDevice) bool {
	return lookupDUTDeviations(dut).GetTunnelStatePathUnsupported()
}

// TunnelConfigPathUnsupported returns true for devices that require configuring
// Tunnel source-address destination-address, encapsulation type are not supported in OC
func TunnelConfigPathUnsupported(dut *ondatra.DUTDevice) bool {
	return lookupDUTDeviations(dut).GetTunnelConfigPathUnsupported()
}

// EcnSameMinMaxThresholdUnsupported returns true for devices that don't support the same minimum and maximum threshold values
// CISCO: minimum and maximum threshold values are not the same, the difference between minimum and maximum threshold value should be 6144.
func EcnSameMinMaxThresholdUnsupported(dut *ondatra.DUTDevice) bool {
	return lookupDUTDeviations(dut).GetEcnSameMinMaxThresholdUnsupported()
}

// QosSchedulerConfigRequired returns if device should configure QOS buffer-allocation-profile
func QosSchedulerConfigRequired(dut *ondatra.DUTDevice) bool {
	return lookupDUTDeviations(dut).GetQosSchedulerConfigRequired()
}

// QosSetWeightConfigUnsupported returns whether the device does not support set weight leaves under qos ecn.
func QosSetWeightConfigUnsupported(dut *ondatra.DUTDevice) bool {
	return lookupDUTDeviations(dut).GetQosSetWeightConfigUnsupported()
}

// QosGetStatePathUnsupported returns whether the device does not support get state leaves under qos.
func QosGetStatePathUnsupported(dut *ondatra.DUTDevice) bool {
	return lookupDUTDeviations(dut).GetQosGetStatePathUnsupported()
}

// InterfaceRefInterfaceIDFormat returns if device is required to use interface-id format of interface name + .subinterface index with Interface-ref container
func InterfaceRefInterfaceIDFormat(dut *ondatra.DUTDevice) bool {
	return lookupDUTDeviations(dut).GetInterfaceRefInterfaceIdFormat()
}

// ISISLevelEnabled returns if device should enable isis under level.
func ISISLevelEnabled(dut *ondatra.DUTDevice) bool {
	return lookupDUTDeviations(dut).GetIsisLevelEnabled()
}

// MemberLinkLoopbackUnsupported returns true for devices that require configuring
// loopback on aggregated links instead of member links.
func MemberLinkLoopbackUnsupported(dut *ondatra.DUTDevice) bool {
	return lookupDUTDeviations(dut).GetMemberLinkLoopbackUnsupported()
}

// SkipPlqInterfaceOperStatusCheck returns true for devices that do not support
// PLQ operational status check for interfaces
func SkipPlqInterfaceOperStatusCheck(dut *ondatra.DUTDevice) bool {
	return lookupDUTDeviations(dut).GetSkipPlqInterfaceOperStatusCheck()
}

// BGPExplicitPrefixLimitReceived returns if device must specify the received prefix limits explicitly
// under the "prefix-limit-received" field rather than simply "prefix-limit".
func BGPExplicitPrefixLimitReceived(dut *ondatra.DUTDevice) bool {
	return lookupDUTDeviations(dut).GetBgpExplicitPrefixLimitReceived()
}

// BGPMissingOCMaxPrefixesConfiguration returns true for devices that does not configure BGP
// maximum routes correctly when max-prefixes OC leaf is configured.
func BGPMissingOCMaxPrefixesConfiguration(dut *ondatra.DUTDevice) bool {
	return lookupDUTDeviations(dut).GetBgpMissingOcMaxPrefixesConfiguration()
}

// SkipBgpSessionCheckWithoutAfisafi returns if device needs to skip checking AFI-SAFI disable.
func SkipBgpSessionCheckWithoutAfisafi(dut *ondatra.DUTDevice) bool {
	return lookupDUTDeviations(dut).GetSkipBgpSessionCheckWithoutAfisafi()
}

// MismatchedHardwareResourceNameInComponent returns true for devices that have separate
// naming conventions for hardware resource name in /system/ tree and /components/ tree.
func MismatchedHardwareResourceNameInComponent(dut *ondatra.DUTDevice) bool {
	return lookupDUTDeviations(dut).GetMismatchedHardwareResourceNameInComponent()
}

// GNOISubcomponentRebootStatusUnsupported returns true for devices that do not support subcomponent reboot status check.
func GNOISubcomponentRebootStatusUnsupported(dut *ondatra.DUTDevice) bool {
	return lookupDUTDeviations(dut).GetGnoiSubcomponentRebootStatusUnsupported()
}

// SkipNonBgpRouteExportCheck returns true for devices that exports routes from all
// protocols to BGP if the export-policy is ACCEPT.
func SkipNonBgpRouteExportCheck(dut *ondatra.DUTDevice) bool {
	return lookupDUTDeviations(dut).GetSkipNonBgpRouteExportCheck()
}

// ISISMetricStyleTelemetryUnsupported returns true for devices that do not support state path
// /network-instances/network-instance/protocols/protocol/isis/levels/level/state/metric-style
func ISISMetricStyleTelemetryUnsupported(dut *ondatra.DUTDevice) bool {
	return lookupDUTDeviations(dut).GetIsisMetricStyleTelemetryUnsupported()
}

// StaticRouteNextHopInterfaceRefUnsupported returns if device does not support Interface-ref under static-route next-hop
func StaticRouteNextHopInterfaceRefUnsupported(dut *ondatra.DUTDevice) bool {
	return lookupDUTDeviations(dut).GetStaticRouteNextHopInterfaceRefUnsupported()
}

// SkipStaticNexthopCheck returns if device needs index starting from non-zero
func SkipStaticNexthopCheck(dut *ondatra.DUTDevice) bool {
	return lookupDUTDeviations(dut).GetSkipStaticNexthopCheck()
}

// Ipv6RouterAdvertisementConfigUnsupported returns true for devices which don't support Ipv6 RouterAdvertisement configuration
func Ipv6RouterAdvertisementConfigUnsupported(dut *ondatra.DUTDevice) bool {
	return lookupDUTDeviations(dut).GetIpv6RouterAdvertisementConfigUnsupported()
}

// PrefixLimitExceededTelemetryUnsupported is to skip checking prefix limit telemetry flag.
func PrefixLimitExceededTelemetryUnsupported(dut *ondatra.DUTDevice) bool {
	return lookupDUTDeviations(dut).GetPrefixLimitExceededTelemetryUnsupported()
}

// SkipSettingAllowMultipleAS return true if device needs to skip setting allow-multiple-as while configuring eBGP
func SkipSettingAllowMultipleAS(dut *ondatra.DUTDevice) bool {
	return lookupDUTDeviations(dut).GetSkipSettingAllowMultipleAs()
}

// GribiDecapMixedPlenUnsupported returns true if devices does not support
// programming with mixed prefix length.
func GribiDecapMixedPlenUnsupported(dut *ondatra.DUTDevice) bool {
	return lookupDUTDeviations(dut).GetGribiDecapMixedPlenUnsupported()
}

// SkipIsisSetLevel return true if device needs to skip setting isis-actions set-level while configuring routing-policy statement action
func SkipIsisSetLevel(dut *ondatra.DUTDevice) bool {
	return lookupDUTDeviations(dut).GetSkipIsisSetLevel()
}

// SkipIsisSetMetricStyleType return true if device needs to skip setting isis-actions set-metric-style-type while configuring routing-policy statement action
func SkipIsisSetMetricStyleType(dut *ondatra.DUTDevice) bool {
	return lookupDUTDeviations(dut).GetSkipIsisSetMetricStyleType()
}

// SkipSetRpMatchSetOptions return true if device needs to skip setting match-prefix-set match-set-options while configuring routing-policy statement condition
func SkipSetRpMatchSetOptions(dut *ondatra.DUTDevice) bool {
	return lookupDUTDeviations(dut).GetSkipSetRpMatchSetOptions()
}

// SkipSettingDisableMetricPropagation return true if device needs to skip setting disable-metric-propagation while configuring table-connection
func SkipSettingDisableMetricPropagation(dut *ondatra.DUTDevice) bool {
	return lookupDUTDeviations(dut).GetSkipSettingDisableMetricPropagation()
}

// BGPConditionsMatchCommunitySetUnsupported returns true if device doesn't support bgp-conditions/match-community-set leaf
func BGPConditionsMatchCommunitySetUnsupported(dut *ondatra.DUTDevice) bool {
	return lookupDUTDeviations(dut).GetBgpConditionsMatchCommunitySetUnsupported()
}

// PfRequireMatchDefaultRule returns true for device which requires match condition for ether type v4 and v6 for default rule with network-instance default-vrf in policy-forwarding.
func PfRequireMatchDefaultRule(dut *ondatra.DUTDevice) bool {
	return lookupDUTDeviations(dut).GetPfRequireMatchDefaultRule()
}

// MissingPortToOpticalChannelMapping returns true for devices missing component tree mapping from hardware port to optical channel.
func MissingPortToOpticalChannelMapping(dut *ondatra.DUTDevice) bool {
	return lookupDUTDeviations(dut).GetMissingPortToOpticalChannelComponentMapping()
}

// SkipContainerOp returns true if gNMI container OP needs to be skipped.
// Cisco: https://partnerissuetracker.corp.google.com/issues/322291556
func SkipContainerOp(dut *ondatra.DUTDevice) bool {
	return lookupDUTDeviations(dut).GetSkipContainerOp()
}

// ReorderCallsForVendorCompatibilty returns true if call needs to be updated/added/deleted.
// Cisco: https://partnerissuetracker.corp.google.com/issues/322291556
func ReorderCallsForVendorCompatibilty(dut *ondatra.DUTDevice) bool {
	return lookupDUTDeviations(dut).GetReorderCallsForVendorCompatibilty()
}

// AddMissingBaseConfigViaCli returns true if missing base config needs to be added using CLI.
// Cisco: https://partnerissuetracker.corp.google.com/issues/322291556
func AddMissingBaseConfigViaCli(dut *ondatra.DUTDevice) bool {
	return lookupDUTDeviations(dut).GetAddMissingBaseConfigViaCli()
}

// SkipMacaddressCheck returns true if mac address for an interface via gNMI needs to be skipped.
// Cisco: https://partnerissuetracker.corp.google.com/issues/322291556
func SkipMacaddressCheck(dut *ondatra.DUTDevice) bool {
	return lookupDUTDeviations(dut).GetSkipMacaddressCheck()
}

// BGPRibOcPathUnsupported returns true if BGP RIB OC telemetry path is not supported.
func BGPRibOcPathUnsupported(dut *ondatra.DUTDevice) bool {
	return lookupDUTDeviations(dut).GetBgpRibOcPathUnsupported()
}

// SkipPrefixSetMode return true if device needs to skip setting prefix-set mode while configuring prefix-set routing-policy
func SkipPrefixSetMode(dut *ondatra.DUTDevice) bool {
	return lookupDUTDeviations(dut).GetSkipPrefixSetMode()
}

// SetMetricAsPreference returns true for devices which set metric as
// preference for static next-hop
func SetMetricAsPreference(dut *ondatra.DUTDevice) bool {
	return lookupDUTDeviations(dut).GetSetMetricAsPreference()
}

// IPv6StaticRouteWithIPv4NextHopRequiresStaticARP returns true if devices don't support having an
// IPv6 static Route with an IPv4 address as next hop and requires configuring a static ARP entry.
// Arista: https://partnerissuetracker.corp.google.com/issues/316593298
func IPv6StaticRouteWithIPv4NextHopRequiresStaticARP(dut *ondatra.DUTDevice) bool {
	return lookupDUTDeviations(dut).GetIpv6StaticRouteWithIpv4NextHopRequiresStaticArp()
}

// PfRequireSequentialOrderPbrRules returns true for device requires policy-forwarding rules to be in sequential order in the gNMI set-request.
func PfRequireSequentialOrderPbrRules(dut *ondatra.DUTDevice) bool {
	return lookupDUTDeviations(dut).GetPfRequireSequentialOrderPbrRules()
}

// MissingStaticRouteNextHopMetricTelemetry returns true for devices missing
// static route next-hop metric telemetry.
// Arista: https://partnerissuetracker.corp.google.com/issues/321010782
func MissingStaticRouteNextHopMetricTelemetry(dut *ondatra.DUTDevice) bool {
	return lookupDUTDeviations(dut).GetMissingStaticRouteNextHopMetricTelemetry()
}

// UnsupportedStaticRouteNextHopRecurse returns true for devices that don't support recursive
// resolution of static route next hop.
// Arista: https://partnerissuetracker.corp.google.com/issues/314449182
func UnsupportedStaticRouteNextHopRecurse(dut *ondatra.DUTDevice) bool {
	return lookupDUTDeviations(dut).GetUnsupportedStaticRouteNextHopRecurse()
}

// MissingStaticRouteDropNextHopTelemetry returns true for devices missing
// static route telemetry with DROP next hop.
// Arista: https://partnerissuetracker.corp.google.com/issues/330619816
func MissingStaticRouteDropNextHopTelemetry(dut *ondatra.DUTDevice) bool {
	return lookupDUTDeviations(dut).GetMissingStaticRouteDropNextHopTelemetry()
}

// MissingZROpticalChannelTunableParametersTelemetry returns true for devices missing 400ZR
// optical-channel tunable parameters telemetry: min/max/avg.
// Arista: https://partnerissuetracker.corp.google.com/issues/319314781
func MissingZROpticalChannelTunableParametersTelemetry(dut *ondatra.DUTDevice) bool {
	return lookupDUTDeviations(dut).GetMissingZrOpticalChannelTunableParametersTelemetry()
}

// PLQReflectorStatsUnsupported returns true for devices that does not support packet link qualification(PLQ) reflector packet sent/received stats.
func PLQReflectorStatsUnsupported(dut *ondatra.DUTDevice) bool {
	return lookupDUTDeviations(dut).GetPlqReflectorStatsUnsupported()
}

// PLQGeneratorCapabilitiesMaxMTU returns supported max_mtu for devices that does not support packet link qualification(PLQ) Generator max_mtu to be at least >= 8184.
func PLQGeneratorCapabilitiesMaxMTU(dut *ondatra.DUTDevice) uint32 {
	return lookupDUTDeviations(dut).GetPlqGeneratorCapabilitiesMaxMtu()
}

// PLQGeneratorCapabilitiesMaxPPS returns supported max_pps for devices that does not support packet link qualification(PLQ) Generator max_pps to be at least >= 100000000.
func PLQGeneratorCapabilitiesMaxPPS(dut *ondatra.DUTDevice) uint64 {
	return lookupDUTDeviations(dut).GetPlqGeneratorCapabilitiesMaxPps()
}

// BgpExtendedCommunityIndexUnsupported return true if BGP extended community index is not supported.
func BgpExtendedCommunityIndexUnsupported(dut *ondatra.DUTDevice) bool {
	return lookupDUTDeviations(dut).GetBgpExtendedCommunityIndexUnsupported()
}

// BgpCommunitySetRefsUnsupported return true if BGP community set refs is not supported.
func BgpCommunitySetRefsUnsupported(dut *ondatra.DUTDevice) bool {
	return lookupDUTDeviations(dut).GetBgpCommunitySetRefsUnsupported()
}

// TableConnectionsUnsupported returns true if Table Connections are unsupported.
func TableConnectionsUnsupported(dut *ondatra.DUTDevice) bool {
	return lookupDUTDeviations(dut).GetTableConnectionsUnsupported()
}

// UseVendorNativeTagSetConfig returns whether a device requires native model to configure tag-set
func UseVendorNativeTagSetConfig(dut *ondatra.DUTDevice) bool {
	return lookupDUTDeviations(dut).GetUseVendorNativeTagSetConfig()
}

// SkipBgpSendCommunityType return true if device needs to skip setting BGP send-community-type
func SkipBgpSendCommunityType(dut *ondatra.DUTDevice) bool {
	return lookupDUTDeviations(dut).GetSkipBgpSendCommunityType()
}

// BgpActionsSetCommunityMethodUnsupported return true if BGP actions set-community method is unsupported
func BgpActionsSetCommunityMethodUnsupported(dut *ondatra.DUTDevice) bool {
	return lookupDUTDeviations(dut).GetBgpActionsSetCommunityMethodUnsupported()

}

// SetNoPeerGroup Ensure that no BGP configurations exists under PeerGroups.
func SetNoPeerGroup(dut *ondatra.DUTDevice) bool {
	return lookupDUTDeviations(dut).GetSetNoPeerGroup()
}

// BgpCommunityMemberIsAString returns true if device community member is not a list
func BgpCommunityMemberIsAString(dut *ondatra.DUTDevice) bool {
	return lookupDUTDeviations(dut).GetBgpCommunityMemberIsAString()
}

// IPv4StaticRouteWithIPv6NextHopUnsupported unsupported ipv4 with ipv6 nexthop
func IPv4StaticRouteWithIPv6NextHopUnsupported(dut *ondatra.DUTDevice) bool {
	return lookupDUTDeviations(dut).GetIpv4StaticRouteWithIpv6NhUnsupported()
}

// IPv6StaticRouteWithIPv4NextHopUnsupported unsupported ipv6 with ipv4 nexthop
func IPv6StaticRouteWithIPv4NextHopUnsupported(dut *ondatra.DUTDevice) bool {
	return lookupDUTDeviations(dut).GetIpv6StaticRouteWithIpv4NhUnsupported()
}

// StaticRouteWithDropNhUnsupported unsupported drop nexthop
func StaticRouteWithDropNhUnsupported(dut *ondatra.DUTDevice) bool {
	return lookupDUTDeviations(dut).GetStaticRouteWithDropNh()
}

// StaticRouteWithExplicitMetric set explicit metric
func StaticRouteWithExplicitMetric(dut *ondatra.DUTDevice) bool {
	return lookupDUTDeviations(dut).GetStaticRouteWithExplicitMetric()
}

// BgpDefaultPolicyUnsupported return true if BGP default-import/export-policy is not supported.
func BgpDefaultPolicyUnsupported(dut *ondatra.DUTDevice) bool {
	return lookupDUTDeviations(dut).GetBgpDefaultPolicyUnsupported()
}

// ExplicitEnableBGPOnDefaultVRF return true if BGP needs to be explicitly enabled on default VRF
func ExplicitEnableBGPOnDefaultVRF(dut *ondatra.DUTDevice) bool {
	return lookupDUTDeviations(dut).GetExplicitEnableBgpOnDefaultVrf()
}

// RoutingPolicyTagSetEmbedded returns true if the implementation does not support tag-set(s) as a
// separate entity, but embeds it in the policy statement
func RoutingPolicyTagSetEmbedded(dut *ondatra.DUTDevice) bool {
	return lookupDUTDeviations(dut).GetRoutingPolicyTagSetEmbedded()
}

// SkipAfiSafiPathForBgpMultipleAs return true if device do not support afi/safi path to enable allow multiple-as for eBGP
func SkipAfiSafiPathForBgpMultipleAs(dut *ondatra.DUTDevice) bool {
	return lookupDUTDeviations(dut).GetSkipAfiSafiPathForBgpMultipleAs()
}

// CommunityMemberRegexUnsupported return true if device do not support community member regex
func CommunityMemberRegexUnsupported(dut *ondatra.DUTDevice) bool {
	return lookupDUTDeviations(dut).GetCommunityMemberRegexUnsupported()
}

// SamePolicyAttachedToAllAfis returns true if same import policy has to be applied for all AFIs
func SamePolicyAttachedToAllAfis(dut *ondatra.DUTDevice) bool {
	return lookupDUTDeviations(dut).GetSamePolicyAttachedToAllAfis()
}

// SkipSettingStatementForPolicy return true if device do not support afi/safi path to enable allow multiple-as for eBGP
func SkipSettingStatementForPolicy(dut *ondatra.DUTDevice) bool {
	return lookupDUTDeviations(dut).GetSkipSettingStatementForPolicy()
}

// SkipCheckingAttributeIndex return true if device do not return bgp attribute for the bgp session specifying the index
func SkipCheckingAttributeIndex(dut *ondatra.DUTDevice) bool {
	return lookupDUTDeviations(dut).GetSkipCheckingAttributeIndex()
}

// FlattenPolicyWithMultipleStatements return true if devices does not support policy-chaining
func FlattenPolicyWithMultipleStatements(dut *ondatra.DUTDevice) bool {
	return lookupDUTDeviations(dut).GetFlattenPolicyWithMultipleStatements()
}

// SlaacPrefixLength128 for Slaac generated IPv6 link local address
func SlaacPrefixLength128(dut *ondatra.DUTDevice) bool {
	return lookupDUTDeviations(dut).GetSlaacPrefixLength128()
}

// DefaultRoutePolicyUnsupported returns true if default route policy is not supported
func DefaultRoutePolicyUnsupported(dut *ondatra.DUTDevice) bool {
	return lookupDUTDeviations(dut).GetDefaultRoutePolicyUnsupported()
}

// CommunityMatchWithRedistributionUnsupported is set to true for devices that do not support matching community at the redistribution attach point.
func CommunityMatchWithRedistributionUnsupported(dut *ondatra.DUTDevice) bool {
	return lookupDUTDeviations(dut).GetCommunityMatchWithRedistributionUnsupported()
}

// BgpMaxMultipathPathsUnsupported returns true if the device does not support
// bgp max multipaths.
func BgpMaxMultipathPathsUnsupported(dut *ondatra.DUTDevice) bool {
	return lookupDUTDeviations(dut).GetBgpMaxMultipathPathsUnsupported()
}

// MultipathUnsupportedNeighborOrAfisafi returns true if the device does not
// support multipath under neighbor or afisafi.
func MultipathUnsupportedNeighborOrAfisafi(dut *ondatra.DUTDevice) bool {
	return lookupDUTDeviations(dut).GetMultipathUnsupportedNeighborOrAfisafi()
}

// ModelNameUnsupported returns true if /components/components/state/model-name
// is not supported for any component type.
func ModelNameUnsupported(dut *ondatra.DUTDevice) bool {
	return lookupDUTDeviations(dut).GetModelNameUnsupported()
}

// InstallPositionAndInstallComponentUnsupported returns true if install
// position and install component are not supported.
func InstallPositionAndInstallComponentUnsupported(dut *ondatra.DUTDevice) bool {
	return lookupDUTDeviations(dut).GetInstallPositionAndInstallComponentUnsupported()
}

// EncapTunnelShutBackupNhgZeroTraffic returns true when encap tunnel is shut then zero traffic flows to back-up NHG
func EncapTunnelShutBackupNhgZeroTraffic(dut *ondatra.DUTDevice) bool {
	return lookupDUTDeviations(dut).GetEncapTunnelShutBackupNhgZeroTraffic()
}

// MaxEcmpPaths supported for isis max ecmp path
func MaxEcmpPaths(dut *ondatra.DUTDevice) bool {
	return lookupDUTDeviations(dut).GetMaxEcmpPaths()
}

// WecmpAutoUnsupported returns true if wecmp auto is not supported
func WecmpAutoUnsupported(dut *ondatra.DUTDevice) bool {
	return lookupDUTDeviations(dut).GetWecmpAutoUnsupported()
}

// RoutingPolicyChainingUnsupported returns true if policy chaining is unsupported
func RoutingPolicyChainingUnsupported(dut *ondatra.DUTDevice) bool {
	return lookupDUTDeviations(dut).GetRoutingPolicyChainingUnsupported()
}

// ISISLoopbackRequired returns true if isis loopback is required.
func ISISLoopbackRequired(dut *ondatra.DUTDevice) bool {
	return lookupDUTDeviations(dut).GetIsisLoopbackRequired()
}

// WeightedEcmpFixedPacketVerification returns true if fixed packet is used in traffic flow
func WeightedEcmpFixedPacketVerification(dut *ondatra.DUTDevice) bool {
	return lookupDUTDeviations(dut).GetWeightedEcmpFixedPacketVerification()
}

// OverrideDefaultNhScale returns true if default NextHop scale needs to be modified
// else returns false
func OverrideDefaultNhScale(dut *ondatra.DUTDevice) bool {
	return lookupDUTDeviations(dut).GetOverrideDefaultNhScale()
}

// BgpExtendedCommunitySetUnsupported returns true if set bgp extended community is unsupported
func BgpExtendedCommunitySetUnsupported(dut *ondatra.DUTDevice) bool {
	return lookupDUTDeviations(dut).GetBgpExtendedCommunitySetUnsupported()
}

// BgpSetExtCommunitySetRefsUnsupported returns true if bgp set ext community refs is unsupported
func BgpSetExtCommunitySetRefsUnsupported(dut *ondatra.DUTDevice) bool {
	return lookupDUTDeviations(dut).GetBgpSetExtCommunitySetRefsUnsupported()
}

// BgpDeleteLinkBandwidthUnsupported returns true if bgp delete link bandwidth is unsupported
func BgpDeleteLinkBandwidthUnsupported(dut *ondatra.DUTDevice) bool {
	return lookupDUTDeviations(dut).GetBgpDeleteLinkBandwidthUnsupported()
}

// QOSInQueueDropCounterUnsupported returns true if /qos/interfaces/interface/input/queues/queue/state/dropped-pkts
// is not supported for any component type.
func QOSInQueueDropCounterUnsupported(dut *ondatra.DUTDevice) bool {
	return lookupDUTDeviations(dut).GetQosInqueueDropCounterUnsupported()
}

// BgpExplicitExtendedCommunityEnable returns true if explicit extended community enable is needed
func BgpExplicitExtendedCommunityEnable(dut *ondatra.DUTDevice) bool {
	return lookupDUTDeviations(dut).GetBgpExplicitExtendedCommunityEnable()
}

// MatchTagSetConditionUnsupported returns true if match tag set condition is not supported
func MatchTagSetConditionUnsupported(dut *ondatra.DUTDevice) bool {
	return lookupDUTDeviations(dut).GetMatchTagSetConditionUnsupported()
}

// PeerGroupDefEbgpVrfUnsupported returns true if peer group definition under ebgp vrf is unsupported
func PeerGroupDefEbgpVrfUnsupported(dut *ondatra.DUTDevice) bool {
	return lookupDUTDeviations(dut).GetPeerGroupDefEbgpVrfUnsupported()
}

// RedisConnectedUnderEbgpVrfUnsupported returns true if redistribution of routes under ebgp vrf is unsupported
func RedisConnectedUnderEbgpVrfUnsupported(dut *ondatra.DUTDevice) bool {
	return lookupDUTDeviations(dut).GetRedisConnectedUnderEbgpVrfUnsupported()
}

// BgpAfiSafiInDefaultNiBeforeOtherNi returns true if certain AFI SAFIs are configured in default network instance before other network instances
func BgpAfiSafiInDefaultNiBeforeOtherNi(dut *ondatra.DUTDevice) bool {
	return lookupDUTDeviations(dut).GetBgpAfiSafiInDefaultNiBeforeOtherNi()
}

// DefaultImportExportPolicyUnsupported returns true when device
// does not support default import export policy.
func DefaultImportExportPolicyUnsupported(dut *ondatra.DUTDevice) bool {
	return lookupDUTDeviations(dut).GetDefaultImportExportPolicyUnsupported()
}

// CommunityInvertAnyUnsupported returns true when device
// does not support community invert any.
func CommunityInvertAnyUnsupported(dut *ondatra.DUTDevice) bool {
	return lookupDUTDeviations(dut).GetCommunityInvertAnyUnsupported()
}

// Ipv6RouterAdvertisementIntervalUnsupported returns true for devices which don't support Ipv6 RouterAdvertisement interval configuration
func Ipv6RouterAdvertisementIntervalUnsupported(dut *ondatra.DUTDevice) bool {
	return lookupDUTDeviations(dut).GetIpv6RouterAdvertisementIntervalUnsupported()
}

// DecapNHWithNextHopNIUnsupported returns true if Decap NH with NextHopNetworkInstance is unsupported
func DecapNHWithNextHopNIUnsupported(dut *ondatra.DUTDevice) bool {
	return lookupDUTDeviations(dut).GetDecapNhWithNexthopNiUnsupported()
}

// SflowSourceAddressUpdateUnsupported returns true if sflow source address update is unsupported
func SflowSourceAddressUpdateUnsupported(dut *ondatra.DUTDevice) bool {
	return lookupDUTDeviations(dut).GetSflowSourceAddressUpdateUnsupported()
}

// LinkLocalMaskLen returns true if linklocal mask length is not 64
func LinkLocalMaskLen(dut *ondatra.DUTDevice) bool {
	return lookupDUTDeviations(dut).GetLinkLocalMaskLen()
}

// UseParentComponentForTemperatureTelemetry returns true if parent component supports temperature telemetry
func UseParentComponentForTemperatureTelemetry(dut *ondatra.DUTDevice) bool {
	return lookupDUTDeviations(dut).GetUseParentComponentForTemperatureTelemetry()
}

// ComponentMfgDateUnsupported returns true if component's mfg-date leaf is unsupported
func ComponentMfgDateUnsupported(dut *ondatra.DUTDevice) bool {
	return lookupDUTDeviations(dut).GetComponentMfgDateUnsupported()
}

// InterfaceCountersUpdateDelayed returns true if telemetry for interface counters
// does not return the latest counter values.
func InterfaceCountersUpdateDelayed(dut *ondatra.DUTDevice) bool {
	return lookupDUTDeviations(dut).GetInterfaceCountersUpdateDelayed()
}

// OTNChannelTribUnsupported returns true if TRIB parameter is unsupported under OTN channel configuration
func OTNChannelTribUnsupported(dut *ondatra.DUTDevice) bool {
	return lookupDUTDeviations(dut).GetOtnChannelTribUnsupported()
}

// EthChannelIngressParametersUnsupported returns true if ingress parameters are unsupported under ETH channel configuration
func EthChannelIngressParametersUnsupported(dut *ondatra.DUTDevice) bool {
	return lookupDUTDeviations(dut).GetEthChannelIngressParametersUnsupported()
}

// EthChannelAssignmentCiscoNumbering returns true if eth channel assignment index starts from 1 instead of 0
func EthChannelAssignmentCiscoNumbering(dut *ondatra.DUTDevice) bool {
	return lookupDUTDeviations(dut).GetEthChannelAssignmentCiscoNumbering()
}

// ChassisGetRPCUnsupported returns true if a Healthz Get RPC against the Chassis component is unsupported
func ChassisGetRPCUnsupported(dut *ondatra.DUTDevice) bool {
	return lookupDUTDeviations(dut).GetChassisGetRpcUnsupported()
}

// PowerDisableEnableLeafRefValidation returns true if definition of leaf-ref is not supported.
func PowerDisableEnableLeafRefValidation(dut *ondatra.DUTDevice) bool {
	return lookupDUTDeviations(dut).GetPowerDisableEnableLeafRefValidation()
}

// SSHServerCountersUnsupported is to skip checking ssh server counters.
func SSHServerCountersUnsupported(dut *ondatra.DUTDevice) bool {
	return lookupDUTDeviations(dut).GetSshServerCountersUnsupported()
}

// OperationalModeUnsupported returns true if operational-mode leaf is unsupported
func OperationalModeUnsupported(dut *ondatra.DUTDevice) bool {
	return lookupDUTDeviations(dut).GetOperationalModeUnsupported()
}

// BgpSessionStateIdleInPassiveMode returns true if BGP session state idle is not supported instead of active in passive mode.
func BgpSessionStateIdleInPassiveMode(dut *ondatra.DUTDevice) bool {
	return lookupDUTDeviations(dut).GetBgpSessionStateIdleInPassiveMode()
}

// EnableMultipathUnderAfiSafi returns true for devices that do not support multipath under /global path and instead support under global/afi/safi path.
func EnableMultipathUnderAfiSafi(dut *ondatra.DUTDevice) bool {
	return lookupDUTDeviations(dut).GetEnableMultipathUnderAfiSafi()
}

// OTNChannelAssignmentCiscoNumbering returns true if OTN channel assignment index starts from 1 instead of 0
func OTNChannelAssignmentCiscoNumbering(dut *ondatra.DUTDevice) bool {
	return lookupDUTDeviations(dut).GetOtnChannelAssignmentCiscoNumbering()
}

// CiscoPreFECBERInactiveValue returns true if a non-zero pre-fec-ber value is to be used for Cisco
func CiscoPreFECBERInactiveValue(dut *ondatra.DUTDevice) bool {
	return lookupDUTDeviations(dut).GetCiscoPreFecBerInactiveValue()
}

// BgpAfiSafiWildcardNotSupported return true if bgp afi/safi wildcard query is not supported.
// For example, this yang path query includes the wildcard key `afi-safi-name=`:
// `/network-instances/network-instance[name=DEFAULT]/protocols/protocol[identifier=BGP][name=BGP]/bgp/neighbors/neighbor[neighbor-address=192.0.2.2]/afi-safis/afi-safi[afi-safi-name=]`.
// Use of this deviation is permitted if a query using an explicit key is supported (such as
// `oc.BgpTypes_AFI_SAFI_TYPE_IPV4_UNICAST`).
func BgpAfiSafiWildcardNotSupported(dut *ondatra.DUTDevice) bool {
	return lookupDUTDeviations(dut).GetBgpAfiSafiWildcardNotSupported()
}

// NoZeroSuppression returns true if device wants to remove zero suppression
func NoZeroSuppression(dut *ondatra.DUTDevice) bool {
	return lookupDUTDeviations(dut).GetNoZeroSuppression()
}

// IsisInterfaceLevelPassiveUnsupported returns true for devices that do not support passive leaf
func IsisInterfaceLevelPassiveUnsupported(dut *ondatra.DUTDevice) bool {
	return lookupDUTDeviations(dut).GetIsisInterfaceLevelPassiveUnsupported()
}

// IsisDisSysidUnsupported returns true for devices that do not support dis-system-id leaf
func IsisDisSysidUnsupported(dut *ondatra.DUTDevice) bool {
	return lookupDUTDeviations(dut).GetIsisDisSysidUnsupported()
}

// IsisDatabaseOverloadsUnsupported returns true for devices that do not support database-overloads leaf
func IsisDatabaseOverloadsUnsupported(dut *ondatra.DUTDevice) bool {
	return lookupDUTDeviations(dut).GetIsisDatabaseOverloadsUnsupported()
}

// BgpSetMedV7Unsupported returns true if devices which are not
// supporting bgp set med union type in OC.
func BgpSetMedV7Unsupported(dut *ondatra.DUTDevice) bool {
	return lookupDUTDeviations(dut).GetBgpSetMedV7Unsupported()
}

// EnableTableConnections returns true if admin state of tableconnections needs to be enabled in SRL native model
func EnableTableConnections(dut *ondatra.DUTDevice) bool {
	return lookupDUTDeviations(dut).GetEnableTableConnections()
}

// TcDefaultImportPolicyUnsupported returns true if default import policy for table connection is unsupported
func TcDefaultImportPolicyUnsupported(dut *ondatra.DUTDevice) bool {
	return lookupDUTDeviations(dut).GetTcDefaultImportPolicyUnsupported()
}

// TcMetricPropagationUnsupported returns true if metric propagation for table connection is unsupported
func TcMetricPropagationUnsupported(dut *ondatra.DUTDevice) bool {
	return lookupDUTDeviations(dut).GetTcMetricPropagationUnsupported()
}

// TcAttributePropagationUnsupported returns true if attribute propagation for table connection is unsupported
func TcAttributePropagationUnsupported(dut *ondatra.DUTDevice) bool {
	return lookupDUTDeviations(dut).GetTcAttributePropagationUnsupported()
}

// TcSubscriptionUnsupported returns true if subscription for table connection is unsupported
func TcSubscriptionUnsupported(dut *ondatra.DUTDevice) bool {
	return lookupDUTDeviations(dut).GetTcSubscriptionUnsupported()
}

// DefaultBgpInstanceName returns bgp instance name as set in deviation to override default value "DEFAULT"
func DefaultBgpInstanceName(dut *ondatra.DUTDevice) string {
	if dbin := lookupDUTDeviations(dut).GetDefaultBgpInstanceName(); dbin != "" {
		return dbin
	}
	return "DEFAULT"
}

// ChannelRateClassParametersUnsupported returns true if channel rate class parameters are unsupported
func ChannelRateClassParametersUnsupported(dut *ondatra.DUTDevice) bool {
	return lookupDUTDeviations(dut).GetChannelAssignmentRateClassParametersUnsupported()
}

// QosSchedulerIngressPolicer returns true if qos ingress policing is unsupported
func QosSchedulerIngressPolicer(dut *ondatra.DUTDevice) bool {
	return lookupDUTDeviations(dut).GetQosSchedulerIngressPolicerUnsupported()
}

// GribiEncapHeaderUnsupported returns true if gribi encap header is unsupported
func GribiEncapHeaderUnsupported(dut *ondatra.DUTDevice) bool {
	return lookupDUTDeviations(dut).GetGribiEncapHeaderUnsupported()
}

// P4RTCapabilitiesUnsupported returns true for devices that don't support P4RT Capabilities rpc.
func P4RTCapabilitiesUnsupported(dut *ondatra.DUTDevice) bool {
	return lookupDUTDeviations(dut).GetP4RtCapabilitiesUnsupported()
}

// GNMIGetOnRootUnsupported returns true if the device does not support gNMI get on root.
func GNMIGetOnRootUnsupported(dut *ondatra.DUTDevice) bool {
	return lookupDUTDeviations(dut).GetGnmiGetOnRootUnsupported()
}

// PacketProcessingAggregateDropsUnsupported returns true if the device does not support packet processing aggregate drops.
func PacketProcessingAggregateDropsUnsupported(dut *ondatra.DUTDevice) bool {
	return lookupDUTDeviations(dut).GetPacketProcessingAggregateDropsUnsupported()
}

// FragmentTotalDropsUnsupported returns true if the device does not support fragment total drops.
func FragmentTotalDropsUnsupported(dut *ondatra.DUTDevice) bool {
	return lookupDUTDeviations(dut).GetFragmentTotalDropsUnsupported()
}

// BgpPrefixsetReqRoutepolRef returns true if devices needs route policy reference to stream prefix set info.
func BgpPrefixsetReqRoutepolRef(dut *ondatra.DUTDevice) bool {
	return lookupDUTDeviations(dut).GetBgpPrefixsetReqRoutepolRef()
}

// OperStatusForIcUnsupported return true if oper-status leaf is unsupported for Integration Circuit
func OperStatusForIcUnsupported(dut *ondatra.DUTDevice) bool {
	return lookupDUTDeviations(dut).GetOperStatusForIcUnsupported()
}

// BgpAspathsetUnsupported returns true if as-path-set for bgp-defined-sets is unsupported
func BgpAspathsetUnsupported(dut *ondatra.DUTDevice) bool {
	return lookupDUTDeviations(dut).GetBgpAspathsetUnsupported()
}

// ExplicitDcoConfig returns true if a user-configured value is required in module-functional-type for the transceiver
func ExplicitDcoConfig(dut *ondatra.DUTDevice) bool {
	return lookupDUTDeviations(dut).GetExplicitDcoConfig()
}

// VerifyExpectedBreakoutSupportedConfig is to skip checking for breakout config mode.
func VerifyExpectedBreakoutSupportedConfig(dut *ondatra.DUTDevice) bool {
	return lookupDUTDeviations(dut).GetVerifyExpectedBreakoutSupportedConfig()
}

// SrIgpConfigUnsupported return true if SR IGP config is not supported
func SrIgpConfigUnsupported(dut *ondatra.DUTDevice) bool {
	return lookupDUTDeviations(dut).GetSrIgpConfigUnsupported()
}

// SetISISAuthWithInterfaceAuthenticationContainer returns true if Isis Authentication is blocked for one level specific config for P2P links, and the corresponding hello-authentication leafs can be set with ISIS Interface/Authentication container.
func SetISISAuthWithInterfaceAuthenticationContainer(dut *ondatra.DUTDevice) bool {
	return lookupDUTDeviations(dut).GetSetIsisAuthWithInterfaceAuthenticationContainer()
}

// GreGueTunnelInterfaceOcUnsupported returns true if GRE/GUE tunnel interface oc is unsupported
func GreGueTunnelInterfaceOcUnsupported(dut *ondatra.DUTDevice) bool {
	return lookupDUTDeviations(dut).GetGreGueTunnelInterfaceOcUnsupported()
}

// LoadIntervalNotSupported returns true if load interval is not supported on vendors
func LoadIntervalNotSupported(dut *ondatra.DUTDevice) bool {
	return lookupDUTDeviations(dut).GetLoadIntervalNotSupported()
}

// SkipOpticalChannelOutputPowerInterval returns true if devices do not support opticalchannel output-power interval leaf
func SkipOpticalChannelOutputPowerInterval(dut *ondatra.DUTDevice) bool {
	return lookupDUTDeviations(dut).GetSkipOpticalChannelOutputPowerInterval()
}

// SkipTransceiverDescription returns true if devices do not support transceiver description leaf
func SkipTransceiverDescription(dut *ondatra.DUTDevice) bool {
	return lookupDUTDeviations(dut).GetSkipTransceiverDescription()
}

// ContainerzOCUnsupported returns true if devices cannot configure containerz via OpenConfig
func ContainerzOCUnsupported(dut *ondatra.DUTDevice) bool {
	return lookupDUTDeviations(dut).GetContainerzOcUnsupported()
}

// NextHopGroupOCUnsupported returns true if devices do not support next-hop-group config
func NextHopGroupOCUnsupported(dut *ondatra.DUTDevice) bool {
	return lookupDUTDeviations(dut).GetNextHopGroupConfigUnsupported()
}

// QosShaperOCUnsupported returns true if qos shaper config is unsupported
func QosShaperOCUnsupported(dut *ondatra.DUTDevice) bool {
	return lookupDUTDeviations(dut).GetQosShaperConfigUnsupported()
}

// EthernetOverMPLSogreOCUnsupported returns true if ethernet over mplsogre is unsupported
func EthernetOverMPLSogreOCUnsupported(dut *ondatra.DUTDevice) bool {
	return lookupDUTDeviations(dut).GetEthernetOverMplsogreUnsupported()
}

// SflowOCUnsupported returns true if sflow is unsupported
func SflowOCUnsupported(dut *ondatra.DUTDevice) bool {
	return lookupDUTDeviations(dut).GetSflowUnsupported()
}

// MplsOCUnsupported returns true if mpls is unsupported
func MplsOCUnsupported(dut *ondatra.DUTDevice) bool {
	return lookupDUTDeviations(dut).GetMplsUnsupported()
}

// MacsecOCUnsupported returns true if macsec is unsupported
func MacsecOCUnsupported(dut *ondatra.DUTDevice) bool {
	return lookupDUTDeviations(dut).GetMacsecUnsupported()
}

// GueGreDecapOCUnsupported returns true if gue gre decap is unsupported
func GueGreDecapOCUnsupported(dut *ondatra.DUTDevice) bool {
	return lookupDUTDeviations(dut).GetGueGreDecapUnsupported()
}

// MplsLabelClassificationOCUnsupported returns true if mpls label classification is unsupported
func MplsLabelClassificationOCUnsupported(dut *ondatra.DUTDevice) bool {
	return lookupDUTDeviations(dut).GetMplsLabelClassificationUnsupported()
}

// LocalProxyOCUnsupported returns true if local proxy is unsupported
func LocalProxyOCUnsupported(dut *ondatra.DUTDevice) bool {
	return lookupDUTDeviations(dut).GetLocalProxyUnsupported()
}

// StaticMplsOCUnsupported returns true if static mpls is unsupported
func StaticMplsOCUnsupported(dut *ondatra.DUTDevice) bool {
	return lookupDUTDeviations(dut).GetStaticMplsUnsupported()
}

// QosClassificationOCUnsupported returns true if qos classification is unsupported
func QosClassificationOCUnsupported(dut *ondatra.DUTDevice) bool {
	return lookupDUTDeviations(dut).GetQosClassificationUnsupported()
}

// PolicyForwardingOCUnsupported returns true if policy forwarding is unsupported
func PolicyForwardingOCUnsupported(dut *ondatra.DUTDevice) bool {
	return lookupDUTDeviations(dut).GetPolicyForwardingUnsupported()
}

// InterfacePolicyForwardingOCUnsupported returns true if interface policy forwarding is unsupported
func InterfacePolicyForwardingOCUnsupported(dut *ondatra.DUTDevice) bool {
	return lookupDUTDeviations(dut).GetInterfacePolicyForwardingUnsupported()
}

// GueGreDecapUnsupported returns true if gue or gre decap is unsupported
func GueGreDecapUnsupported(dut *ondatra.DUTDevice) bool {
	return lookupDUTDeviations(dut).GetGueGreDecapUnsupported()
}

// StaticMplsUnsupported returns true if static mpls is unsupported
func StaticMplsUnsupported(dut *ondatra.DUTDevice) bool {
	return lookupDUTDeviations(dut).GetStaticMplsUnsupported()
}

// QosShaperStateOCUnsupported returns true if qos shaper state is unsupported
func QosShaperStateOCUnsupported(dut *ondatra.DUTDevice) bool {
	return lookupDUTDeviations(dut).GetQosShaperStateUnsupported()
}

// CfmOCUnsupported returns true if CFM is unsupported
func CfmOCUnsupported(dut *ondatra.DUTDevice) bool {
	return lookupDUTDeviations(dut).GetCfmUnsupported()
}

// LabelRangeOCUnsupported returns true if label range is unsupported
func LabelRangeOCUnsupported(dut *ondatra.DUTDevice) bool {
	return lookupDUTDeviations(dut).GetLabelRangeUnsupported()
}

// StaticArpOCUnsupported returns true if static arp is unsupported
func StaticArpOCUnsupported(dut *ondatra.DUTDevice) bool {
	return lookupDUTDeviations(dut).GetStaticArpUnsupported()
}

// BgpDistanceOcPathUnsupported returns true if BGP Distance OC telemetry path is not supported.
func BgpDistanceOcPathUnsupported(dut *ondatra.DUTDevice) bool {
	return lookupDUTDeviations(dut).GetBgpDistanceOcPathUnsupported()
}

// IsisMplsUnsupported returns true if there's no OC support for MPLS under ISIS
func IsisMplsUnsupported(dut *ondatra.DUTDevice) bool {
	return lookupDUTDeviations(dut).GetIsisMplsUnsupported()
}

// AutoNegotiateUnsupported returns true if there's no OC support for auto-negotiate
func AutoNegotiateUnsupported(dut *ondatra.DUTDevice) bool {
	return lookupDUTDeviations(dut).GetAutoNegotiateUnsupported()
}

// DuplexModeUnsupported returns true if there's no OC support for duplex-mode
func DuplexModeUnsupported(dut *ondatra.DUTDevice) bool {
	return lookupDUTDeviations(dut).GetDuplexModeUnsupported()
}

// PortSpeedUnsupported returns true if there's no OC support for port-speed
func PortSpeedUnsupported(dut *ondatra.DUTDevice) bool {
	return lookupDUTDeviations(dut).GetPortSpeedUnsupported()
}

// BGPSetMedActionUnsupported returns true if there's no OC support for BGP set med action
func BGPSetMedActionUnsupported(dut *ondatra.DUTDevice) bool {
	return lookupDUTDeviations(dut).GetBgpSetMedActionUnsupported()
}

// NumPhysyicalChannelsUnsupported returns true if there's no OC support for num-physical-channels
func NumPhysyicalChannelsUnsupported(dut *ondatra.DUTDevice) bool {
	return lookupDUTDeviations(dut).GetNumPhysicalChannelsUnsupported()
}

// UseOldOCPathStaticLspNh returns true if the old OC path for static lsp next-hop is used
func UseOldOCPathStaticLspNh(dut *ondatra.DUTDevice) bool {
	return lookupDUTDeviations(dut).GetUseOldOcPathStaticLspNh()
}

// ConfigLeafCreateRequired returns true if leaf creation is required
func ConfigLeafCreateRequired(dut *ondatra.DUTDevice) bool {
	return lookupDUTDeviations(dut).GetConfigLeafCreateRequired()
}

// FrBreakoutFix returns true if the fix is needed
func FrBreakoutFix(dut *ondatra.DUTDevice) bool {
	return lookupDUTDeviations(dut).GetFrBreakoutFix()
}

// SkipInterfaceNameCheck returns if device requires skipping the interface name check.
func SkipInterfaceNameCheck(dut *ondatra.DUTDevice) bool {
	return lookupDUTDeviations(dut).GetSkipInterfaceNameCheck()
}

// UnsupportedQoSOutputServicePolicy returns true if devices do not support qos output service-policy
func UnsupportedQoSOutputServicePolicy(dut *ondatra.DUTDevice) bool {
	return lookupDUTDeviations(dut).GetUnsupportedQosOutputServicePolicy()
}

// InterfaceOutputQueueNonStandardName returns true if devices have non-standard output queue names
func InterfaceOutputQueueNonStandardName(dut *ondatra.DUTDevice) bool {
	return lookupDUTDeviations(dut).GetInterfaceOutputQueueNonStandardName()
}

// MplsExpIngressClassifierOcUnsupported returns true if devices do not support classifying ingress packets based on the MPLS exp field
func MplsExpIngressClassifierOcUnsupported(dut *ondatra.DUTDevice) bool {
	return lookupDUTDeviations(dut).GetMplsExpIngressClassifierOcUnsupported()
}

// Devices that do not propagate IGP metric through redistribution
func DefaultNoIgpMetricPropagation(dut *ondatra.DUTDevice) bool {
	return lookupDUTDeviations(dut).GetDefaultNoIgpMetricPropagation()
}

// SkipBgpPeerGroupSendCommunityType return true if device needs to skip setting BGP send-community-type for peer group
func SkipBgpPeerGroupSendCommunityType(dut *ondatra.DUTDevice) bool {
	return lookupDUTDeviations(dut).GetSkipBgpPeerGroupSendCommunityType()
}

// Devices that does have different AS path prepend order.
func BgpAsPathPrependOrderMismtach(dut *ondatra.DUTDevice) bool {
	return lookupDUTDeviations(dut).GetBgpAsPathPrependOrderMismtach()
}

// ExplicitSwapSrcDstMacNeededForLoopbackMode returns true if device needs to explicitly set swap-src-dst-mac for loopback mode
func ExplicitSwapSrcDstMacNeededForLoopbackMode(dut *ondatra.DUTDevice) bool {
	return lookupDUTDeviations(dut).GetExplicitSwapSrcDstMacNeededForLoopbackMode()
}

<<<<<<< HEAD
// FEC uncorrectable errors accumulate over time and are not cleared unless the component is reset on target
func NonIntervalFecErrorCounter(dut *ondatra.DUTDevice) bool {
	return lookupDUTDeviations(dut).GetNonIntervalFecErrorCounter()
=======
// LinkLocalInsteadOfNh returns true if device requires link-local instead of NH.
func LinkLocalInsteadOfNh(dut *ondatra.DUTDevice) bool {
	return lookupDUTDeviations(dut).GetLinkLocalInsteadOfNh()
}

// LowScaleAft returns if device requires link-local instead of NH.
func LowScaleAft(dut *ondatra.DUTDevice) bool {
	return lookupDUTDeviations(dut).GetLowScaleAft()
}

// MissingSystemDescriptionConfigPath returns true if device does not support config lldp system-description leaf
func MissingSystemDescriptionConfigPath(dut *ondatra.DUTDevice) bool {
	return lookupDUTDeviations(dut).GetMissingSystemDescriptionConfigPath()
>>>>>>> 9b7e139e
}<|MERGE_RESOLUTION|>--- conflicted
+++ resolved
@@ -1523,11 +1523,6 @@
 	return lookupDUTDeviations(dut).GetExplicitSwapSrcDstMacNeededForLoopbackMode()
 }
 
-<<<<<<< HEAD
-// FEC uncorrectable errors accumulate over time and are not cleared unless the component is reset on target
-func NonIntervalFecErrorCounter(dut *ondatra.DUTDevice) bool {
-	return lookupDUTDeviations(dut).GetNonIntervalFecErrorCounter()
-=======
 // LinkLocalInsteadOfNh returns true if device requires link-local instead of NH.
 func LinkLocalInsteadOfNh(dut *ondatra.DUTDevice) bool {
 	return lookupDUTDeviations(dut).GetLinkLocalInsteadOfNh()
@@ -1541,5 +1536,9 @@
 // MissingSystemDescriptionConfigPath returns true if device does not support config lldp system-description leaf
 func MissingSystemDescriptionConfigPath(dut *ondatra.DUTDevice) bool {
 	return lookupDUTDeviations(dut).GetMissingSystemDescriptionConfigPath()
->>>>>>> 9b7e139e
+}
+
+// FEC uncorrectable errors accumulate over time and are not cleared unless the component is reset on target
+func NonIntervalFecErrorCounter(dut *ondatra.DUTDevice) bool {
+        return lookupDUTDeviations(dut).GetNonIntervalFecErrorCounter()
 }