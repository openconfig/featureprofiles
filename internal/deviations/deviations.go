--- conflicted
+++ resolved
@@ -649,12 +649,12 @@
 	return lookupDUTDeviations(dut).GetTunnelConfigPathUnsupported()
 }
 
-<<<<<<< HEAD
 // MemberLinkLoopbackUnsupported returns true for devices that require configuring
 // loopback on aggregated links instead of member links.
 func MemberLinkLoopbackUnsupported(dut *ondatra.DUTDevice) bool {
 	return lookupDUTDeviations(dut).GetMemberLinkLoopbackUnsupported()
-=======
+}
+
 // EcnSameMinMaxThresholdUnsupported returns true for devices that don't support the same minimum and maximum threshold values
 // CISCO: minimum and maximum threshold values are not the same, the difference between minimum and maximum threshold value should be 6144.
 func EcnSameMinMaxThresholdUnsupported(dut *ondatra.DUTDevice) bool {
@@ -674,5 +674,4 @@
 // QosGetStatePathUnsupported returns whether the device does not support get state leaves under qos.
 func QosGetStatePathUnsupported(dut *ondatra.DUTDevice) bool {
 	return lookupDUTDeviations(dut).GetQosGetStatePathUnsupported()
->>>>>>> 94bf55f8
 }