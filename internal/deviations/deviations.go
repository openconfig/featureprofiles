// Copyright 2022 Google LLC
//
// Licensed under the Apache License, Version 2.0 (the "License");
// you may not use this file except in compliance with the License.
// You may obtain a copy of the License at
//
//      http://www.apache.org/licenses/LICENSE-2.0
//
// Unless required by applicable law or agreed to in writing, software
// distributed under the License is distributed on an "AS IS" BASIS,
// WITHOUT WARRANTIES OR CONDITIONS OF ANY KIND, either express or implied.
// See the License for the specific language governing permissions and
// limitations under the License.

// Package deviations defines the arguments to enable temporary workarounds for the
// featureprofiles test suite using command line flags.
//
// If we consider device compliance level in tiers:
//
//   - Tier 0: Full OpenConfig compliance.  The device can do everything specified by
//     OpenConfig.
//   - Tier 1: Test plan compliance.  The device can pass a test without deviation, which
//     means it satisfies the test requirements.  This is the target compliance tier for
//     featureprofiles tests.
//   - Tier 2: Deviated test plan compliance.  The device can pass a test with deviation.
//
// Deviations typically work by reducing testing requirements or by changing the way the
// configuration is done.  However, the targeted compliance tier is always without
// deviation.
//
// Requirements for deviations:
//
//   - Deviations may only use OpenConfig compliant behavior.
//   - Deviations should be small in scope, typically affecting one sub-test, one
//     OpenConfig path or small OpenConfig sub-tree.
//
// If a device could not pass without deviation, that is considered non-compliant
// behavior.  Ideally, a device should pass both with and without a deviation which means
// the deviation could be safely removed.  However, when the OpenConfig model allows the
// device to reject the deviated case even if it is compliant, then this should be
// explained on a case-by-case basis.
//
// To add, remove and enable deviations follow the guidelines at deviations/README.md
package deviations

import (
	"fmt"
	"regexp"

	log "github.com/golang/glog"
	"github.com/openconfig/featureprofiles/internal/metadata"
	mpb "github.com/openconfig/featureprofiles/proto/metadata_go_proto"
	"github.com/openconfig/ondatra"
)

func lookupDeviations(dvc *ondatra.Device) (*mpb.Metadata_PlatformExceptions, error) {
	var matchedPlatformException *mpb.Metadata_PlatformExceptions

	for _, platformExceptions := range metadata.Get().PlatformExceptions {
		if platformExceptions.GetPlatform().Vendor.String() == "" {
			return nil, fmt.Errorf("vendor should be specified in textproto %v", platformExceptions)
		}

		if dvc.Vendor().String() != platformExceptions.GetPlatform().Vendor.String() {
			continue
		}

		// If hardware_model_regex is set and does not match, continue
		if hardwareModelRegex := platformExceptions.GetPlatform().GetHardwareModelRegex(); hardwareModelRegex != "" {
			matchHw, errHw := regexp.MatchString(hardwareModelRegex, dvc.Model())
			if errHw != nil {
				return nil, fmt.Errorf("error with regex match %v", errHw)
			}
			if !matchHw {
				continue
			}
		}

		// If software_version_regex is set and does not match, continue
		if softwareVersionRegex := platformExceptions.GetPlatform().GetSoftwareVersionRegex(); softwareVersionRegex != "" {
			matchSw, errSw := regexp.MatchString(softwareVersionRegex, dvc.Version())
			if errSw != nil {
				return nil, fmt.Errorf("error with regex match %v", errSw)
			}
			if !matchSw {
				continue
			}
		}

		if matchedPlatformException != nil {
			return nil, fmt.Errorf("cannot have more than one match within platform_exceptions fields %v and %v", matchedPlatformException, platformExceptions)
		}
		matchedPlatformException = platformExceptions
	}
	return matchedPlatformException, nil
}

func mustLookupDeviations(dvc *ondatra.Device) *mpb.Metadata_Deviations {
	platformExceptions, err := lookupDeviations(dvc)
	if err != nil {
		log.Exitf("Error looking up deviations: %v", err)
	}
	if platformExceptions == nil {
		log.Infof("Did not match any platform_exception %v, returning default values", metadata.Get().GetPlatformExceptions())
		return &mpb.Metadata_Deviations{}
	}
	return platformExceptions.GetDeviations()
}

func lookupDUTDeviations(dut *ondatra.DUTDevice) *mpb.Metadata_Deviations {
	return mustLookupDeviations(dut.Device)
}

func lookupATEDeviations(ate *ondatra.ATEDevice) *mpb.Metadata_Deviations {
	return mustLookupDeviations(ate.Device)
}

// BannerDelimiter returns if device requires the banner to have a delimiter character.
// Full OpenConfig compliant devices should work without delimiter.
func BannerDelimiter(dut *ondatra.DUTDevice) string {
	return lookupDUTDeviations(dut).GetBannerDelimiter()
}

// OmitL2MTU returns if device does not support setting the L2 MTU.
func OmitL2MTU(dut *ondatra.DUTDevice) bool {
	return lookupDUTDeviations(dut).GetOmitL2Mtu()
}

// GRIBIMACOverrideStaticARPStaticRoute returns whether the device needs to configure Static ARP + Static Route to override setting MAC address in Next Hop.
func GRIBIMACOverrideStaticARPStaticRoute(dut *ondatra.DUTDevice) bool {
	return lookupDUTDeviations(dut).GetGribiMacOverrideStaticArpStaticRoute()
}

// AggregateAtomicUpdate returns if device requires that aggregate Port-Channel and its members be defined in a single gNMI Update transaction at /interfaces.
// Otherwise lag-type will be dropped, and no member can be added to the aggregate.
// Full OpenConfig compliant devices should pass both with and without this deviation.
func AggregateAtomicUpdate(dut *ondatra.DUTDevice) bool {
	return lookupDUTDeviations(dut).GetAggregateAtomicUpdate()
}

// DefaultNetworkInstance returns the name used for the default network instance for VRF.
func DefaultNetworkInstance(dut *ondatra.DUTDevice) string {
	if dni := lookupDUTDeviations(dut).GetDefaultNetworkInstance(); dni != "" {
		return dni
	}
	return "DEFAULT"
}

// ExplicitP4RTNodeComponent returns if device does not report P4RT node names in the component hierarchy.
// Fully compliant devices should report the PORT hardware components with the INTEGRATED_CIRCUIT components as their parents, as the P4RT node names.
func ExplicitP4RTNodeComponent(dut *ondatra.DUTDevice) bool {
	return lookupDUTDeviations(dut).GetExplicitP4RtNodeComponent()
}

// ISISRestartSuppressUnsupported returns whether the device should skip isis restart-suppress check.
func ISISRestartSuppressUnsupported(dut *ondatra.DUTDevice) bool {
	return lookupDUTDeviations(dut).GetIsisRestartSuppressUnsupported()
}

// MissingBgpLastNotificationErrorCode returns whether the last-notification-error-code leaf is missing in bgp.
func MissingBgpLastNotificationErrorCode(dut *ondatra.DUTDevice) bool {
	return lookupDUTDeviations(dut).GetMissingBgpLastNotificationErrorCode()
}

// GRIBIMACOverrideWithStaticARP returns whether for a gRIBI IPv4 route the device does not support a mac-address only next-hop-entry.
func GRIBIMACOverrideWithStaticARP(dut *ondatra.DUTDevice) bool {
	return lookupDUTDeviations(dut).GetGribiMacOverrideWithStaticArp()
}

// CLITakesPrecedenceOverOC returns whether config pushed through origin CLI takes precedence over config pushed through origin OC.
func CLITakesPrecedenceOverOC(dut *ondatra.DUTDevice) bool {
	return lookupDUTDeviations(dut).GetCliTakesPrecedenceOverOc()
}

// BGPTrafficTolerance returns the allowed tolerance for BGP traffic flow while comparing for pass or fail conditions.
func BGPTrafficTolerance(dut *ondatra.DUTDevice) int32 {
	return lookupDUTDeviations(dut).GetBgpToleranceValue()
}

// StaticProtocolName returns the name used for the static routing protocol.
func StaticProtocolName(dut *ondatra.DUTDevice) string {
	if spn := lookupDUTDeviations(dut).GetStaticProtocolName(); spn != "" {
		return spn
	}
	return "DEFAULT"
}

// UseVendorNativeACLConfig returns whether a device requires native model to configure ACL, specifically for RT-1.4.
func UseVendorNativeACLConfig(dut *ondatra.DUTDevice) bool {
	return lookupDUTDeviations(dut).GetUseVendorNativeAclConfig()
}

// SwitchChipIDUnsupported returns whether the device supports id leaf for SwitchChip components.
func SwitchChipIDUnsupported(dut *ondatra.DUTDevice) bool {
	return lookupDUTDeviations(dut).GetSwitchChipIdUnsupported()
}

// BackplaneFacingCapacityUnsupported returns whether the device supports backplane-facing-capacity leaves for some of the components.
func BackplaneFacingCapacityUnsupported(dut *ondatra.DUTDevice) bool {
	return lookupDUTDeviations(dut).GetBackplaneFacingCapacityUnsupported()
}

// SchedulerInputWeightLimit returns whether the device does not support weight above 100.
func SchedulerInputWeightLimit(dut *ondatra.DUTDevice) bool {
	return lookupDUTDeviations(dut).GetSchedulerInputWeightLimit()
}

// ECNProfileRequiredDefinition returns whether the device requires additional config for ECN.
func ECNProfileRequiredDefinition(dut *ondatra.DUTDevice) bool {
	return lookupDUTDeviations(dut).GetEcnProfileRequiredDefinition()
}

// ISISGlobalAuthenticationNotRequired returns true if ISIS Global authentication not required.
func ISISGlobalAuthenticationNotRequired(dut *ondatra.DUTDevice) bool {
	return lookupDUTDeviations(dut).GetIsisGlobalAuthenticationNotRequired()
}

// ISISExplicitLevelAuthenticationConfig returns true if ISIS Explicit Level Authentication configuration is required
func ISISExplicitLevelAuthenticationConfig(dut *ondatra.DUTDevice) bool {
	return lookupDUTDeviations(dut).GetIsisExplicitLevelAuthenticationConfig()
}

// ISISSingleTopologyRequired sets isis af ipv6 single topology on the device if value is true.
func ISISSingleTopologyRequired(dut *ondatra.DUTDevice) bool {
	return lookupDUTDeviations(dut).GetIsisSingleTopologyRequired()
}

// ISISMultiTopologyUnsupported returns if device skips isis multi-topology check.
func ISISMultiTopologyUnsupported(dut *ondatra.DUTDevice) bool {
	return lookupDUTDeviations(dut).GetIsisMultiTopologyUnsupported()
}

// ISISInterfaceLevel1DisableRequired returns if device should disable isis level1 under interface mode.
func ISISInterfaceLevel1DisableRequired(dut *ondatra.DUTDevice) bool {
	return lookupDUTDeviations(dut).GetIsisInterfaceLevel1DisableRequired()
}

// MissingIsisInterfaceAfiSafiEnable returns if device should set and validate isis interface address family enable.
// Default is validate isis address family enable at global mode.
func MissingIsisInterfaceAfiSafiEnable(dut *ondatra.DUTDevice) bool {
	return lookupDUTDeviations(dut).GetMissingIsisInterfaceAfiSafiEnable()
}

// Ipv6DiscardedPktsUnsupported returns whether the device supports interface ipv6 discarded packet stats.
func Ipv6DiscardedPktsUnsupported(dut *ondatra.DUTDevice) bool {
	return lookupDUTDeviations(dut).GetIpv6DiscardedPktsUnsupported()
}

// LinkQualWaitAfterDeleteRequired returns whether the device requires additional time to complete post delete link qualification cleanup.
func LinkQualWaitAfterDeleteRequired(dut *ondatra.DUTDevice) bool {
	return lookupDUTDeviations(dut).GetLinkQualWaitAfterDeleteRequired()
}

// StatePathsUnsupported returns whether the device supports following state paths
func StatePathsUnsupported(dut *ondatra.DUTDevice) bool {
	return lookupDUTDeviations(dut).GetStatePathUnsupported()
}

// DropWeightLeavesUnsupported returns whether the device supports drop and weight leaves under queue management profile.
func DropWeightLeavesUnsupported(dut *ondatra.DUTDevice) bool {
	return lookupDUTDeviations(dut).GetDropWeightLeavesUnsupported()
}

// SwVersionUnsupported returns true if the device does not support reporting software version according to the requirements in gNMI-1.10.
func SwVersionUnsupported(dut *ondatra.DUTDevice) bool {
	return lookupDUTDeviations(dut).GetSwVersionUnsupported()
}

// HierarchicalWeightResolutionTolerance returns the allowed tolerance for BGP traffic flow while comparing for pass or fail conditions.
// Default minimum value is 0.2. Anything less than 0.2 will be set to 0.2.
func HierarchicalWeightResolutionTolerance(dut *ondatra.DUTDevice) float64 {
	hwrt := lookupDUTDeviations(dut).GetHierarchicalWeightResolutionTolerance()
	if minHWRT := 0.2; hwrt < minHWRT {
		return minHWRT
	}
	return hwrt
}

// InterfaceEnabled returns if device requires interface enabled leaf booleans to be explicitly set to true.
func InterfaceEnabled(dut *ondatra.DUTDevice) bool {
	return lookupDUTDeviations(dut).GetInterfaceEnabled()
}

// InterfaceCountersFromContainer returns if the device only supports querying counters from the state container, not from individual counter leaves.
func InterfaceCountersFromContainer(dut *ondatra.DUTDevice) bool {
	return lookupDUTDeviations(dut).GetInterfaceCountersFromContainer()
}

// IPv4MissingEnabled returns if device does not support interface/ipv4/enabled.
func IPv4MissingEnabled(dut *ondatra.DUTDevice) bool {
	return lookupDUTDeviations(dut).GetIpv4MissingEnabled()
}

// IPNeighborMissing returns true if the device does not support interface/ipv4(6)/neighbor,
// so test can suppress the related check for interface/ipv4(6)/neighbor.
func IPNeighborMissing(dut *ondatra.DUTDevice) bool {
	return lookupDUTDeviations(dut).GetIpNeighborMissing()
}

// GRIBIRIBAckOnly returns if device only supports RIB ack, so tests that normally expect FIB_ACK will allow just RIB_ACK.
// Full gRIBI compliant devices should pass both with and without this deviation.
func GRIBIRIBAckOnly(dut *ondatra.DUTDevice) bool {
	return lookupDUTDeviations(dut).GetGribiRibackOnly()
}

// MissingValueForDefaults returns if device returns no value for some OpenConfig paths if the operational value equals the default.
func MissingValueForDefaults(dut *ondatra.DUTDevice) bool {
	return lookupDUTDeviations(dut).GetMissingValueForDefaults()
}

// TraceRouteL4ProtocolUDP returns if device only support UDP as l4 protocol for traceroute.
// Default value is false.
func TraceRouteL4ProtocolUDP(dut *ondatra.DUTDevice) bool {
	return lookupDUTDeviations(dut).GetTracerouteL4ProtocolUdp()
}

// LLDPInterfaceConfigOverrideGlobal returns if LLDP interface config should override the global config,
// expect neighbours are seen when lldp is disabled globally but enabled on interface
func LLDPInterfaceConfigOverrideGlobal(dut *ondatra.DUTDevice) bool {
	return lookupDUTDeviations(dut).GetLldpInterfaceConfigOverrideGlobal()
}

// SubinterfacePacketCountersMissing returns if device is missing subinterface packet counters for IPv4/IPv6,
// so the test will skip checking them.
// Full OpenConfig compliant devices should pass both with and without this deviation.
func SubinterfacePacketCountersMissing(dut *ondatra.DUTDevice) bool {
	return lookupDUTDeviations(dut).GetSubinterfacePacketCountersMissing()
}

// MissingPrePolicyReceivedRoutes returns if device does not support bgp/neighbors/neighbor/afi-safis/afi-safi/state/prefixes/received-pre-policy.
// Fully-compliant devices should pass with and without this deviation.
func MissingPrePolicyReceivedRoutes(dut *ondatra.DUTDevice) bool {
	return lookupDUTDeviations(dut).GetPrepolicyReceivedRoutes()
}

// DeprecatedVlanID returns if device requires using the deprecated openconfig-vlan:vlan/config/vlan-id or openconfig-vlan:vlan/state/vlan-id leaves.
func DeprecatedVlanID(dut *ondatra.DUTDevice) bool {
	return lookupDUTDeviations(dut).GetDeprecatedVlanId()
}

// OSActivateNoReboot returns if device requires separate reboot to activate OS.
func OSActivateNoReboot(dut *ondatra.DUTDevice) bool {
	return lookupDUTDeviations(dut).GetOsactivateNoreboot()
}

// ConnectRetry returns if /bgp/neighbors/neighbor/timers/config/connect-retry is not supported.
func ConnectRetry(dut *ondatra.DUTDevice) bool {
	return lookupDUTDeviations(dut).GetConnectRetry()
}

// InstallOSForStandbyRP returns if device requires OS installation on standby RP as well as active RP.
func InstallOSForStandbyRP(dut *ondatra.DUTDevice) bool {
	return lookupDUTDeviations(dut).GetOsinstallForStandbyRp()
}

// GNOIStatusWithEmptySubcomponent returns if the response of gNOI reboot status is a single value (not a list),
// the device requires explict component path to account for a situation when there is more than one active reboot requests.
func GNOIStatusWithEmptySubcomponent(dut *ondatra.DUTDevice) bool {
	return lookupDUTDeviations(dut).GetGnoiStatusEmptySubcomponent()
}

// NetworkInstanceTableDeletionRequired returns if device requires explicit deletion of network-instance table.
func NetworkInstanceTableDeletionRequired(dut *ondatra.DUTDevice) bool {
	return lookupDUTDeviations(dut).GetNetworkInstanceTableDeletionRequired()
}

// ExplicitPortSpeed returns if device requires port-speed to be set because its default value may not be usable.
// Fully compliant devices selects the highest speed available based on negotiation.
func ExplicitPortSpeed(dut *ondatra.DUTDevice) bool {
	return lookupDUTDeviations(dut).GetExplicitPortSpeed()
}

// ExplicitInterfaceInDefaultVRF returns if device requires explicit attachment of an interface or subinterface to the default network instance.
// OpenConfig expects an unattached interface or subinterface to be implicitly part of the default network instance.
// Fully-compliant devices should pass with and without this deviation.
func ExplicitInterfaceInDefaultVRF(dut *ondatra.DUTDevice) bool {
	return lookupDUTDeviations(dut).GetExplicitInterfaceInDefaultVrf()
}

// InterfaceConfigVRFBeforeAddress returns if vrf should be configured before IP address when configuring interface.
func InterfaceConfigVRFBeforeAddress(dut *ondatra.DUTDevice) bool {
	return lookupDUTDeviations(dut).GetInterfaceConfigVrfBeforeAddress()
}

// ExplicitInterfaceRefDefinition returns if device requires explicit interface ref configuration when applying features to interface.
func ExplicitInterfaceRefDefinition(dut *ondatra.DUTDevice) bool {
	return lookupDUTDeviations(dut).GetExplicitInterfaceRefDefinition()
}

// QOSDroppedOctets returns if device should skip checking QOS Dropped octets stats for interface.
func QOSDroppedOctets(dut *ondatra.DUTDevice) bool {
	return lookupDUTDeviations(dut).GetQosDroppedOctets()
}

// ExplicitGRIBIUnderNetworkInstance returns if device requires gribi-protocol to be enabled under network-instance.
func ExplicitGRIBIUnderNetworkInstance(dut *ondatra.DUTDevice) bool {
	return lookupDUTDeviations(dut).GetExplicitGribiUnderNetworkInstance()
}

// SkipBGPTestPasswordMismatch retuns if BGP TestPassword mismatch subtest should be skipped.
func SkipBGPTestPasswordMismatch(dut *ondatra.DUTDevice) bool {
	return lookupDUTDeviations(dut).GetSkipBgpTestPasswordMismatch()
}

// BGPMD5RequiresReset returns if device requires a BGP session reset to utilize a new MD5 key.
func BGPMD5RequiresReset(dut *ondatra.DUTDevice) bool {
	return lookupDUTDeviations(dut).GetBgpMd5RequiresReset()
}

// ExplicitIPv6EnableForGRIBI returns if device requires Ipv6 to be enabled on interface for gRIBI NH programmed with destination mac address.
func ExplicitIPv6EnableForGRIBI(dut *ondatra.DUTDevice) bool {
	return lookupDUTDeviations(dut).GetIpv6EnableForGribiNhDmac()
}

// ISISInstanceEnabledRequired returns if isis instance name string should be set on the device.
func ISISInstanceEnabledRequired(dut *ondatra.DUTDevice) bool {
	return lookupDUTDeviations(dut).GetIsisInstanceEnabledRequired()
}

// GNOISubcomponentPath returns if device currently uses component name instead of a full openconfig path.
func GNOISubcomponentPath(dut *ondatra.DUTDevice) bool {
	return lookupDUTDeviations(dut).GetGnoiSubcomponentPath()
}

// NoMixOfTaggedAndUntaggedSubinterfaces returns if device does not support a mix of tagged and untagged subinterfaces
func NoMixOfTaggedAndUntaggedSubinterfaces(dut *ondatra.DUTDevice) bool {
	return lookupDUTDeviations(dut).GetNoMixOfTaggedAndUntaggedSubinterfaces()
}

// DequeueDeleteNotCountedAsDrops returns if device dequeues and deletes the pkts after a while and those are not counted
// as drops
func DequeueDeleteNotCountedAsDrops(dut *ondatra.DUTDevice) bool {
	return lookupDUTDeviations(dut).GetDequeueDeleteNotCountedAsDrops()
}

// RoutePolicyUnderAFIUnsupported returns if Route-Policy under the AFI/SAFI is not supported
func RoutePolicyUnderAFIUnsupported(dut *ondatra.DUTDevice) bool {
	return lookupDUTDeviations(dut).GetRoutePolicyUnderAfiUnsupported()
}

// StorageComponentUnsupported returns if telemetry path /components/component/storage is not supported.
func StorageComponentUnsupported(dut *ondatra.DUTDevice) bool {
	return lookupDUTDeviations(dut).GetStorageComponentUnsupported()
}

// GNOIFabricComponentRebootUnsupported returns if device does not support use using gNOI to reboot the Fabric Component.
func GNOIFabricComponentRebootUnsupported(dut *ondatra.DUTDevice) bool {
	return lookupDUTDeviations(dut).GetGnoiFabricComponentRebootUnsupported()
}

// NtpNonDefaultVrfUnsupported returns true if the device does not support ntp nondefault vrf.
// Default value is false.
func NtpNonDefaultVrfUnsupported(dut *ondatra.DUTDevice) bool {
	return lookupDUTDeviations(dut).GetNtpNonDefaultVrfUnsupported()
}

// SkipPLQPacketsCountCheck returns if PLQ packets count check should be skipped.
// Default value is false.
func SkipPLQPacketsCountCheck(dut *ondatra.DUTDevice) bool {
	return lookupDUTDeviations(dut).GetSkipPlqPacketsCountCheck()
}

// SkipControllerCardPowerAdmin returns if power-admin-state config on controller card should be skipped.
// Default value is false.
func SkipControllerCardPowerAdmin(dut *ondatra.DUTDevice) bool {
	return lookupDUTDeviations(dut).GetSkipControllerCardPowerAdmin()
}

// QOSOctets returns if device should skip checking QOS octet stats for interface.
func QOSOctets(dut *ondatra.DUTDevice) bool {
	return lookupDUTDeviations(dut).GetQosOctets()
}

// ISISInterfaceAfiUnsupported returns true for devices that don't support configuring
// ISIS /afi-safi/af/config container.
func ISISInterfaceAfiUnsupported(dut *ondatra.DUTDevice) bool {
	return lookupDUTDeviations(dut).GetIsisInterfaceAfiUnsupported()
}

// P4RTModifyTableEntryUnsupported returns true for devices that don't support
// modify table entry operation in P4 Runtime.
func P4RTModifyTableEntryUnsupported(dut *ondatra.DUTDevice) bool {
	return lookupDUTDeviations(dut).GetP4RtModifyTableEntryUnsupported()
}

// OSComponentParentIsSupervisorOrLinecard returns true if parent of OS component is
// of type SUPERVISOR or LINECARD.
func OSComponentParentIsSupervisorOrLinecard(dut *ondatra.DUTDevice) bool {
	return lookupDUTDeviations(dut).GetOsComponentParentIsSupervisorOrLinecard()
}

// OSComponentParentIsChassis returns true if parent of OS component is of type CHASSIS.
func OSComponentParentIsChassis(dut *ondatra.DUTDevice) bool {
	return lookupDUTDeviations(dut).GetOsComponentParentIsChassis()
}

// SkipFabricCardPowerAdmin returns whether the device should skip the Platform Power Down Up for Fabric Card.
// Default value is false.
func SkipFabricCardPowerAdmin(dut *ondatra.DUTDevice) bool {
	return lookupDUTDeviations(dut).GetSkipFabricCardPowerAdmin()
}

// ISISRequireSameL1MetricWithL2Metric returns true for devices that require configuring
// the same ISIS Metrics for Level 1 when configuring Level 2 Metrics.
func ISISRequireSameL1MetricWithL2Metric(dut *ondatra.DUTDevice) bool {
	return lookupDUTDeviations(dut).GetIsisRequireSameL1MetricWithL2Metric()
}

// BGPSetMedRequiresEqualOspfSetMetric returns true for devices that require configuring
// the same OSPF setMetric when BGP SetMED is configured.
func BGPSetMedRequiresEqualOspfSetMetric(dut *ondatra.DUTDevice) bool {
	return lookupDUTDeviations(dut).GetBgpSetMedRequiresEqualOspfSetMetric()
}

// SetNativeUser creates a user and assigns role/rbac to that user via native model.
func SetNativeUser(dut *ondatra.DUTDevice) bool {
	return lookupDUTDeviations(dut).GetSetNativeUser()
}

// P4RTGdpRequiresDot1QSubinterface returns true for devices that require configuring
// subinterface with tagged vlan for p4rt packet in.
func P4RTGdpRequiresDot1QSubinterface(dut *ondatra.DUTDevice) bool {
	return lookupDUTDeviations(dut).GetP4RtGdpRequiresDot1QSubinterface()
}

// ISISLspLifetimeIntervalRequiresLspRefreshInterval returns true for devices that require
// configuring lspRefreshInterval ISIS timer when lspLifetimeInterval is configured.
func ISISLspLifetimeIntervalRequiresLspRefreshInterval(dut *ondatra.DUTDevice) bool {
	return lookupDUTDeviations(dut).GetIsisLspLifetimeIntervalRequiresLspRefreshInterval()
}

// LinecardCPUUtilizationUnsupported returns if the device does not support telemetry path
// /components/component/cpu/utilization/state/avg for linecards' CPU card.
// Default value is false.
func LinecardCPUUtilizationUnsupported(dut *ondatra.DUTDevice) bool {
	return lookupDUTDeviations(dut).GetLinecardCpuUtilizationUnsupported()
}

// ConsistentComponentNamesUnsupported returns if the device does not support consistent component names for GNOI and GNMI.
// Default value is false.
func ConsistentComponentNamesUnsupported(dut *ondatra.DUTDevice) bool {
	return lookupDUTDeviations(dut).GetConsistentComponentNamesUnsupported()
}

// ControllerCardCPUUtilizationUnsupported returns if the device does not support telemetry path
// /components/component/cpu/utilization/state/avg for controller cards' CPU card.
// Default value is false.
func ControllerCardCPUUtilizationUnsupported(dut *ondatra.DUTDevice) bool {
	return lookupDUTDeviations(dut).GetControllerCardCpuUtilizationUnsupported()
}

// FabricDropCounterUnsupported returns if the device does not support counter for fabric block lost packets.
// Default value is false.
func FabricDropCounterUnsupported(dut *ondatra.DUTDevice) bool {
	return lookupDUTDeviations(dut).GetFabricDropCounterUnsupported()
}

// LinecardMemoryUtilizationUnsupported returns if the device does not support memory utilization related leaves for linecard components.
// Default value is false.
func LinecardMemoryUtilizationUnsupported(dut *ondatra.DUTDevice) bool {
	return lookupDUTDeviations(dut).GetLinecardMemoryUtilizationUnsupported()
}

// QOSVoqDropCounterUnsupported returns if the device does not support telemetry path
// /qos/interfaces/interface/input/virtual-output-queues/voq-interface/queues/queue/state/dropped-pkts.
// Default value is false.
func QOSVoqDropCounterUnsupported(dut *ondatra.DUTDevice) bool {
	return lookupDUTDeviations(dut).GetQosVoqDropCounterUnsupported()
}

// ISISTimersCsnpIntervalUnsupported returns true for devices that do not support
// configuring csnp-interval timer for ISIS.
func ISISTimersCsnpIntervalUnsupported(dut *ondatra.DUTDevice) bool {
	return lookupDUTDeviations(dut).GetIsisTimersCsnpIntervalUnsupported()
}

// ISISCounterManualAddressDropFromAreasUnsupported returns true for devices that do not
// support telemetry for isis system-level-counter manual-address-drop-from-areas.
func ISISCounterManualAddressDropFromAreasUnsupported(dut *ondatra.DUTDevice) bool {
	return lookupDUTDeviations(dut).GetIsisCounterManualAddressDropFromAreasUnsupported()
}

// ISISCounterPartChangesUnsupported returns true for devices that do not
// support telemetry for isis system-level-counter part-changes.
func ISISCounterPartChangesUnsupported(dut *ondatra.DUTDevice) bool {
	return lookupDUTDeviations(dut).GetIsisCounterPartChangesUnsupported()
}

// GRIBISkipFIBFailedTrafficForwardingCheck returns true for devices that do not
// support fib forwarding for fib failed routes.
func GRIBISkipFIBFailedTrafficForwardingCheck(dut *ondatra.DUTDevice) bool {
	return lookupDUTDeviations(dut).GetSkipFibFailedTrafficForwardingCheck()
}

// SkipTCPNegotiatedMSSCheck returns true for devices that do not
// support telemetry to check negotiated tcp mss value.
func SkipTCPNegotiatedMSSCheck(dut *ondatra.DUTDevice) bool {
	return lookupDUTDeviations(dut).GetSkipTcpNegotiatedMssCheck()
}

// TransceiverThresholdsUnsupported returns true if the device does not support threshold container under /components/component/transceiver.
// Default value is false.
func TransceiverThresholdsUnsupported(dut *ondatra.DUTDevice) bool {
	return lookupDUTDeviations(dut).GetTransceiverThresholdsUnsupported()
}

// InterfaceLoopbackModeRawGnmi returns true if interface loopback mode needs to be updated using raw gnmi API due to server version.
// Default value is false.
func InterfaceLoopbackModeRawGnmi(dut *ondatra.DUTDevice) bool {
	return lookupDUTDeviations(dut).GetInterfaceLoopbackModeRawGnmi()
}

// ISISLspMetadataLeafsUnsupported returns true for devices that don't support ISIS-Lsp
// metadata paths: checksum, sequence-number, remaining-lifetime.
func ISISLspMetadataLeafsUnsupported(dut *ondatra.DUTDevice) bool {
	return lookupDUTDeviations(dut).GetIsisLspMetadataLeafsUnsupported()
}

// QOSQueueRequiresID returns if device should configure QOS queue along with queue-id
func QOSQueueRequiresID(dut *ondatra.DUTDevice) bool {
	return lookupDUTDeviations(dut).GetQosQueueRequiresId()
}

// BgpLlgrOcUndefined returns true if device should does not support OC path to disable BGP LLGR.
func BgpLlgrOcUndefined(dut *ondatra.DUTDevice) bool {
	return lookupDUTDeviations(dut).GetBgpLlgrOcUndefined()
}

// QOSBufferAllocationConfigRequired returns if device should configure QOS buffer-allocation-profile
func QOSBufferAllocationConfigRequired(dut *ondatra.DUTDevice) bool {
	return lookupDUTDeviations(dut).GetQosBufferAllocationConfigRequired()
}

// BGPGlobalExtendedNextHopEncodingUnsupported returns true for devices that do not support configuring
// BGP ExtendedNextHopEncoding at thee global level.
func BGPGlobalExtendedNextHopEncodingUnsupported(dut *ondatra.DUTDevice) bool {
	return lookupDUTDeviations(dut).GetBgpGlobalExtendedNextHopEncodingUnsupported()
}

// TunnelStatePathUnsupported returns true for devices that require configuring
// /interfaces/interface/state/counters/in-pkts, in-octets,out-pkts, out-octetsis not supported.
func TunnelStatePathUnsupported(dut *ondatra.DUTDevice) bool {
	return lookupDUTDeviations(dut).GetTunnelStatePathUnsupported()
}

// TunnelConfigPathUnsupported returns true for devices that require configuring
// Tunnel source-address destination-address, encapsulation type are not supported in OC
func TunnelConfigPathUnsupported(dut *ondatra.DUTDevice) bool {
	return lookupDUTDeviations(dut).GetTunnelConfigPathUnsupported()
}

// EcnSameMinMaxThresholdUnsupported returns true for devices that don't support the same minimum and maximum threshold values
// CISCO: minimum and maximum threshold values are not the same, the difference between minimum and maximum threshold value should be 6144.
func EcnSameMinMaxThresholdUnsupported(dut *ondatra.DUTDevice) bool {
	return lookupDUTDeviations(dut).GetEcnSameMinMaxThresholdUnsupported()
}

// QosSchedulerConfigRequired returns if device should configure QOS buffer-allocation-profile
func QosSchedulerConfigRequired(dut *ondatra.DUTDevice) bool {
	return lookupDUTDeviations(dut).GetQosSchedulerConfigRequired()
}

// QosSetWeightConfigUnsupported returns whether the device does not support set weight leaves under qos ecn.
func QosSetWeightConfigUnsupported(dut *ondatra.DUTDevice) bool {
	return lookupDUTDeviations(dut).GetQosSetWeightConfigUnsupported()
}

// QosGetStatePathUnsupported returns whether the device does not support get state leaves under qos.
func QosGetStatePathUnsupported(dut *ondatra.DUTDevice) bool {
	return lookupDUTDeviations(dut).GetQosGetStatePathUnsupported()
}

<<<<<<< HEAD
// SkipNonBgpRouteExportCheck returns true for devices that exports routes from all
// protocols to BGP if the export-policy is ACCEPT.
func SkipNonBgpRouteExportCheck(dut *ondatra.DUTDevice) bool {
	return lookupDUTDeviations(dut).GetSkipNonBgpRouteExportCheck()
}

// ISISLevelEnabled returns true if device requires to enable under isis level leaf.
func ISISLevelEnabled(dut *ondatra.DUTDevice) bool {
	return lookupDUTDeviations(dut).GetIsisLevelEnabled()
=======
// InterfaceRefInterfaceIDFormat returns if device is required to use interface-id format of interface name + .subinterface index with Interface-ref container
func InterfaceRefInterfaceIDFormat(dut *ondatra.DUTDevice) bool {
	return lookupDUTDeviations(dut).GetInterfaceRefInterfaceIdFormat()
}

// ISISLevelEnabled returns if device should enable isis under level.
func ISISLevelEnabled(dut *ondatra.DUTDevice) bool {
	return lookupDUTDeviations(dut).GetIsisLevelEnabled()
}

// MemberLinkLoopbackUnsupported returns true for devices that require configuring
// loopback on aggregated links instead of member links.
func MemberLinkLoopbackUnsupported(dut *ondatra.DUTDevice) bool {
	return lookupDUTDeviations(dut).GetMemberLinkLoopbackUnsupported()
>>>>>>> 9bf42162
}<|MERGE_RESOLUTION|>--- conflicted
+++ resolved
@@ -670,7 +670,6 @@
 	return lookupDUTDeviations(dut).GetQosGetStatePathUnsupported()
 }
 
-<<<<<<< HEAD
 // SkipNonBgpRouteExportCheck returns true for devices that exports routes from all
 // protocols to BGP if the export-policy is ACCEPT.
 func SkipNonBgpRouteExportCheck(dut *ondatra.DUTDevice) bool {
@@ -680,20 +679,15 @@
 // ISISLevelEnabled returns true if device requires to enable under isis level leaf.
 func ISISLevelEnabled(dut *ondatra.DUTDevice) bool {
 	return lookupDUTDeviations(dut).GetIsisLevelEnabled()
-=======
+}
+
 // InterfaceRefInterfaceIDFormat returns if device is required to use interface-id format of interface name + .subinterface index with Interface-ref container
 func InterfaceRefInterfaceIDFormat(dut *ondatra.DUTDevice) bool {
 	return lookupDUTDeviations(dut).GetInterfaceRefInterfaceIdFormat()
-}
-
-// ISISLevelEnabled returns if device should enable isis under level.
-func ISISLevelEnabled(dut *ondatra.DUTDevice) bool {
-	return lookupDUTDeviations(dut).GetIsisLevelEnabled()
 }
 
 // MemberLinkLoopbackUnsupported returns true for devices that require configuring
 // loopback on aggregated links instead of member links.
 func MemberLinkLoopbackUnsupported(dut *ondatra.DUTDevice) bool {
 	return lookupDUTDeviations(dut).GetMemberLinkLoopbackUnsupported()
->>>>>>> 9bf42162
 }