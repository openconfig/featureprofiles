--- conflicted
+++ resolved
@@ -279,7 +279,6 @@
 	return *gNOIStatusWithEmptySubcomponent
 }
 
-<<<<<<< HEAD
 // SkipBGPTestPasswordMismatch retuns if BGP TestPassword mismatch subtest should be skipped.
 func SkipBGPTestPasswordMismatch(_ *ondatra.DUTDevice) bool {
 	return *skipBGPTestPasswordMismatch
@@ -288,7 +287,8 @@
 // BGPMD5RequiresReset returns if device requires a BGP session reset to utilize a new MD5 key.
 func BGPMD5RequiresReset(_ *ondatra.DUTDevice) bool {
 	return *bgpMD5RequiresReset
-=======
+}
+
 // ISISprotocolEnabledNotRequired returns if isis protocol enable flag should be unset on the device.
 func ISISprotocolEnabledNotRequired(_ *ondatra.DUTDevice) bool {
 	return *isisprotocolEnabledNotRequired
@@ -297,7 +297,6 @@
 // ISISInstanceEnabledNotRequired returns if isis instance enable flag should not be on the device.
 func ISISInstanceEnabledNotRequired(_ *ondatra.DUTDevice) bool {
 	return *isisInstanceEnabledNotRequired
->>>>>>> e6b6dc99
 }
 
 // NoMixOfTaggedAndUntaggedSubinterfaces returns if device does not support a mix of tagged and untagged subinterfaces
