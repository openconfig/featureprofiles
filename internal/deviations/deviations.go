// Copyright 2022 Google LLC
//
// Licensed under the Apache License, Version 2.0 (the "License");
// you may not use this file except in compliance with the License.
// You may obtain a copy of the License at
//
//      http://www.apache.org/licenses/LICENSE-2.0
//
// Unless required by applicable law or agreed to in writing, software
// distributed under the License is distributed on an "AS IS" BASIS,
// WITHOUT WARRANTIES OR CONDITIONS OF ANY KIND, either express or implied.
// See the License for the specific language governing permissions and
// limitations under the License.

// Package deviations defines the arguments to enable temporary workarounds for the
// featureprofiles test suite using command line flags.
//
// If we consider device compliance level in tiers:
//
//   - Tier 0: Full OpenConfig compliance.  The device can do everything specified by
//     OpenConfig.
//   - Tier 1: Test plan compliance.  The device can pass a test without deviation, which
//     means it satisfies the test requirements.  This is the target compliance tier for
//     featureprofiles tests.
//   - Tier 2: Deviated test plan compliance.  The device can pass a test with deviation.
//
// Deviations typically work by reducing testing requirements or by changing the way the
// configuration is done.  However, the targeted compliance tier is always without
// deviation.
//
// Requirements for deviations:
//
//   - Deviations may only use OpenConfig compliant behavior.
//   - Deviations should be small in scope, typically affecting one sub-test, one
//     OpenConfig path or small OpenConfig sub-tree.
//
// If a device could not pass without deviation, that is considered non-compliant
// behavior.  Ideally, a device should pass both with and without a deviation which means
// the deviation could be safely removed.  However, when the OpenConfig model allows the
// device to reject the deviated case even if it is compliant, then this should be
// explained on a case-by-case basis.
//
// To add, remove and enable deviations follow the guidelines at deviations/README.md
package deviations

import (
	"fmt"
	"regexp"

	log "github.com/golang/glog"
	"github.com/openconfig/featureprofiles/internal/metadata"
	mpb "github.com/openconfig/featureprofiles/proto/metadata_go_proto"
	"github.com/openconfig/ondatra"
)

func lookupDeviations(dvc *ondatra.Device) (*mpb.Metadata_PlatformExceptions, error) {
	var matchedPlatformException *mpb.Metadata_PlatformExceptions

	for _, platformExceptions := range metadata.Get().PlatformExceptions {
		if platformExceptions.GetPlatform().Vendor.String() == "" {
			return nil, fmt.Errorf("vendor should be specified in textproto %v", platformExceptions)
		}

		if dvc.Vendor().String() != platformExceptions.GetPlatform().Vendor.String() {
			continue
		}

		// If hardware_model_regex is set and does not match, continue
		if hardwareModelRegex := platformExceptions.GetPlatform().GetHardwareModelRegex(); hardwareModelRegex != "" {
			matchHw, errHw := regexp.MatchString(hardwareModelRegex, dvc.Model())
			if errHw != nil {
				return nil, fmt.Errorf("error with regex match %v", errHw)
			}
			if !matchHw {
				continue
			}
		}

		// If software_version_regex is set and does not match, continue
		if softwareVersionRegex := platformExceptions.GetPlatform().GetSoftwareVersionRegex(); softwareVersionRegex != "" {
			matchSw, errSw := regexp.MatchString(softwareVersionRegex, dvc.Version())
			if errSw != nil {
				return nil, fmt.Errorf("error with regex match %v", errSw)
			}
			if !matchSw {
				continue
			}
		}

		if matchedPlatformException != nil {
			return nil, fmt.Errorf("cannot have more than one match within platform_exceptions fields %v and %v", matchedPlatformException, platformExceptions)
		}
		matchedPlatformException = platformExceptions
	}
	return matchedPlatformException, nil
}

func mustLookupDeviations(dvc *ondatra.Device) *mpb.Metadata_Deviations {
	platformExceptions, err := lookupDeviations(dvc)
	if err != nil {
		log.Exitf("Error looking up deviations: %v", err)
	}
	if platformExceptions == nil {
		log.Infof("Did not match any platform_exception %v, returning default values", metadata.Get().GetPlatformExceptions())
		return &mpb.Metadata_Deviations{}
	}
	return platformExceptions.GetDeviations()
}

func lookupDUTDeviations(dut *ondatra.DUTDevice) *mpb.Metadata_Deviations {
	return mustLookupDeviations(dut.Device)
}

func lookupATEDeviations(ate *ondatra.ATEDevice) *mpb.Metadata_Deviations {
	return mustLookupDeviations(ate.Device)
}

// BannerDelimiter returns if device requires the banner to have a delimiter character.
// Full OpenConfig compliant devices should work without delimiter.
func BannerDelimiter(dut *ondatra.DUTDevice) string {
	return lookupDUTDeviations(dut).GetBannerDelimiter()
}

// OmitL2MTU returns if device does not support setting the L2 MTU.
func OmitL2MTU(dut *ondatra.DUTDevice) bool {
	return lookupDUTDeviations(dut).GetOmitL2Mtu()
}

// GRIBIMACOverrideStaticARPStaticRoute returns whether the device needs to configure Static ARP + Static Route to override setting MAC address in Next Hop.
func GRIBIMACOverrideStaticARPStaticRoute(dut *ondatra.DUTDevice) bool {
	return lookupDUTDeviations(dut).GetGribiMacOverrideStaticArpStaticRoute()
}

// AggregateAtomicUpdate returns if device requires that aggregate Port-Channel and its members be defined in a single gNMI Update transaction at /interfaces.
// Otherwise lag-type will be dropped, and no member can be added to the aggregate.
// Full OpenConfig compliant devices should pass both with and without this deviation.
func AggregateAtomicUpdate(dut *ondatra.DUTDevice) bool {
	return lookupDUTDeviations(dut).GetAggregateAtomicUpdate()
}

// DefaultNetworkInstance returns the name used for the default network instance for VRF.
func DefaultNetworkInstance(dut *ondatra.DUTDevice) string {
	if dni := lookupDUTDeviations(dut).GetDefaultNetworkInstance(); dni != "" {
		return dni
	}
	return "DEFAULT"
}

// ExplicitP4RTNodeComponent returns if device does not report P4RT node names in the component hierarchy.
// Fully compliant devices should report the PORT hardware components with the INTEGRATED_CIRCUIT components as their parents, as the P4RT node names.
func ExplicitP4RTNodeComponent(dut *ondatra.DUTDevice) bool {
	return lookupDUTDeviations(dut).GetExplicitP4RtNodeComponent()
}

// ISISRestartSuppressUnsupported returns whether the device should skip isis restart-suppress check.
func ISISRestartSuppressUnsupported(dut *ondatra.DUTDevice) bool {
	return lookupDUTDeviations(dut).GetIsisRestartSuppressUnsupported()
}

// MissingBgpLastNotificationErrorCode returns whether the last-notification-error-code leaf is missing in bgp.
func MissingBgpLastNotificationErrorCode(dut *ondatra.DUTDevice) bool {
	return lookupDUTDeviations(dut).GetMissingBgpLastNotificationErrorCode()
}

// GRIBIMACOverrideWithStaticARP returns whether for a gRIBI IPv4 route the device does not support a mac-address only next-hop-entry.
func GRIBIMACOverrideWithStaticARP(dut *ondatra.DUTDevice) bool {
	return lookupDUTDeviations(dut).GetGribiMacOverrideWithStaticArp()
}

// CLITakesPrecedenceOverOC returns whether config pushed through origin CLI takes precedence over config pushed through origin OC.
func CLITakesPrecedenceOverOC(dut *ondatra.DUTDevice) bool {
	return lookupDUTDeviations(dut).GetCliTakesPrecedenceOverOc()
}

// BGPTrafficTolerance returns the allowed tolerance for BGP traffic flow while comparing for pass or fail conditions.
func BGPTrafficTolerance(dut *ondatra.DUTDevice) int32 {
	return lookupDUTDeviations(dut).GetBgpToleranceValue()
}

// StaticProtocolName returns the name used for the static routing protocol.
func StaticProtocolName(dut *ondatra.DUTDevice) string {
	if spn := lookupDUTDeviations(dut).GetStaticProtocolName(); spn != "" {
		return spn
	}
	return "DEFAULT"
}

// SwitchChipIDUnsupported returns whether the device supports id leaf for SwitchChip components.
func SwitchChipIDUnsupported(dut *ondatra.DUTDevice) bool {
	return lookupDUTDeviations(dut).GetSwitchChipIdUnsupported()
}

// BackplaneFacingCapacityUnsupported returns whether the device supports backplane-facing-capacity leaves for some of the components.
func BackplaneFacingCapacityUnsupported(dut *ondatra.DUTDevice) bool {
	return lookupDUTDeviations(dut).GetBackplaneFacingCapacityUnsupported()
}

// SchedulerInputWeightLimit returns whether the device does not support weight above 100.
func SchedulerInputWeightLimit(dut *ondatra.DUTDevice) bool {
	return lookupDUTDeviations(dut).GetSchedulerInputWeightLimit()
}

// ECNProfileRequiredDefinition returns whether the device requires additional config for ECN.
func ECNProfileRequiredDefinition(dut *ondatra.DUTDevice) bool {
	return lookupDUTDeviations(dut).GetEcnProfileRequiredDefinition()
}

// ISISGlobalAuthenticationNotRequired returns true if ISIS Global authentication not required.
func ISISGlobalAuthenticationNotRequired(dut *ondatra.DUTDevice) bool {
	return lookupDUTDeviations(dut).GetIsisGlobalAuthenticationNotRequired()
}

// ISISExplicitLevelAuthenticationConfig returns true if ISIS Explicit Level Authentication configuration is required
func ISISExplicitLevelAuthenticationConfig(dut *ondatra.DUTDevice) bool {
	return lookupDUTDeviations(dut).GetIsisExplicitLevelAuthenticationConfig()
}

// ISISSingleTopologyRequired sets isis af ipv6 single topology on the device if value is true.
func ISISSingleTopologyRequired(dut *ondatra.DUTDevice) bool {
	return lookupDUTDeviations(dut).GetIsisSingleTopologyRequired()
}

// ISISMultiTopologyUnsupported returns if device skips isis multi-topology check.
func ISISMultiTopologyUnsupported(dut *ondatra.DUTDevice) bool {
	return lookupDUTDeviations(dut).GetIsisMultiTopologyUnsupported()
}

// ISISInterfaceLevel1DisableRequired returns if device should disable isis level1 under interface mode.
func ISISInterfaceLevel1DisableRequired(dut *ondatra.DUTDevice) bool {
	return lookupDUTDeviations(dut).GetIsisInterfaceLevel1DisableRequired()
}

// MissingIsisInterfaceAfiSafiEnable returns if device should set and validate isis interface address family enable.
// Default is validate isis address family enable at global mode.
func MissingIsisInterfaceAfiSafiEnable(dut *ondatra.DUTDevice) bool {
	return lookupDUTDeviations(dut).GetMissingIsisInterfaceAfiSafiEnable()
}

// Ipv6DiscardedPktsUnsupported returns whether the device supports interface ipv6 discarded packet stats.
func Ipv6DiscardedPktsUnsupported(dut *ondatra.DUTDevice) bool {
	return lookupDUTDeviations(dut).GetIpv6DiscardedPktsUnsupported()
}

// LinkQualWaitAfterDeleteRequired returns whether the device requires additional time to complete post delete link qualification cleanup.
func LinkQualWaitAfterDeleteRequired(dut *ondatra.DUTDevice) bool {
	return lookupDUTDeviations(dut).GetLinkQualWaitAfterDeleteRequired()
}

// StatePathsUnsupported returns whether the device supports following state paths
func StatePathsUnsupported(dut *ondatra.DUTDevice) bool {
	return lookupDUTDeviations(dut).GetStatePathUnsupported()
}

// DropWeightLeavesUnsupported returns whether the device supports drop and weight leaves under queue management profile.
func DropWeightLeavesUnsupported(dut *ondatra.DUTDevice) bool {
	return lookupDUTDeviations(dut).GetDropWeightLeavesUnsupported()
}

// SwVersionUnsupported returns true if the device does not support reporting software version according to the requirements in gNMI-1.10.
func SwVersionUnsupported(dut *ondatra.DUTDevice) bool {
	return lookupDUTDeviations(dut).GetSwVersionUnsupported()
}

// HierarchicalWeightResolutionTolerance returns the allowed tolerance for BGP traffic flow while comparing for pass or fail conditions.
// Default minimum value is 0.2. Anything less than 0.2 will be set to 0.2.
func HierarchicalWeightResolutionTolerance(dut *ondatra.DUTDevice) float64 {
	hwrt := lookupDUTDeviations(dut).GetHierarchicalWeightResolutionTolerance()
	if minHWRT := 0.2; hwrt < minHWRT {
		return minHWRT
	}
	return hwrt
}

// InterfaceEnabled returns if device requires interface enabled leaf booleans to be explicitly set to true.
func InterfaceEnabled(dut *ondatra.DUTDevice) bool {
	return lookupDUTDeviations(dut).GetInterfaceEnabled()
}

// InterfaceCountersFromContainer returns if the device only supports querying counters from the state container, not from individual counter leaves.
func InterfaceCountersFromContainer(dut *ondatra.DUTDevice) bool {
	return lookupDUTDeviations(dut).GetInterfaceCountersFromContainer()
}

// IPv4MissingEnabled returns if device does not support interface/ipv4/enabled.
func IPv4MissingEnabled(dut *ondatra.DUTDevice) bool {
	return lookupDUTDeviations(dut).GetIpv4MissingEnabled()
}

// IPNeighborMissing returns true if the device does not support interface/ipv4(6)/neighbor,
// so test can suppress the related check for interface/ipv4(6)/neighbor.
func IPNeighborMissing(dut *ondatra.DUTDevice) bool {
	return lookupDUTDeviations(dut).GetIpNeighborMissing()
}

// GRIBIRIBAckOnly returns if device only supports RIB ack, so tests that normally expect FIB_ACK will allow just RIB_ACK.
// Full gRIBI compliant devices should pass both with and without this deviation.
func GRIBIRIBAckOnly(dut *ondatra.DUTDevice) bool {
	return lookupDUTDeviations(dut).GetGribiRibackOnly()
}

// MissingValueForDefaults returns if device returns no value for some OpenConfig paths if the operational value equals the default.
func MissingValueForDefaults(dut *ondatra.DUTDevice) bool {
	return lookupDUTDeviations(dut).GetMissingValueForDefaults()
}

// TraceRouteL4ProtocolUDP returns if device only support UDP as l4 protocol for traceroute.
// Default value is false.
func TraceRouteL4ProtocolUDP(dut *ondatra.DUTDevice) bool {
	return lookupDUTDeviations(dut).GetTracerouteL4ProtocolUdp()
}

// LLDPInterfaceConfigOverrideGlobal returns if LLDP interface config should override the global config,
// expect neighbours are seen when lldp is disabled globally but enabled on interface
func LLDPInterfaceConfigOverrideGlobal(dut *ondatra.DUTDevice) bool {
	return lookupDUTDeviations(dut).GetLldpInterfaceConfigOverrideGlobal()
}

// SubinterfacePacketCountersMissing returns if device is missing subinterface packet counters for IPv4/IPv6,
// so the test will skip checking them.
// Full OpenConfig compliant devices should pass both with and without this deviation.
func SubinterfacePacketCountersMissing(dut *ondatra.DUTDevice) bool {
	return lookupDUTDeviations(dut).GetSubinterfacePacketCountersMissing()
}

// MissingPrePolicyReceivedRoutes returns if device does not support bgp/neighbors/neighbor/afi-safis/afi-safi/state/prefixes/received-pre-policy.
// Fully-compliant devices should pass with and without this deviation.
func MissingPrePolicyReceivedRoutes(dut *ondatra.DUTDevice) bool {
	return lookupDUTDeviations(dut).GetPrepolicyReceivedRoutes()
}

// DeprecatedVlanID returns if device requires using the deprecated openconfig-vlan:vlan/config/vlan-id or openconfig-vlan:vlan/state/vlan-id leaves.
func DeprecatedVlanID(dut *ondatra.DUTDevice) bool {
	return lookupDUTDeviations(dut).GetDeprecatedVlanId()
}

// OSActivateNoReboot returns if device requires separate reboot to activate OS.
func OSActivateNoReboot(dut *ondatra.DUTDevice) bool {
	return lookupDUTDeviations(dut).GetOsactivateNoreboot()
}

// ConnectRetry returns if /bgp/neighbors/neighbor/timers/config/connect-retry is not supported.
func ConnectRetry(dut *ondatra.DUTDevice) bool {
	return lookupDUTDeviations(dut).GetConnectRetry()
}

// InstallOSForStandbyRP returns if device requires OS installation on standby RP as well as active RP.
func InstallOSForStandbyRP(dut *ondatra.DUTDevice) bool {
	return lookupDUTDeviations(dut).GetOsinstallForStandbyRp()
}

// GNOIStatusWithEmptySubcomponent returns if the response of gNOI reboot status is a single value (not a list),
// the device requires explict component path to account for a situation when there is more than one active reboot requests.
func GNOIStatusWithEmptySubcomponent(dut *ondatra.DUTDevice) bool {
	return lookupDUTDeviations(dut).GetGnoiStatusEmptySubcomponent()
}

// NetworkInstanceTableDeletionRequired returns if device requires explicit deletion of network-instance table.
func NetworkInstanceTableDeletionRequired(dut *ondatra.DUTDevice) bool {
	return lookupDUTDeviations(dut).GetNetworkInstanceTableDeletionRequired()
}

// ExplicitPortSpeed returns if device requires port-speed to be set because its default value may not be usable.
// Fully compliant devices selects the highest speed available based on negotiation.
func ExplicitPortSpeed(dut *ondatra.DUTDevice) bool {
	return lookupDUTDeviations(dut).GetExplicitPortSpeed()
}

// ExplicitInterfaceInDefaultVRF returns if device requires explicit attachment of an interface or subinterface to the default network instance.
// OpenConfig expects an unattached interface or subinterface to be implicitly part of the default network instance.
// Fully-compliant devices should pass with and without this deviation.
func ExplicitInterfaceInDefaultVRF(dut *ondatra.DUTDevice) bool {
	return lookupDUTDeviations(dut).GetExplicitInterfaceInDefaultVrf()
}

// RibWecmp returns if device requires CLI knob to enable wecmp feature.
func RibWecmp(dut *ondatra.DUTDevice) bool {
	return lookupDUTDeviations(dut).GetRibWecmp()
}

// InterfaceConfigVRFBeforeAddress returns if vrf should be configured before IP address when configuring interface.
func InterfaceConfigVRFBeforeAddress(dut *ondatra.DUTDevice) bool {
	return lookupDUTDeviations(dut).GetInterfaceConfigVrfBeforeAddress()
}

// ExplicitInterfaceRefDefinition returns if device requires explicit interface ref configuration when applying features to interface.
func ExplicitInterfaceRefDefinition(dut *ondatra.DUTDevice) bool {
	return lookupDUTDeviations(dut).GetExplicitInterfaceRefDefinition()
}

// QOSDroppedOctets returns if device should skip checking QOS Dropped octets stats for interface.
func QOSDroppedOctets(dut *ondatra.DUTDevice) bool {
	return lookupDUTDeviations(dut).GetQosDroppedOctets()
}

// ExplicitGRIBIUnderNetworkInstance returns if device requires gribi-protocol to be enabled under network-instance.
func ExplicitGRIBIUnderNetworkInstance(dut *ondatra.DUTDevice) bool {
	return lookupDUTDeviations(dut).GetExplicitGribiUnderNetworkInstance()
}

// BGPMD5RequiresReset returns if device requires a BGP session reset to utilize a new MD5 key.
func BGPMD5RequiresReset(dut *ondatra.DUTDevice) bool {
	return lookupDUTDeviations(dut).GetBgpMd5RequiresReset()
}

// ExplicitIPv6EnableForGRIBI returns if device requires Ipv6 to be enabled on interface for gRIBI NH programmed with destination mac address.
func ExplicitIPv6EnableForGRIBI(dut *ondatra.DUTDevice) bool {
	return lookupDUTDeviations(dut).GetIpv6EnableForGribiNhDmac()
}

// ISISInstanceEnabledRequired returns if isis instance name string should be set on the device.
func ISISInstanceEnabledRequired(dut *ondatra.DUTDevice) bool {
	return lookupDUTDeviations(dut).GetIsisInstanceEnabledRequired()
}

// GNOISubcomponentPath returns if device currently uses component name instead of a full openconfig path.
func GNOISubcomponentPath(dut *ondatra.DUTDevice) bool {
	return lookupDUTDeviations(dut).GetGnoiSubcomponentPath()
}

// NoMixOfTaggedAndUntaggedSubinterfaces returns if device does not support a mix of tagged and untagged subinterfaces
func NoMixOfTaggedAndUntaggedSubinterfaces(dut *ondatra.DUTDevice) bool {
	return lookupDUTDeviations(dut).GetNoMixOfTaggedAndUntaggedSubinterfaces()
}

// DequeueDeleteNotCountedAsDrops returns if device dequeues and deletes the pkts after a while and those are not counted
// as drops
func DequeueDeleteNotCountedAsDrops(dut *ondatra.DUTDevice) bool {
	return lookupDUTDeviations(dut).GetDequeueDeleteNotCountedAsDrops()
}

// RoutePolicyUnderAFIUnsupported returns if Route-Policy under the AFI/SAFI is not supported
func RoutePolicyUnderAFIUnsupported(dut *ondatra.DUTDevice) bool {
	return lookupDUTDeviations(dut).GetRoutePolicyUnderAfiUnsupported()
}

// StorageComponentUnsupported returns if telemetry path /components/component/storage is not supported.
func StorageComponentUnsupported(dut *ondatra.DUTDevice) bool {
	return lookupDUTDeviations(dut).GetStorageComponentUnsupported()
}

// GNOIFabricComponentRebootUnsupported returns if device does not support use using gNOI to reboot the Fabric Component.
func GNOIFabricComponentRebootUnsupported(dut *ondatra.DUTDevice) bool {
	return lookupDUTDeviations(dut).GetGnoiFabricComponentRebootUnsupported()
}

// NtpNonDefaultVrfUnsupported returns true if the device does not support ntp nondefault vrf.
// Default value is false.
func NtpNonDefaultVrfUnsupported(dut *ondatra.DUTDevice) bool {
	return lookupDUTDeviations(dut).GetNtpNonDefaultVrfUnsupported()
}

// SkipControllerCardPowerAdmin returns if power-admin-state config on controller card should be skipped.
// Default value is false.
func SkipControllerCardPowerAdmin(dut *ondatra.DUTDevice) bool {
	return lookupDUTDeviations(dut).GetSkipControllerCardPowerAdmin()
}

// QOSOctets returns if device should skip checking QOS octet stats for interface.
func QOSOctets(dut *ondatra.DUTDevice) bool {
	return lookupDUTDeviations(dut).GetQosOctets()
}

// ISISInterfaceAfiUnsupported returns true for devices that don't support configuring
// ISIS /afi-safi/af/config container.
func ISISInterfaceAfiUnsupported(dut *ondatra.DUTDevice) bool {
	return lookupDUTDeviations(dut).GetIsisInterfaceAfiUnsupported()
}

// P4RTModifyTableEntryUnsupported returns true for devices that don't support
// modify table entry operation in P4 Runtime.
func P4RTModifyTableEntryUnsupported(dut *ondatra.DUTDevice) bool {
	return lookupDUTDeviations(dut).GetP4RtModifyTableEntryUnsupported()
}

// OSComponentParentIsSupervisorOrLinecard returns true if parent of OS component is
// of type SUPERVISOR or LINECARD.
func OSComponentParentIsSupervisorOrLinecard(dut *ondatra.DUTDevice) bool {
	return lookupDUTDeviations(dut).GetOsComponentParentIsSupervisorOrLinecard()
}

// OSComponentParentIsChassis returns true if parent of OS component is of type CHASSIS.
func OSComponentParentIsChassis(dut *ondatra.DUTDevice) bool {
	return lookupDUTDeviations(dut).GetOsComponentParentIsChassis()
}

// ISISRequireSameL1MetricWithL2Metric returns true for devices that require configuring
// the same ISIS Metrics for Level 1 when configuring Level 2 Metrics.
func ISISRequireSameL1MetricWithL2Metric(dut *ondatra.DUTDevice) bool {
	return lookupDUTDeviations(dut).GetIsisRequireSameL1MetricWithL2Metric()
}

// BGPSetMedRequiresEqualOspfSetMetric returns true for devices that require configuring
// the same OSPF setMetric when BGP SetMED is configured.
func BGPSetMedRequiresEqualOspfSetMetric(dut *ondatra.DUTDevice) bool {
	return lookupDUTDeviations(dut).GetBgpSetMedRequiresEqualOspfSetMetric()
}

// SetNativeUser creates a user and assigns role/rbac to that user via native model.
func SetNativeUser(dut *ondatra.DUTDevice) bool {
	return lookupDUTDeviations(dut).GetSetNativeUser()
}

// P4RTGdpRequiresDot1QSubinterface returns true for devices that require configuring
// subinterface with tagged vlan for p4rt packet in.
func P4RTGdpRequiresDot1QSubinterface(dut *ondatra.DUTDevice) bool {
	return lookupDUTDeviations(dut).GetP4RtGdpRequiresDot1QSubinterface()
}

// ISISLspLifetimeIntervalRequiresLspRefreshInterval returns true for devices that require
// configuring lspRefreshInterval ISIS timer when lspLifetimeInterval is configured.
func ISISLspLifetimeIntervalRequiresLspRefreshInterval(dut *ondatra.DUTDevice) bool {
	return lookupDUTDeviations(dut).GetIsisLspLifetimeIntervalRequiresLspRefreshInterval()
}

// LinecardCPUUtilizationUnsupported returns if the device does not support telemetry path
// /components/component/cpu/utilization/state/avg for linecards' CPU card.
// Default value is false.
func LinecardCPUUtilizationUnsupported(dut *ondatra.DUTDevice) bool {
	return lookupDUTDeviations(dut).GetLinecardCpuUtilizationUnsupported()
}

// ConsistentComponentNamesUnsupported returns if the device does not support consistent component names for GNOI and GNMI.
// Default value is false.
func ConsistentComponentNamesUnsupported(dut *ondatra.DUTDevice) bool {
	return lookupDUTDeviations(dut).GetConsistentComponentNamesUnsupported()
}

// ControllerCardCPUUtilizationUnsupported returns if the device does not support telemetry path
// /components/component/cpu/utilization/state/avg for controller cards' CPU card.
// Default value is false.
func ControllerCardCPUUtilizationUnsupported(dut *ondatra.DUTDevice) bool {
	return lookupDUTDeviations(dut).GetControllerCardCpuUtilizationUnsupported()
}

// FabricDropCounterUnsupported returns if the device does not support counter for fabric block lost packets.
// Default value is false.
func FabricDropCounterUnsupported(dut *ondatra.DUTDevice) bool {
	return lookupDUTDeviations(dut).GetFabricDropCounterUnsupported()
}

// LinecardMemoryUtilizationUnsupported returns if the device does not support memory utilization related leaves for linecard components.
// Default value is false.
func LinecardMemoryUtilizationUnsupported(dut *ondatra.DUTDevice) bool {
	return lookupDUTDeviations(dut).GetLinecardMemoryUtilizationUnsupported()
}

// QOSVoqDropCounterUnsupported returns if the device does not support telemetry path
// /qos/interfaces/interface/input/virtual-output-queues/voq-interface/queues/queue/state/dropped-pkts.
// Default value is false.
func QOSVoqDropCounterUnsupported(dut *ondatra.DUTDevice) bool {
	return lookupDUTDeviations(dut).GetQosVoqDropCounterUnsupported()
}

// ISISTimersCsnpIntervalUnsupported returns true for devices that do not support
// configuring csnp-interval timer for ISIS.
func ISISTimersCsnpIntervalUnsupported(dut *ondatra.DUTDevice) bool {
	return lookupDUTDeviations(dut).GetIsisTimersCsnpIntervalUnsupported()
}

// ISISCounterManualAddressDropFromAreasUnsupported returns true for devices that do not
// support telemetry for isis system-level-counter manual-address-drop-from-areas.
func ISISCounterManualAddressDropFromAreasUnsupported(dut *ondatra.DUTDevice) bool {
	return lookupDUTDeviations(dut).GetIsisCounterManualAddressDropFromAreasUnsupported()
}

// ISISCounterPartChangesUnsupported returns true for devices that do not
// support telemetry for isis system-level-counter part-changes.
func ISISCounterPartChangesUnsupported(dut *ondatra.DUTDevice) bool {
	return lookupDUTDeviations(dut).GetIsisCounterPartChangesUnsupported()
}

// GRIBISkipFIBFailedTrafficForwardingCheck returns true for devices that do not
// support fib forwarding for fib failed routes.
func GRIBISkipFIBFailedTrafficForwardingCheck(dut *ondatra.DUTDevice) bool {
	return lookupDUTDeviations(dut).GetSkipFibFailedTrafficForwardingCheck()
}

// SkipTCPNegotiatedMSSCheck returns true for devices that do not
// support telemetry to check negotiated tcp mss value.
func SkipTCPNegotiatedMSSCheck(dut *ondatra.DUTDevice) bool {
	return lookupDUTDeviations(dut).GetSkipTcpNegotiatedMssCheck()
}

// TransceiverThresholdsUnsupported returns true if the device does not support threshold container under /components/component/transceiver.
// Default value is false.
func TransceiverThresholdsUnsupported(dut *ondatra.DUTDevice) bool {
	return lookupDUTDeviations(dut).GetTransceiverThresholdsUnsupported()
}

// InterfaceLoopbackModeRawGnmi returns true if interface loopback mode needs to be updated using raw gnmi API due to server version.
// Default value is false.
func InterfaceLoopbackModeRawGnmi(dut *ondatra.DUTDevice) bool {
	return lookupDUTDeviations(dut).GetInterfaceLoopbackModeRawGnmi()
}

// ISISLspMetadataLeafsUnsupported returns true for devices that don't support ISIS-Lsp
// metadata paths: checksum, sequence-number, remaining-lifetime.
func ISISLspMetadataLeafsUnsupported(dut *ondatra.DUTDevice) bool {
	return lookupDUTDeviations(dut).GetIsisLspMetadataLeafsUnsupported()
}

// QOSQueueRequiresID returns if device should configure QOS queue along with queue-id
func QOSQueueRequiresID(dut *ondatra.DUTDevice) bool {
	return lookupDUTDeviations(dut).GetQosQueueRequiresId()
}

// BgpLlgrOcUndefined returns true if device should does not support OC path to disable BGP LLGR.
func BgpLlgrOcUndefined(dut *ondatra.DUTDevice) bool {
	return lookupDUTDeviations(dut).GetBgpLlgrOcUndefined()
}

// QOSBufferAllocationConfigRequired returns if device should configure QOS buffer-allocation-profile
func QOSBufferAllocationConfigRequired(dut *ondatra.DUTDevice) bool {
	return lookupDUTDeviations(dut).GetQosBufferAllocationConfigRequired()
}

// BGPGlobalExtendedNextHopEncodingUnsupported returns true for devices that do not support configuring
// BGP ExtendedNextHopEncoding at thee global level.
func BGPGlobalExtendedNextHopEncodingUnsupported(dut *ondatra.DUTDevice) bool {
	return lookupDUTDeviations(dut).GetBgpGlobalExtendedNextHopEncodingUnsupported()
}

// TunnelStatePathUnsupported returns true for devices that require configuring
// /interfaces/interface/state/counters/in-pkts, in-octets,out-pkts, out-octetsis not supported.
func TunnelStatePathUnsupported(dut *ondatra.DUTDevice) bool {
	return lookupDUTDeviations(dut).GetTunnelStatePathUnsupported()
}

// TunnelConfigPathUnsupported returns true for devices that require configuring
// Tunnel source-address destination-address, encapsulation type are not supported in OC
func TunnelConfigPathUnsupported(dut *ondatra.DUTDevice) bool {
	return lookupDUTDeviations(dut).GetTunnelConfigPathUnsupported()
}

// EcnSameMinMaxThresholdUnsupported returns true for devices that don't support the same minimum and maximum threshold values
// CISCO: minimum and maximum threshold values are not the same, the difference between minimum and maximum threshold value should be 6144.
func EcnSameMinMaxThresholdUnsupported(dut *ondatra.DUTDevice) bool {
	return lookupDUTDeviations(dut).GetEcnSameMinMaxThresholdUnsupported()
}

// QosSchedulerConfigRequired returns if device should configure QOS buffer-allocation-profile
func QosSchedulerConfigRequired(dut *ondatra.DUTDevice) bool {
	return lookupDUTDeviations(dut).GetQosSchedulerConfigRequired()
}

// QosSetWeightConfigUnsupported returns whether the device does not support set weight leaves under qos ecn.
func QosSetWeightConfigUnsupported(dut *ondatra.DUTDevice) bool {
	return lookupDUTDeviations(dut).GetQosSetWeightConfigUnsupported()
}

// QosGetStatePathUnsupported returns whether the device does not support get state leaves under qos.
func QosGetStatePathUnsupported(dut *ondatra.DUTDevice) bool {
	return lookupDUTDeviations(dut).GetQosGetStatePathUnsupported()
}

// InterfaceRefInterfaceIDFormat returns if device is required to use interface-id format of interface name + .subinterface index with Interface-ref container
func InterfaceRefInterfaceIDFormat(dut *ondatra.DUTDevice) bool {
	return lookupDUTDeviations(dut).GetInterfaceRefInterfaceIdFormat()
}

// ISISLevelEnabled returns if device should enable isis under level.
func ISISLevelEnabled(dut *ondatra.DUTDevice) bool {
	return lookupDUTDeviations(dut).GetIsisLevelEnabled()
}

// MemberLinkLoopbackUnsupported returns true for devices that require configuring
// loopback on aggregated links instead of member links.
func MemberLinkLoopbackUnsupported(dut *ondatra.DUTDevice) bool {
	return lookupDUTDeviations(dut).GetMemberLinkLoopbackUnsupported()
}

// SkipPlqInterfaceOperStatusCheck returns true for devices that do not support
// PLQ operational status check for interfaces
func SkipPlqInterfaceOperStatusCheck(dut *ondatra.DUTDevice) bool {
	return lookupDUTDeviations(dut).GetSkipPlqInterfaceOperStatusCheck()
}

// BGPExplicitPrefixLimitReceived returns if device must specify the received prefix limits explicitly
// under the "prefix-limit-received" field rather than simply "prefix-limit".
func BGPExplicitPrefixLimitReceived(dut *ondatra.DUTDevice) bool {
	return lookupDUTDeviations(dut).GetBgpExplicitPrefixLimitReceived()
}

// BGPMissingOCMaxPrefixesConfiguration returns true for devices that does not configure BGP
// maximum routes correctly when max-prefixes OC leaf is configured.
func BGPMissingOCMaxPrefixesConfiguration(dut *ondatra.DUTDevice) bool {
	return lookupDUTDeviations(dut).GetBgpMissingOcMaxPrefixesConfiguration()
}

// SkipBgpSessionCheckWithoutAfisafi returns if device needs to skip checking AFI-SAFI disable.
func SkipBgpSessionCheckWithoutAfisafi(dut *ondatra.DUTDevice) bool {
	return lookupDUTDeviations(dut).GetSkipBgpSessionCheckWithoutAfisafi()
}

// MismatchedHardwareResourceNameInComponent returns true for devices that have separate
// naming conventions for hardware resource name in /system/ tree and /components/ tree.
func MismatchedHardwareResourceNameInComponent(dut *ondatra.DUTDevice) bool {
	return lookupDUTDeviations(dut).GetMismatchedHardwareResourceNameInComponent()
}

// MissingHardwareResourceTelemetryBeforeConfig returns true for devices that don't
// support telemetry for hardware resources before used-threshold-upper configuration.
func MissingHardwareResourceTelemetryBeforeConfig(dut *ondatra.DUTDevice) bool {
	return lookupDUTDeviations(dut).GetMissingHardwareResourceTelemetryBeforeConfig()
}

// GNOISubcomponentRebootStatusUnsupported returns true for devices that do not support subcomponent reboot status check.
func GNOISubcomponentRebootStatusUnsupported(dut *ondatra.DUTDevice) bool {
	return lookupDUTDeviations(dut).GetGnoiSubcomponentRebootStatusUnsupported()
}

// SkipNonBgpRouteExportCheck returns true for devices that exports routes from all
// protocols to BGP if the export-policy is ACCEPT.
func SkipNonBgpRouteExportCheck(dut *ondatra.DUTDevice) bool {
	return lookupDUTDeviations(dut).GetSkipNonBgpRouteExportCheck()
}

// ISISMetricStyleTelemetryUnsupported returns true for devices that do not support state path
// /network-instances/network-instance/protocols/protocol/isis/levels/level/state/metric-style
func ISISMetricStyleTelemetryUnsupported(dut *ondatra.DUTDevice) bool {
	return lookupDUTDeviations(dut).GetIsisMetricStyleTelemetryUnsupported()
}

// StaticRouteNextHopInterfaceRefUnsupported returns if device does not support Interface-ref under static-route next-hop
func StaticRouteNextHopInterfaceRefUnsupported(dut *ondatra.DUTDevice) bool {
	return lookupDUTDeviations(dut).GetStaticRouteNextHopInterfaceRefUnsupported()
}

// SkipStaticNexthopCheck returns if device needs index starting from non zero
func SkipStaticNexthopCheck(dut *ondatra.DUTDevice) bool {
	return lookupDUTDeviations(dut).GetSkipStaticNexthopCheck()
}

// EnableFlowctrlFlag returns if device needs set leaf specific enable flag.
func EnableFlowctrlFlag(dut *ondatra.DUTDevice) bool {
	return lookupDUTDeviations(dut).GetEnableFlowctrlFlag()
}

// Ipv6RouterAdvertisementConfigUnsupported returns true for devices which don't support Ipv6 RouterAdvertisement configuration
func Ipv6RouterAdvertisementConfigUnsupported(dut *ondatra.DUTDevice) bool {
	return lookupDUTDeviations(dut).GetIpv6RouterAdvertisementConfigUnsupported()
}

// PrefixLimitExceededTelemetryUnsupported is to skip checking prefix limit telemetry flag.
func PrefixLimitExceededTelemetryUnsupported(dut *ondatra.DUTDevice) bool {
	return lookupDUTDeviations(dut).GetPrefixLimitExceededTelemetryUnsupported()
}

// SkipSettingAllowMultipleAS return true if device needs to skip setting allow-multiple-as while configuring eBGP
func SkipSettingAllowMultipleAS(dut *ondatra.DUTDevice) bool {
	return lookupDUTDeviations(dut).GetSkipSettingAllowMultipleAs()
}

// SkipPbfWithDecapEncapVrf return true if device needs to skip test with which has PBF with decap encap VRF as action
func SkipPbfWithDecapEncapVrf(dut *ondatra.DUTDevice) bool {
	return lookupDUTDeviations(dut).GetSkipPbfWithDecapEncapVrf()
}

// TTLCopyUnsupported returns true for devices which does not support TTL copy.
func TTLCopyUnsupported(dut *ondatra.DUTDevice) bool {
	return lookupDUTDeviations(dut).GetTtlCopyUnsupported()
}

// GribiDecapMixedPlenUnsupported returns true if devices does not support
// programming with mixed prefix length.
func GribiDecapMixedPlenUnsupported(dut *ondatra.DUTDevice) bool {
	return lookupDUTDeviations(dut).GetGribiDecapMixedPlenUnsupported()
}

// SkipIsisSetLevel return true if device needs to skip setting isis-actions set-level while configuring routing-policy statement action
func SkipIsisSetLevel(dut *ondatra.DUTDevice) bool {
	return lookupDUTDeviations(dut).GetSkipIsisSetLevel()
}

// SkipIsisSetMetricStyleType return true if device needs to skip setting isis-actions set-metric-style-type while configuring routing-policy statement action
func SkipIsisSetMetricStyleType(dut *ondatra.DUTDevice) bool {
	return lookupDUTDeviations(dut).GetSkipIsisSetMetricStyleType()
}

// SkipSetRpMatchSetOptions return true if device needs to skip setting match-prefix-set match-set-options while configuring routing-policy statement condition
func SkipSetRpMatchSetOptions(dut *ondatra.DUTDevice) bool {
	return lookupDUTDeviations(dut).GetSkipSetRpMatchSetOptions()
}

// SkipSettingDisableMetricPropagation return true if device needs to skip setting disable-metric-propagation while configuring table-connection
func SkipSettingDisableMetricPropagation(dut *ondatra.DUTDevice) bool {
	return lookupDUTDeviations(dut).GetSkipSettingDisableMetricPropagation()
}

// BGPConditionsMatchCommunitySetUnsupported returns true if device doesn't support bgp-conditions/match-community-set leaf
func BGPConditionsMatchCommunitySetUnsupported(dut *ondatra.DUTDevice) bool {
	return lookupDUTDeviations(dut).GetBgpConditionsMatchCommunitySetUnsupported()
}

// PfRequireMatchDefaultRule returns true for device which requires match condition for ethertype v4 and v6 for default rule with network-instance default-vrf in policy-forwarding.
func PfRequireMatchDefaultRule(dut *ondatra.DUTDevice) bool {
	return lookupDUTDeviations(dut).GetPfRequireMatchDefaultRule()
}

// MissingPortToOpticalChannelMapping returns true for devices missing component tree mapping from hardware port to optical channel.
func MissingPortToOpticalChannelMapping(dut *ondatra.DUTDevice) bool {
	return lookupDUTDeviations(dut).GetMissingPortToOpticalChannelComponentMapping()
}

// SkipContainerOp returns true if gNMI container OP needs to be skipped.
// Cisco: https://partnerissuetracker.corp.google.com/issues/322291556
func SkipContainerOp(dut *ondatra.DUTDevice) bool {
	return lookupDUTDeviations(dut).GetSkipContainerOp()
}

// ReorderCallsForVendorCompatibilty returns true if call needs to be updated/added/deleted.
// Cisco: https://partnerissuetracker.corp.google.com/issues/322291556
func ReorderCallsForVendorCompatibilty(dut *ondatra.DUTDevice) bool {
	return lookupDUTDeviations(dut).GetReorderCallsForVendorCompatibilty()
}

// AddMissingBaseConfigViaCli returns true if missing base config needs to be added using CLI.
// Cisco: https://partnerissuetracker.corp.google.com/issues/322291556
func AddMissingBaseConfigViaCli(dut *ondatra.DUTDevice) bool {
	return lookupDUTDeviations(dut).GetAddMissingBaseConfigViaCli()
}

// SkipMacaddressCheck returns true if mac address for an interface via gNMI needs to be skipped.
// Cisco: https://partnerissuetracker.corp.google.com/issues/322291556
func SkipMacaddressCheck(dut *ondatra.DUTDevice) bool {
	return lookupDUTDeviations(dut).GetSkipMacaddressCheck()
}

// BGPRibOcPathUnsupported returns true if BGP RIB OC telemetry path is not supported.
func BGPRibOcPathUnsupported(dut *ondatra.DUTDevice) bool {
	return lookupDUTDeviations(dut).GetBgpRibOcPathUnsupported()
}

// SkipPrefixSetMode return true if device needs to skip setting prefix-set mode while configuring prefix-set routing-policy
func SkipPrefixSetMode(dut *ondatra.DUTDevice) bool {
	return lookupDUTDeviations(dut).GetSkipPrefixSetMode()
}

// SetMetricAsPreference returns true for devices which set metric as
// preference for static next-hop
func SetMetricAsPreference(dut *ondatra.DUTDevice) bool {
	return lookupDUTDeviations(dut).GetSetMetricAsPreference()
}

// IPv6StaticRouteWithIPv4NextHopRequiresStaticARP returns true if devices don't support having an
// IPv6 static Route with an IPv4 address as next hop and requires configuring a static ARP entry.
// Arista: https://partnerissuetracker.corp.google.com/issues/316593298
func IPv6StaticRouteWithIPv4NextHopRequiresStaticARP(dut *ondatra.DUTDevice) bool {
	return lookupDUTDeviations(dut).GetIpv6StaticRouteWithIpv4NextHopRequiresStaticArp()
}

// PfRequireSequentialOrderPbrRules returns true for device requires policy-forwarding rules to be in sequential order in the gNMI set-request.
func PfRequireSequentialOrderPbrRules(dut *ondatra.DUTDevice) bool {
	return lookupDUTDeviations(dut).GetPfRequireSequentialOrderPbrRules()
}

// MissingStaticRouteNextHopMetricTelemetry returns true for devices missing
// static route next-hop metric telemetry.
// Arista: https://partnerissuetracker.corp.google.com/issues/321010782
func MissingStaticRouteNextHopMetricTelemetry(dut *ondatra.DUTDevice) bool {
	return lookupDUTDeviations(dut).GetMissingStaticRouteNextHopMetricTelemetry()
}

// UnsupportedStaticRouteNextHopRecurse returns true for devices that don't support recursive
// resolution of static route next hop.
// Arista: https://partnerissuetracker.corp.google.com/issues/314449182
func UnsupportedStaticRouteNextHopRecurse(dut *ondatra.DUTDevice) bool {
	return lookupDUTDeviations(dut).GetUnsupportedStaticRouteNextHopRecurse()
}

// MissingStaticRouteDropNextHopTelemetry returns true for devices missing
// static route telemetry with DROP next hop.
// Arista: https://partnerissuetracker.corp.google.com/issues/330619816
func MissingStaticRouteDropNextHopTelemetry(dut *ondatra.DUTDevice) bool {
	return lookupDUTDeviations(dut).GetMissingStaticRouteDropNextHopTelemetry()
}

// MissingZROpticalChannelTunableParametersTelemetry returns true for devices missing 400ZR
// optical-channel tunable parameters telemetry: min/max/avg.
// Arista: https://partnerissuetracker.corp.google.com/issues/319314781
func MissingZROpticalChannelTunableParametersTelemetry(dut *ondatra.DUTDevice) bool {
	return lookupDUTDeviations(dut).GetMissingZrOpticalChannelTunableParametersTelemetry()
}

// PLQReflectorStatsUnsupported returns true for devices that does not support packet link qualification(PLQ) reflector packet sent/received stats.
func PLQReflectorStatsUnsupported(dut *ondatra.DUTDevice) bool {
	return lookupDUTDeviations(dut).GetPlqReflectorStatsUnsupported()
}

// PLQGeneratorCapabilitiesMaxMTU returns supported max_mtu for devices that does not support packet link qualification(PLQ) Generator max_mtu to be atleast >= 8184.
func PLQGeneratorCapabilitiesMaxMTU(dut *ondatra.DUTDevice) uint32 {
	return lookupDUTDeviations(dut).GetPlqGeneratorCapabilitiesMaxMtu()
}

// PLQGeneratorCapabilitiesMaxPPS returns supported max_pps for devices that does not support packet link qualification(PLQ) Generator max_pps to be atleast >= 100000000.
func PLQGeneratorCapabilitiesMaxPPS(dut *ondatra.DUTDevice) uint64 {
	return lookupDUTDeviations(dut).GetPlqGeneratorCapabilitiesMaxPps()
}

// BgpExtendedCommunityIndexUnsupported return true if BGP extended community index is not supported.
func BgpExtendedCommunityIndexUnsupported(dut *ondatra.DUTDevice) bool {
	return lookupDUTDeviations(dut).GetBgpExtendedCommunityIndexUnsupported()
}

// BgpCommunitySetRefsUnsupported return true if BGP community set refs is not supported.
func BgpCommunitySetRefsUnsupported(dut *ondatra.DUTDevice) bool {
	return lookupDUTDeviations(dut).GetBgpCommunitySetRefsUnsupported()
}

// DefaultImportExportPolicy returns true when device does not have a default deny action in the absence of a route policy
func DefaultImportExportPolicy(dut *ondatra.DUTDevice) bool {
	return lookupDUTDeviations(dut).GetDefaultImportExportPolicy()
}

// TableConnectionsUnsupported returns true if Table Connections are unsupported.
func TableConnectionsUnsupported(dut *ondatra.DUTDevice) bool {
	return lookupDUTDeviations(dut).GetTableConnectionsUnsupported()
}

// UseVendorNativeTagSetConfig returns whether a device requires native model to configure tag-set
func UseVendorNativeTagSetConfig(dut *ondatra.DUTDevice) bool {
	return lookupDUTDeviations(dut).GetUseVendorNativeTagSetConfig()
}

// SkipBgpSendCommunityType return true if device needs to skip setting BGP send-community-type
func SkipBgpSendCommunityType(dut *ondatra.DUTDevice) bool {
	return lookupDUTDeviations(dut).GetSkipBgpSendCommunityType()
}

// BgpActionsSetCommunityMethodUnsupported return true if BGP actions set-community method is unsupported
func BgpActionsSetCommunityMethodUnsupported(dut *ondatra.DUTDevice) bool {
	return lookupDUTDeviations(dut).GetBgpActionsSetCommunityMethodUnsupported()

}

// SetNoPeerGroup Ensure that no BGP configurations exists under PeerGroups.
func SetNoPeerGroup(dut *ondatra.DUTDevice) bool {
	return lookupDUTDeviations(dut).GetSetNoPeerGroup()
}

// BgpCommunityMemberIsAString returns true if device community member is not a list
func BgpCommunityMemberIsAString(dut *ondatra.DUTDevice) bool {
	return lookupDUTDeviations(dut).GetBgpCommunityMemberIsAString()
}

// IPv4StaticRouteWithIPv6NextHopUnsupported unsupported ipv4 with ipv6 nexthop
func IPv4StaticRouteWithIPv6NextHopUnsupported(dut *ondatra.DUTDevice) bool {
	return lookupDUTDeviations(dut).GetIpv4StaticRouteWithIpv6NhUnsupported()
}

// IPv6StaticRouteWithIPv4NextHopUnsupported unsported ipv6 with ipv4 nexthop
func IPv6StaticRouteWithIPv4NextHopUnsupported(dut *ondatra.DUTDevice) bool {
	return lookupDUTDeviations(dut).GetIpv6StaticRouteWithIpv4NhUnsupported()
}

// StaticRouteWithDropNhUnsupported unsuported drop nexthop
func StaticRouteWithDropNhUnsupported(dut *ondatra.DUTDevice) bool {
	return lookupDUTDeviations(dut).GetStaticRouteWithDropNh()
}

// StaticRouteWithExplicitMetric set explict metric
func StaticRouteWithExplicitMetric(dut *ondatra.DUTDevice) bool {
	return lookupDUTDeviations(dut).GetStaticRouteWithExplicitMetric()
}

// BgpDefaultPolicyUnsupported return true if BGP default-import/export-policy is not supported.
func BgpDefaultPolicyUnsupported(dut *ondatra.DUTDevice) bool {
	return lookupDUTDeviations(dut).GetBgpDefaultPolicyUnsupported()
}

// ExplicitEnableBGPOnDefaultVRF return true if BGP needs to be explicity enabled on default VRF
func ExplicitEnableBGPOnDefaultVRF(dut *ondatra.DUTDevice) bool {
	return lookupDUTDeviations(dut).GetExplicitEnableBgpOnDefaultVrf()
}

// RoutingPolicyTagSetEmbedded returns true if the implementation does not support tag-set(s) as a
// separate entity, but embeds it in the policy statement
func RoutingPolicyTagSetEmbedded(dut *ondatra.DUTDevice) bool {
	return lookupDUTDeviations(dut).GetRoutingPolicyTagSetEmbedded()
}

// SkipAfiSafiPathForBgpMultipleAs return true if device do not support afi/safi path to enable allow multiple-as for eBGP
func SkipAfiSafiPathForBgpMultipleAs(dut *ondatra.DUTDevice) bool {
	return lookupDUTDeviations(dut).GetSkipAfiSafiPathForBgpMultipleAs()
}

// CommunityMemberRegexUnsupported return true if device do not support community member regex
func CommunityMemberRegexUnsupported(dut *ondatra.DUTDevice) bool {
	return lookupDUTDeviations(dut).GetCommunityMemberRegexUnsupported()
}

// SamePolicyAttachedToAllAfis returns true if same import policy has to be applied for all AFIs
func SamePolicyAttachedToAllAfis(dut *ondatra.DUTDevice) bool {
	return lookupDUTDeviations(dut).GetSamePolicyAttachedToAllAfis()
}

// SkipSettingStatementForPolicy return true if device do not support afi/safi path to enable allow multiple-as for eBGP
func SkipSettingStatementForPolicy(dut *ondatra.DUTDevice) bool {
	return lookupDUTDeviations(dut).GetSkipSettingStatementForPolicy()
}

// SkipCheckingAttributeIndex return true if device do not return bgp attribute for the bgp session specifying the index
func SkipCheckingAttributeIndex(dut *ondatra.DUTDevice) bool {
	return lookupDUTDeviations(dut).GetSkipCheckingAttributeIndex()
}

// FlattenPolicyWithMultipleStatements return true if devices does not support policy-chaining
func FlattenPolicyWithMultipleStatements(dut *ondatra.DUTDevice) bool {
	return lookupDUTDeviations(dut).GetFlattenPolicyWithMultipleStatements()
}

// SlaacPrefixLength128 for Slaac generated IPv6 link local address
func SlaacPrefixLength128(dut *ondatra.DUTDevice) bool {
	return lookupDUTDeviations(dut).GetSlaacPrefixLength128()
}

// DefaultRoutePolicyUnsupported returns true if default route policy is not supported
func DefaultRoutePolicyUnsupported(dut *ondatra.DUTDevice) bool {
	return lookupDUTDeviations(dut).GetDefaultRoutePolicyUnsupported()
}

// CommunityMatchWithRedistributionUnsupported is set to true for devices that do not support matching community at the redistribution attach point.
func CommunityMatchWithRedistributionUnsupported(dut *ondatra.DUTDevice) bool {
	return lookupDUTDeviations(dut).GetCommunityMatchWithRedistributionUnsupported()
}

// BgpMaxMultipathPathsUnsupported returns true if the device does not support
// bgp max multipaths.
func BgpMaxMultipathPathsUnsupported(dut *ondatra.DUTDevice) bool {
	return lookupDUTDeviations(dut).GetBgpMaxMultipathPathsUnsupported()
}

// MultipathUnsupportedNeighborOrAfisafi returns true if the device does not
// support multipath under neighbor or afisafi.
func MultipathUnsupportedNeighborOrAfisafi(dut *ondatra.DUTDevice) bool {
	return lookupDUTDeviations(dut).GetMultipathUnsupportedNeighborOrAfisafi()
}

// ModelNameUnsupported returns true if /components/components/state/model-name
// is not supported for any component type.
func ModelNameUnsupported(dut *ondatra.DUTDevice) bool {
	return lookupDUTDeviations(dut).GetModelNameUnsupported()
}

// InstallPositionAndInstallComponentUnsupported returns true if install
// position and install component are not supported.
func InstallPositionAndInstallComponentUnsupported(dut *ondatra.DUTDevice) bool {
	return lookupDUTDeviations(dut).GetInstallPositionAndInstallComponentUnsupported()
}

// EncapTunnelShutBackupNhgZeroTraffic returns true when encap tunnel is shut then zero traffic flows to backup NHG
func EncapTunnelShutBackupNhgZeroTraffic(dut *ondatra.DUTDevice) bool {
	return lookupDUTDeviations(dut).GetEncapTunnelShutBackupNhgZeroTraffic()
}

<<<<<<< HEAD
// FanTrayTypeUnsupported returns true if the device does not support the
// OPENCONFIG_HARDWARE_COMPONENT type of "FAN_TRAY".
func FanTrayTypeUnsupported(dut *ondatra.DUTDevice) bool {
	return lookupDUTDeviations(dut).GetFanTrayTypeUnsupported()
=======
// MaxEcmpPaths supported for isis max ecmp path
func MaxEcmpPaths(dut *ondatra.DUTDevice) bool {
	return lookupDUTDeviations(dut).GetMaxEcmpPaths()
>>>>>>> d6dfd6e0
}<|MERGE_RESOLUTION|>--- conflicted
+++ resolved
@@ -1053,14 +1053,13 @@
 	return lookupDUTDeviations(dut).GetEncapTunnelShutBackupNhgZeroTraffic()
 }
 
-<<<<<<< HEAD
+// MaxEcmpPaths supported for isis max ecmp path
+func MaxEcmpPaths(dut *ondatra.DUTDevice) bool {
+	return lookupDUTDeviations(dut).GetMaxEcmpPaths()
+}
+
 // FanTrayTypeUnsupported returns true if the device does not support the
 // OPENCONFIG_HARDWARE_COMPONENT type of "FAN_TRAY".
 func FanTrayTypeUnsupported(dut *ondatra.DUTDevice) bool {
 	return lookupDUTDeviations(dut).GetFanTrayTypeUnsupported()
-=======
-// MaxEcmpPaths supported for isis max ecmp path
-func MaxEcmpPaths(dut *ondatra.DUTDevice) bool {
-	return lookupDUTDeviations(dut).GetMaxEcmpPaths()
->>>>>>> d6dfd6e0
 }