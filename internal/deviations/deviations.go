--- conflicted
+++ resolved
@@ -301,7 +301,6 @@
 	return *gNOIStatusWithEmptySubcomponent
 }
 
-<<<<<<< HEAD
 // SkipBGPTestPasswordMismatch retuns if BGP TestPassword mismatch subtest should be skipped.
 func SkipBGPTestPasswordMismatch(_ *ondatra.DUTDevice) bool {
 	return *skipBGPTestPasswordMismatch
@@ -310,11 +309,11 @@
 // BGPMD5RequiresReset returns if device requires a BGP session reset to utilize a new MD5 key.
 func BGPMD5RequiresReset(_ *ondatra.DUTDevice) bool {
 	return *bgpMD5RequiresReset
-=======
+}
+
 // ExplicitIPv6EnableForGRIBI returns if device requires Ipv6 to be enabled on interface for gRIBI NH programmed with destination mac address.
 func ExplicitIPv6EnableForGRIBI(_ *ondatra.DUTDevice) bool {
 	return *explicitIPv6EnableForGRIBI
->>>>>>> 92e216be
 }
 
 // ISISprotocolEnabledNotRequired returns if isis protocol enable flag should be unset on the device.
