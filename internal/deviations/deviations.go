--- conflicted
+++ resolved
@@ -670,7 +670,11 @@
 	return lookupDUTDeviations(dut).GetQosGetStatePathUnsupported()
 }
 
-<<<<<<< HEAD
+// ISISLevelEnabled returns if device should enable isis under level.
+func ISISLevelEnabled(dut *ondatra.DUTDevice) bool {
+	return lookupDUTDeviations(dut).GetIsisLevelEnabled()
+}
+
 // SkipContainerOp returns true if gNMI container OP needs to be skipped.
 func SkipContainerOp(dut *ondatra.DUTDevice) bool {
 	return lookupDUTDeviations(dut).GetSkipContainerOp()
@@ -704,9 +708,4 @@
 // SkipBreakout returns true if breakout via gNMI needs to be skipped.
 func SkipBreakout(dut *ondatra.DUTDevice) bool {
 	return lookupDUTDeviations(dut).GetSkipBreakout()
-=======
-// ISISLevelEnabled returns if device should enable isis under level.
-func ISISLevelEnabled(dut *ondatra.DUTDevice) bool {
-	return lookupDUTDeviations(dut).GetIsisLevelEnabled()
->>>>>>> 3eca934a
 }