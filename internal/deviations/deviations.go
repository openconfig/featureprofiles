// Copyright 2022 Google LLC
//
// Licensed under the Apache License, Version 2.0 (the "License");
// you may not use this file except in compliance with the License.
// You may obtain a copy of the License at
//
//      http://www.apache.org/licenses/LICENSE-2.0
//
// Unless required by applicable law or agreed to in writing, software
// distributed under the License is distributed on an "AS IS" BASIS,
// WITHOUT WARRANTIES OR CONDITIONS OF ANY KIND, either express or implied.
// See the License for the specific language governing permissions and
// limitations under the License.

// Package deviations defines the arguments to enable temporary workarounds for the
// featureprofiles test suite using command line flags.
//
// If we consider device compliance level in tiers:
//
//   - Tier 0: Full OpenConfig compliance.  The device can do everything specified by
//     OpenConfig.
//   - Tier 1: Test plan compliance.  The device can pass a test without deviation, which
//     means it satisfies the test requirements.  This is the target compliance tier for
//     featureprofiles tests.
//   - Tier 2: Deviated test plan compliance.  The device can pass a test with deviation.
//
// Deviations typically work by reducing testing requirements or by changing the way the
// configuration is done.  However, the targeted compliance tier is always without
// deviation.
//
// Requirements for deviations:
//
//   - Deviations may only use OpenConfig compliant behavior.
//   - Deviations should be small in scope, typically affecting one subtest, one
//     OpenConfig path or small OpenConfig subtree.
//
// If a device could not pass without deviation, that is considered non-compliant
// behavior.  Ideally, a device should pass both with and without a deviation which means
// the deviation could be safely removed.  However, when the OpenConfig model allows the
// device to reject the deviated case even if it is compliant, then this should be
// explained on a case-by-case basis.
//
// To add, remove and enable deviations follow the guidelines at deviations/README.md
package deviations

import (
	"fmt"
	"regexp"

	log "github.com/golang/glog"
	"github.com/openconfig/featureprofiles/internal/metadata"

	mpb "github.com/openconfig/featureprofiles/proto/metadata_go_proto"
	"github.com/openconfig/ondatra"
)

func lookupDeviations(dvc *ondatra.Device) (*mpb.Metadata_PlatformExceptions, error) {
	var matchedPlatformException *mpb.Metadata_PlatformExceptions

	for _, platformExceptions := range metadata.Get().GetPlatformExceptions() {
		if platformExceptions.GetPlatform().GetVendor().String() == "" {
			return nil, fmt.Errorf("vendor should be specified in textproto %v", platformExceptions)
		}

		if dvc.Vendor().String() != platformExceptions.GetPlatform().GetVendor().String() {
			continue
		}

		// If hardware_model_regex is set and does not match, continue
		if hardwareModelRegex := platformExceptions.GetPlatform().GetHardwareModelRegex(); hardwareModelRegex != "" {
			matchHw, errHw := regexp.MatchString(hardwareModelRegex, dvc.Model())
			if errHw != nil {
				return nil, fmt.Errorf("error with regex match %v", errHw)
			}
			if !matchHw {
				continue
			}
		}

		// If software_version_regex is set and does not match, continue
		if softwareVersionRegex := platformExceptions.GetPlatform().GetSoftwareVersionRegex(); softwareVersionRegex != "" {
			matchSw, errSw := regexp.MatchString(softwareVersionRegex, dvc.Version())
			if errSw != nil {
				return nil, fmt.Errorf("error with regex match %v", errSw)
			}
			if !matchSw {
				continue
			}
		}

		if matchedPlatformException != nil {
			return nil, fmt.Errorf("cannot have more than one match within platform_exceptions fields %v and %v", matchedPlatformException, platformExceptions)
		}
		matchedPlatformException = platformExceptions
	}
	return matchedPlatformException, nil
}

func mustLookupDeviations(dvc *ondatra.Device) *mpb.Metadata_Deviations {
	platformExceptions, err := lookupDeviations(dvc)
	if err != nil {
		log.Exitf("Error looking up deviations: %v", err)
	}
	if platformExceptions == nil {
		log.Infof("Did not match any platform_exception %v, returning default values", metadata.Get().GetPlatformExceptions())
		return &mpb.Metadata_Deviations{}
	}
	return platformExceptions.GetDeviations()
}

func lookupDUTDeviations(dut *ondatra.DUTDevice) *mpb.Metadata_Deviations {
	return mustLookupDeviations(dut.Device)
}

func lookupATEDeviations(ate *ondatra.ATEDevice) *mpb.Metadata_Deviations {
	return mustLookupDeviations(ate.Device)
}

// BannerDelimiter returns if device requires the banner to have a delimiter character.
// Full OpenConfig compliant devices should work without delimiter.
func BannerDelimiter(dut *ondatra.DUTDevice) string {
	return lookupDUTDeviations(dut).GetBannerDelimiter()
}

// OmitL2MTU returns if device does not support setting the L2 MTU.
func OmitL2MTU(dut *ondatra.DUTDevice) bool {
	return lookupDUTDeviations(dut).GetOmitL2Mtu()
}

// GRIBIMACOverrideStaticARPStaticRoute returns whether the device needs to configure Static ARP + Static Route to override setting MAC address in Next Hop.
func GRIBIMACOverrideStaticARPStaticRoute(dut *ondatra.DUTDevice) bool {
	return lookupDUTDeviations(dut).GetGribiMacOverrideStaticArpStaticRoute()
}

// AggregateAtomicUpdate returns if device requires that aggregate Port-Channel and its members be defined in a single gNMI Update transaction at /interfaces,
// Otherwise lag-type will be dropped, and no member can be added to the aggregate.
// Full OpenConfig compliant devices should pass both with and without this deviation.
func AggregateAtomicUpdate(dut *ondatra.DUTDevice) bool {
	return lookupDUTDeviations(dut).GetAggregateAtomicUpdate()
}

// DefaultNetworkInstance returns the name used for the default network instance for VRF.
func DefaultNetworkInstance(dut *ondatra.DUTDevice) string {
	if dni := lookupDUTDeviations(dut).GetDefaultNetworkInstance(); dni != "" {
		return dni
	}
	return "DEFAULT"
}

// ISISRestartSuppressUnsupported returns whether the device should skip isis restart-suppress check.
func ISISRestartSuppressUnsupported(dut *ondatra.DUTDevice) bool {
	return lookupDUTDeviations(dut).GetIsisRestartSuppressUnsupported()
}

// MissingBgpLastNotificationErrorCode returns whether the last-notification-error-code leaf is missing in bgp.
func MissingBgpLastNotificationErrorCode(dut *ondatra.DUTDevice) bool {
	return lookupDUTDeviations(dut).GetMissingBgpLastNotificationErrorCode()
}

// GRIBIMACOverrideWithStaticARP returns whether for a gRIBI IPv4 route the device does not support a mac-address only next-hop-entry.
func GRIBIMACOverrideWithStaticARP(dut *ondatra.DUTDevice) bool {
	return lookupDUTDeviations(dut).GetGribiMacOverrideWithStaticArp()
}

// CLITakesPrecedenceOverOC returns whether config pushed through origin CLI takes precedence over config pushed through origin OC.
func CLITakesPrecedenceOverOC(dut *ondatra.DUTDevice) bool {
	return lookupDUTDeviations(dut).GetCliTakesPrecedenceOverOc()
}

// BGPTrafficTolerance returns the allowed tolerance for BGP traffic flow while comparing for pass or fail conditions.
func BGPTrafficTolerance(dut *ondatra.DUTDevice) int32 {
	return lookupDUTDeviations(dut).GetBgpToleranceValue()
}

// StaticProtocolName returns the name used for the static routing protocol.
func StaticProtocolName(dut *ondatra.DUTDevice) string {
	if spn := lookupDUTDeviations(dut).GetStaticProtocolName(); spn != "" {
		return spn
	}
	return "DEFAULT"
}

// SwitchChipIDUnsupported returns whether the device supports id leaf for SwitchChip components.
func SwitchChipIDUnsupported(dut *ondatra.DUTDevice) bool {
	return lookupDUTDeviations(dut).GetSwitchChipIdUnsupported()
}

// BackplaneFacingCapacityUnsupported returns whether the device supports backplane-facing-capacity leaves for some components.
func BackplaneFacingCapacityUnsupported(dut *ondatra.DUTDevice) bool {
	return lookupDUTDeviations(dut).GetBackplaneFacingCapacityUnsupported()
}

// SchedulerInputWeightLimit returns whether the device does not support weight above 100.
func SchedulerInputWeightLimit(dut *ondatra.DUTDevice) bool {
	return lookupDUTDeviations(dut).GetSchedulerInputWeightLimit()
}

// ECNProfileRequiredDefinition returns whether the device requires additional config for ECN.
func ECNProfileRequiredDefinition(dut *ondatra.DUTDevice) bool {
	return lookupDUTDeviations(dut).GetEcnProfileRequiredDefinition()
}

// ISISGlobalAuthenticationNotRequired returns true if ISIS Global authentication not required.
func ISISGlobalAuthenticationNotRequired(dut *ondatra.DUTDevice) bool {
	return lookupDUTDeviations(dut).GetIsisGlobalAuthenticationNotRequired()
}

// ISISExplicitLevelAuthenticationConfig returns true if ISIS Explicit Level Authentication configuration is required
func ISISExplicitLevelAuthenticationConfig(dut *ondatra.DUTDevice) bool {
	return lookupDUTDeviations(dut).GetIsisExplicitLevelAuthenticationConfig()
}

// ISISSingleTopologyRequired sets isis af ipv6 single topology on the device if value is true.
func ISISSingleTopologyRequired(dut *ondatra.DUTDevice) bool {
	return lookupDUTDeviations(dut).GetIsisSingleTopologyRequired()
}

// ISISMultiTopologyUnsupported returns if device skips isis multi-topology check.
func ISISMultiTopologyUnsupported(dut *ondatra.DUTDevice) bool {
	return lookupDUTDeviations(dut).GetIsisMultiTopologyUnsupported()
}

// ISISInterfaceLevel1DisableRequired returns if device should disable isis level1 under interface mode.
func ISISInterfaceLevel1DisableRequired(dut *ondatra.DUTDevice) bool {
	return lookupDUTDeviations(dut).GetIsisInterfaceLevel1DisableRequired()
}

// MissingIsisInterfaceAfiSafiEnable returns if device should set and validate isis interface address family enable.
// Default is validate isis address family enable at global mode.
func MissingIsisInterfaceAfiSafiEnable(dut *ondatra.DUTDevice) bool {
	return lookupDUTDeviations(dut).GetMissingIsisInterfaceAfiSafiEnable()
}

// Ipv6DiscardedPktsUnsupported returns whether the device supports interface ipv6 discarded packet stats.
func Ipv6DiscardedPktsUnsupported(dut *ondatra.DUTDevice) bool {
	return lookupDUTDeviations(dut).GetIpv6DiscardedPktsUnsupported()
}

// LinkQualWaitAfterDeleteRequired returns whether the device requires additional time to complete post delete link qualification cleanup.
func LinkQualWaitAfterDeleteRequired(dut *ondatra.DUTDevice) bool {
	return lookupDUTDeviations(dut).GetLinkQualWaitAfterDeleteRequired()
}

// StatePathsUnsupported returns whether the device supports following state paths
func StatePathsUnsupported(dut *ondatra.DUTDevice) bool {
	return lookupDUTDeviations(dut).GetStatePathUnsupported()
}

// DropWeightLeavesUnsupported returns whether the device supports drop and weight leaves under queue management profile.
func DropWeightLeavesUnsupported(dut *ondatra.DUTDevice) bool {
	return lookupDUTDeviations(dut).GetDropWeightLeavesUnsupported()
}

// SwVersionUnsupported returns true if the device does not support reporting software version according to the requirements in gNMI-1.10.
func SwVersionUnsupported(dut *ondatra.DUTDevice) bool {
	return lookupDUTDeviations(dut).GetSwVersionUnsupported()
}

// HierarchicalWeightResolutionTolerance returns the allowed tolerance for BGP traffic flow while comparing for pass or fail conditions.
// Default minimum value is 0.2. Anything less than 0.2 will be set to 0.2.
func HierarchicalWeightResolutionTolerance(dut *ondatra.DUTDevice) float64 {
	hwrt := lookupDUTDeviations(dut).GetHierarchicalWeightResolutionTolerance()
	if minHWRT := 0.2; hwrt < minHWRT {
		return minHWRT
	}
	return hwrt
}

// InterfaceEnabled returns if device requires interface enabled leaf booleans to be explicitly set to true.
func InterfaceEnabled(dut *ondatra.DUTDevice) bool {
	return lookupDUTDeviations(dut).GetInterfaceEnabled()
}

// InterfaceCountersFromContainer returns if the device only supports querying counters from the state container, not from individual counter leaves.
func InterfaceCountersFromContainer(dut *ondatra.DUTDevice) bool {
	return lookupDUTDeviations(dut).GetInterfaceCountersFromContainer()
}

// IPv4MissingEnabled returns if device does not support interface/ipv4/enabled.
func IPv4MissingEnabled(dut *ondatra.DUTDevice) bool {
	return lookupDUTDeviations(dut).GetIpv4MissingEnabled()
}

// IPNeighborMissing returns true if the device does not support interface/ipv4(6)/neighbor,
// so test can suppress the related check for interface/ipv4(6)/neighbor.
func IPNeighborMissing(dut *ondatra.DUTDevice) bool {
	return lookupDUTDeviations(dut).GetIpNeighborMissing()
}

// GRIBIRIBAckOnly returns if device only supports RIB ack, so tests that normally expect FIB_ACK will allow just RIB_ACK.
// Full gRIBI compliant devices should pass both with and without this deviation.
func GRIBIRIBAckOnly(dut *ondatra.DUTDevice) bool {
	return lookupDUTDeviations(dut).GetGribiRibackOnly()
}

// MissingValueForDefaults returns if device returns no value for some OpenConfig paths if the operational value equals the default.
func MissingValueForDefaults(dut *ondatra.DUTDevice) bool {
	return lookupDUTDeviations(dut).GetMissingValueForDefaults()
}

// TraceRouteL4ProtocolUDP returns if device only support UDP as l4 protocol for traceroute.
// Default value is false.
func TraceRouteL4ProtocolUDP(dut *ondatra.DUTDevice) bool {
	return lookupDUTDeviations(dut).GetTracerouteL4ProtocolUdp()
}

// LLDPInterfaceConfigOverrideGlobal returns if LLDP interface config should override the global config,
// expect neighbours are seen when lldp is disabled globally but enabled on interface
func LLDPInterfaceConfigOverrideGlobal(dut *ondatra.DUTDevice) bool {
	return lookupDUTDeviations(dut).GetLldpInterfaceConfigOverrideGlobal()
}

// SubinterfacePacketCountersMissing returns if device is missing subinterface packet counters for IPv4/IPv6,
// so the test will skip checking them.
// Full OpenConfig compliant devices should pass both with and without this deviation.
func SubinterfacePacketCountersMissing(dut *ondatra.DUTDevice) bool {
	return lookupDUTDeviations(dut).GetSubinterfacePacketCountersMissing()
}

// MissingPrePolicyReceivedRoutes returns if device does not support bgp/neighbors/neighbor/afi-safis/afi-safi/state/prefixes/received-pre-policy.
// Fully-compliant devices should pass with and without this deviation.
func MissingPrePolicyReceivedRoutes(dut *ondatra.DUTDevice) bool {
	return lookupDUTDeviations(dut).GetPrepolicyReceivedRoutes()
}

// DeprecatedVlanID returns if device requires using the deprecated openconfig-vlan:vlan/config/vlan-id or openconfig-vlan:vlan/state/vlan-id leaves.
func DeprecatedVlanID(dut *ondatra.DUTDevice) bool {
	return lookupDUTDeviations(dut).GetDeprecatedVlanId()
}

// OSActivateNoReboot returns if device requires separate reboot to activate OS.
func OSActivateNoReboot(dut *ondatra.DUTDevice) bool {
	return lookupDUTDeviations(dut).GetOsactivateNoreboot()
}

// ConnectRetry returns if /bgp/neighbors/neighbor/timers/config/connect-retry is not supported.
func ConnectRetry(dut *ondatra.DUTDevice) bool {
	return lookupDUTDeviations(dut).GetConnectRetry()
}

// InstallOSForStandbyRP returns if device requires OS installation on standby RP as well as active RP.
func InstallOSForStandbyRP(dut *ondatra.DUTDevice) bool {
	return lookupDUTDeviations(dut).GetOsinstallForStandbyRp()
}

// GNOIStatusWithEmptySubcomponent returns if the response of gNOI reboot status is a single value (not a list),
// the device requires explicit component path to account for a situation when there is more than one active reboot requests.
func GNOIStatusWithEmptySubcomponent(dut *ondatra.DUTDevice) bool {
	return lookupDUTDeviations(dut).GetGnoiStatusEmptySubcomponent()
}

// NetworkInstanceTableDeletionRequired returns if device requires explicit deletion of network-instance table.
func NetworkInstanceTableDeletionRequired(dut *ondatra.DUTDevice) bool {
	return lookupDUTDeviations(dut).GetNetworkInstanceTableDeletionRequired()
}

// ExplicitPortSpeed returns if device requires port-speed to be set because its default value may not be usable.
// Fully compliant devices selects the highest speed available based on negotiation.
func ExplicitPortSpeed(dut *ondatra.DUTDevice) bool {
	return lookupDUTDeviations(dut).GetExplicitPortSpeed()
}

// ExplicitInterfaceInDefaultVRF returns if device requires explicit attachment of an interface or subinterface to the default network instance.
// OpenConfig expects an unattached interface or subinterface to be implicitly part of the default network instance.
// Fully-compliant devices should pass with and without this deviation.
func ExplicitInterfaceInDefaultVRF(dut *ondatra.DUTDevice) bool {
	return lookupDUTDeviations(dut).GetExplicitInterfaceInDefaultVrf()
}

// RibWecmp returns if device requires CLI knob to enable wecmp feature.
func RibWecmp(dut *ondatra.DUTDevice) bool {
	return lookupDUTDeviations(dut).GetRibWecmp()
}

// InterfaceConfigVRFBeforeAddress returns if vrf should be configured before IP address when configuring interface.
func InterfaceConfigVRFBeforeAddress(dut *ondatra.DUTDevice) bool {
	return lookupDUTDeviations(dut).GetInterfaceConfigVrfBeforeAddress()
}

// BGPMD5RequiresReset returns if device requires a BGP session reset to utilize a new MD5 key.
func BGPMD5RequiresReset(dut *ondatra.DUTDevice) bool {
	return lookupDUTDeviations(dut).GetBgpMd5RequiresReset()
}

// ExplicitIPv6EnableForGRIBI returns if device requires Ipv6 to be enabled on interface for gRIBI NH programmed with destination mac address.
func ExplicitIPv6EnableForGRIBI(dut *ondatra.DUTDevice) bool {
	return lookupDUTDeviations(dut).GetIpv6EnableForGribiNhDmac()
}

// ISISInstanceEnabledRequired returns if isis instance name string should be set on the device.
func ISISInstanceEnabledRequired(dut *ondatra.DUTDevice) bool {
	return lookupDUTDeviations(dut).GetIsisInstanceEnabledRequired()
}

// GNOISubcomponentPath returns if device currently uses component name instead of a full openconfig path.
func GNOISubcomponentPath(dut *ondatra.DUTDevice) bool {
	return lookupDUTDeviations(dut).GetGnoiSubcomponentPath()
}

// NoMixOfTaggedAndUntaggedSubinterfaces returns if device does not support a mix of tagged and untagged subinterfaces
func NoMixOfTaggedAndUntaggedSubinterfaces(dut *ondatra.DUTDevice) bool {
	return lookupDUTDeviations(dut).GetNoMixOfTaggedAndUntaggedSubinterfaces()
}

// DequeueDeleteNotCountedAsDrops returns if device dequeues and deletes the pkts after a while and those are not counted
// as drops
func DequeueDeleteNotCountedAsDrops(dut *ondatra.DUTDevice) bool {
	return lookupDUTDeviations(dut).GetDequeueDeleteNotCountedAsDrops()
}

// RoutePolicyUnderAFIUnsupported returns if Route-Policy under the AFI/SAFI is not supported
func RoutePolicyUnderAFIUnsupported(dut *ondatra.DUTDevice) bool {
	return lookupDUTDeviations(dut).GetRoutePolicyUnderAfiUnsupported()
}

// StorageComponentUnsupported returns if telemetry path /components/component/storage is not supported.
func StorageComponentUnsupported(dut *ondatra.DUTDevice) bool {
	return lookupDUTDeviations(dut).GetStorageComponentUnsupported()
}

// GNOIFabricComponentRebootUnsupported returns if device does not support use using gNOI to reboot the Fabric Component.
func GNOIFabricComponentRebootUnsupported(dut *ondatra.DUTDevice) bool {
	return lookupDUTDeviations(dut).GetGnoiFabricComponentRebootUnsupported()
}

// NtpNonDefaultVrfUnsupported returns true if the device does not support ntp non-default vrf.
// Default value is false.
func NtpNonDefaultVrfUnsupported(dut *ondatra.DUTDevice) bool {
	return lookupDUTDeviations(dut).GetNtpNonDefaultVrfUnsupported()
}

// SkipControllerCardPowerAdmin returns if power-admin-state config on controller card should be skipped.
// Default value is false.
func SkipControllerCardPowerAdmin(dut *ondatra.DUTDevice) bool {
	return lookupDUTDeviations(dut).GetSkipControllerCardPowerAdmin()
}

// QOSOctets returns if device should skip checking QOS octet stats for interface.
func QOSOctets(dut *ondatra.DUTDevice) bool {
	return lookupDUTDeviations(dut).GetQosOctets()
}

// ISISInterfaceAfiUnsupported returns true for devices that don't support configuring
// ISIS /afi-safi/af/config container.
func ISISInterfaceAfiUnsupported(dut *ondatra.DUTDevice) bool {
	return lookupDUTDeviations(dut).GetIsisInterfaceAfiUnsupported()
}

// P4RTModifyTableEntryUnsupported returns true for devices that don't support
// modify table entry operation in P4 Runtime.
func P4RTModifyTableEntryUnsupported(dut *ondatra.DUTDevice) bool {
	return lookupDUTDeviations(dut).GetP4RtModifyTableEntryUnsupported()
}

// OSComponentParentIsSupervisorOrLinecard returns true if parent of OS component is
// of type SUPERVISOR or LINECARD.
func OSComponentParentIsSupervisorOrLinecard(dut *ondatra.DUTDevice) bool {
	return lookupDUTDeviations(dut).GetOsComponentParentIsSupervisorOrLinecard()
}

// OSComponentParentIsChassis returns true if parent of OS component is of type CHASSIS.
func OSComponentParentIsChassis(dut *ondatra.DUTDevice) bool {
	return lookupDUTDeviations(dut).GetOsComponentParentIsChassis()
}

// ISISRequireSameL1MetricWithL2Metric returns true for devices that require configuring
// the same ISIS Metrics for Level 1 when configuring Level 2 Metrics.
func ISISRequireSameL1MetricWithL2Metric(dut *ondatra.DUTDevice) bool {
	return lookupDUTDeviations(dut).GetIsisRequireSameL1MetricWithL2Metric()
}

// BGPSetMedRequiresEqualOspfSetMetric returns true for devices that require configuring
// the same OSPF setMetric when BGP SetMED is configured.
func BGPSetMedRequiresEqualOspfSetMetric(dut *ondatra.DUTDevice) bool {
	return lookupDUTDeviations(dut).GetBgpSetMedRequiresEqualOspfSetMetric()
}

// SetNativeUser creates a user and assigns role/rbac to that user via native model.
func SetNativeUser(dut *ondatra.DUTDevice) bool {
	return lookupDUTDeviations(dut).GetSetNativeUser()
}

// P4RTGdpRequiresDot1QSubinterface returns true for devices that require configuring
// subinterface with tagged vlan for P4RT packet in.
func P4RTGdpRequiresDot1QSubinterface(dut *ondatra.DUTDevice) bool {
	return lookupDUTDeviations(dut).GetP4RtGdpRequiresDot1QSubinterface()
}

// LinecardCPUUtilizationUnsupported returns if the device does not support telemetry path
// /components/component/cpu/utilization/state/avg for linecards' CPU card.
// Default value is false.
func LinecardCPUUtilizationUnsupported(dut *ondatra.DUTDevice) bool {
	return lookupDUTDeviations(dut).GetLinecardCpuUtilizationUnsupported()
}

// ConsistentComponentNamesUnsupported returns if the device does not support consistent component names for GNOI and GNMI.
// Default value is false.
func ConsistentComponentNamesUnsupported(dut *ondatra.DUTDevice) bool {
	return lookupDUTDeviations(dut).GetConsistentComponentNamesUnsupported()
}

// ControllerCardCPUUtilizationUnsupported returns if the device does not support telemetry path
// /components/component/cpu/utilization/state/avg for controller cards' CPU card.
// Default value is false.
func ControllerCardCPUUtilizationUnsupported(dut *ondatra.DUTDevice) bool {
	return lookupDUTDeviations(dut).GetControllerCardCpuUtilizationUnsupported()
}

// FabricDropCounterUnsupported returns if the device does not support counter for fabric block lost packets.
// Default value is false.
func FabricDropCounterUnsupported(dut *ondatra.DUTDevice) bool {
	return lookupDUTDeviations(dut).GetFabricDropCounterUnsupported()
}

// LinecardMemoryUtilizationUnsupported returns if the device does not support memory utilization related leaves for linecard components.
// Default value is false.
func LinecardMemoryUtilizationUnsupported(dut *ondatra.DUTDevice) bool {
	return lookupDUTDeviations(dut).GetLinecardMemoryUtilizationUnsupported()
}

// QOSVoqDropCounterUnsupported returns if the device does not support telemetry path
// /qos/interfaces/interface/input/virtual-output-queues/voq-interface/queues/queue/state/dropped-pkts.
// Default value is false.
func QOSVoqDropCounterUnsupported(dut *ondatra.DUTDevice) bool {
	return lookupDUTDeviations(dut).GetQosVoqDropCounterUnsupported()
}

// ISISTimersCsnpIntervalUnsupported returns true for devices that do not support
// configuring csnp-interval timer for ISIS.
func ISISTimersCsnpIntervalUnsupported(dut *ondatra.DUTDevice) bool {
	return lookupDUTDeviations(dut).GetIsisTimersCsnpIntervalUnsupported()
}

// ISISCounterManualAddressDropFromAreasUnsupported returns true for devices that do not
// support telemetry for isis system-level-counter manual-address-drop-from-areas.
func ISISCounterManualAddressDropFromAreasUnsupported(dut *ondatra.DUTDevice) bool {
	return lookupDUTDeviations(dut).GetIsisCounterManualAddressDropFromAreasUnsupported()
}

// ISISCounterPartChangesUnsupported returns true for devices that do not
// support telemetry for isis system-level-counter part-changes.
func ISISCounterPartChangesUnsupported(dut *ondatra.DUTDevice) bool {
	return lookupDUTDeviations(dut).GetIsisCounterPartChangesUnsupported()
}

// SkipTCPNegotiatedMSSCheck returns true for devices that do not
// support telemetry to check negotiated tcp mss value.
func SkipTCPNegotiatedMSSCheck(dut *ondatra.DUTDevice) bool {
	return lookupDUTDeviations(dut).GetSkipTcpNegotiatedMssCheck()
}

// TransceiverThresholdsUnsupported returns true if the device does not support threshold container under /components/component/transceiver.
// Default value is false.
func TransceiverThresholdsUnsupported(dut *ondatra.DUTDevice) bool {
	return lookupDUTDeviations(dut).GetTransceiverThresholdsUnsupported()
}

// InterfaceLoopbackModeRawGnmi returns true if interface loopback mode needs to be updated using raw gnmi API due to server version.
// Default value is false.
func InterfaceLoopbackModeRawGnmi(dut *ondatra.DUTDevice) bool {
	return lookupDUTDeviations(dut).GetInterfaceLoopbackModeRawGnmi()
}

// ISISLspMetadataLeafsUnsupported returns true for devices that don't support ISIS-Lsp
// metadata paths: checksum, sequence-number, remaining-lifetime.
func ISISLspMetadataLeafsUnsupported(dut *ondatra.DUTDevice) bool {
	return lookupDUTDeviations(dut).GetIsisLspMetadataLeafsUnsupported()
}

// QOSQueueRequiresID returns if device should configure QOS queue along with queue-id
func QOSQueueRequiresID(dut *ondatra.DUTDevice) bool {
	return lookupDUTDeviations(dut).GetQosQueueRequiresId()
}

// BgpLlgrOcUndefined returns true if device does not support OC path to disable BGP LLGR.
func BgpLlgrOcUndefined(dut *ondatra.DUTDevice) bool {
	return lookupDUTDeviations(dut).GetBgpLlgrOcUndefined()
}

// QOSBufferAllocationConfigRequired returns if device should configure QOS buffer-allocation-profile
func QOSBufferAllocationConfigRequired(dut *ondatra.DUTDevice) bool {
	return lookupDUTDeviations(dut).GetQosBufferAllocationConfigRequired()
}

// BGPGlobalExtendedNextHopEncodingUnsupported returns true for devices that do not support configuring
// BGP ExtendedNextHopEncoding at the global level.
func BGPGlobalExtendedNextHopEncodingUnsupported(dut *ondatra.DUTDevice) bool {
	return lookupDUTDeviations(dut).GetBgpGlobalExtendedNextHopEncodingUnsupported()
}

// TunnelStatePathUnsupported returns true for devices that require configuring
// /interfaces/interface/state/counters/in-pkts, in-octets,out-pkts, out-octetsis not supported.
func TunnelStatePathUnsupported(dut *ondatra.DUTDevice) bool {
	return lookupDUTDeviations(dut).GetTunnelStatePathUnsupported()
}

// TunnelConfigPathUnsupported returns true for devices that require configuring
// Tunnel source-address destination-address, encapsulation type are not supported in OC
func TunnelConfigPathUnsupported(dut *ondatra.DUTDevice) bool {
	return lookupDUTDeviations(dut).GetTunnelConfigPathUnsupported()
}

// EcnSameMinMaxThresholdUnsupported returns true for devices that don't support the same minimum and maximum threshold values
// CISCO: minimum and maximum threshold values are not the same, the difference between minimum and maximum threshold value should be 6144.
func EcnSameMinMaxThresholdUnsupported(dut *ondatra.DUTDevice) bool {
	return lookupDUTDeviations(dut).GetEcnSameMinMaxThresholdUnsupported()
}

// QosSchedulerConfigRequired returns if device should configure QOS buffer-allocation-profile
func QosSchedulerConfigRequired(dut *ondatra.DUTDevice) bool {
	return lookupDUTDeviations(dut).GetQosSchedulerConfigRequired()
}

// QosSetWeightConfigUnsupported returns whether the device does not support set weight leaves under qos ecn.
func QosSetWeightConfigUnsupported(dut *ondatra.DUTDevice) bool {
	return lookupDUTDeviations(dut).GetQosSetWeightConfigUnsupported()
}

// QosGetStatePathUnsupported returns whether the device does not support get state leaves under qos.
func QosGetStatePathUnsupported(dut *ondatra.DUTDevice) bool {
	return lookupDUTDeviations(dut).GetQosGetStatePathUnsupported()
}

// InterfaceRefInterfaceIDFormat returns if device is required to use interface-id format of interface name + .subinterface index with Interface-ref container
func InterfaceRefInterfaceIDFormat(dut *ondatra.DUTDevice) bool {
	return lookupDUTDeviations(dut).GetInterfaceRefInterfaceIdFormat()
}

// ISISLevelEnabled returns if device should enable isis under level.
func ISISLevelEnabled(dut *ondatra.DUTDevice) bool {
	return lookupDUTDeviations(dut).GetIsisLevelEnabled()
}

// MemberLinkLoopbackUnsupported returns true for devices that require configuring
// loopback on aggregated links instead of member links.
func MemberLinkLoopbackUnsupported(dut *ondatra.DUTDevice) bool {
	return lookupDUTDeviations(dut).GetMemberLinkLoopbackUnsupported()
}

// SkipPlqInterfaceOperStatusCheck returns true for devices that do not support
// PLQ operational status check for interfaces
func SkipPlqInterfaceOperStatusCheck(dut *ondatra.DUTDevice) bool {
	return lookupDUTDeviations(dut).GetSkipPlqInterfaceOperStatusCheck()
}

// BGPExplicitPrefixLimitReceived returns if device must specify the received prefix limits explicitly
// under the "prefix-limit-received" field rather than simply "prefix-limit".
func BGPExplicitPrefixLimitReceived(dut *ondatra.DUTDevice) bool {
	return lookupDUTDeviations(dut).GetBgpExplicitPrefixLimitReceived()
}

// BGPMissingOCMaxPrefixesConfiguration returns true for devices that does not configure BGP
// maximum routes correctly when max-prefixes OC leaf is configured.
func BGPMissingOCMaxPrefixesConfiguration(dut *ondatra.DUTDevice) bool {
	return lookupDUTDeviations(dut).GetBgpMissingOcMaxPrefixesConfiguration()
}

// SkipBgpSessionCheckWithoutAfisafi returns if device needs to skip checking AFI-SAFI disable.
func SkipBgpSessionCheckWithoutAfisafi(dut *ondatra.DUTDevice) bool {
	return lookupDUTDeviations(dut).GetSkipBgpSessionCheckWithoutAfisafi()
}

// MismatchedHardwareResourceNameInComponent returns true for devices that have separate
// naming conventions for hardware resource name in /system/ tree and /components/ tree.
func MismatchedHardwareResourceNameInComponent(dut *ondatra.DUTDevice) bool {
	return lookupDUTDeviations(dut).GetMismatchedHardwareResourceNameInComponent()
}

// GNOISubcomponentRebootStatusUnsupported returns true for devices that do not support subcomponent reboot status check.
func GNOISubcomponentRebootStatusUnsupported(dut *ondatra.DUTDevice) bool {
	return lookupDUTDeviations(dut).GetGnoiSubcomponentRebootStatusUnsupported()
}

// SkipNonBgpRouteExportCheck returns true for devices that exports routes from all
// protocols to BGP if the export-policy is ACCEPT.
func SkipNonBgpRouteExportCheck(dut *ondatra.DUTDevice) bool {
	return lookupDUTDeviations(dut).GetSkipNonBgpRouteExportCheck()
}

// ISISMetricStyleTelemetryUnsupported returns true for devices that do not support state path
// /network-instances/network-instance/protocols/protocol/isis/levels/level/state/metric-style
func ISISMetricStyleTelemetryUnsupported(dut *ondatra.DUTDevice) bool {
	return lookupDUTDeviations(dut).GetIsisMetricStyleTelemetryUnsupported()
}

// StaticRouteNextHopInterfaceRefUnsupported returns if device does not support Interface-ref under static-route next-hop
func StaticRouteNextHopInterfaceRefUnsupported(dut *ondatra.DUTDevice) bool {
	return lookupDUTDeviations(dut).GetStaticRouteNextHopInterfaceRefUnsupported()
}

// SkipStaticNexthopCheck returns if device needs index starting from non-zero
func SkipStaticNexthopCheck(dut *ondatra.DUTDevice) bool {
	return lookupDUTDeviations(dut).GetSkipStaticNexthopCheck()
}

// Ipv6RouterAdvertisementConfigUnsupported returns true for devices which don't support Ipv6 RouterAdvertisement configuration
func Ipv6RouterAdvertisementConfigUnsupported(dut *ondatra.DUTDevice) bool {
	return lookupDUTDeviations(dut).GetIpv6RouterAdvertisementConfigUnsupported()
}

// PrefixLimitExceededTelemetryUnsupported is to skip checking prefix limit telemetry flag.
func PrefixLimitExceededTelemetryUnsupported(dut *ondatra.DUTDevice) bool {
	return lookupDUTDeviations(dut).GetPrefixLimitExceededTelemetryUnsupported()
}

// SkipSettingAllowMultipleAS return true if device needs to skip setting allow-multiple-as while configuring eBGP
func SkipSettingAllowMultipleAS(dut *ondatra.DUTDevice) bool {
	return lookupDUTDeviations(dut).GetSkipSettingAllowMultipleAs()
}

// GribiDecapMixedPlenUnsupported returns true if devices does not support
// programming with mixed prefix length.
func GribiDecapMixedPlenUnsupported(dut *ondatra.DUTDevice) bool {
	return lookupDUTDeviations(dut).GetGribiDecapMixedPlenUnsupported()
}

// SkipIsisSetLevel return true if device needs to skip setting isis-actions set-level while configuring routing-policy statement action
func SkipIsisSetLevel(dut *ondatra.DUTDevice) bool {
	return lookupDUTDeviations(dut).GetSkipIsisSetLevel()
}

// SkipIsisSetMetricStyleType return true if device needs to skip setting isis-actions set-metric-style-type while configuring routing-policy statement action
func SkipIsisSetMetricStyleType(dut *ondatra.DUTDevice) bool {
	return lookupDUTDeviations(dut).GetSkipIsisSetMetricStyleType()
}

// SkipSetRpMatchSetOptions return true if device needs to skip setting match-prefix-set match-set-options while configuring routing-policy statement condition
func SkipSetRpMatchSetOptions(dut *ondatra.DUTDevice) bool {
	return lookupDUTDeviations(dut).GetSkipSetRpMatchSetOptions()
}

// SkipSettingDisableMetricPropagation return true if device needs to skip setting disable-metric-propagation while configuring table-connection
func SkipSettingDisableMetricPropagation(dut *ondatra.DUTDevice) bool {
	return lookupDUTDeviations(dut).GetSkipSettingDisableMetricPropagation()
}

// BGPConditionsMatchCommunitySetUnsupported returns true if device doesn't support bgp-conditions/match-community-set leaf
func BGPConditionsMatchCommunitySetUnsupported(dut *ondatra.DUTDevice) bool {
	return lookupDUTDeviations(dut).GetBgpConditionsMatchCommunitySetUnsupported()
}

// PfRequireMatchDefaultRule returns true for device which requires match condition for ether type v4 and v6 for default rule with network-instance default-vrf in policy-forwarding.
func PfRequireMatchDefaultRule(dut *ondatra.DUTDevice) bool {
	return lookupDUTDeviations(dut).GetPfRequireMatchDefaultRule()
}

// MissingPortToOpticalChannelMapping returns true for devices missing component tree mapping from hardware port to optical channel.
func MissingPortToOpticalChannelMapping(dut *ondatra.DUTDevice) bool {
	return lookupDUTDeviations(dut).GetMissingPortToOpticalChannelComponentMapping()
}

// SkipContainerOp returns true if gNMI container OP needs to be skipped.
// Cisco: https://partnerissuetracker.corp.google.com/issues/322291556
func SkipContainerOp(dut *ondatra.DUTDevice) bool {
	return lookupDUTDeviations(dut).GetSkipContainerOp()
}

// ReorderCallsForVendorCompatibilty returns true if call needs to be updated/added/deleted.
// Cisco: https://partnerissuetracker.corp.google.com/issues/322291556
func ReorderCallsForVendorCompatibilty(dut *ondatra.DUTDevice) bool {
	return lookupDUTDeviations(dut).GetReorderCallsForVendorCompatibilty()
}

// AddMissingBaseConfigViaCli returns true if missing base config needs to be added using CLI.
// Cisco: https://partnerissuetracker.corp.google.com/issues/322291556
func AddMissingBaseConfigViaCli(dut *ondatra.DUTDevice) bool {
	return lookupDUTDeviations(dut).GetAddMissingBaseConfigViaCli()
}

// SkipMacaddressCheck returns true if mac address for an interface via gNMI needs to be skipped.
// Cisco: https://partnerissuetracker.corp.google.com/issues/322291556
func SkipMacaddressCheck(dut *ondatra.DUTDevice) bool {
	return lookupDUTDeviations(dut).GetSkipMacaddressCheck()
}

// BGPRibOcPathUnsupported returns true if BGP RIB OC telemetry path is not supported.
func BGPRibOcPathUnsupported(dut *ondatra.DUTDevice) bool {
	return lookupDUTDeviations(dut).GetBgpRibOcPathUnsupported()
}

// SkipPrefixSetMode return true if device needs to skip setting prefix-set mode while configuring prefix-set routing-policy
func SkipPrefixSetMode(dut *ondatra.DUTDevice) bool {
	return lookupDUTDeviations(dut).GetSkipPrefixSetMode()
}

// SetMetricAsPreference returns true for devices which set metric as
// preference for static next-hop
func SetMetricAsPreference(dut *ondatra.DUTDevice) bool {
	return lookupDUTDeviations(dut).GetSetMetricAsPreference()
}

// IPv6StaticRouteWithIPv4NextHopRequiresStaticARP returns true if devices don't support having an
// IPv6 static Route with an IPv4 address as next hop and requires configuring a static ARP entry.
// Arista: https://partnerissuetracker.corp.google.com/issues/316593298
func IPv6StaticRouteWithIPv4NextHopRequiresStaticARP(dut *ondatra.DUTDevice) bool {
	return lookupDUTDeviations(dut).GetIpv6StaticRouteWithIpv4NextHopRequiresStaticArp()
}

// PfRequireSequentialOrderPbrRules returns true for device requires policy-forwarding rules to be in sequential order in the gNMI set-request.
func PfRequireSequentialOrderPbrRules(dut *ondatra.DUTDevice) bool {
	return lookupDUTDeviations(dut).GetPfRequireSequentialOrderPbrRules()
}

// MissingStaticRouteNextHopMetricTelemetry returns true for devices missing
// static route next-hop metric telemetry.
// Arista: https://partnerissuetracker.corp.google.com/issues/321010782
func MissingStaticRouteNextHopMetricTelemetry(dut *ondatra.DUTDevice) bool {
	return lookupDUTDeviations(dut).GetMissingStaticRouteNextHopMetricTelemetry()
}

// UnsupportedStaticRouteNextHopRecurse returns true for devices that don't support recursive
// resolution of static route next hop.
// Arista: https://partnerissuetracker.corp.google.com/issues/314449182
func UnsupportedStaticRouteNextHopRecurse(dut *ondatra.DUTDevice) bool {
	return lookupDUTDeviations(dut).GetUnsupportedStaticRouteNextHopRecurse()
}

// MissingStaticRouteDropNextHopTelemetry returns true for devices missing
// static route telemetry with DROP next hop.
// Arista: https://partnerissuetracker.corp.google.com/issues/330619816
func MissingStaticRouteDropNextHopTelemetry(dut *ondatra.DUTDevice) bool {
	return lookupDUTDeviations(dut).GetMissingStaticRouteDropNextHopTelemetry()
}

// MissingZROpticalChannelTunableParametersTelemetry returns true for devices missing 400ZR
// optical-channel tunable parameters telemetry: min/max/avg.
// Arista: https://partnerissuetracker.corp.google.com/issues/319314781
func MissingZROpticalChannelTunableParametersTelemetry(dut *ondatra.DUTDevice) bool {
	return lookupDUTDeviations(dut).GetMissingZrOpticalChannelTunableParametersTelemetry()
}

// PLQReflectorStatsUnsupported returns true for devices that does not support packet link qualification(PLQ) reflector packet sent/received stats.
func PLQReflectorStatsUnsupported(dut *ondatra.DUTDevice) bool {
	return lookupDUTDeviations(dut).GetPlqReflectorStatsUnsupported()
}

// PLQGeneratorCapabilitiesMaxMTU returns supported max_mtu for devices that does not support packet link qualification(PLQ) Generator max_mtu to be at least >= 8184.
func PLQGeneratorCapabilitiesMaxMTU(dut *ondatra.DUTDevice) uint32 {
	return lookupDUTDeviations(dut).GetPlqGeneratorCapabilitiesMaxMtu()
}

// PLQGeneratorCapabilitiesMaxPPS returns supported max_pps for devices that does not support packet link qualification(PLQ) Generator max_pps to be at least >= 100000000.
func PLQGeneratorCapabilitiesMaxPPS(dut *ondatra.DUTDevice) uint64 {
	return lookupDUTDeviations(dut).GetPlqGeneratorCapabilitiesMaxPps()
}

// BgpExtendedCommunityIndexUnsupported return true if BGP extended community index is not supported.
func BgpExtendedCommunityIndexUnsupported(dut *ondatra.DUTDevice) bool {
	return lookupDUTDeviations(dut).GetBgpExtendedCommunityIndexUnsupported()
}

// BgpCommunitySetRefsUnsupported return true if BGP community set refs is not supported.
func BgpCommunitySetRefsUnsupported(dut *ondatra.DUTDevice) bool {
	return lookupDUTDeviations(dut).GetBgpCommunitySetRefsUnsupported()
}

// TableConnectionsUnsupported returns true if Table Connections are unsupported.
func TableConnectionsUnsupported(dut *ondatra.DUTDevice) bool {
	return lookupDUTDeviations(dut).GetTableConnectionsUnsupported()
}

// UseVendorNativeTagSetConfig returns whether a device requires native model to configure tag-set
func UseVendorNativeTagSetConfig(dut *ondatra.DUTDevice) bool {
	return lookupDUTDeviations(dut).GetUseVendorNativeTagSetConfig()
}

// SkipBgpSendCommunityType return true if device needs to skip setting BGP send-community-type
func SkipBgpSendCommunityType(dut *ondatra.DUTDevice) bool {
	return lookupDUTDeviations(dut).GetSkipBgpSendCommunityType()
}

// BgpActionsSetCommunityMethodUnsupported return true if BGP actions set-community method is unsupported
func BgpActionsSetCommunityMethodUnsupported(dut *ondatra.DUTDevice) bool {
	return lookupDUTDeviations(dut).GetBgpActionsSetCommunityMethodUnsupported()

}

// SetNoPeerGroup Ensure that no BGP configurations exists under PeerGroups.
func SetNoPeerGroup(dut *ondatra.DUTDevice) bool {
	return lookupDUTDeviations(dut).GetSetNoPeerGroup()
}

// BgpCommunityMemberIsAString returns true if device community member is not a list
func BgpCommunityMemberIsAString(dut *ondatra.DUTDevice) bool {
	return lookupDUTDeviations(dut).GetBgpCommunityMemberIsAString()
}

// IPv4StaticRouteWithIPv6NextHopUnsupported unsupported ipv4 with ipv6 nexthop
func IPv4StaticRouteWithIPv6NextHopUnsupported(dut *ondatra.DUTDevice) bool {
	return lookupDUTDeviations(dut).GetIpv4StaticRouteWithIpv6NhUnsupported()
}

// IPv6StaticRouteWithIPv4NextHopUnsupported unsupported ipv6 with ipv4 nexthop
func IPv6StaticRouteWithIPv4NextHopUnsupported(dut *ondatra.DUTDevice) bool {
	return lookupDUTDeviations(dut).GetIpv6StaticRouteWithIpv4NhUnsupported()
}

// StaticRouteWithDropNhUnsupported unsupported drop nexthop
func StaticRouteWithDropNhUnsupported(dut *ondatra.DUTDevice) bool {
	return lookupDUTDeviations(dut).GetStaticRouteWithDropNh()
}

// StaticRouteWithExplicitMetric set explicit metric
func StaticRouteWithExplicitMetric(dut *ondatra.DUTDevice) bool {
	return lookupDUTDeviations(dut).GetStaticRouteWithExplicitMetric()
}

// BgpDefaultPolicyUnsupported return true if BGP default-import/export-policy is not supported.
func BgpDefaultPolicyUnsupported(dut *ondatra.DUTDevice) bool {
	return lookupDUTDeviations(dut).GetBgpDefaultPolicyUnsupported()
}

// ExplicitEnableBGPOnDefaultVRF return true if BGP needs to be explicitly enabled on default VRF
func ExplicitEnableBGPOnDefaultVRF(dut *ondatra.DUTDevice) bool {
	return lookupDUTDeviations(dut).GetExplicitEnableBgpOnDefaultVrf()
}

// RoutingPolicyTagSetEmbedded returns true if the implementation does not support tag-set(s) as a
// separate entity, but embeds it in the policy statement
func RoutingPolicyTagSetEmbedded(dut *ondatra.DUTDevice) bool {
	return lookupDUTDeviations(dut).GetRoutingPolicyTagSetEmbedded()
}

// SkipAfiSafiPathForBgpMultipleAs return true if device do not support afi/safi path to enable allow multiple-as for eBGP
func SkipAfiSafiPathForBgpMultipleAs(dut *ondatra.DUTDevice) bool {
	return lookupDUTDeviations(dut).GetSkipAfiSafiPathForBgpMultipleAs()
}

// CommunityMemberRegexUnsupported return true if device do not support community member regex
func CommunityMemberRegexUnsupported(dut *ondatra.DUTDevice) bool {
	return lookupDUTDeviations(dut).GetCommunityMemberRegexUnsupported()
}

// SamePolicyAttachedToAllAfis returns true if same import policy has to be applied for all AFIs
func SamePolicyAttachedToAllAfis(dut *ondatra.DUTDevice) bool {
	return lookupDUTDeviations(dut).GetSamePolicyAttachedToAllAfis()
}

// SkipSettingStatementForPolicy return true if device do not support afi/safi path to enable allow multiple-as for eBGP
func SkipSettingStatementForPolicy(dut *ondatra.DUTDevice) bool {
	return lookupDUTDeviations(dut).GetSkipSettingStatementForPolicy()
}

// SkipCheckingAttributeIndex return true if device do not return bgp attribute for the bgp session specifying the index
func SkipCheckingAttributeIndex(dut *ondatra.DUTDevice) bool {
	return lookupDUTDeviations(dut).GetSkipCheckingAttributeIndex()
}

// FlattenPolicyWithMultipleStatements return true if devices does not support policy-chaining
func FlattenPolicyWithMultipleStatements(dut *ondatra.DUTDevice) bool {
	return lookupDUTDeviations(dut).GetFlattenPolicyWithMultipleStatements()
}

// SlaacPrefixLength128 for Slaac generated IPv6 link local address
func SlaacPrefixLength128(dut *ondatra.DUTDevice) bool {
	return lookupDUTDeviations(dut).GetSlaacPrefixLength128()
}

// DefaultRoutePolicyUnsupported returns true if default route policy is not supported
func DefaultRoutePolicyUnsupported(dut *ondatra.DUTDevice) bool {
	return lookupDUTDeviations(dut).GetDefaultRoutePolicyUnsupported()
}

// CommunityMatchWithRedistributionUnsupported is set to true for devices that do not support matching community at the redistribution attach point.
func CommunityMatchWithRedistributionUnsupported(dut *ondatra.DUTDevice) bool {
	return lookupDUTDeviations(dut).GetCommunityMatchWithRedistributionUnsupported()
}

// BgpMaxMultipathPathsUnsupported returns true if the device does not support
// bgp max multipaths.
func BgpMaxMultipathPathsUnsupported(dut *ondatra.DUTDevice) bool {
	return lookupDUTDeviations(dut).GetBgpMaxMultipathPathsUnsupported()
}

// MultipathUnsupportedNeighborOrAfisafi returns true if the device does not
// support multipath under neighbor or afisafi.
func MultipathUnsupportedNeighborOrAfisafi(dut *ondatra.DUTDevice) bool {
	return lookupDUTDeviations(dut).GetMultipathUnsupportedNeighborOrAfisafi()
}

// ModelNameUnsupported returns true if /components/components/state/model-name
// is not supported for any component type.
func ModelNameUnsupported(dut *ondatra.DUTDevice) bool {
	return lookupDUTDeviations(dut).GetModelNameUnsupported()
}

// InstallPositionAndInstallComponentUnsupported returns true if install
// position and install component are not supported.
func InstallPositionAndInstallComponentUnsupported(dut *ondatra.DUTDevice) bool {
	return lookupDUTDeviations(dut).GetInstallPositionAndInstallComponentUnsupported()
}

// EncapTunnelShutBackupNhgZeroTraffic returns true when encap tunnel is shut then zero traffic flows to back-up NHG
func EncapTunnelShutBackupNhgZeroTraffic(dut *ondatra.DUTDevice) bool {
	return lookupDUTDeviations(dut).GetEncapTunnelShutBackupNhgZeroTraffic()
}

// MaxEcmpPaths supported for isis max ecmp path
func MaxEcmpPaths(dut *ondatra.DUTDevice) bool {
	return lookupDUTDeviations(dut).GetMaxEcmpPaths()
}

// WecmpAutoUnsupported returns true if wecmp auto is not supported
func WecmpAutoUnsupported(dut *ondatra.DUTDevice) bool {
	return lookupDUTDeviations(dut).GetWecmpAutoUnsupported()
}

// RoutingPolicyChainingUnsupported returns true if policy chaining is unsupported
func RoutingPolicyChainingUnsupported(dut *ondatra.DUTDevice) bool {
	return lookupDUTDeviations(dut).GetRoutingPolicyChainingUnsupported()
}

// ISISLoopbackRequired returns true if isis loopback is required.
func ISISLoopbackRequired(dut *ondatra.DUTDevice) bool {
	return lookupDUTDeviations(dut).GetIsisLoopbackRequired()
}

// WeightedEcmpFixedPacketVerification returns true if fixed packet is used in traffic flow
func WeightedEcmpFixedPacketVerification(dut *ondatra.DUTDevice) bool {
	return lookupDUTDeviations(dut).GetWeightedEcmpFixedPacketVerification()
}

// OverrideDefaultNhScale returns true if default NextHop scale needs to be modified
// else returns false
func OverrideDefaultNhScale(dut *ondatra.DUTDevice) bool {
	return lookupDUTDeviations(dut).GetOverrideDefaultNhScale()
}

// BgpExtendedCommunitySetUnsupported returns true if set bgp extended community is unsupported
func BgpExtendedCommunitySetUnsupported(dut *ondatra.DUTDevice) bool {
	return lookupDUTDeviations(dut).GetBgpExtendedCommunitySetUnsupported()
}

// BgpSetExtCommunitySetRefsUnsupported returns true if bgp set ext community refs is unsupported
func BgpSetExtCommunitySetRefsUnsupported(dut *ondatra.DUTDevice) bool {
	return lookupDUTDeviations(dut).GetBgpSetExtCommunitySetRefsUnsupported()
}

// BgpDeleteLinkBandwidthUnsupported returns true if bgp delete link bandwidth is unsupported
func BgpDeleteLinkBandwidthUnsupported(dut *ondatra.DUTDevice) bool {
	return lookupDUTDeviations(dut).GetBgpDeleteLinkBandwidthUnsupported()
}

// QOSInQueueDropCounterUnsupported returns true if /qos/interfaces/interface/input/queues/queue/state/dropped-pkts
// is not supported for any component type.
func QOSInQueueDropCounterUnsupported(dut *ondatra.DUTDevice) bool {
	return lookupDUTDeviations(dut).GetQosInqueueDropCounterUnsupported()
}

// BgpExplicitExtendedCommunityEnable returns true if explicit extended community enable is needed
func BgpExplicitExtendedCommunityEnable(dut *ondatra.DUTDevice) bool {
	return lookupDUTDeviations(dut).GetBgpExplicitExtendedCommunityEnable()
}

// MatchTagSetConditionUnsupported returns true if match tag set condition is not supported
func MatchTagSetConditionUnsupported(dut *ondatra.DUTDevice) bool {
	return lookupDUTDeviations(dut).GetMatchTagSetConditionUnsupported()
}

// PeerGroupDefEbgpVrfUnsupported returns true if peer group definition under ebgp vrf is unsupported
func PeerGroupDefEbgpVrfUnsupported(dut *ondatra.DUTDevice) bool {
	return lookupDUTDeviations(dut).GetPeerGroupDefEbgpVrfUnsupported()
}

// RedisConnectedUnderEbgpVrfUnsupported returns true if redistribution of routes under ebgp vrf is unsupported
func RedisConnectedUnderEbgpVrfUnsupported(dut *ondatra.DUTDevice) bool {
	return lookupDUTDeviations(dut).GetRedisConnectedUnderEbgpVrfUnsupported()
}

// BgpAfiSafiInDefaultNiBeforeOtherNi returns true if certain AFI SAFIs are configured in default network instance before other network instances
func BgpAfiSafiInDefaultNiBeforeOtherNi(dut *ondatra.DUTDevice) bool {
	return lookupDUTDeviations(dut).GetBgpAfiSafiInDefaultNiBeforeOtherNi()
}

// DefaultImportExportPolicyUnsupported returns true when device
// does not support default import export policy.
func DefaultImportExportPolicyUnsupported(dut *ondatra.DUTDevice) bool {
	return lookupDUTDeviations(dut).GetDefaultImportExportPolicyUnsupported()
}

// CommunityInvertAnyUnsupported returns true when device
// does not support community invert any.
func CommunityInvertAnyUnsupported(dut *ondatra.DUTDevice) bool {
	return lookupDUTDeviations(dut).GetCommunityInvertAnyUnsupported()
}

// Ipv6RouterAdvertisementIntervalUnsupported returns true for devices which don't support Ipv6 RouterAdvertisement interval configuration
func Ipv6RouterAdvertisementIntervalUnsupported(dut *ondatra.DUTDevice) bool {
	return lookupDUTDeviations(dut).GetIpv6RouterAdvertisementIntervalUnsupported()
}

// DecapNHWithNextHopNIUnsupported returns true if Decap NH with NextHopNetworkInstance is unsupported
func DecapNHWithNextHopNIUnsupported(dut *ondatra.DUTDevice) bool {
	return lookupDUTDeviations(dut).GetDecapNhWithNexthopNiUnsupported()
}

// SflowSourceAddressUpdateUnsupported returns true if sflow source address update is unsupported
func SflowSourceAddressUpdateUnsupported(dut *ondatra.DUTDevice) bool {
	return lookupDUTDeviations(dut).GetSflowSourceAddressUpdateUnsupported()
}

// LinkLocalMaskLen returns true if linklocal mask length is not 64
func LinkLocalMaskLen(dut *ondatra.DUTDevice) bool {
	return lookupDUTDeviations(dut).GetLinkLocalMaskLen()
}

// UseParentComponentForTemperatureTelemetry returns true if parent component supports temperature telemetry
func UseParentComponentForTemperatureTelemetry(dut *ondatra.DUTDevice) bool {
	return lookupDUTDeviations(dut).GetUseParentComponentForTemperatureTelemetry()
}

// ComponentMfgDateUnsupported returns true if component's mfg-date leaf is unsupported
func ComponentMfgDateUnsupported(dut *ondatra.DUTDevice) bool {
	return lookupDUTDeviations(dut).GetComponentMfgDateUnsupported()
}

// InterfaceCountersUpdateDelayed returns true if telemetry for interface counters
// does not return the latest counter values.
func InterfaceCountersUpdateDelayed(dut *ondatra.DUTDevice) bool {
	return lookupDUTDeviations(dut).GetInterfaceCountersUpdateDelayed()
}

// OTNChannelTribUnsupported returns true if TRIB parameter is unsupported under OTN channel configuration
func OTNChannelTribUnsupported(dut *ondatra.DUTDevice) bool {
	return lookupDUTDeviations(dut).GetOtnChannelTribUnsupported()
}

// EthChannelIngressParametersUnsupported returns true if ingress parameters are unsupported under ETH channel configuration
func EthChannelIngressParametersUnsupported(dut *ondatra.DUTDevice) bool {
	return lookupDUTDeviations(dut).GetEthChannelIngressParametersUnsupported()
}

// EthChannelAssignmentCiscoNumbering returns true if eth channel assignment index starts from 1 instead of 0
func EthChannelAssignmentCiscoNumbering(dut *ondatra.DUTDevice) bool {
	return lookupDUTDeviations(dut).GetEthChannelAssignmentCiscoNumbering()
}

// ChassisGetRPCUnsupported returns true if a Healthz Get RPC against the Chassis component is unsupported
func ChassisGetRPCUnsupported(dut *ondatra.DUTDevice) bool {
	return lookupDUTDeviations(dut).GetChassisGetRpcUnsupported()
}

// PowerDisableEnableLeafRefValidation returns true if definition of leaf-ref is not supported.
func PowerDisableEnableLeafRefValidation(dut *ondatra.DUTDevice) bool {
	return lookupDUTDeviations(dut).GetPowerDisableEnableLeafRefValidation()
}

// SSHServerCountersUnsupported is to skip checking ssh server counters.
func SSHServerCountersUnsupported(dut *ondatra.DUTDevice) bool {
	return lookupDUTDeviations(dut).GetSshServerCountersUnsupported()
}

// OperationalModeUnsupported returns true if operational-mode leaf is unsupported
func OperationalModeUnsupported(dut *ondatra.DUTDevice) bool {
	return lookupDUTDeviations(dut).GetOperationalModeUnsupported()
}

// BgpSessionStateIdleInPassiveMode returns true if BGP session state idle is not supported instead of active in passive mode.
func BgpSessionStateIdleInPassiveMode(dut *ondatra.DUTDevice) bool {
	return lookupDUTDeviations(dut).GetBgpSessionStateIdleInPassiveMode()
}

// EnableMultipathUnderAfiSafi returns true for devices that do not support multipath under /global path and instead support under global/afi/safi path.
func EnableMultipathUnderAfiSafi(dut *ondatra.DUTDevice) bool {
	return lookupDUTDeviations(dut).GetEnableMultipathUnderAfiSafi()
}

// BgpAllowownasDiffDefaultValue permits a device to have a different default value for allow own as.
func BgpAllowownasDiffDefaultValue(dut *ondatra.DUTDevice) bool {
	return lookupDUTDeviations(dut).GetBgpAllowownasDiffDefaultValue()
}

// OTNChannelAssignmentCiscoNumbering returns true if OTN channel assignment index starts from 1 instead of 0
func OTNChannelAssignmentCiscoNumbering(dut *ondatra.DUTDevice) bool {
	return lookupDUTDeviations(dut).GetOtnChannelAssignmentCiscoNumbering()
}

// CiscoPreFECBERInactiveValue returns true if a non-zero pre-fec-ber value is to be used for Cisco
func CiscoPreFECBERInactiveValue(dut *ondatra.DUTDevice) bool {
	return lookupDUTDeviations(dut).GetCiscoPreFecBerInactiveValue()
}

// BgpAfiSafiWildcardNotSupported return true if bgp afi/safi wildcard query is not supported.
// For example, this yang path query includes the wildcard key `afi-safi-name=`:
// `/network-instances/network-instance[name=DEFAULT]/protocols/protocol[identifier=BGP][name=BGP]/bgp/neighbors/neighbor[neighbor-address=192.0.2.2]/afi-safis/afi-safi[afi-safi-name=]`.
// Use of this deviation is permitted if a query using an explicit key is supported (such as
// `oc.BgpTypes_AFI_SAFI_TYPE_IPV4_UNICAST`).
func BgpAfiSafiWildcardNotSupported(dut *ondatra.DUTDevice) bool {
	return lookupDUTDeviations(dut).GetBgpAfiSafiWildcardNotSupported()
}

// NoZeroSuppression returns true if device wants to remove zero suppression
func NoZeroSuppression(dut *ondatra.DUTDevice) bool {
	return lookupDUTDeviations(dut).GetNoZeroSuppression()
}

// IsisInterfaceLevelPassiveUnsupported returns true for devices that do not support passive leaf
func IsisInterfaceLevelPassiveUnsupported(dut *ondatra.DUTDevice) bool {
	return lookupDUTDeviations(dut).GetIsisInterfaceLevelPassiveUnsupported()
}

// IsisDisSysidUnsupported returns true for devices that do not support dis-system-id leaf
func IsisDisSysidUnsupported(dut *ondatra.DUTDevice) bool {
	return lookupDUTDeviations(dut).GetIsisDisSysidUnsupported()
}

// IsisDatabaseOverloadsUnsupported returns true for devices that do not support database-overloads leaf
func IsisDatabaseOverloadsUnsupported(dut *ondatra.DUTDevice) bool {
	return lookupDUTDeviations(dut).GetIsisDatabaseOverloadsUnsupported()
}

// BgpSetMedV7Unsupported returns true if devices which are not
// supporting bgp set med union type in OC.
func BgpSetMedV7Unsupported(dut *ondatra.DUTDevice) bool {
	return lookupDUTDeviations(dut).GetBgpSetMedV7Unsupported()
}

// EnableTableConnections returns true if admin state of tableconnections needs to be enabled in SRL native model
func EnableTableConnections(dut *ondatra.DUTDevice) bool {
	return lookupDUTDeviations(dut).GetEnableTableConnections()
}

// TcDefaultImportPolicyUnsupported returns true if default import policy for table connection is unsupported
func TcDefaultImportPolicyUnsupported(dut *ondatra.DUTDevice) bool {
	return lookupDUTDeviations(dut).GetTcDefaultImportPolicyUnsupported()
}

// TcMetricPropagationUnsupported returns true if metric propagation for table connection is unsupported
func TcMetricPropagationUnsupported(dut *ondatra.DUTDevice) bool {
	return lookupDUTDeviations(dut).GetTcMetricPropagationUnsupported()
}

// TcAttributePropagationUnsupported returns true if attribute propagation for table connection is unsupported
func TcAttributePropagationUnsupported(dut *ondatra.DUTDevice) bool {
	return lookupDUTDeviations(dut).GetTcAttributePropagationUnsupported()
}

// TcSubscriptionUnsupported returns true if subscription for table connection is unsupported
func TcSubscriptionUnsupported(dut *ondatra.DUTDevice) bool {
	return lookupDUTDeviations(dut).GetTcSubscriptionUnsupported()
}

// DefaultBgpInstanceName returns bgp instance name as set in deviation to override default value "DEFAULT"
func DefaultBgpInstanceName(dut *ondatra.DUTDevice) string {
	if dbin := lookupDUTDeviations(dut).GetDefaultBgpInstanceName(); dbin != "" {
		return dbin
	}
	return "DEFAULT"
}

// ChannelRateClassParametersUnsupported returns true if channel rate class parameters are unsupported
func ChannelRateClassParametersUnsupported(dut *ondatra.DUTDevice) bool {
	return lookupDUTDeviations(dut).GetChannelAssignmentRateClassParametersUnsupported()
}

// QosSchedulerIngressPolicer returns true if qos ingress policing is unsupported
func QosSchedulerIngressPolicer(dut *ondatra.DUTDevice) bool {
	return lookupDUTDeviations(dut).GetQosSchedulerIngressPolicerUnsupported()
}

// GribiEncapHeaderUnsupported returns true if gribi encap header is unsupported
func GribiEncapHeaderUnsupported(dut *ondatra.DUTDevice) bool {
	return lookupDUTDeviations(dut).GetGribiEncapHeaderUnsupported()
}

// P4RTCapabilitiesUnsupported returns true for devices that don't support P4RT Capabilities rpc.
func P4RTCapabilitiesUnsupported(dut *ondatra.DUTDevice) bool {
	return lookupDUTDeviations(dut).GetP4RtCapabilitiesUnsupported()
}

// GNMIGetOnRootUnsupported returns true if the device does not support gNMI get on root.
func GNMIGetOnRootUnsupported(dut *ondatra.DUTDevice) bool {
	return lookupDUTDeviations(dut).GetGnmiGetOnRootUnsupported()
}

// PacketProcessingAggregateDropsUnsupported returns true if the device does not support packet processing aggregate drops.
func PacketProcessingAggregateDropsUnsupported(dut *ondatra.DUTDevice) bool {
	return lookupDUTDeviations(dut).GetPacketProcessingAggregateDropsUnsupported()
}

// FragmentTotalDropsUnsupported returns true if the device does not support fragment total drops.
func FragmentTotalDropsUnsupported(dut *ondatra.DUTDevice) bool {
	return lookupDUTDeviations(dut).GetFragmentTotalDropsUnsupported()
}

// BgpPrefixsetReqRoutepolRef returns true if devices needs route policy reference to stream prefix set info.
func BgpPrefixsetReqRoutepolRef(dut *ondatra.DUTDevice) bool {
	return lookupDUTDeviations(dut).GetBgpPrefixsetReqRoutepolRef()
}

// OperStatusForIcUnsupported return true if oper-status leaf is unsupported for Integration Circuit
func OperStatusForIcUnsupported(dut *ondatra.DUTDevice) bool {
	return lookupDUTDeviations(dut).GetOperStatusForIcUnsupported()
}

// BgpAspathsetUnsupported returns true if as-path-set for bgp-defined-sets is unsupported
func BgpAspathsetUnsupported(dut *ondatra.DUTDevice) bool {
	return lookupDUTDeviations(dut).GetBgpAspathsetUnsupported()
}

// ExplicitDcoConfig returns true if a user-configured value is required in module-functional-type for the transceiver
func ExplicitDcoConfig(dut *ondatra.DUTDevice) bool {
	return lookupDUTDeviations(dut).GetExplicitDcoConfig()
}

// VerifyExpectedBreakoutSupportedConfig is to skip checking for breakout config mode.
func VerifyExpectedBreakoutSupportedConfig(dut *ondatra.DUTDevice) bool {
	return lookupDUTDeviations(dut).GetVerifyExpectedBreakoutSupportedConfig()
}

// SrIgpConfigUnsupported return true if SR IGP config is not supported
func SrIgpConfigUnsupported(dut *ondatra.DUTDevice) bool {
	return lookupDUTDeviations(dut).GetSrIgpConfigUnsupported()
}

// SetISISAuthWithInterfaceAuthenticationContainer returns true if Isis Authentication is blocked for one level specific config for P2P links, and the corresponding hello-authentication leafs can be set with ISIS Interface/Authentication container.
func SetISISAuthWithInterfaceAuthenticationContainer(dut *ondatra.DUTDevice) bool {
	return lookupDUTDeviations(dut).GetSetIsisAuthWithInterfaceAuthenticationContainer()
}

// GreGueTunnelInterfaceOcUnsupported returns true if GRE/GUE tunnel interface oc is unsupported
func GreGueTunnelInterfaceOcUnsupported(dut *ondatra.DUTDevice) bool {
	return lookupDUTDeviations(dut).GetGreGueTunnelInterfaceOcUnsupported()
}

// LoadIntervalNotSupported returns true if load interval is not supported on vendors
func LoadIntervalNotSupported(dut *ondatra.DUTDevice) bool {
	return lookupDUTDeviations(dut).GetLoadIntervalNotSupported()
}

// SkipOpticalChannelOutputPowerInterval returns true if devices do not support opticalchannel output-power interval leaf
func SkipOpticalChannelOutputPowerInterval(dut *ondatra.DUTDevice) bool {
	return lookupDUTDeviations(dut).GetSkipOpticalChannelOutputPowerInterval()
}

// SkipTransceiverDescription returns true if devices do not support transceiver description leaf
func SkipTransceiverDescription(dut *ondatra.DUTDevice) bool {
	return lookupDUTDeviations(dut).GetSkipTransceiverDescription()
}

// ContainerzOCUnsupported returns true if devices cannot configure containerz via OpenConfig
func ContainerzOCUnsupported(dut *ondatra.DUTDevice) bool {
	return lookupDUTDeviations(dut).GetContainerzOcUnsupported()
}

// BGPDistanceOcPathUnsupported returns true if BGP Distance OC telemetry path is not supported.
func BgpDistanceOcPathUnsupported(dut *ondatra.DUTDevice) bool {
	return lookupDUTDeviations(dut).GetBgpDistanceOcPathUnsupported()
}

<<<<<<< HEAD
// NtpSourceAddressUnsupported returns true if NTP source address is not supported
func NtpSourceAddressUnsupported(dut *ondatra.DUTDevice) bool {
	return lookupDUTDeviations(dut).GetNtpSourceAddressUnsupported()
=======
// IsisMplsUnsupported returns true if there's no OC support for MPLS under ISIS
func IsisMplsUnsupported(dut *ondatra.DUTDevice) bool {
	return lookupDUTDeviations(dut).GetIsisMplsUnsupported()
>>>>>>> 1ac6137b
}<|MERGE_RESOLUTION|>--- conflicted
+++ resolved
@@ -1348,13 +1348,12 @@
 	return lookupDUTDeviations(dut).GetBgpDistanceOcPathUnsupported()
 }
 
-<<<<<<< HEAD
+// IsisMplsUnsupported returns true if there's no OC support for MPLS under ISIS
+func IsisMplsUnsupported(dut *ondatra.DUTDevice) bool {
+	return lookupDUTDeviations(dut).GetIsisMplsUnsupported()
+}
+
 // NtpSourceAddressUnsupported returns true if NTP source address is not supported
 func NtpSourceAddressUnsupported(dut *ondatra.DUTDevice) bool {
 	return lookupDUTDeviations(dut).GetNtpSourceAddressUnsupported()
-=======
-// IsisMplsUnsupported returns true if there's no OC support for MPLS under ISIS
-func IsisMplsUnsupported(dut *ondatra.DUTDevice) bool {
-	return lookupDUTDeviations(dut).GetIsisMplsUnsupported()
->>>>>>> 1ac6137b
 }