--- conflicted
+++ resolved
@@ -84,20 +84,19 @@
 	return *gribiMACOverrideWithStaticARP
 }
 
-<<<<<<< HEAD
+// BGPPrefixOverlimit returns whether the BGP prefix overlimit retry timer is supported.
+func BGPPrefixOverlimit(_ *ondatra.DUTDevice) bool {
+	return *bgpPrefixOverlimit
+}
+
+// BGPTrafficTolerance returns the allowed tolerance for BGP traffic flow while comparing for pass or fail conditions.
+func BGPTrafficTolerance(_ *ondatra.DUTDevice) int {
+	return *bgpTrafficTolerance
+}
+
 // MacAddressMissing returns whether device does not support /system/mac-address/state
 func MacAddressMissing(_ *ondatra.DUTDevice) bool {
 	return *macAddressMissing
-=======
-// BGPPrefixOverlimit returns whether the BGP prefix overlimit retry timer is supported.
-func BGPPrefixOverlimit(_ *ondatra.DUTDevice) bool {
-	return *bgpPrefixOverlimit
-}
-
-// BGPTrafficTolerance returns the allowed tolerance for BGP traffic flow while comparing for pass or fail conditions.
-func BGPTrafficTolerance(_ *ondatra.DUTDevice) int {
-	return *bgpTrafficTolerance
->>>>>>> df285cdb
 }
 
 // Vendor deviation flags.
