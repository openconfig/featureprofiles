--- conflicted
+++ resolved
@@ -164,14 +164,12 @@
 	return *fanOperStatusUnsupported
 }
 
-<<<<<<< HEAD
+
 // StatePathsUnsupported returns whether the device supports following state paths
 func StatePathsUnsupported(_ *ondatra.DUTDevice) bool {
 	return *statePathsUnsupported
 }
 
-=======
->>>>>>> 99fae930
 // Vendor deviation flags.
 // All new flags should not be exported (define them in lowercase) and accessed
 // from tests through a public accessors like those above.
@@ -344,9 +342,8 @@
 	ipv6DiscardedPktsUnsupported = flag.Bool("deviation_ipv6_discarded_pkts_unsupported", false, "Set true for device that does not support interface ipv6 discarded packet statistics, default is false")
 
 	fanOperStatusUnsupported = flag.Bool("deviation_fan_oper_status_unsupported", false, "Device does not support oper-status leaves for some of the fan components. Set this flag to skip checking the leaf.")
-<<<<<<< HEAD
+
 
 	statePathsUnsupported = flag.Bool("deviation_state_path_unsupported", false, "Device does not support these state paths, Set this flag to skip checking the leaves")
-=======
->>>>>>> 99fae930
+
 )