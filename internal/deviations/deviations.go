// Copyright 2022 Google LLC
//
// Licensed under the Apache License, Version 2.0 (the "License");
// you may not use this file except in compliance with the License.
// You may obtain a copy of the License at
//
//      http://www.apache.org/licenses/LICENSE-2.0
//
// Unless required by applicable law or agreed to in writing, software
// distributed under the License is distributed on an "AS IS" BASIS,
// WITHOUT WARRANTIES OR CONDITIONS OF ANY KIND, either express or implied.
// See the License for the specific language governing permissions and
// limitations under the License.

// Package deviations defines the arguments to enable temporary workarounds for the
// featureprofiles test suite using command line flags.
//
// If we consider device compliance level in tiers:
//
//   - Tier 0: Full OpenConfig compliance.  The device can do everything specified by
//     OpenConfig.
//   - Tier 1: Test plan compliance.  The device can pass a test without deviation, which
//     means it satisfies the test requirements.  This is the target compliance tier for
//     featureprofiles tests.
//   - Tier 2: Deviated test plan compliance.  The device can pass a test with deviation.
//
// Deviations typically work by reducing testing requirements or by changing the way the
// configuration is done.  However, the targeted compliance tier is always without
// deviation.
//
// Requirements for deviations:
//
//   - Deviations may only use OpenConfig compliant behavior.
//   - Deviations should be small in scope, typically affecting one sub-test, one
//     OpenConfig path or small OpenConfig sub-tree.
//
// If a device could not pass without deviation, that is considered non-compliant
// behavior.  Ideally, a device should pass both with and without a deviation which means
// the deviation could be safely removed.  However, when the OpenConfig model allows the
// device to reject the deviated case even if it is compliant, then this should be
// explained on a case-by-case basis.
//
// To add a deviation:
//
//   - Submit a github issue explaining the need for the deviation.
//   - Submit a pull request referencing the above issue to add a flag to
//     this file and updates to the tests where it is intended to be used.
//   - Make sure the deviation defaults to false.  False (not deviated) means strictly
//     compliant behavior.  True (deviated) activates the workaround.
//
// To remove a deviation:
//
//   - Submit a pull request which proposes to resolve the relevant
//     github issue by removing the deviation and it's usage within tests.
//   - Typically the author or an affiliate of the author's organization
//     is expected to remove a deviation they introduced.
//
// To enable the deviations for a test run:
//
//   - By default, deviations are not enabled and instead require the
//     test invocation to set an argument to enable the deviation.
//   - For example:
//     go test my_test.go --deviation_interface_enabled=true
package deviations

import (
	"flag"
)

// Vendor deviation flags.
var (
	BannerDelimiter = flag.String("deviation_banner_delimiter", "",
		"Device requires the banner to have a delimiter character. Full OpenConfig compliant devices should work without delimiter.")

	NTPAssociationTypeRequired = flag.Bool("deviation_ntp_association_type_required", false,
		"Device requires NTP association-type to be explicitly set.  OpenConfig defaults the association-type to SERVER if not set.")

	InterfaceEnabled = flag.Bool("deviation_interface_enabled", false,
		"Device requires interface enabled leaf booleans to be explicitly set to true.  Full OpenConfig compliant devices should pass both with and without this deviation.")

	InterfaceOperStatus = flag.Bool("deviation_interface_operstatus", false,
		"Device generates Interface_OperStatus_DOWN instead of Interface_OperStatus_LOWER_LAYER_DOWN for an aggregated link.")

	IPv4MissingEnabled = flag.Bool("deviation_ipv4_missing_enabled", false, "Device does not support interface/ipv4/enabled, so suppress configuring this leaf.")

	IPNeighborMissing = flag.Bool("deviation_ip_neighbor_missing", false, "Device does not support interface/ipv4(6)/neighbor, so suppress the related check for interface/ipv4(6)/neighbor.")

	InterfaceCountersFromContainer = flag.Bool("deviation_interface_counters_from_container", false, "Device only supports querying counters from the state container, not from individual counter leaves.")

	AggregateAtomicUpdate = flag.Bool("deviation_aggregate_atomic_update", false,
		"Device requires that aggregate Port-Channel and its members be defined in a single gNMI Update transaction at /interfaces; otherwise lag-type will be dropped, and no member can be added to the aggregate.  Full OpenConfig compliant devices should pass both with and without this deviation.")

	DefaultNetworkInstance = flag.String("deviation_default_network_instance", "DEFAULT",
		"The name used for the default network instance for VRF.  The default name in OpenConfig is \"DEFAULT\" but some legacy devices still use \"default\".  Full OpenConfig compliant devices should be able to use any operator-assigned value.")

	SubinterfacePacketCountersMissing = flag.Bool("deviation_subinterface_packet_counters_missing", false,
		"Device is missing subinterface packet counters for IPv4/IPv6, so the test will skip checking them.  Full OpenConfig compliant devices should pass both with and without this deviation.")

	OmitL2MTU = flag.Bool("deviation_omit_l2_mtu", false,
		"Device does not support setting the L2 MTU, so omit it.  OpenConfig allows a device to enforce that L2 MTU, which has a default value of 1514, must be set to a higher value than L3 MTU, so a full OpenConfig compliant device may fail with the deviation.")

	GRIBIPreserveOnly = flag.Bool("deviation_gribi_preserve_only", false, "Device does not support gRIBI client with persistence DELETE, so this skips the optional test cases in DELETE mode.  However, tests explicitly testing DELETE mode will still run.  Full gRIBI compliant devices should pass both with and without this deviation.")

	GRIBIRIBAckOnly = flag.Bool("deviation_gribi_riback_only", false, "Device only supports RIB ack, so tests that normally expect FIB_ACK will allow just RIB_ACK.  Full gRIBI compliant devices should pass both with and without this deviation.")

	MissingValueForDefaults = flag.Bool("deviation_missing_value_for_defaults", false,
		"Device returns no value for some OpenConfig paths if the operational value equals the default. A fully compliant device should pass regardless of this deviation.")

	StaticProtocolName = flag.String("deviation_static_protocol_name", "DEFAULT", "The name used for the static routing protocol.  The default name in OpenConfig is \"DEFAULT\" but some devices use other names.")

	GNOISubcomponentPath = flag.Bool("deviation_gnoi_subcomponent_path", false, "Device currently uses component name instead of a full openconfig path, so suppress creating a full oc compliant path for subcomponent.")

	GNOIStatusWithEmptySubcomponent = flag.Bool("deviation_gnoi_status_empty_subcomponent", false, "The response of gNOI reboot status is a single value (not a list), so the device requires explict component path to account for a situation when there is more than one active reboot requests.")

	OSActivateNoReboot = flag.Bool("deviation_osactivate_noreboot", false, "Device requires seperate reboot to activate OS.")

	InstallOSForStandbyRP = flag.Bool("deviation_osinstall_for_standby_rp", false, "Device requires OS installation on standby RP as well as active RP.")

	DeprecatedVlanID = flag.Bool("deviation_deprecated_vlan_id", false, "Device requires using the deprecated openconfig-vlan:vlan/config/vlan-id or openconfig-vlan:vlan/state/vlan-id leaves.")

	ExplicitInterfaceInDefaultVRF = flag.Bool("deviation_explicit_interface_in_default_vrf", false,
		"Device requires explicit attachment of an interface or subinterface to the default network instance. OpenConfig expects an unattached interface or subinterface to be implicitly part of the default network instance. Fully-compliant devices should pass with and without this deviation.")

	ExplicitPortSpeed = flag.Bool("deviation_explicit_port_speed", false, "Device requires port-speed to be set because its default value may not be usable. Fully compliant devices should select the highest speed available based on negotiation.")

	ExplicitP4RTNodeComponent = flag.Bool("deviation_explicit_p4rt_node_component", false, "Device does not report P4RT node names in the component hierarchy, so use hard coded P4RT node names by passing them through internal/args flags. Fully compliant devices should report the PORT hardware components with the INTEGRATED_CIRCUIT components as their parents, as the P4RT node names.")

	RoutePolicyUnderPeerGroup = flag.Bool("deviation_rpl_under_peergroup", false, "Device requires route-policy configuration under bgp peer-group. Fully-compliant devices should pass with and without this deviation.")

	MissingPrePolicyReceivedRoutes = flag.Bool("deviation_prepolicy_received_routes", false, "Device does not support bgp/neighbors/neighbor/afi-safis/afi-safi/state/prefixes/received-pre-policy. Fully-compliant devices should pass with and without this deviation.")

	RoutePolicyUnderNeighborAfiSafi = flag.Bool("deviation_rpl_under_neighbor_afisafi", false, "Device requires route-policy configuration under bgp neighbor afisafi. Fully-compliant devices should pass with this deviation set to true.")

	TraceRouteL4ProtocolUDP = flag.Bool("deviation_traceroute_l4_protocol_udp", false, "Device only support UDP as l4 protocol for traceroute. Use this flag to set default l4 protocol as UDP and skip the tests explictly use TCP or ICMP.")

	TraceRouteFragmentation = flag.Bool("deviation_traceroute_fragmentation", false, "Device does not support fragmentation bit for traceroute.")

	ConnectRetry = flag.Bool("deviation_connect_retry", false, "Connect-retry is not supported /bgp/neighbors/neighbor/timers/config/connect-retry.")

	MissingBgpNeighborStatePeerGroup = flag.Bool("deviation_missing_bgp_neighbor_state_peer_group", false, "Device requires peer-group under bgp neighbor bgp/neighbors/neighbor/state/peer-group.")

	ExplicitIPv6EnableForGRIBI = flag.Bool("deviation_ipv6_enable_for_gribi_nh_dmac", false, "Device requires Ipv6 to be enabled on interface for gRIBI NH programmed with destination mac address")

	ISISInterfaceLevel1DisableRequired = flag.Bool("deviation_isis_interface_level1_disable_required", false,
		"Disable isis level1 under interface mode on the device if value is true, Default value is false and enables isis level2 under interface mode")

	IsisAfMetricStyleWideLevelRequired = flag.Bool("deviation_isis_af_metric_style_wide_level_required", false,
		"Set isis address family metric style wide level 2 on the device if value is true, Default value is false")

	MissingIsisInterfaceAfiSafiEnable = flag.Bool("deviation_missing_isis_interface_afi_safi_enable", false,
		"Set and validate isis interface address family enable on the device if value is true, Default value is false and validate isis address family enable at global mode")

	IsisHelloPaddingAdaptiveModeNotSupported = flag.Bool("deviation_isis_hello_padding_adaptive_mode_not_supported", false,
		"Skip isis hello padding adaptive mode TC if value is true, Default value is false")

	IsisSingleTopologyRequired = flag.Bool("deviation_isis_single_topology_required", false,
		"Set isis af ipv6 single topology on the device if value is true, Default value is false and sets multi topology for isis af ipv6")

	ISISprotocolEnabledNotRequired = flag.Bool("deviation_isis_protocol_enabled_not_required", false,
		"Unset isis protocol enable flag on the device if value is true, Default value is false and protocol enable flag is set")

	ISISInstanceEnabledNotRequired = flag.Bool("deviation_isis_instance_enabled_not_required", false,
		"Don't set isis instance enable flag on the device if value is true, Default value is false and instance enable flag is set")

	ExplicitInterfaceRefDefinition = flag.Bool("deviation_explicit_interface_ref_definition", false, "Device requires explicit interface ref configuration when applying features to interface")

	NoMixOfTaggedAndUntaggedSubinterfaces = flag.Bool("deviation_no_mix_of_tagged_and_untagged_subinterfaces", false,
		"Use this deviation when the device does not support a mix of tagged and untagged subinterfaces")

	GRIBIDelayedAckResponse = flag.Bool("deviation_gribi_delayed_ack_response", false, "Device requires delay in sending ack response")

	BGPStateActiveACLDeny = flag.Bool("deviation_bgp_state_active_acl_deny", false,
		"Device requires bgp state to be active after ACL deny policy")

	LLDPInterfaceConfigOverrideGlobal = flag.Bool("deviation_lldp_interface_config_override_global", false,
		"Set this flag for LLDP interface config to override the global config,expect neighbours are seen when lldp is disabled globally but enabled on interface")

<<<<<<< HEAD
	BGPPrefixOverlimit = flag.Bool("deviation_bgp_prefix_overlimit", false, "BGP prefix overlimit retry timer support.")

	BGPTrafficTolerance = flag.Int("deviation_bgp_tolerance_value", 0,
		"Allowed tolerance for BGP traffic flow while comparing for pass or fail condition.")
=======
	InterfaceConfigVrfBeforeAddress = flag.Bool("deviation_interface_config_vrf_before_address", false, "When configuring interface, config Vrf prior config IP address")
>>>>>>> f92e395b
)<|MERGE_RESOLUTION|>--- conflicted
+++ resolved
@@ -175,12 +175,10 @@
 	LLDPInterfaceConfigOverrideGlobal = flag.Bool("deviation_lldp_interface_config_override_global", false,
 		"Set this flag for LLDP interface config to override the global config,expect neighbours are seen when lldp is disabled globally but enabled on interface")
 
-<<<<<<< HEAD
+	InterfaceConfigVrfBeforeAddress = flag.Bool("deviation_interface_config_vrf_before_address", false, "When configuring interface, config Vrf prior config IP address")
+
 	BGPPrefixOverlimit = flag.Bool("deviation_bgp_prefix_overlimit", false, "BGP prefix overlimit retry timer support.")
 
 	BGPTrafficTolerance = flag.Int("deviation_bgp_tolerance_value", 0,
 		"Allowed tolerance for BGP traffic flow while comparing for pass or fail condition.")
-=======
-	InterfaceConfigVrfBeforeAddress = flag.Bool("deviation_interface_config_vrf_before_address", false, "When configuring interface, config Vrf prior config IP address")
->>>>>>> f92e395b
 )