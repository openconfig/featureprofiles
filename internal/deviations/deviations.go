--- conflicted
+++ resolved
@@ -692,41 +692,6 @@
 	return lookupDUTDeviations(dut).GetSkipBgpSessionCheckWithoutAfisafi()
 }
 
-<<<<<<< HEAD
-// SkipContainerOp returns true if gNMI container OP needs to be skipped.
-func SkipContainerOp(dut *ondatra.DUTDevice) bool {
-	return lookupDUTDeviations(dut).GetSkipContainerOp()
-}
-
-// DontSetEthernetFromState returns true if ethernet value doesn't need to be set.
-func DontSetEthernetFromState(dut *ondatra.DUTDevice) bool {
-	return lookupDUTDeviations(dut).GetDontSetEthernetFromState()
-}
-
-// SetSubinterfaceNil returns true if subinterface is set to nil.
-func SetSubinterfaceNil(dut *ondatra.DUTDevice) bool {
-	return lookupDUTDeviations(dut).GetSetSubinterfaceNil()
-}
-
-// ReorderCallsForVendorCompatibilty returns true if call needs to be updated/added/deleted.
-func ReorderCallsForVendorCompatibilty(dut *ondatra.DUTDevice) bool {
-	return lookupDUTDeviations(dut).GetReorderCallsForVendorCompatibilty()
-}
-
-// AddMissingBaseConfigViaCli returns true if missing base config needs to be added using CLI.
-func AddMissingBaseConfigViaCli(dut *ondatra.DUTDevice) bool {
-	return lookupDUTDeviations(dut).GetAddMissingBaseConfigViaCli()
-}
-
-// SkipMacaddressCheck returns true if mac address for an interface via gNMI needs to be skipped.
-func SkipMacaddressCheck(dut *ondatra.DUTDevice) bool {
-	return lookupDUTDeviations(dut).GetSkipMacaddressCheck()
-}
-
-// SkipBreakout returns true if breakout via gNMI needs to be skipped.
-func SkipBreakout(dut *ondatra.DUTDevice) bool {
-	return lookupDUTDeviations(dut).GetSkipBreakout()
-=======
 // MismatchedHardwareResourceNameInComponent returns true for devices that have separate
 // naming conventions for hardware resource name in /system/ tree and /components/ tree.
 func MismatchedHardwareResourceNameInComponent(dut *ondatra.DUTDevice) bool {
@@ -737,5 +702,39 @@
 // support telemetry for hardware resources before used-threshold-upper configuration.
 func MissingHardwareResourceTelemetryBeforeConfig(dut *ondatra.DUTDevice) bool {
 	return lookupDUTDeviations(dut).GetMissingHardwareResourceTelemetryBeforeConfig()
->>>>>>> fbfeecea
+}
+
+// SkipContainerOp returns true if gNMI container OP needs to be skipped.
+func SkipContainerOp(dut *ondatra.DUTDevice) bool {
+	return lookupDUTDeviations(dut).GetSkipContainerOp()
+}
+
+// DontSetEthernetFromState returns true if ethernet value doesn't need to be set.
+func DontSetEthernetFromState(dut *ondatra.DUTDevice) bool {
+	return lookupDUTDeviations(dut).GetDontSetEthernetFromState()
+}
+
+// SetSubinterfaceNil returns true if subinterface is set to nil.
+func SetSubinterfaceNil(dut *ondatra.DUTDevice) bool {
+	return lookupDUTDeviations(dut).GetSetSubinterfaceNil()
+}
+
+// ReorderCallsForVendorCompatibilty returns true if call needs to be updated/added/deleted.
+func ReorderCallsForVendorCompatibilty(dut *ondatra.DUTDevice) bool {
+	return lookupDUTDeviations(dut).GetReorderCallsForVendorCompatibilty()
+}
+
+// AddMissingBaseConfigViaCli returns true if missing base config needs to be added using CLI.
+func AddMissingBaseConfigViaCli(dut *ondatra.DUTDevice) bool {
+	return lookupDUTDeviations(dut).GetAddMissingBaseConfigViaCli()
+}
+
+// SkipMacaddressCheck returns true if mac address for an interface via gNMI needs to be skipped.
+func SkipMacaddressCheck(dut *ondatra.DUTDevice) bool {
+	return lookupDUTDeviations(dut).GetSkipMacaddressCheck()
+}
+
+// SkipBreakout returns true if breakout via gNMI needs to be skipped.
+func SkipBreakout(dut *ondatra.DUTDevice) bool {
+	return lookupDUTDeviations(dut).GetSkipBreakout()
 }