// Copyright 2022 Google LLC
//
// Licensed under the Apache License, Version 2.0 (the "License");
// you may not use this file except in compliance with the License.
// You may obtain a copy of the License at
//
//      http://www.apache.org/licenses/LICENSE-2.0
//
// Unless required by applicable law or agreed to in writing, software
// distributed under the License is distributed on an "AS IS" BASIS,
// WITHOUT WARRANTIES OR CONDITIONS OF ANY KIND, either express or implied.
// See the License for the specific language governing permissions and
// limitations under the License.

// Package deviations defines the arguments to enable temporary workarounds for the
// featureprofiles test suite using command line flags.
//
// If we consider device compliance level in tiers:
//
//   - Tier 0: Full OpenConfig compliance.  The device can do everything specified by
//     OpenConfig.
//   - Tier 1: Test plan compliance.  The device can pass a test without deviation, which
//     means it satisfies the test requirements.  This is the target compliance tier for
//     featureprofiles tests.
//   - Tier 2: Deviated test plan compliance.  The device can pass a test with deviation.
//
// Deviations typically work by reducing testing requirements or by changing the way the
// configuration is done.  However, the targeted compliance tier is always without
// deviation.
//
// Requirements for deviations:
//
//   - Deviations may only use OpenConfig compliant behavior.
//   - Deviations should be small in scope, typically affecting one sub-test, one
//     OpenConfig path or small OpenConfig sub-tree.
//
// If a device could not pass without deviation, that is considered non-compliant
// behavior.  Ideally, a device should pass both with and without a deviation which means
// the deviation could be safely removed.  However, when the OpenConfig model allows the
// device to reject the deviated case even if it is compliant, then this should be
// explained on a case-by-case basis.
//
// To add a deviation:
//
//   - Submit a github issue explaining the need for the deviation.
//   - Submit a pull request referencing the above issue to add a flag to
//     this file and updates to the tests where it is intended to be used.
//   - Make sure the deviation defaults to false.  False (not deviated) means strictly
//     compliant behavior.  True (deviated) activates the workaround.
//
// To remove a deviation:
//
//   - Submit a pull request which proposes to resolve the relevant
//     github issue by removing the deviation and it's usage within tests.
//   - Typically the author or an affiliate of the author's organization
//     is expected to remove a deviation they introduced.
//
// To enable the deviations for a test run:
//
//   - By default, deviations are not enabled and instead require the
//     test invocation to set an argument to enable the deviation.
//   - For example:
//     go test my_test.go --deviation_interface_enabled=true
package deviations

import (
	"flag"

	"github.com/openconfig/ondatra"
)

// AggregateAtomicUpdate returns if device requires that aggregate Port-Channel and its members be defined in a single gNMI Update transaction at /interfaces.
// Otherwise lag-type will be dropped, and no member can be added to the aggregate.
// Full OpenConfig compliant devices should pass both with and without this deviation.
func AggregateAtomicUpdate(_ *ondatra.DUTDevice) bool {
	return *aggregateAtomicUpdate
}

// P4RTMissingDelete returns whether the device does not support delete mode in P4RT write requests.
func P4RTMissingDelete(_ *ondatra.DUTDevice) bool {
	return *p4rtMissingDelete
}

// P4RTUnsetElectionIDUnsupported returns whether the device does not support unset election ID.
func P4RTUnsetElectionIDUnsupported(_ *ondatra.DUTDevice) bool {
	return *p4rtUnsetElectionIDUnsupported
}

// ISISRestartSuppressUnsupported returns whether the device should skip isis restart-suppress check.
func ISISRestartSuppressUnsupported(_ *ondatra.DUTDevice) bool {
	return *isisRestartSuppressUnsupported
}

// MissingBgpLastNotificationErrorCode returns whether the last-notification-error-code leaf is missing in bgp.
func MissingBgpLastNotificationErrorCode(_ *ondatra.DUTDevice) bool {
	return *missingBgpLastNotificationErrorCode
}

// GRIBIMACOverrideWithStaticARP returns whether for a gRIBI IPv4 route the device does not support a mac-address only next-hop-entry.
func GRIBIMACOverrideWithStaticARP(_ *ondatra.DUTDevice) bool {
	return *gribiMACOverrideWithStaticARP
}

// CLITakesPrecedenceOverOC returns whether config pushed through origin CLI takes precedence over config pushed through origin OC.
func CLITakesPrecedenceOverOC(_ *ondatra.DUTDevice) bool {
	return *cliTakesPrecedenceOverOC
}

// BGPTrafficTolerance returns the allowed tolerance for BGP traffic flow while comparing for pass or fail conditions.
func BGPTrafficTolerance(_ *ondatra.DUTDevice) int {
	return *bgpTrafficTolerance
}

// MacAddressMissing returns whether device does not support /system/mac-address/state
func MacAddressMissing(_ *ondatra.DUTDevice) bool {
	return *macAddressMissing
}

// UseVendorNativeACLConfig returns whether a device requires native model to configure ACL, specifically for RT-1.4.
func UseVendorNativeACLConfig(_ *ondatra.DUTDevice) bool {
	return *useVendorNativeACLConfiguration
}

// SwitchChipIDUnsupported returns whether the device supports id leaf for SwitchChip components.
func SwitchChipIDUnsupported(_ *ondatra.DUTDevice) bool {
	return *switchChipIDUnsupported
}

// BackplaneFacingCapacityUnsupported returns whether the device supports backplane-facing-capacity leaves for some of the components.
func BackplaneFacingCapacityUnsupported(_ *ondatra.DUTDevice) bool {
	return *backplaneFacingCapacityUnsupported
}

// ComponentsSoftwareModuleUnsupported returns whether the device supports software module components.
func ComponentsSoftwareModuleUnsupported(_ *ondatra.DUTDevice) bool {
	return *componentsSoftwareModuleUnsupported
}

// SchedulerInputWeightLimit returns whether the device does not support weight above 100.
func SchedulerInputWeightLimit(_ *ondatra.DUTDevice) bool {
	return *schedulerInputWeightLimit
}

// ECNProfileRequiredDefinition returns whether the device requires additional config for ECN.
func ECNProfileRequiredDefinition(_ *ondatra.DUTDevice) bool {
	return *ecnProfileRequiredDefinition
}

// ISISGlobalAuthenticationNotRequired returns true if ISIS Global authentication not required.
func ISISGlobalAuthenticationNotRequired(_ *ondatra.DUTDevice) bool {
	return *isisGlobalAuthenticationNotRequired
}

// ISISLevelAuthenticationNotRequired returns true if ISIS Level authentication not required.
func ISISLevelAuthenticationNotRequired(_ *ondatra.DUTDevice) bool {
	return *isisLevelAuthenticationNotRequired
}

// ISISInterfaceLevel1DisableRequired returns if device should disable isis level1 under interface mode.
func ISISInterfaceLevel1DisableRequired(_ *ondatra.DUTDevice) bool {
	return *isisInterfaceLevel1DisableRequired
}

// MissingIsisInterfaceAfiSafiEnable returns if device should set and validate isis interface address family enable.
// Default is validate isis address family enable at global mode.
func MissingIsisInterfaceAfiSafiEnable(_ *ondatra.DUTDevice) bool {
	return *missingIsisInterfaceAfiSafiEnable
}

// Ipv6DiscardedPktsUnsupported returns whether the device supports interface ipv6 discarded packet stats.
func Ipv6DiscardedPktsUnsupported(_ *ondatra.DUTDevice) bool {
	return *ipv6DiscardedPktsUnsupported
}

// FanOperStatusUnsupported returns whether the device supports oper-status leaf for fan components.
func FanOperStatusUnsupported(_ *ondatra.DUTDevice) bool {
	return *fanOperStatusUnsupported
}

// StatePathsUnsupported returns whether the device supports following state paths
func StatePathsUnsupported(_ *ondatra.DUTDevice) bool {
	return *statePathsUnsupported
}

// DropWeightLeavesUnsupported returns whether the device supports drop and weight leaves under queue management profile
func DropWeightLeavesUnsupported(_ *ondatra.DUTDevice) bool {
	return *dropWeightLeavesUnsupported
}

// SwVersionUnsupported returns true if the device does not support reporting software version according to the requirements in gNMI-1.10.
func SwVersionUnsupported(_ *ondatra.DUTDevice) bool {
	return *swVersionUnsupported
}

// HierarchicalWeightResolutionTolerance returns the allowed tolerance for BGP traffic flow while comparing for pass or fail conditions.
func HierarchicalWeightResolutionTolerance(_ *ondatra.DUTDevice) float64 {
	return *hierarchicalWeightResolutionTolerance
}

// InterfaceCountersFromContainer returns if the device only supports querying counters from the state container, not from individual counter leaves.
func InterfaceCountersFromContainer(_ *ondatra.DUTDevice) bool {
	return *interfaceCountersFromContainer
}

// IPNeighborMissing returns true if the device does not support interface/ipv4(6)/neighbor,
// so test can suppress the related check for interface/ipv4(6)/neighbor.
func IPNeighborMissing(_ *ondatra.DUTDevice) bool {
	return *ipNeighborMissing
}

// NTPAssociationTypeRequired returns if device requires NTP association-type to be explicitly set.
// OpenConfig defaults the association-type to SERVER if not set.
func NTPAssociationTypeRequired(_ *ondatra.DUTDevice) bool {
	return *ntpAssociationTypeRequired
}

// GRIBIRIBAckOnly returns if device only supports RIB ack, so tests that normally expect FIB_ACK will allow just RIB_ACK.
// Full gRIBI compliant devices should pass both with and without this deviation.
func GRIBIRIBAckOnly(_ *ondatra.DUTDevice) bool {
	return *gRIBIRIBAckOnly
}

// MissingInterfacePhysicalChannel returns if device does not support interface/physicalchannel leaf.
func MissingInterfacePhysicalChannel(_ *ondatra.DUTDevice) bool {
	return *missingInterfacePhysicalChannel
}

// MissingInterfaceHardwarePort returns if device does not support interface/hardwareport leaf.
func MissingInterfaceHardwarePort(_ *ondatra.DUTDevice) bool {
	return *missingInterfaceHardwarePort
}

// TraceRouteL4ProtocolUDP returns if device only support UDP as l4 protocol for traceroute.
func TraceRouteL4ProtocolUDP(_ *ondatra.DUTDevice) bool {
	return *traceRouteL4ProtocolUDP
}

// TraceRouteFragmentation returns if device does not support fragmentation bit for traceroute.
func TraceRouteFragmentation(_ *ondatra.DUTDevice) bool {
	return *traceRouteFragmentation
}

// SubinterfacePacketCountersMissing returns if device is missing subinterface packet counters for IPv4/IPv6,
// so the test will skip checking them.
// Full OpenConfig compliant devices should pass both with and without this deviation.
func SubinterfacePacketCountersMissing(_ *ondatra.DUTDevice) bool {
	return *subinterfacePacketCountersMissing
}

// MissingPrePolicyReceivedRoutes returns if device does not support bgp/neighbors/neighbor/afi-safis/afi-safi/state/prefixes/received-pre-policy.
// Fully-compliant devices should pass with and without this deviation.
func MissingPrePolicyReceivedRoutes(_ *ondatra.DUTDevice) bool {
	return *missingPrePolicyReceivedRoutes
}

// DeprecatedVlanID returns if device requires using the deprecated openconfig-vlan:vlan/config/vlan-id or openconfig-vlan:vlan/state/vlan-id leaves.
func DeprecatedVlanID(_ *ondatra.DUTDevice) bool {
	return *deprecatedVlanID
}

// OSActivateNoReboot returns if device requires separate reboot to activate OS.
func OSActivateNoReboot(_ *ondatra.DUTDevice) bool {
	return *osActivateNoReboot
}

// ConnectRetry returns if /bgp/neighbors/neighbor/timers/config/connect-retry is not supported.
func ConnectRetry(_ *ondatra.DUTDevice) bool {
	return *connectRetry
}

// InstallOSForStandbyRP returns if device requires OS installation on standby RP as well as active RP.
func InstallOSForStandbyRP(_ *ondatra.DUTDevice) bool {
	return *installOSForStandbyRP
}

// GNOIStatusWithEmptySubcomponent returns if the response of gNOI reboot status is a single value (not a list),
// the device requires explict component path to account for a situation when there is more than one active reboot requests.
func GNOIStatusWithEmptySubcomponent(_ *ondatra.DUTDevice) bool {
	return *gNOIStatusWithEmptySubcomponent
}

<<<<<<< HEAD
// SkipBGPTestPasswordMismatch retuns if BGP TestPassword mismatch subtest should be skipped.
func SkipBGPTestPasswordMismatch(_ *ondatra.DUTDevice) bool {
	return *skipBGPTestPasswordMismatch
}

// BGPMD5RequiresReset returns if device requires a BGP session reset to utilize a new MD5 key.
func BGPMD5RequiresReset(_ *ondatra.DUTDevice) bool {
	return *bgpMD5RequiresReset
=======
// NoMixOfTaggedAndUntaggedSubinterfaces returns if device does not support a mix of tagged and untagged subinterfaces
func NoMixOfTaggedAndUntaggedSubinterfaces(_ *ondatra.DUTDevice) bool {
	return *noMixOfTaggedAndUntaggedSubinterfaces
>>>>>>> 34885b50
}

// Vendor deviation flags.
// All new flags should not be exported (define them in lowercase) and accessed
// from tests through a public accessors like those above.
var (
	BannerDelimiter = flag.String("deviation_banner_delimiter", "",
		"Device requires the banner to have a delimiter character. Full OpenConfig compliant devices should work without delimiter.")

	ntpAssociationTypeRequired = flag.Bool("deviation_ntp_association_type_required", false,
		"Device requires NTP association-type to be explicitly set.  OpenConfig defaults the association-type to SERVER if not set.")

	InterfaceEnabled = flag.Bool("deviation_interface_enabled", false,
		"Device requires interface enabled leaf booleans to be explicitly set to true.  Full OpenConfig compliant devices should pass both with and without this deviation.")

	IPv4MissingEnabled = flag.Bool("deviation_ipv4_missing_enabled", false, "Device does not support interface/ipv4/enabled, so suppress configuring this leaf.")

	ipNeighborMissing = flag.Bool("deviation_ip_neighbor_missing", false, "Device does not support interface/ipv4(6)/neighbor, so suppress the related check for interface/ipv4(6)/neighbor.")

	interfaceCountersFromContainer = flag.Bool("deviation_interface_counters_from_container", false, "Device only supports querying counters from the state container, not from individual counter leaves.")

	aggregateAtomicUpdate = flag.Bool("deviation_aggregate_atomic_update", false,
		"Device requires that aggregate Port-Channel and its members be defined in a single gNMI Update transaction at /interfaces; otherwise lag-type will be dropped, and no member can be added to the aggregate.  Full OpenConfig compliant devices should pass both with and without this deviation.")

	DefaultNetworkInstance = flag.String("deviation_default_network_instance", "DEFAULT",
		"The name used for the default network instance for VRF.  The default name in OpenConfig is \"DEFAULT\" but some legacy devices still use \"default\".  Full OpenConfig compliant devices should be able to use any operator-assigned value.")

	subinterfacePacketCountersMissing = flag.Bool("deviation_subinterface_packet_counters_missing", false,
		"Device is missing subinterface packet counters for IPv4/IPv6, so the test will skip checking them.  Full OpenConfig compliant devices should pass both with and without this deviation.")

	OmitL2MTU = flag.Bool("deviation_omit_l2_mtu", false,
		"Device does not support setting the L2 MTU, so omit it.  OpenConfig allows a device to enforce that L2 MTU, which has a default value of 1514, must be set to a higher value than L3 MTU, so a full OpenConfig compliant device may fail with the deviation.")

	gRIBIRIBAckOnly = flag.Bool("deviation_gribi_riback_only", false, "Device only supports RIB ack, so tests that normally expect FIB_ACK will allow just RIB_ACK.  Full gRIBI compliant devices should pass both with and without this deviation.")

	MissingValueForDefaults = flag.Bool("deviation_missing_value_for_defaults", false,
		"Device returns no value for some OpenConfig paths if the operational value equals the default. A fully compliant device should pass regardless of this deviation.")

	StaticProtocolName = flag.String("deviation_static_protocol_name", "DEFAULT", "The name used for the static routing protocol.  The default name in OpenConfig is \"DEFAULT\" but some devices use other names.")

	GNOISubcomponentPath = flag.Bool("deviation_gnoi_subcomponent_path", false, "Device currently uses component name instead of a full openconfig path, so suppress creating a full oc compliant path for subcomponent.")

	gNOIStatusWithEmptySubcomponent = flag.Bool("deviation_gnoi_status_empty_subcomponent", false, "The response of gNOI reboot status is a single value (not a list), so the device requires explict component path to account for a situation when there is more than one active reboot requests.")

	osActivateNoReboot = flag.Bool("deviation_osactivate_noreboot", false, "Device requires separate reboot to activate OS.")

	installOSForStandbyRP = flag.Bool("deviation_osinstall_for_standby_rp", false, "Device requires OS installation on standby RP as well as active RP.")

	deprecatedVlanID = flag.Bool("deviation_deprecated_vlan_id", false, "Device requires using the deprecated openconfig-vlan:vlan/config/vlan-id or openconfig-vlan:vlan/state/vlan-id leaves.")

	ExplicitInterfaceInDefaultVRF = flag.Bool("deviation_explicit_interface_in_default_vrf", false,
		"Device requires explicit attachment of an interface or subinterface to the default network instance. OpenConfig expects an unattached interface or subinterface to be implicitly part of the default network instance. Fully-compliant devices should pass with and without this deviation.")

	ExplicitPortSpeed = flag.Bool("deviation_explicit_port_speed", false, "Device requires port-speed to be set because its default value may not be usable. Fully compliant devices should select the highest speed available based on negotiation.")

	ExplicitP4RTNodeComponent = flag.Bool("deviation_explicit_p4rt_node_component", false, "Device does not report P4RT node names in the component hierarchy, so use hard coded P4RT node names by passing them through internal/args flags. Fully compliant devices should report the PORT hardware components with the INTEGRATED_CIRCUIT components as their parents, as the P4RT node names.")

	RoutePolicyUnderPeerGroup = flag.Bool("deviation_rpl_under_peergroup", false, "Device requires route-policy configuration under bgp peer-group. Fully-compliant devices should pass with and without this deviation.")

	missingPrePolicyReceivedRoutes = flag.Bool("deviation_prepolicy_received_routes", false, "Device does not support bgp/neighbors/neighbor/afi-safis/afi-safi/state/prefixes/received-pre-policy. Fully-compliant devices should pass with and without this deviation.")

	RoutePolicyUnderNeighborAfiSafi = flag.Bool("deviation_rpl_under_neighbor_afisafi", false, "Device requires route-policy configuration under bgp neighbor afisafi. Fully-compliant devices should pass with this deviation set to true.")

	traceRouteL4ProtocolUDP = flag.Bool("deviation_traceroute_l4_protocol_udp", false, "Device only support UDP as l4 protocol for traceroute. Use this flag to set default l4 protocol as UDP and skip the tests explictly use TCP or ICMP.")

	traceRouteFragmentation = flag.Bool("deviation_traceroute_fragmentation", false, "Device does not support fragmentation bit for traceroute.")

	connectRetry = flag.Bool("deviation_connect_retry", false, "Connect-retry is not supported /bgp/neighbors/neighbor/timers/config/connect-retry.")

	ExplicitIPv6EnableForGRIBI = flag.Bool("deviation_ipv6_enable_for_gribi_nh_dmac", false, "Device requires Ipv6 to be enabled on interface for gRIBI NH programmed with destination mac address")

	isisInterfaceLevel1DisableRequired = flag.Bool("deviation_isis_interface_level1_disable_required", false,
		"Disable isis level1 under interface mode on the device if value is true, Default value is false and enables isis level2 under interface mode")

	missingIsisInterfaceAfiSafiEnable = flag.Bool("deviation_missing_isis_interface_afi_safi_enable", false,
		"Set and validate isis interface address family enable on the device if value is true, Default value is false and validate isis address family enable at global mode")

	IsisSingleTopologyRequired = flag.Bool("deviation_isis_single_topology_required", false,
		"Set isis af ipv6 single topology on the device if value is true, Default value is false and sets multi topology for isis af ipv6")

	ISISprotocolEnabledNotRequired = flag.Bool("deviation_isis_protocol_enabled_not_required", false,
		"Unset isis protocol enable flag on the device if value is true, Default value is false and protocol enable flag is set")

	ISISInstanceEnabledNotRequired = flag.Bool("deviation_isis_instance_enabled_not_required", false,
		"Don't set isis instance enable flag on the device if value is true, Default value is false and instance enable flag is set")

	ExplicitInterfaceRefDefinition = flag.Bool("deviation_explicit_interface_ref_definition", false, "Device requires explicit interface ref configuration when applying features to interface")

	noMixOfTaggedAndUntaggedSubinterfaces = flag.Bool("deviation_no_mix_of_tagged_and_untagged_subinterfaces", false,
		"Use this deviation when the device does not support a mix of tagged and untagged subinterfaces")

	GRIBIDelayedAckResponse = flag.Bool("deviation_gribi_delayed_ack_response", false, "Device requires delay in sending ack response")

	LLDPInterfaceConfigOverrideGlobal = flag.Bool("deviation_lldp_interface_config_override_global", false,
		"Set this flag for LLDP interface config to override the global config,expect neighbours are seen when lldp is disabled globally but enabled on interface")

	missingInterfacePhysicalChannel = flag.Bool("deviation_missing_interface_physical_channel", false,
		"Device does not support interface/physicalchannel leaf. Set this flag to skip checking the leaf.")

	missingInterfaceHardwarePort = flag.Bool("deviation_missing_interface_hardware_port", false,
		"Device does not support interface/hardwareport leaf. Set this flag to skip checking the leaf.")

	InterfaceConfigVrfBeforeAddress = flag.Bool("deviation_interface_config_vrf_before_address", false, "When configuring interface, config Vrf prior config IP address")

	bgpTrafficTolerance = flag.Int("deviation_bgp_tolerance_value", 0,
		"Allowed tolerance for BGP traffic flow while comparing for pass or fail condition.")

	ExplicitGRIBIUnderNetworkInstance = flag.Bool("deviation_explicit_gribi_under_network_instance", false,
		"Device requires gribi-protocol to be enabled under network-instance.")

	bgpMD5RequiresReset = flag.Bool("deviation_bgp_md5_requires_reset", false, "Device requires a BGP session reset to utilize a new MD5 key")

	QOSDroppedOctets = flag.Bool("deviation_qos_dropped_octets", false, "Set to true to skip checking QOS Dropped octets stats for interface")

	skipBGPTestPasswordMismatch = flag.Bool("deviation_skip_bgp_test_password_mismatch", false,
		"Skip BGP TestPassword mismatch subtest if value is true, Default value is false")

	p4rtMissingDelete = flag.Bool("deviation_p4rt_missing_delete", false, "Device does not support delete mode in P4RT write requests")

	p4rtUnsetElectionIDUnsupported = flag.Bool("deviation_p4rt_unsetelectionid_unsupported", false, "Device does not support unset Election ID")

	NetworkInstanceTableDeletionRequired = flag.Bool("deviation_network_instance_table_deletion_required", false,
		"Set to true for device requiring explicit deletion of network-instance table, default is false")

	ISISMultiTopologyUnsupported = flag.Bool("deviation_isis_multi_topology_unsupported", false,
		"Device skip isis multi-topology check if value is true, Default value is false")

	isisRestartSuppressUnsupported = flag.Bool("deviation_isis_restart_suppress_unsupported", false,
		"Device skip isis restart-suppress check if value is true, Default value is false")

	macAddressMissing = flag.Bool("deviation_mac_address_missing", false, "Device does not support /system/mac-address/state.")

	gribiMACOverrideWithStaticARP = flag.Bool("deviation_gribi_mac_override_with_static_arp", false, "Set to true for device not supporting programming a gribi flow with a next-hop entry of mac-address only, default is false")

	cliTakesPrecedenceOverOC = flag.Bool("deviation_cli_takes_precedence_over_oc", false, "Set to true for device in which config pushed through origin CLI takes precedence over config pushed through origin OC, default is false")

	missingBgpLastNotificationErrorCode = flag.Bool("deviation_missing_bgp_last_notification_error_code", false, "Set to true to skip check for bgp/neighbors/neighbor/state/messages/received/last-notification-error-code leaf missing case")

	useVendorNativeACLConfiguration = flag.Bool("deviation_use_vendor_native_acl_config", false, "Configure ACLs using vendor native model specifically for RT-1.4")

	switchChipIDUnsupported = flag.Bool("deviation_switch_chip_id_unsupported", false, "Device does not support id leaf for SwitchChip components. Set this flag to skip checking the leaf.")

	backplaneFacingCapacityUnsupported = flag.Bool("deviation_backplane_facing_capacity_unsupported", false, "Device does not support backplane-facing-capacity leaves for some of the components. Set this flag to skip checking the leaves.")

	componentsSoftwareModuleUnsupported = flag.Bool("deviation_components_software_module_unsupported", false, "Set true for Device that does not support software module components, default is false.")

	schedulerInputWeightLimit = flag.Bool("deviation_scheduler_input_weight_limit", false, "device does not support weight above 100")

	ecnProfileRequiredDefinition = flag.Bool("deviation_ecn_profile_required_definition", false, "device requires additional config for ECN")

	isisGlobalAuthenticationNotRequired = flag.Bool("deviation_isis_global_authentication_not_required", false,
		"Don't set isis global authentication-check on the device if value is true, Default value is false and ISIS global authentication-check is set")

	isisLevelAuthenticationNotRequired = flag.Bool("deviation_isis_level_authentication_not_required", false,
		"Don't set isis level authentication on the device if value is true, Default value is false and ISIS level authentication is configured")

	ipv6DiscardedPktsUnsupported = flag.Bool("deviation_ipv6_discarded_pkts_unsupported", false, "Set true for device that does not support interface ipv6 discarded packet statistics, default is false")

	fanOperStatusUnsupported = flag.Bool("deviation_fan_oper_status_unsupported", false, "Device does not support oper-status leaves for some of the fan components. Set this flag to skip checking the leaf.")

	statePathsUnsupported = flag.Bool("deviation_state_path_unsupported", false, "Device does not support these state paths, Set this flag to skip checking the leaves")

	dropWeightLeavesUnsupported = flag.Bool("deviation_drop_weight_leaves_unsupported", false, "Device does not support drop and weight leaves under queue management profile, Set this flag to skip checking the leaves")

	swVersionUnsupported = flag.Bool("deviation_sw_version_unsupported", false, "Device does not support reporting software version according to the requirements in gNMI-1.10.")

	hierarchicalWeightResolutionTolerance = flag.Float64("deviation_hierarchical_weight_resolution_tolerance", 0.2, "Set it to expected ucmp traffic tolerance, default is 0.2")
)<|MERGE_RESOLUTION|>--- conflicted
+++ resolved
@@ -279,7 +279,6 @@
 	return *gNOIStatusWithEmptySubcomponent
 }
 
-<<<<<<< HEAD
 // SkipBGPTestPasswordMismatch retuns if BGP TestPassword mismatch subtest should be skipped.
 func SkipBGPTestPasswordMismatch(_ *ondatra.DUTDevice) bool {
 	return *skipBGPTestPasswordMismatch
@@ -288,11 +287,11 @@
 // BGPMD5RequiresReset returns if device requires a BGP session reset to utilize a new MD5 key.
 func BGPMD5RequiresReset(_ *ondatra.DUTDevice) bool {
 	return *bgpMD5RequiresReset
-=======
+}
+
 // NoMixOfTaggedAndUntaggedSubinterfaces returns if device does not support a mix of tagged and untagged subinterfaces
 func NoMixOfTaggedAndUntaggedSubinterfaces(_ *ondatra.DUTDevice) bool {
 	return *noMixOfTaggedAndUntaggedSubinterfaces
->>>>>>> 34885b50
 }
 
 // Vendor deviation flags.
