// Copyright 2022 Google LLC
//
// Licensed under the Apache License, Version 2.0 (the "License");
// you may not use this file except in compliance with the License.
// You may obtain a copy of the License at
//
//      http://www.apache.org/licenses/LICENSE-2.0
//
// Unless required by applicable law or agreed to in writing, software
// distributed under the License is distributed on an "AS IS" BASIS,
// WITHOUT WARRANTIES OR CONDITIONS OF ANY KIND, either express or implied.
// See the License for the specific language governing permissions and
// limitations under the License.

// Package deviations defines the arguments to enable temporary workarounds for the
// featureprofiles test suite using command line flags.
//
// If we consider device compliance level in tiers:
//
//   - Tier 0: Full OpenConfig compliance.  The device can do everything specified by
//     OpenConfig.
//   - Tier 1: Test plan compliance.  The device can pass a test without deviation, which
//     means it satisfies the test requirements.  This is the target compliance tier for
//     featureprofiles tests.
//   - Tier 2: Deviated test plan compliance.  The device can pass a test with deviation.
//
// Deviations typically work by reducing testing requirements or by changing the way the
// configuration is done.  However, the targeted compliance tier is always without
// deviation.
//
// Requirements for deviations:
//
//   - Deviations may only use OpenConfig compliant behavior.
//   - Deviations should be small in scope, typically affecting one subtest, one
//     OpenConfig path or small OpenConfig subtree.
//
// If a device could not pass without deviation, that is considered non-compliant
// behavior.  Ideally, a device should pass both with and without a deviation which means
// the deviation could be safely removed.  However, when the OpenConfig model allows the
// device to reject the deviated case even if it is compliant, then this should be
// explained on a case-by-case basis.
//
// To add, remove and enable deviations follow the guidelines at deviations/README.md
package deviations

import (
	"fmt"
	"regexp"

	log "github.com/golang/glog"
	"github.com/openconfig/featureprofiles/internal/metadata"

	mpb "github.com/openconfig/featureprofiles/proto/metadata_go_proto"
	"github.com/openconfig/ondatra"
)

func lookupDeviations(dvc *ondatra.Device) (*mpb.Metadata_PlatformExceptions, error) {
	var matchedPlatformException *mpb.Metadata_PlatformExceptions

	for _, platformExceptions := range metadata.Get().GetPlatformExceptions() {
		if platformExceptions.GetPlatform().GetVendor().String() == "" {
			return nil, fmt.Errorf("vendor should be specified in textproto %v", platformExceptions)
		}

		if dvc.Vendor().String() != platformExceptions.GetPlatform().GetVendor().String() {
			continue
		}

		// If hardware_model_regex is set and does not match, continue
		if hardwareModelRegex := platformExceptions.GetPlatform().GetHardwareModelRegex(); hardwareModelRegex != "" {
			matchHw, errHw := regexp.MatchString(hardwareModelRegex, dvc.Model())
			if errHw != nil {
				return nil, fmt.Errorf("error with regex match %v", errHw)
			}
			if !matchHw {
				continue
			}
		}

		// If software_version_regex is set and does not match, continue
		if softwareVersionRegex := platformExceptions.GetPlatform().GetSoftwareVersionRegex(); softwareVersionRegex != "" {
			matchSw, errSw := regexp.MatchString(softwareVersionRegex, dvc.Version())
			if errSw != nil {
				return nil, fmt.Errorf("error with regex match %v", errSw)
			}
			if !matchSw {
				continue
			}
		}

		if matchedPlatformException != nil {
			return nil, fmt.Errorf("cannot have more than one match within platform_exceptions fields %v and %v", matchedPlatformException, platformExceptions)
		}
		matchedPlatformException = platformExceptions
	}
	return matchedPlatformException, nil
}

func mustLookupDeviations(dvc *ondatra.Device) *mpb.Metadata_Deviations {
	platformExceptions, err := lookupDeviations(dvc)
	if err != nil {
		log.Exitf("Error looking up deviations: %v", err)
	}
	if platformExceptions == nil {
		log.Infof("Did not match any platform_exception %v, returning default values", metadata.Get().GetPlatformExceptions())
		return &mpb.Metadata_Deviations{}
	}
	return platformExceptions.GetDeviations()
}

func lookupDUTDeviations(dut *ondatra.DUTDevice) *mpb.Metadata_Deviations {
	return mustLookupDeviations(dut.Device)
}

func lookupATEDeviations(ate *ondatra.ATEDevice) *mpb.Metadata_Deviations {
	return mustLookupDeviations(ate.Device)
}

// BannerDelimiter returns if device requires the banner to have a delimiter character.
// Full OpenConfig compliant devices should work without delimiter.
func BannerDelimiter(dut *ondatra.DUTDevice) string {
	return lookupDUTDeviations(dut).GetBannerDelimiter()
}

// OmitL2MTU returns if device does not support setting the L2 MTU.
func OmitL2MTU(dut *ondatra.DUTDevice) bool {
	return lookupDUTDeviations(dut).GetOmitL2Mtu()
}

// GRIBIMACOverrideStaticARPStaticRoute returns whether the device needs to configure Static ARP + Static Route to override setting MAC address in Next Hop.
func GRIBIMACOverrideStaticARPStaticRoute(dut *ondatra.DUTDevice) bool {
	return lookupDUTDeviations(dut).GetGribiMacOverrideStaticArpStaticRoute()
}

// AggregateAtomicUpdate returns if device requires that aggregate Port-Channel and its members be defined in a single gNMI Update transaction at /interfaces,
// Otherwise lag-type will be dropped, and no member can be added to the aggregate.
// Full OpenConfig compliant devices should pass both with and without this deviation.
func AggregateAtomicUpdate(dut *ondatra.DUTDevice) bool {
	return lookupDUTDeviations(dut).GetAggregateAtomicUpdate()
}

// DefaultNetworkInstance returns the name used for the default network instance for VRF.
func DefaultNetworkInstance(dut *ondatra.DUTDevice) string {
	if dni := lookupDUTDeviations(dut).GetDefaultNetworkInstance(); dni != "" {
		return dni
	}
	return "DEFAULT"
}

// ISISRestartSuppressUnsupported returns whether the device should skip isis restart-suppress check.
func ISISRestartSuppressUnsupported(dut *ondatra.DUTDevice) bool {
	return lookupDUTDeviations(dut).GetIsisRestartSuppressUnsupported()
}

// MissingBgpLastNotificationErrorCode returns whether the last-notification-error-code leaf is missing in bgp.
func MissingBgpLastNotificationErrorCode(dut *ondatra.DUTDevice) bool {
	return lookupDUTDeviations(dut).GetMissingBgpLastNotificationErrorCode()
}

// GRIBIMACOverrideWithStaticARP returns whether for a gRIBI IPv4 route the device does not support a mac-address only next-hop-entry.
func GRIBIMACOverrideWithStaticARP(dut *ondatra.DUTDevice) bool {
	return lookupDUTDeviations(dut).GetGribiMacOverrideWithStaticArp()
}

// CLITakesPrecedenceOverOC returns whether config pushed through origin CLI takes precedence over config pushed through origin OC.
func CLITakesPrecedenceOverOC(dut *ondatra.DUTDevice) bool {
	return lookupDUTDeviations(dut).GetCliTakesPrecedenceOverOc()
}

// BGPTrafficTolerance returns the allowed tolerance for BGP traffic flow while comparing for pass or fail conditions.
func BGPTrafficTolerance(dut *ondatra.DUTDevice) int32 {
	return lookupDUTDeviations(dut).GetBgpToleranceValue()
}

// StaticProtocolName returns the name used for the static routing protocol.
func StaticProtocolName(dut *ondatra.DUTDevice) string {
	if spn := lookupDUTDeviations(dut).GetStaticProtocolName(); spn != "" {
		return spn
	}
	return "DEFAULT"
}

// SwitchChipIDUnsupported returns whether the device supports id leaf for SwitchChip components.
func SwitchChipIDUnsupported(dut *ondatra.DUTDevice) bool {
	return lookupDUTDeviations(dut).GetSwitchChipIdUnsupported()
}

// BackplaneFacingCapacityUnsupported returns whether the device supports backplane-facing-capacity leaves for some components.
func BackplaneFacingCapacityUnsupported(dut *ondatra.DUTDevice) bool {
	return lookupDUTDeviations(dut).GetBackplaneFacingCapacityUnsupported()
}

// SchedulerInputWeightLimit returns whether the device does not support weight above 100.
func SchedulerInputWeightLimit(dut *ondatra.DUTDevice) bool {
	return lookupDUTDeviations(dut).GetSchedulerInputWeightLimit()
}

// ECNProfileRequiredDefinition returns whether the device requires additional config for ECN.
func ECNProfileRequiredDefinition(dut *ondatra.DUTDevice) bool {
	return lookupDUTDeviations(dut).GetEcnProfileRequiredDefinition()
}

// ISISGlobalAuthenticationNotRequired returns true if ISIS Global authentication not required.
func ISISGlobalAuthenticationNotRequired(dut *ondatra.DUTDevice) bool {
	return lookupDUTDeviations(dut).GetIsisGlobalAuthenticationNotRequired()
}

// ISISExplicitLevelAuthenticationConfig returns true if ISIS Explicit Level Authentication configuration is required
func ISISExplicitLevelAuthenticationConfig(dut *ondatra.DUTDevice) bool {
	return lookupDUTDeviations(dut).GetIsisExplicitLevelAuthenticationConfig()
}

// ISISSingleTopologyRequired sets isis af ipv6 single topology on the device if value is true.
func ISISSingleTopologyRequired(dut *ondatra.DUTDevice) bool {
	return lookupDUTDeviations(dut).GetIsisSingleTopologyRequired()
}

// ISISMultiTopologyUnsupported returns if device skips isis multi-topology check.
func ISISMultiTopologyUnsupported(dut *ondatra.DUTDevice) bool {
	return lookupDUTDeviations(dut).GetIsisMultiTopologyUnsupported()
}

// ISISInterfaceLevel1DisableRequired returns if device should disable isis level1 under interface mode.
func ISISInterfaceLevel1DisableRequired(dut *ondatra.DUTDevice) bool {
	return lookupDUTDeviations(dut).GetIsisInterfaceLevel1DisableRequired()
}

// MissingIsisInterfaceAfiSafiEnable returns if device should set and validate isis interface address family enable.
// Default is validate isis address family enable at global mode.
func MissingIsisInterfaceAfiSafiEnable(dut *ondatra.DUTDevice) bool {
	return lookupDUTDeviations(dut).GetMissingIsisInterfaceAfiSafiEnable()
}

// Ipv6DiscardedPktsUnsupported returns whether the device supports interface ipv6 discarded packet stats.
func Ipv6DiscardedPktsUnsupported(dut *ondatra.DUTDevice) bool {
	return lookupDUTDeviations(dut).GetIpv6DiscardedPktsUnsupported()
}

// LinkQualWaitAfterDeleteRequired returns whether the device requires additional time to complete post delete link qualification cleanup.
func LinkQualWaitAfterDeleteRequired(dut *ondatra.DUTDevice) bool {
	return lookupDUTDeviations(dut).GetLinkQualWaitAfterDeleteRequired()
}

// StatePathsUnsupported returns whether the device supports following state paths
func StatePathsUnsupported(dut *ondatra.DUTDevice) bool {
	return lookupDUTDeviations(dut).GetStatePathUnsupported()
}

// DropWeightLeavesUnsupported returns whether the device supports drop and weight leaves under queue management profile.
func DropWeightLeavesUnsupported(dut *ondatra.DUTDevice) bool {
	return lookupDUTDeviations(dut).GetDropWeightLeavesUnsupported()
}

// SwVersionUnsupported returns true if the device does not support reporting software version according to the requirements in gNMI-1.10.
func SwVersionUnsupported(dut *ondatra.DUTDevice) bool {
	return lookupDUTDeviations(dut).GetSwVersionUnsupported()
}

// HierarchicalWeightResolutionTolerance returns the allowed tolerance for BGP traffic flow while comparing for pass or fail conditions.
// Default minimum value is 0.2. Anything less than 0.2 will be set to 0.2.
func HierarchicalWeightResolutionTolerance(dut *ondatra.DUTDevice) float64 {
	hwrt := lookupDUTDeviations(dut).GetHierarchicalWeightResolutionTolerance()
	if minHWRT := 0.2; hwrt < minHWRT {
		return minHWRT
	}
	return hwrt
}

// InterfaceEnabled returns if device requires interface enabled leaf booleans to be explicitly set to true.
func InterfaceEnabled(dut *ondatra.DUTDevice) bool {
	return lookupDUTDeviations(dut).GetInterfaceEnabled()
}

// InterfaceCountersFromContainer returns if the device only supports querying counters from the state container, not from individual counter leaves.
func InterfaceCountersFromContainer(dut *ondatra.DUTDevice) bool {
	return lookupDUTDeviations(dut).GetInterfaceCountersFromContainer()
}

// IPv4MissingEnabled returns if device does not support interface/ipv4/enabled.
func IPv4MissingEnabled(dut *ondatra.DUTDevice) bool {
	return lookupDUTDeviations(dut).GetIpv4MissingEnabled()
}

// IPNeighborMissing returns true if the device does not support interface/ipv4(6)/neighbor,
// so test can suppress the related check for interface/ipv4(6)/neighbor.
func IPNeighborMissing(dut *ondatra.DUTDevice) bool {
	return lookupDUTDeviations(dut).GetIpNeighborMissing()
}

// GRIBIRIBAckOnly returns if device only supports RIB ack, so tests that normally expect FIB_ACK will allow just RIB_ACK.
// Full gRIBI compliant devices should pass both with and without this deviation.
func GRIBIRIBAckOnly(dut *ondatra.DUTDevice) bool {
	return lookupDUTDeviations(dut).GetGribiRibackOnly()
}

// MissingValueForDefaults returns if device returns no value for some OpenConfig paths if the operational value equals the default.
func MissingValueForDefaults(dut *ondatra.DUTDevice) bool {
	return lookupDUTDeviations(dut).GetMissingValueForDefaults()
}

// TraceRouteL4ProtocolUDP returns if device only support UDP as l4 protocol for traceroute.
// Default value is false.
func TraceRouteL4ProtocolUDP(dut *ondatra.DUTDevice) bool {
	return lookupDUTDeviations(dut).GetTracerouteL4ProtocolUdp()
}

// LLDPInterfaceConfigOverrideGlobal returns if LLDP interface config should override the global config,
// expect neighbours are seen when lldp is disabled globally but enabled on interface
func LLDPInterfaceConfigOverrideGlobal(dut *ondatra.DUTDevice) bool {
	return lookupDUTDeviations(dut).GetLldpInterfaceConfigOverrideGlobal()
}

// SubinterfacePacketCountersMissing returns if device is missing subinterface packet counters for IPv4/IPv6,
// so the test will skip checking them.
// Full OpenConfig compliant devices should pass both with and without this deviation.
func SubinterfacePacketCountersMissing(dut *ondatra.DUTDevice) bool {
	return lookupDUTDeviations(dut).GetSubinterfacePacketCountersMissing()
}

// MissingPrePolicyReceivedRoutes returns if device does not support bgp/neighbors/neighbor/afi-safis/afi-safi/state/prefixes/received-pre-policy.
// Fully-compliant devices should pass with and without this deviation.
func MissingPrePolicyReceivedRoutes(dut *ondatra.DUTDevice) bool {
	return lookupDUTDeviations(dut).GetPrepolicyReceivedRoutes()
}

// DeprecatedVlanID returns if device requires using the deprecated openconfig-vlan:vlan/config/vlan-id or openconfig-vlan:vlan/state/vlan-id leaves.
func DeprecatedVlanID(dut *ondatra.DUTDevice) bool {
	return lookupDUTDeviations(dut).GetDeprecatedVlanId()
}

// OSActivateNoReboot returns if device requires separate reboot to activate OS.
func OSActivateNoReboot(dut *ondatra.DUTDevice) bool {
	return lookupDUTDeviations(dut).GetOsactivateNoreboot()
}

// ConnectRetry returns if /bgp/neighbors/neighbor/timers/config/connect-retry is not supported.
func ConnectRetry(dut *ondatra.DUTDevice) bool {
	return lookupDUTDeviations(dut).GetConnectRetry()
}

// InstallOSForStandbyRP returns if device requires OS installation on standby RP as well as active RP.
func InstallOSForStandbyRP(dut *ondatra.DUTDevice) bool {
	return lookupDUTDeviations(dut).GetOsinstallForStandbyRp()
}

// GNOIStatusWithEmptySubcomponent returns if the response of gNOI reboot status is a single value (not a list),
// the device requires explicit component path to account for a situation when there is more than one active reboot requests.
func GNOIStatusWithEmptySubcomponent(dut *ondatra.DUTDevice) bool {
	return lookupDUTDeviations(dut).GetGnoiStatusEmptySubcomponent()
}

// NetworkInstanceTableDeletionRequired returns if device requires explicit deletion of network-instance table.
func NetworkInstanceTableDeletionRequired(dut *ondatra.DUTDevice) bool {
	return lookupDUTDeviations(dut).GetNetworkInstanceTableDeletionRequired()
}

// ExplicitPortSpeed returns if device requires port-speed to be set because its default value may not be usable.
// Fully compliant devices selects the highest speed available based on negotiation.
func ExplicitPortSpeed(dut *ondatra.DUTDevice) bool {
	return lookupDUTDeviations(dut).GetExplicitPortSpeed()
}

// ExplicitInterfaceInDefaultVRF returns if device requires explicit attachment of an interface or subinterface to the default network instance.
// OpenConfig expects an unattached interface or subinterface to be implicitly part of the default network instance.
// Fully-compliant devices should pass with and without this deviation.
func ExplicitInterfaceInDefaultVRF(dut *ondatra.DUTDevice) bool {
	return lookupDUTDeviations(dut).GetExplicitInterfaceInDefaultVrf()
}

// RibWecmp returns if device requires CLI knob to enable wecmp feature.
func RibWecmp(dut *ondatra.DUTDevice) bool {
	return lookupDUTDeviations(dut).GetRibWecmp()
}

// InterfaceConfigVRFBeforeAddress returns if vrf should be configured before IP address when configuring interface.
func InterfaceConfigVRFBeforeAddress(dut *ondatra.DUTDevice) bool {
	return lookupDUTDeviations(dut).GetInterfaceConfigVrfBeforeAddress()
}

// ExplicitInterfaceRefDefinition returns if device requires explicit interface ref configuration when applying features to interface.
func ExplicitInterfaceRefDefinition(dut *ondatra.DUTDevice) bool {
	return lookupDUTDeviations(dut).GetExplicitInterfaceRefDefinition()
}

// QOSDroppedOctets returns if device should skip checking QOS Dropped octets stats for interface.
func QOSDroppedOctets(dut *ondatra.DUTDevice) bool {
	return lookupDUTDeviations(dut).GetQosDroppedOctets()
}

// BGPMD5RequiresReset returns if device requires a BGP session reset to utilize a new MD5 key.
func BGPMD5RequiresReset(dut *ondatra.DUTDevice) bool {
	return lookupDUTDeviations(dut).GetBgpMd5RequiresReset()
}

// ExplicitIPv6EnableForGRIBI returns if device requires Ipv6 to be enabled on interface for gRIBI NH programmed with destination mac address.
func ExplicitIPv6EnableForGRIBI(dut *ondatra.DUTDevice) bool {
	return lookupDUTDeviations(dut).GetIpv6EnableForGribiNhDmac()
}

// ISISInstanceEnabledRequired returns if isis instance name string should be set on the device.
func ISISInstanceEnabledRequired(dut *ondatra.DUTDevice) bool {
	return lookupDUTDeviations(dut).GetIsisInstanceEnabledRequired()
}

// GNOISubcomponentPath returns if device currently uses component name instead of a full openconfig path.
func GNOISubcomponentPath(dut *ondatra.DUTDevice) bool {
	return lookupDUTDeviations(dut).GetGnoiSubcomponentPath()
}

// NoMixOfTaggedAndUntaggedSubinterfaces returns if device does not support a mix of tagged and untagged subinterfaces
func NoMixOfTaggedAndUntaggedSubinterfaces(dut *ondatra.DUTDevice) bool {
	return lookupDUTDeviations(dut).GetNoMixOfTaggedAndUntaggedSubinterfaces()
}

// DequeueDeleteNotCountedAsDrops returns if device dequeues and deletes the pkts after a while and those are not counted
// as drops
func DequeueDeleteNotCountedAsDrops(dut *ondatra.DUTDevice) bool {
	return lookupDUTDeviations(dut).GetDequeueDeleteNotCountedAsDrops()
}

// RoutePolicyUnderAFIUnsupported returns if Route-Policy under the AFI/SAFI is not supported
func RoutePolicyUnderAFIUnsupported(dut *ondatra.DUTDevice) bool {
	return lookupDUTDeviations(dut).GetRoutePolicyUnderAfiUnsupported()
}

// StorageComponentUnsupported returns if telemetry path /components/component/storage is not supported.
func StorageComponentUnsupported(dut *ondatra.DUTDevice) bool {
	return lookupDUTDeviations(dut).GetStorageComponentUnsupported()
}

// GNOIFabricComponentRebootUnsupported returns if device does not support use using gNOI to reboot the Fabric Component.
func GNOIFabricComponentRebootUnsupported(dut *ondatra.DUTDevice) bool {
	return lookupDUTDeviations(dut).GetGnoiFabricComponentRebootUnsupported()
}

// NtpNonDefaultVrfUnsupported returns true if the device does not support ntp non-default vrf.
// Default value is false.
func NtpNonDefaultVrfUnsupported(dut *ondatra.DUTDevice) bool {
	return lookupDUTDeviations(dut).GetNtpNonDefaultVrfUnsupported()
}

// SkipControllerCardPowerAdmin returns if power-admin-state config on controller card should be skipped.
// Default value is false.
func SkipControllerCardPowerAdmin(dut *ondatra.DUTDevice) bool {
	return lookupDUTDeviations(dut).GetSkipControllerCardPowerAdmin()
}

// QOSOctets returns if device should skip checking QOS octet stats for interface.
func QOSOctets(dut *ondatra.DUTDevice) bool {
	return lookupDUTDeviations(dut).GetQosOctets()
}

// ISISInterfaceAfiUnsupported returns true for devices that don't support configuring
// ISIS /afi-safi/af/config container.
func ISISInterfaceAfiUnsupported(dut *ondatra.DUTDevice) bool {
	return lookupDUTDeviations(dut).GetIsisInterfaceAfiUnsupported()
}

// P4RTModifyTableEntryUnsupported returns true for devices that don't support
// modify table entry operation in P4 Runtime.
func P4RTModifyTableEntryUnsupported(dut *ondatra.DUTDevice) bool {
	return lookupDUTDeviations(dut).GetP4RtModifyTableEntryUnsupported()
}

// OSComponentParentIsSupervisorOrLinecard returns true if parent of OS component is
// of type SUPERVISOR or LINECARD.
func OSComponentParentIsSupervisorOrLinecard(dut *ondatra.DUTDevice) bool {
	return lookupDUTDeviations(dut).GetOsComponentParentIsSupervisorOrLinecard()
}

// OSComponentParentIsChassis returns true if parent of OS component is of type CHASSIS.
func OSComponentParentIsChassis(dut *ondatra.DUTDevice) bool {
	return lookupDUTDeviations(dut).GetOsComponentParentIsChassis()
}

// ISISRequireSameL1MetricWithL2Metric returns true for devices that require configuring
// the same ISIS Metrics for Level 1 when configuring Level 2 Metrics.
func ISISRequireSameL1MetricWithL2Metric(dut *ondatra.DUTDevice) bool {
	return lookupDUTDeviations(dut).GetIsisRequireSameL1MetricWithL2Metric()
}

// BGPSetMedRequiresEqualOspfSetMetric returns true for devices that require configuring
// the same OSPF setMetric when BGP SetMED is configured.
func BGPSetMedRequiresEqualOspfSetMetric(dut *ondatra.DUTDevice) bool {
	return lookupDUTDeviations(dut).GetBgpSetMedRequiresEqualOspfSetMetric()
}

// SetNativeUser creates a user and assigns role/rbac to that user via native model.
func SetNativeUser(dut *ondatra.DUTDevice) bool {
	return lookupDUTDeviations(dut).GetSetNativeUser()
}

// P4RTGdpRequiresDot1QSubinterface returns true for devices that require configuring
// subinterface with tagged vlan for P4RT packet in.
func P4RTGdpRequiresDot1QSubinterface(dut *ondatra.DUTDevice) bool {
	return lookupDUTDeviations(dut).GetP4RtGdpRequiresDot1QSubinterface()
}

// LinecardCPUUtilizationUnsupported returns if the device does not support telemetry path
// /components/component/cpu/utilization/state/avg for linecards' CPU card.
// Default value is false.
func LinecardCPUUtilizationUnsupported(dut *ondatra.DUTDevice) bool {
	return lookupDUTDeviations(dut).GetLinecardCpuUtilizationUnsupported()
}

// ConsistentComponentNamesUnsupported returns if the device does not support consistent component names for GNOI and GNMI.
// Default value is false.
func ConsistentComponentNamesUnsupported(dut *ondatra.DUTDevice) bool {
	return lookupDUTDeviations(dut).GetConsistentComponentNamesUnsupported()
}

// ControllerCardCPUUtilizationUnsupported returns if the device does not support telemetry path
// /components/component/cpu/utilization/state/avg for controller cards' CPU card.
// Default value is false.
func ControllerCardCPUUtilizationUnsupported(dut *ondatra.DUTDevice) bool {
	return lookupDUTDeviations(dut).GetControllerCardCpuUtilizationUnsupported()
}

// FabricDropCounterUnsupported returns if the device does not support counter for fabric block lost packets.
// Default value is false.
func FabricDropCounterUnsupported(dut *ondatra.DUTDevice) bool {
	return lookupDUTDeviations(dut).GetFabricDropCounterUnsupported()
}

// LinecardMemoryUtilizationUnsupported returns if the device does not support memory utilization related leaves for linecard components.
// Default value is false.
func LinecardMemoryUtilizationUnsupported(dut *ondatra.DUTDevice) bool {
	return lookupDUTDeviations(dut).GetLinecardMemoryUtilizationUnsupported()
}

// QOSVoqDropCounterUnsupported returns if the device does not support telemetry path
// /qos/interfaces/interface/input/virtual-output-queues/voq-interface/queues/queue/state/dropped-pkts.
// Default value is false.
func QOSVoqDropCounterUnsupported(dut *ondatra.DUTDevice) bool {
	return lookupDUTDeviations(dut).GetQosVoqDropCounterUnsupported()
}

// ISISTimersCsnpIntervalUnsupported returns true for devices that do not support
// configuring csnp-interval timer for ISIS.
func ISISTimersCsnpIntervalUnsupported(dut *ondatra.DUTDevice) bool {
	return lookupDUTDeviations(dut).GetIsisTimersCsnpIntervalUnsupported()
}

// ISISCounterManualAddressDropFromAreasUnsupported returns true for devices that do not
// support telemetry for isis system-level-counter manual-address-drop-from-areas.
func ISISCounterManualAddressDropFromAreasUnsupported(dut *ondatra.DUTDevice) bool {
	return lookupDUTDeviations(dut).GetIsisCounterManualAddressDropFromAreasUnsupported()
}

// ISISCounterPartChangesUnsupported returns true for devices that do not
// support telemetry for isis system-level-counter part-changes.
func ISISCounterPartChangesUnsupported(dut *ondatra.DUTDevice) bool {
	return lookupDUTDeviations(dut).GetIsisCounterPartChangesUnsupported()
}

// SkipTCPNegotiatedMSSCheck returns true for devices that do not
// support telemetry to check negotiated tcp mss value.
func SkipTCPNegotiatedMSSCheck(dut *ondatra.DUTDevice) bool {
	return lookupDUTDeviations(dut).GetSkipTcpNegotiatedMssCheck()
}

// TransceiverThresholdsUnsupported returns true if the device does not support threshold container under /components/component/transceiver.
// Default value is false.
func TransceiverThresholdsUnsupported(dut *ondatra.DUTDevice) bool {
	return lookupDUTDeviations(dut).GetTransceiverThresholdsUnsupported()
}

// InterfaceLoopbackModeRawGnmi returns true if interface loopback mode needs to be updated using raw gnmi API due to server version.
// Default value is false.
func InterfaceLoopbackModeRawGnmi(dut *ondatra.DUTDevice) bool {
	return lookupDUTDeviations(dut).GetInterfaceLoopbackModeRawGnmi()
}

// ISISLspMetadataLeafsUnsupported returns true for devices that don't support ISIS-Lsp
// metadata paths: checksum, sequence-number, remaining-lifetime.
func ISISLspMetadataLeafsUnsupported(dut *ondatra.DUTDevice) bool {
	return lookupDUTDeviations(dut).GetIsisLspMetadataLeafsUnsupported()
}

// QOSQueueRequiresID returns if device should configure QOS queue along with queue-id
func QOSQueueRequiresID(dut *ondatra.DUTDevice) bool {
	return lookupDUTDeviations(dut).GetQosQueueRequiresId()
}

// BgpLlgrOcUndefined returns true if device does not support OC path to disable BGP LLGR.
func BgpLlgrOcUndefined(dut *ondatra.DUTDevice) bool {
	return lookupDUTDeviations(dut).GetBgpLlgrOcUndefined()
}

// QOSBufferAllocationConfigRequired returns if device should configure QOS buffer-allocation-profile
func QOSBufferAllocationConfigRequired(dut *ondatra.DUTDevice) bool {
	return lookupDUTDeviations(dut).GetQosBufferAllocationConfigRequired()
}

// BGPGlobalExtendedNextHopEncodingUnsupported returns true for devices that do not support configuring
// BGP ExtendedNextHopEncoding at the global level.
func BGPGlobalExtendedNextHopEncodingUnsupported(dut *ondatra.DUTDevice) bool {
	return lookupDUTDeviations(dut).GetBgpGlobalExtendedNextHopEncodingUnsupported()
}

// TunnelStatePathUnsupported returns true for devices that require configuring
// /interfaces/interface/state/counters/in-pkts, in-octets,out-pkts, out-octetsis not supported.
func TunnelStatePathUnsupported(dut *ondatra.DUTDevice) bool {
	return lookupDUTDeviations(dut).GetTunnelStatePathUnsupported()
}

// TunnelConfigPathUnsupported returns true for devices that require configuring
// Tunnel source-address destination-address, encapsulation type are not supported in OC
func TunnelConfigPathUnsupported(dut *ondatra.DUTDevice) bool {
	return lookupDUTDeviations(dut).GetTunnelConfigPathUnsupported()
}

// EcnSameMinMaxThresholdUnsupported returns true for devices that don't support the same minimum and maximum threshold values
// CISCO: minimum and maximum threshold values are not the same, the difference between minimum and maximum threshold value should be 6144.
func EcnSameMinMaxThresholdUnsupported(dut *ondatra.DUTDevice) bool {
	return lookupDUTDeviations(dut).GetEcnSameMinMaxThresholdUnsupported()
}

// QosSchedulerConfigRequired returns if device should configure QOS buffer-allocation-profile
func QosSchedulerConfigRequired(dut *ondatra.DUTDevice) bool {
	return lookupDUTDeviations(dut).GetQosSchedulerConfigRequired()
}

// QosSetWeightConfigUnsupported returns whether the device does not support set weight leaves under qos ecn.
func QosSetWeightConfigUnsupported(dut *ondatra.DUTDevice) bool {
	return lookupDUTDeviations(dut).GetQosSetWeightConfigUnsupported()
}

// QosGetStatePathUnsupported returns whether the device does not support get state leaves under qos.
func QosGetStatePathUnsupported(dut *ondatra.DUTDevice) bool {
	return lookupDUTDeviations(dut).GetQosGetStatePathUnsupported()
}

// InterfaceRefInterfaceIDFormat returns if device is required to use interface-id format of interface name + .subinterface index with Interface-ref container
func InterfaceRefInterfaceIDFormat(dut *ondatra.DUTDevice) bool {
	return lookupDUTDeviations(dut).GetInterfaceRefInterfaceIdFormat()
}

// ISISLevelEnabled returns if device should enable isis under level.
func ISISLevelEnabled(dut *ondatra.DUTDevice) bool {
	return lookupDUTDeviations(dut).GetIsisLevelEnabled()
}

// MemberLinkLoopbackUnsupported returns true for devices that require configuring
// loopback on aggregated links instead of member links.
func MemberLinkLoopbackUnsupported(dut *ondatra.DUTDevice) bool {
	return lookupDUTDeviations(dut).GetMemberLinkLoopbackUnsupported()
}

// SkipPlqInterfaceOperStatusCheck returns true for devices that do not support
// PLQ operational status check for interfaces
func SkipPlqInterfaceOperStatusCheck(dut *ondatra.DUTDevice) bool {
	return lookupDUTDeviations(dut).GetSkipPlqInterfaceOperStatusCheck()
}

// BGPExplicitPrefixLimitReceived returns if device must specify the received prefix limits explicitly
// under the "prefix-limit-received" field rather than simply "prefix-limit".
func BGPExplicitPrefixLimitReceived(dut *ondatra.DUTDevice) bool {
	return lookupDUTDeviations(dut).GetBgpExplicitPrefixLimitReceived()
}

// BGPMissingOCMaxPrefixesConfiguration returns true for devices that does not configure BGP
// maximum routes correctly when max-prefixes OC leaf is configured.
func BGPMissingOCMaxPrefixesConfiguration(dut *ondatra.DUTDevice) bool {
	return lookupDUTDeviations(dut).GetBgpMissingOcMaxPrefixesConfiguration()
}

// SkipBgpSessionCheckWithoutAfisafi returns if device needs to skip checking AFI-SAFI disable.
func SkipBgpSessionCheckWithoutAfisafi(dut *ondatra.DUTDevice) bool {
	return lookupDUTDeviations(dut).GetSkipBgpSessionCheckWithoutAfisafi()
}

// MismatchedHardwareResourceNameInComponent returns true for devices that have separate
// naming conventions for hardware resource name in /system/ tree and /components/ tree.
func MismatchedHardwareResourceNameInComponent(dut *ondatra.DUTDevice) bool {
	return lookupDUTDeviations(dut).GetMismatchedHardwareResourceNameInComponent()
}

// MissingHardwareResourceTelemetryBeforeConfig returns true for devices that don't
// support telemetry for hardware resources before used-threshold-upper configuration.
func MissingHardwareResourceTelemetryBeforeConfig(dut *ondatra.DUTDevice) bool {
	return lookupDUTDeviations(dut).GetMissingHardwareResourceTelemetryBeforeConfig()
}

// GNOISubcomponentRebootStatusUnsupported returns true for devices that do not support subcomponent reboot status check.
func GNOISubcomponentRebootStatusUnsupported(dut *ondatra.DUTDevice) bool {
	return lookupDUTDeviations(dut).GetGnoiSubcomponentRebootStatusUnsupported()
}

// SkipNonBgpRouteExportCheck returns true for devices that exports routes from all
// protocols to BGP if the export-policy is ACCEPT.
func SkipNonBgpRouteExportCheck(dut *ondatra.DUTDevice) bool {
	return lookupDUTDeviations(dut).GetSkipNonBgpRouteExportCheck()
}

// ISISMetricStyleTelemetryUnsupported returns true for devices that do not support state path
// /network-instances/network-instance/protocols/protocol/isis/levels/level/state/metric-style
func ISISMetricStyleTelemetryUnsupported(dut *ondatra.DUTDevice) bool {
	return lookupDUTDeviations(dut).GetIsisMetricStyleTelemetryUnsupported()
}

// StaticRouteNextHopInterfaceRefUnsupported returns if device does not support Interface-ref under static-route next-hop
func StaticRouteNextHopInterfaceRefUnsupported(dut *ondatra.DUTDevice) bool {
	return lookupDUTDeviations(dut).GetStaticRouteNextHopInterfaceRefUnsupported()
}

// SkipStaticNexthopCheck returns if device needs index starting from non-zero
func SkipStaticNexthopCheck(dut *ondatra.DUTDevice) bool {
	return lookupDUTDeviations(dut).GetSkipStaticNexthopCheck()
}

// Ipv6RouterAdvertisementConfigUnsupported returns true for devices which don't support Ipv6 RouterAdvertisement configuration
func Ipv6RouterAdvertisementConfigUnsupported(dut *ondatra.DUTDevice) bool {
	return lookupDUTDeviations(dut).GetIpv6RouterAdvertisementConfigUnsupported()
}

// PrefixLimitExceededTelemetryUnsupported is to skip checking prefix limit telemetry flag.
func PrefixLimitExceededTelemetryUnsupported(dut *ondatra.DUTDevice) bool {
	return lookupDUTDeviations(dut).GetPrefixLimitExceededTelemetryUnsupported()
}

// SkipSettingAllowMultipleAS return true if device needs to skip setting allow-multiple-as while configuring eBGP
func SkipSettingAllowMultipleAS(dut *ondatra.DUTDevice) bool {
	return lookupDUTDeviations(dut).GetSkipSettingAllowMultipleAs()
}

// GribiDecapMixedPlenUnsupported returns true if devices does not support
// programming with mixed prefix length.
func GribiDecapMixedPlenUnsupported(dut *ondatra.DUTDevice) bool {
	return lookupDUTDeviations(dut).GetGribiDecapMixedPlenUnsupported()
}

// SkipIsisSetLevel return true if device needs to skip setting isis-actions set-level while configuring routing-policy statement action
func SkipIsisSetLevel(dut *ondatra.DUTDevice) bool {
	return lookupDUTDeviations(dut).GetSkipIsisSetLevel()
}

// SkipIsisSetMetricStyleType return true if device needs to skip setting isis-actions set-metric-style-type while configuring routing-policy statement action
func SkipIsisSetMetricStyleType(dut *ondatra.DUTDevice) bool {
	return lookupDUTDeviations(dut).GetSkipIsisSetMetricStyleType()
}

// SkipSetRpMatchSetOptions return true if device needs to skip setting match-prefix-set match-set-options while configuring routing-policy statement condition
func SkipSetRpMatchSetOptions(dut *ondatra.DUTDevice) bool {
	return lookupDUTDeviations(dut).GetSkipSetRpMatchSetOptions()
}

// SkipSettingDisableMetricPropagation return true if device needs to skip setting disable-metric-propagation while configuring table-connection
func SkipSettingDisableMetricPropagation(dut *ondatra.DUTDevice) bool {
	return lookupDUTDeviations(dut).GetSkipSettingDisableMetricPropagation()
}

// BGPConditionsMatchCommunitySetUnsupported returns true if device doesn't support bgp-conditions/match-community-set leaf
func BGPConditionsMatchCommunitySetUnsupported(dut *ondatra.DUTDevice) bool {
	return lookupDUTDeviations(dut).GetBgpConditionsMatchCommunitySetUnsupported()
}

// PfRequireMatchDefaultRule returns true for device which requires match condition for ether type v4 and v6 for default rule with network-instance default-vrf in policy-forwarding.
func PfRequireMatchDefaultRule(dut *ondatra.DUTDevice) bool {
	return lookupDUTDeviations(dut).GetPfRequireMatchDefaultRule()
}

// MissingPortToOpticalChannelMapping returns true for devices missing component tree mapping from hardware port to optical channel.
func MissingPortToOpticalChannelMapping(dut *ondatra.DUTDevice) bool {
	return lookupDUTDeviations(dut).GetMissingPortToOpticalChannelComponentMapping()
}

// SkipContainerOp returns true if gNMI container OP needs to be skipped.
// Cisco: https://partnerissuetracker.corp.google.com/issues/322291556
func SkipContainerOp(dut *ondatra.DUTDevice) bool {
	return lookupDUTDeviations(dut).GetSkipContainerOp()
}

// ReorderCallsForVendorCompatibilty returns true if call needs to be updated/added/deleted.
// Cisco: https://partnerissuetracker.corp.google.com/issues/322291556
func ReorderCallsForVendorCompatibilty(dut *ondatra.DUTDevice) bool {
	return lookupDUTDeviations(dut).GetReorderCallsForVendorCompatibilty()
}

// AddMissingBaseConfigViaCli returns true if missing base config needs to be added using CLI.
// Cisco: https://partnerissuetracker.corp.google.com/issues/322291556
func AddMissingBaseConfigViaCli(dut *ondatra.DUTDevice) bool {
	return lookupDUTDeviations(dut).GetAddMissingBaseConfigViaCli()
}

// SkipMacaddressCheck returns true if mac address for an interface via gNMI needs to be skipped.
// Cisco: https://partnerissuetracker.corp.google.com/issues/322291556
func SkipMacaddressCheck(dut *ondatra.DUTDevice) bool {
	return lookupDUTDeviations(dut).GetSkipMacaddressCheck()
}

// BGPRibOcPathUnsupported returns true if BGP RIB OC telemetry path is not supported.
func BGPRibOcPathUnsupported(dut *ondatra.DUTDevice) bool {
	return lookupDUTDeviations(dut).GetBgpRibOcPathUnsupported()
}

// SkipPrefixSetMode return true if device needs to skip setting prefix-set mode while configuring prefix-set routing-policy
func SkipPrefixSetMode(dut *ondatra.DUTDevice) bool {
	return lookupDUTDeviations(dut).GetSkipPrefixSetMode()
}

// SetMetricAsPreference returns true for devices which set metric as
// preference for static next-hop
func SetMetricAsPreference(dut *ondatra.DUTDevice) bool {
	return lookupDUTDeviations(dut).GetSetMetricAsPreference()
}

// IPv6StaticRouteWithIPv4NextHopRequiresStaticARP returns true if devices don't support having an
// IPv6 static Route with an IPv4 address as next hop and requires configuring a static ARP entry.
// Arista: https://partnerissuetracker.corp.google.com/issues/316593298
func IPv6StaticRouteWithIPv4NextHopRequiresStaticARP(dut *ondatra.DUTDevice) bool {
	return lookupDUTDeviations(dut).GetIpv6StaticRouteWithIpv4NextHopRequiresStaticArp()
}

// PfRequireSequentialOrderPbrRules returns true for device requires policy-forwarding rules to be in sequential order in the gNMI set-request.
func PfRequireSequentialOrderPbrRules(dut *ondatra.DUTDevice) bool {
	return lookupDUTDeviations(dut).GetPfRequireSequentialOrderPbrRules()
}

// MissingStaticRouteNextHopMetricTelemetry returns true for devices missing
// static route next-hop metric telemetry.
// Arista: https://partnerissuetracker.corp.google.com/issues/321010782
func MissingStaticRouteNextHopMetricTelemetry(dut *ondatra.DUTDevice) bool {
	return lookupDUTDeviations(dut).GetMissingStaticRouteNextHopMetricTelemetry()
}

// UnsupportedStaticRouteNextHopRecurse returns true for devices that don't support recursive
// resolution of static route next hop.
// Arista: https://partnerissuetracker.corp.google.com/issues/314449182
func UnsupportedStaticRouteNextHopRecurse(dut *ondatra.DUTDevice) bool {
	return lookupDUTDeviations(dut).GetUnsupportedStaticRouteNextHopRecurse()
}

// MissingStaticRouteDropNextHopTelemetry returns true for devices missing
// static route telemetry with DROP next hop.
// Arista: https://partnerissuetracker.corp.google.com/issues/330619816
func MissingStaticRouteDropNextHopTelemetry(dut *ondatra.DUTDevice) bool {
	return lookupDUTDeviations(dut).GetMissingStaticRouteDropNextHopTelemetry()
}

// MissingZROpticalChannelTunableParametersTelemetry returns true for devices missing 400ZR
// optical-channel tunable parameters telemetry: min/max/avg.
// Arista: https://partnerissuetracker.corp.google.com/issues/319314781
func MissingZROpticalChannelTunableParametersTelemetry(dut *ondatra.DUTDevice) bool {
	return lookupDUTDeviations(dut).GetMissingZrOpticalChannelTunableParametersTelemetry()
}

// PLQReflectorStatsUnsupported returns true for devices that does not support packet link qualification(PLQ) reflector packet sent/received stats.
func PLQReflectorStatsUnsupported(dut *ondatra.DUTDevice) bool {
	return lookupDUTDeviations(dut).GetPlqReflectorStatsUnsupported()
}

// PLQGeneratorCapabilitiesMaxMTU returns supported max_mtu for devices that does not support packet link qualification(PLQ) Generator max_mtu to be at least >= 8184.
func PLQGeneratorCapabilitiesMaxMTU(dut *ondatra.DUTDevice) uint32 {
	return lookupDUTDeviations(dut).GetPlqGeneratorCapabilitiesMaxMtu()
}

// PLQGeneratorCapabilitiesMaxPPS returns supported max_pps for devices that does not support packet link qualification(PLQ) Generator max_pps to be at least >= 100000000.
func PLQGeneratorCapabilitiesMaxPPS(dut *ondatra.DUTDevice) uint64 {
	return lookupDUTDeviations(dut).GetPlqGeneratorCapabilitiesMaxPps()
}

// BgpExtendedCommunityIndexUnsupported return true if BGP extended community index is not supported.
func BgpExtendedCommunityIndexUnsupported(dut *ondatra.DUTDevice) bool {
	return lookupDUTDeviations(dut).GetBgpExtendedCommunityIndexUnsupported()
}

// BgpCommunitySetRefsUnsupported return true if BGP community set refs is not supported.
func BgpCommunitySetRefsUnsupported(dut *ondatra.DUTDevice) bool {
	return lookupDUTDeviations(dut).GetBgpCommunitySetRefsUnsupported()
}

// TableConnectionsUnsupported returns true if Table Connections are unsupported.
func TableConnectionsUnsupported(dut *ondatra.DUTDevice) bool {
	return lookupDUTDeviations(dut).GetTableConnectionsUnsupported()
}

// UseVendorNativeTagSetConfig returns whether a device requires native model to configure tag-set
func UseVendorNativeTagSetConfig(dut *ondatra.DUTDevice) bool {
	return lookupDUTDeviations(dut).GetUseVendorNativeTagSetConfig()
}

// SkipBgpSendCommunityType return true if device needs to skip setting BGP send-community-type
func SkipBgpSendCommunityType(dut *ondatra.DUTDevice) bool {
	return lookupDUTDeviations(dut).GetSkipBgpSendCommunityType()
}

// BgpActionsSetCommunityMethodUnsupported return true if BGP actions set-community method is unsupported
func BgpActionsSetCommunityMethodUnsupported(dut *ondatra.DUTDevice) bool {
	return lookupDUTDeviations(dut).GetBgpActionsSetCommunityMethodUnsupported()

}

// SetNoPeerGroup Ensure that no BGP configurations exists under PeerGroups.
func SetNoPeerGroup(dut *ondatra.DUTDevice) bool {
	return lookupDUTDeviations(dut).GetSetNoPeerGroup()
}

// BgpCommunityMemberIsAString returns true if device community member is not a list
func BgpCommunityMemberIsAString(dut *ondatra.DUTDevice) bool {
	return lookupDUTDeviations(dut).GetBgpCommunityMemberIsAString()
}

// IPv4StaticRouteWithIPv6NextHopUnsupported unsupported ipv4 with ipv6 nexthop
func IPv4StaticRouteWithIPv6NextHopUnsupported(dut *ondatra.DUTDevice) bool {
	return lookupDUTDeviations(dut).GetIpv4StaticRouteWithIpv6NhUnsupported()
}

// IPv6StaticRouteWithIPv4NextHopUnsupported unsupported ipv6 with ipv4 nexthop
func IPv6StaticRouteWithIPv4NextHopUnsupported(dut *ondatra.DUTDevice) bool {
	return lookupDUTDeviations(dut).GetIpv6StaticRouteWithIpv4NhUnsupported()
}

// StaticRouteWithDropNhUnsupported unsupported drop nexthop
func StaticRouteWithDropNhUnsupported(dut *ondatra.DUTDevice) bool {
	return lookupDUTDeviations(dut).GetStaticRouteWithDropNh()
}

// StaticRouteWithExplicitMetric set explicit metric
func StaticRouteWithExplicitMetric(dut *ondatra.DUTDevice) bool {
	return lookupDUTDeviations(dut).GetStaticRouteWithExplicitMetric()
}

// BgpDefaultPolicyUnsupported return true if BGP default-import/export-policy is not supported.
func BgpDefaultPolicyUnsupported(dut *ondatra.DUTDevice) bool {
	return lookupDUTDeviations(dut).GetBgpDefaultPolicyUnsupported()
}

// ExplicitEnableBGPOnDefaultVRF return true if BGP needs to be explicitly enabled on default VRF
func ExplicitEnableBGPOnDefaultVRF(dut *ondatra.DUTDevice) bool {
	return lookupDUTDeviations(dut).GetExplicitEnableBgpOnDefaultVrf()
}

// RoutingPolicyTagSetEmbedded returns true if the implementation does not support tag-set(s) as a
// separate entity, but embeds it in the policy statement
func RoutingPolicyTagSetEmbedded(dut *ondatra.DUTDevice) bool {
	return lookupDUTDeviations(dut).GetRoutingPolicyTagSetEmbedded()
}

// SkipAfiSafiPathForBgpMultipleAs return true if device do not support afi/safi path to enable allow multiple-as for eBGP
func SkipAfiSafiPathForBgpMultipleAs(dut *ondatra.DUTDevice) bool {
	return lookupDUTDeviations(dut).GetSkipAfiSafiPathForBgpMultipleAs()
}

// CommunityMemberRegexUnsupported return true if device do not support community member regex
func CommunityMemberRegexUnsupported(dut *ondatra.DUTDevice) bool {
	return lookupDUTDeviations(dut).GetCommunityMemberRegexUnsupported()
}

// SamePolicyAttachedToAllAfis returns true if same import policy has to be applied for all AFIs
func SamePolicyAttachedToAllAfis(dut *ondatra.DUTDevice) bool {
	return lookupDUTDeviations(dut).GetSamePolicyAttachedToAllAfis()
}

// SkipSettingStatementForPolicy return true if device do not support afi/safi path to enable allow multiple-as for eBGP
func SkipSettingStatementForPolicy(dut *ondatra.DUTDevice) bool {
	return lookupDUTDeviations(dut).GetSkipSettingStatementForPolicy()
}

// SkipCheckingAttributeIndex return true if device do not return bgp attribute for the bgp session specifying the index
func SkipCheckingAttributeIndex(dut *ondatra.DUTDevice) bool {
	return lookupDUTDeviations(dut).GetSkipCheckingAttributeIndex()
}

// FlattenPolicyWithMultipleStatements return true if devices does not support policy-chaining
func FlattenPolicyWithMultipleStatements(dut *ondatra.DUTDevice) bool {
	return lookupDUTDeviations(dut).GetFlattenPolicyWithMultipleStatements()
}

// SlaacPrefixLength128 for Slaac generated IPv6 link local address
func SlaacPrefixLength128(dut *ondatra.DUTDevice) bool {
	return lookupDUTDeviations(dut).GetSlaacPrefixLength128()
}

// DefaultRoutePolicyUnsupported returns true if default route policy is not supported
func DefaultRoutePolicyUnsupported(dut *ondatra.DUTDevice) bool {
	return lookupDUTDeviations(dut).GetDefaultRoutePolicyUnsupported()
}

// CommunityMatchWithRedistributionUnsupported is set to true for devices that do not support matching community at the redistribution attach point.
func CommunityMatchWithRedistributionUnsupported(dut *ondatra.DUTDevice) bool {
	return lookupDUTDeviations(dut).GetCommunityMatchWithRedistributionUnsupported()
}

// BgpMaxMultipathPathsUnsupported returns true if the device does not support
// bgp max multipaths.
func BgpMaxMultipathPathsUnsupported(dut *ondatra.DUTDevice) bool {
	return lookupDUTDeviations(dut).GetBgpMaxMultipathPathsUnsupported()
}

// MultipathUnsupportedNeighborOrAfisafi returns true if the device does not
// support multipath under neighbor or afisafi.
func MultipathUnsupportedNeighborOrAfisafi(dut *ondatra.DUTDevice) bool {
	return lookupDUTDeviations(dut).GetMultipathUnsupportedNeighborOrAfisafi()
}

// ModelNameUnsupported returns true if /components/components/state/model-name
// is not supported for any component type.
func ModelNameUnsupported(dut *ondatra.DUTDevice) bool {
	return lookupDUTDeviations(dut).GetModelNameUnsupported()
}

// InstallPositionAndInstallComponentUnsupported returns true if install
// position and install component are not supported.
func InstallPositionAndInstallComponentUnsupported(dut *ondatra.DUTDevice) bool {
	return lookupDUTDeviations(dut).GetInstallPositionAndInstallComponentUnsupported()
}

// EncapTunnelShutBackupNhgZeroTraffic returns true when encap tunnel is shut then zero traffic flows to back-up NHG
func EncapTunnelShutBackupNhgZeroTraffic(dut *ondatra.DUTDevice) bool {
	return lookupDUTDeviations(dut).GetEncapTunnelShutBackupNhgZeroTraffic()
}

// MaxEcmpPaths supported for isis max ecmp path
func MaxEcmpPaths(dut *ondatra.DUTDevice) bool {
	return lookupDUTDeviations(dut).GetMaxEcmpPaths()
}

// WecmpAutoUnsupported returns true if wecmp auto is not supported
func WecmpAutoUnsupported(dut *ondatra.DUTDevice) bool {
	return lookupDUTDeviations(dut).GetWecmpAutoUnsupported()
}

// RoutingPolicyChainingUnsupported returns true if policy chaining is unsupported
func RoutingPolicyChainingUnsupported(dut *ondatra.DUTDevice) bool {
	return lookupDUTDeviations(dut).GetRoutingPolicyChainingUnsupported()
}

// ISISLoopbackRequired returns true if isis loopback is required.
func ISISLoopbackRequired(dut *ondatra.DUTDevice) bool {
	return lookupDUTDeviations(dut).GetIsisLoopbackRequired()
}

// WeightedEcmpFixedPacketVerification returns true if fixed packet is used in traffic flow
func WeightedEcmpFixedPacketVerification(dut *ondatra.DUTDevice) bool {
	return lookupDUTDeviations(dut).GetWeightedEcmpFixedPacketVerification()
}

// OverrideDefaultNhScale returns true if default NextHop scale needs to be modified
// else returns false
func OverrideDefaultNhScale(dut *ondatra.DUTDevice) bool {
	return lookupDUTDeviations(dut).GetOverrideDefaultNhScale()
}

// BgpExtendedCommunitySetUnsupported returns true if set bgp extended community is unsupported
func BgpExtendedCommunitySetUnsupported(dut *ondatra.DUTDevice) bool {
	return lookupDUTDeviations(dut).GetBgpExtendedCommunitySetUnsupported()
}

// BgpSetExtCommunitySetRefsUnsupported returns true if bgp set ext community refs is unsupported
func BgpSetExtCommunitySetRefsUnsupported(dut *ondatra.DUTDevice) bool {
	return lookupDUTDeviations(dut).GetBgpSetExtCommunitySetRefsUnsupported()
}

// BgpDeleteLinkBandwidthUnsupported returns true if bgp delete link bandwidth is unsupported
func BgpDeleteLinkBandwidthUnsupported(dut *ondatra.DUTDevice) bool {
	return lookupDUTDeviations(dut).GetBgpDeleteLinkBandwidthUnsupported()
}

// QOSInQueueDropCounterUnsupported returns true if /qos/interfaces/interface/input/queues/queue/state/dropped-pkts
// is not supported for any component type.
func QOSInQueueDropCounterUnsupported(dut *ondatra.DUTDevice) bool {
	return lookupDUTDeviations(dut).GetQosInqueueDropCounterUnsupported()
}

// BgpExplicitExtendedCommunityEnable returns true if explicit extended community enable is needed
func BgpExplicitExtendedCommunityEnable(dut *ondatra.DUTDevice) bool {
	return lookupDUTDeviations(dut).GetBgpExplicitExtendedCommunityEnable()
}

// MatchTagSetConditionUnsupported returns true if match tag set condition is not supported
func MatchTagSetConditionUnsupported(dut *ondatra.DUTDevice) bool {
	return lookupDUTDeviations(dut).GetMatchTagSetConditionUnsupported()
}

// PeerGroupDefEbgpVrfUnsupported returns true if peer group definition under ebgp vrf is unsupported
func PeerGroupDefEbgpVrfUnsupported(dut *ondatra.DUTDevice) bool {
	return lookupDUTDeviations(dut).GetPeerGroupDefEbgpVrfUnsupported()
}

// RedisConnectedUnderEbgpVrfUnsupported returns true if redistribution of routes under ebgp vrf is unsupported
func RedisConnectedUnderEbgpVrfUnsupported(dut *ondatra.DUTDevice) bool {
	return lookupDUTDeviations(dut).GetRedisConnectedUnderEbgpVrfUnsupported()
}

// BgpAfiSafiInDefaultNiBeforeOtherNi returns true if certain AFI SAFIs are configured in default network instance before other network instances
func BgpAfiSafiInDefaultNiBeforeOtherNi(dut *ondatra.DUTDevice) bool {
	return lookupDUTDeviations(dut).GetBgpAfiSafiInDefaultNiBeforeOtherNi()
}

// DefaultImportExportPolicyUnsupported returns true when device
// does not support default import export policy.
func DefaultImportExportPolicyUnsupported(dut *ondatra.DUTDevice) bool {
	return lookupDUTDeviations(dut).GetDefaultImportExportPolicyUnsupported()
}

// CommunityInvertAnyUnsupported returns true when device
// does not support community invert any.
func CommunityInvertAnyUnsupported(dut *ondatra.DUTDevice) bool {
	return lookupDUTDeviations(dut).GetCommunityInvertAnyUnsupported()
}

// Ipv6RouterAdvertisementIntervalUnsupported returns true for devices which don't support Ipv6 RouterAdvertisement interval configuration
func Ipv6RouterAdvertisementIntervalUnsupported(dut *ondatra.DUTDevice) bool {
	return lookupDUTDeviations(dut).GetIpv6RouterAdvertisementIntervalUnsupported()
}

// DecapNHWithNextHopNIUnsupported returns true if Decap NH with NextHopNetworkInstance is unsupported
func DecapNHWithNextHopNIUnsupported(dut *ondatra.DUTDevice) bool {
	return lookupDUTDeviations(dut).GetDecapNhWithNexthopNiUnsupported()
}

// SflowSourceAddressUpdateUnsupported returns true if sflow source address update is unsupported
func SflowSourceAddressUpdateUnsupported(dut *ondatra.DUTDevice) bool {
	return lookupDUTDeviations(dut).GetSflowSourceAddressUpdateUnsupported()
}

// LinkLocalMaskLen returns true if linklocal mask length is not 64
func LinkLocalMaskLen(dut *ondatra.DUTDevice) bool {
	return lookupDUTDeviations(dut).GetLinkLocalMaskLen()
}

// UseParentComponentForTemperatureTelemetry returns true if parent component supports temperature telemetry
func UseParentComponentForTemperatureTelemetry(dut *ondatra.DUTDevice) bool {
	return lookupDUTDeviations(dut).GetUseParentComponentForTemperatureTelemetry()
}

// ComponentMfgDateUnsupported returns true if component's mfg-date leaf is unsupported
func ComponentMfgDateUnsupported(dut *ondatra.DUTDevice) bool {
	return lookupDUTDeviations(dut).GetComponentMfgDateUnsupported()
}

// InterfaceCountersUpdateDelayed returns true if telemetry for interface counters
// does not return the latest counter values.
func InterfaceCountersUpdateDelayed(dut *ondatra.DUTDevice) bool {
	return lookupDUTDeviations(dut).GetInterfaceCountersUpdateDelayed()
}

// OTNChannelTribUnsupported returns true if TRIB parameter is unsupported under OTN channel configuration
func OTNChannelTribUnsupported(dut *ondatra.DUTDevice) bool {
	return lookupDUTDeviations(dut).GetOtnChannelTribUnsupported()
}

// EthChannelIngressParametersUnsupported returns true if ingress parameters are unsupported under ETH channel configuration
func EthChannelIngressParametersUnsupported(dut *ondatra.DUTDevice) bool {
	return lookupDUTDeviations(dut).GetEthChannelIngressParametersUnsupported()
}

// EthChannelAssignmentCiscoNumbering returns true if eth channel assignment index starts from 1 instead of 0
func EthChannelAssignmentCiscoNumbering(dut *ondatra.DUTDevice) bool {
	return lookupDUTDeviations(dut).GetEthChannelAssignmentCiscoNumbering()
}

// ChassisGetRPCUnsupported returns true if a Healthz Get RPC against the Chassis component is unsupported
func ChassisGetRPCUnsupported(dut *ondatra.DUTDevice) bool {
	return lookupDUTDeviations(dut).GetChassisGetRpcUnsupported()
}

// PowerDisableEnableLeafRefValidation returns true if definition of leaf-ref is not supported.
func PowerDisableEnableLeafRefValidation(dut *ondatra.DUTDevice) bool {
	return lookupDUTDeviations(dut).GetPowerDisableEnableLeafRefValidation()
}

// SSHServerCountersUnsupported is to skip checking ssh server counters.
func SSHServerCountersUnsupported(dut *ondatra.DUTDevice) bool {
	return lookupDUTDeviations(dut).GetSshServerCountersUnsupported()
}

// OperationalModeUnsupported returns true if operational-mode leaf is unsupported
func OperationalModeUnsupported(dut *ondatra.DUTDevice) bool {
	return lookupDUTDeviations(dut).GetOperationalModeUnsupported()
}

// BgpSessionStateIdleInPassiveMode returns true if BGP session state idle is not supported instead of active in passive mode.
func BgpSessionStateIdleInPassiveMode(dut *ondatra.DUTDevice) bool {
	return lookupDUTDeviations(dut).GetBgpSessionStateIdleInPassiveMode()
}

// EnableMultipathUnderAfiSafi returns true for devices that do not support multipath under /global path and instead support under global/afi/safi path.
func EnableMultipathUnderAfiSafi(dut *ondatra.DUTDevice) bool {
	return lookupDUTDeviations(dut).GetEnableMultipathUnderAfiSafi()
}

// BgpAllowownasDiffDefaultValue permits a device to have a different default value for allow own as.
func BgpAllowownasDiffDefaultValue(dut *ondatra.DUTDevice) bool {
	return lookupDUTDeviations(dut).GetBgpAllowownasDiffDefaultValue()
}

// OTNChannelAssignmentCiscoNumbering returns true if OTN channel assignment index starts from 1 instead of 0
func OTNChannelAssignmentCiscoNumbering(dut *ondatra.DUTDevice) bool {
	return lookupDUTDeviations(dut).GetOtnChannelAssignmentCiscoNumbering()
}

// CiscoPreFECBERInactiveValue returns true if a non-zero pre-fec-ber value is to be used for Cisco
func CiscoPreFECBERInactiveValue(dut *ondatra.DUTDevice) bool {
	return lookupDUTDeviations(dut).GetCiscoPreFecBerInactiveValue()
}

// BgpExtendedNextHopEncodingLeafUnsupported return true if bgp extended next hop encoding leaf is unsupported
// Cisco supports the extended nexthop encoding set to true by default that is exercised in the Script where the extended-nexthop-encoding
// a bool value is set to true.
func BgpExtendedNextHopEncodingLeafUnsupported(dut *ondatra.DUTDevice) bool {
	return lookupDUTDeviations(dut).GetBgpExtendedNextHopEncodingLeafUnsupported()
}

// BgpAfiSafiWildcardNotSupported return true if bgp afi/safi wildcard query is not supported.
// For example, this yang path query includes the wildcard key `afi-safi-name=`:
// `/network-instances/network-instance[name=DEFAULT]/protocols/protocol[identifier=BGP][name=BGP]/bgp/neighbors/neighbor[neighbor-address=192.0.2.2]/afi-safis/afi-safi[afi-safi-name=]`.
// Use of this deviation is permitted if a query using an explicit key is supported (such as
// `oc.BgpTypes_AFI_SAFI_TYPE_IPV4_UNICAST`).
func BgpAfiSafiWildcardNotSupported(dut *ondatra.DUTDevice) bool {
	return lookupDUTDeviations(dut).GetBgpAfiSafiWildcardNotSupported()
}

// NoZeroSuppression returns true if device wants to remove zero suppression
func NoZeroSuppression(dut *ondatra.DUTDevice) bool {
	return lookupDUTDeviations(dut).GetNoZeroSuppression()
}

// IsisInterfaceLevelPassiveUnsupported returns true for devices that do not support passive leaf
func IsisInterfaceLevelPassiveUnsupported(dut *ondatra.DUTDevice) bool {
	return lookupDUTDeviations(dut).GetIsisInterfaceLevelPassiveUnsupported()
}

// IsisDisSysidUnsupported returns true for devices that do not support dis-system-id leaf
func IsisDisSysidUnsupported(dut *ondatra.DUTDevice) bool {
	return lookupDUTDeviations(dut).GetIsisDisSysidUnsupported()
}

// IsisDatabaseOverloadsUnsupported returns true for devices that do not support database-overloads leaf
func IsisDatabaseOverloadsUnsupported(dut *ondatra.DUTDevice) bool {
	return lookupDUTDeviations(dut).GetIsisDatabaseOverloadsUnsupported()
}

// BgpSetMedV7Unsupported returns true if devices which are not
// supporting bgp set med union type in OC.
func BgpSetMedV7Unsupported(dut *ondatra.DUTDevice) bool {
	return lookupDUTDeviations(dut).GetBgpSetMedV7Unsupported()
}

// EnableTableConnections returns true if admin state of tableconnections needs to be enabled in SRL native model
func EnableTableConnections(dut *ondatra.DUTDevice) bool {
	return lookupDUTDeviations(dut).GetEnableTableConnections()
}

// TcDefaultImportPolicyUnsupported returns true if default import policy for table connection is unsupported
func TcDefaultImportPolicyUnsupported(dut *ondatra.DUTDevice) bool {
	return lookupDUTDeviations(dut).GetTcDefaultImportPolicyUnsupported()
}

// TcMetricPropagationUnsupported returns true if metric propagation for table connection is unsupported
func TcMetricPropagationUnsupported(dut *ondatra.DUTDevice) bool {
	return lookupDUTDeviations(dut).GetTcMetricPropagationUnsupported()
}

// TcAttributePropagationUnsupported returns true if attribute propagation for table connection is unsupported
func TcAttributePropagationUnsupported(dut *ondatra.DUTDevice) bool {
	return lookupDUTDeviations(dut).GetTcAttributePropagationUnsupported()
}

// TcSubscriptionUnsupported returns true if subscription for table connection is unsupported
func TcSubscriptionUnsupported(dut *ondatra.DUTDevice) bool {
	return lookupDUTDeviations(dut).GetTcSubscriptionUnsupported()
}

// DefaultBgpInstanceName returns bgp instance name as set in deviation to override default value "DEFAULT"
func DefaultBgpInstanceName(dut *ondatra.DUTDevice) string {
	if dbin := lookupDUTDeviations(dut).GetDefaultBgpInstanceName(); dbin != "" {
		return dbin
	}
	return "DEFAULT"
}

// ChannelRateClassParametersUnsupported returns true if channel rate class parameters are unsupported
func ChannelRateClassParametersUnsupported(dut *ondatra.DUTDevice) bool {
	return lookupDUTDeviations(dut).GetChannelAssignmentRateClassParametersUnsupported()
}

// QosSchedulerIngressPolicer returns true if qos ingress policing is unsupported
func QosSchedulerIngressPolicer(dut *ondatra.DUTDevice) bool {
	return lookupDUTDeviations(dut).GetQosSchedulerIngressPolicerUnsupported()
}

// GribiEncapHeaderUnsupported returns true if gribi encap header is unsupported
func GribiEncapHeaderUnsupported(dut *ondatra.DUTDevice) bool {
	return lookupDUTDeviations(dut).GetGribiEncapHeaderUnsupported()
}

// P4RTCapabilitiesUnsupported returns true for devices that don't support P4RT Capabilities rpc.
func P4RTCapabilitiesUnsupported(dut *ondatra.DUTDevice) bool {
	return lookupDUTDeviations(dut).GetP4RtCapabilitiesUnsupported()
}

// GNMIGetOnRootUnsupported returns true if the device does not support gNMI get on root.
func GNMIGetOnRootUnsupported(dut *ondatra.DUTDevice) bool {
	return lookupDUTDeviations(dut).GetGnmiGetOnRootUnsupported()
}

// PacketProcessingAggregateDropsUnsupported returns true if the device does not support packet processing aggregate drops.
func PacketProcessingAggregateDropsUnsupported(dut *ondatra.DUTDevice) bool {
	return lookupDUTDeviations(dut).GetPacketProcessingAggregateDropsUnsupported()
}

// FragmentTotalDropsUnsupported returns true if the device does not support fragment total drops.
func FragmentTotalDropsUnsupported(dut *ondatra.DUTDevice) bool {
	return lookupDUTDeviations(dut).GetFragmentTotalDropsUnsupported()
}

// StaticLspConfigUnsupported returns true if static lsp config is not supported
func StaticLspConfigUnsupported(dut *ondatra.DUTDevice) bool {
	return lookupDUTDeviations(dut).GetStaticLspUnsupported()
}

<<<<<<< HEAD
// BgpPrefixsetReqRoutepolRef returns true for devices needs route policy
// reference to stream prefix set info.
=======
// BgpPrefixsetReqRoutepolRef returns true if devices needs route policy reference to stream prefix set info.
>>>>>>> 3cf2922a
func BgpPrefixsetReqRoutepolRef(dut *ondatra.DUTDevice) bool {
	return lookupDUTDeviations(dut).GetBgpPrefixsetReqRoutepolRef()
}

// OperStatusForIcUnsupported return true if oper-status leaf is unsupported for Integration Circuit
func OperStatusForIcUnsupported(dut *ondatra.DUTDevice) bool {
	return lookupDUTDeviations(dut).GetOperStatusForIcUnsupported()
}

// BgpAspathsetUnsupported returns true if as-path-set for bgp-defined-sets is unsupported
func BgpAspathsetUnsupported(dut *ondatra.DUTDevice) bool {
	return lookupDUTDeviations(dut).GetBgpAspathsetUnsupported()
}

// ExplicitDcoConfig returns true if a user-configured value is required in module-functional-type for the transceiver
func ExplicitDcoConfig(dut *ondatra.DUTDevice) bool {
	return lookupDUTDeviations(dut).GetExplicitDcoConfig()
}

// VerifyExpectedBreakoutSupportedConfig is to skip checking for breakout config mode.
func VerifyExpectedBreakoutSupportedConfig(dut *ondatra.DUTDevice) bool {
	return lookupDUTDeviations(dut).GetVerifyExpectedBreakoutSupportedConfig()
}

// SrIgpConfigUnsupported return true if SR IGP config is not supported
func SrIgpConfigUnsupported(dut *ondatra.DUTDevice) bool {
	return lookupDUTDeviations(dut).GetSrIgpConfigUnsupported()
}

// SetISISAuthWithInterfaceAuthenticationContainer returns true if Isis Authentication is blocked for one level specific config for P2P links, and the corresponding hello-authentication leafs can be set with ISIS Interface/Authentication container.
func SetISISAuthWithInterfaceAuthenticationContainer(dut *ondatra.DUTDevice) bool {
	return lookupDUTDeviations(dut).GetSetIsisAuthWithInterfaceAuthenticationContainer()
}

// GreGueTunnelInterfaceOcUnsupported returns true if GRE/GUE tunnel interface oc is unsupported
func GreGueTunnelInterfaceOcUnsupported(dut *ondatra.DUTDevice) bool {
	return lookupDUTDeviations(dut).GetGreGueTunnelInterfaceOcUnsupported()
}<|MERGE_RESOLUTION|>--- conflicted
+++ resolved
@@ -1311,12 +1311,7 @@
 	return lookupDUTDeviations(dut).GetStaticLspUnsupported()
 }
 
-<<<<<<< HEAD
-// BgpPrefixsetReqRoutepolRef returns true for devices needs route policy
-// reference to stream prefix set info.
-=======
 // BgpPrefixsetReqRoutepolRef returns true if devices needs route policy reference to stream prefix set info.
->>>>>>> 3cf2922a
 func BgpPrefixsetReqRoutepolRef(dut *ondatra.DUTDevice) bool {
 	return lookupDUTDeviations(dut).GetBgpPrefixsetReqRoutepolRef()
 }
