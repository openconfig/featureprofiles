// Copyright 2022 Google LLC
//
// Licensed under the Apache License, Version 2.0 (the "License");
// you may not use this file except in compliance with the License.
// You may obtain a copy of the License at
//
//      http://www.apache.org/licenses/LICENSE-2.0
//
// Unless required by applicable law or agreed to in writing, software
// distributed under the License is distributed on an "AS IS" BASIS,
// WITHOUT WARRANTIES OR CONDITIONS OF ANY KIND, either express or implied.
// See the License for the specific language governing permissions and
// limitations under the License.

// Package deviations defines the arguments to enable temporary workarounds for the
// featureprofiles test suite using command line flags.
//
// If we consider device compliance level in tiers:
//
//   - Tier 0: Full OpenConfig compliance.  The device can do everything specified by
//     OpenConfig.
//   - Tier 1: Test plan compliance.  The device can pass a test without deviation, which
//     means it satisfies the test requirements.  This is the target compliance tier for
//     featureprofiles tests.
//   - Tier 2: Deviated test plan compliance.  The device can pass a test with deviation.
//
// Deviations typically work by reducing testing requirements or by changing the way the
// configuration is done.  However, the targeted compliance tier is always without
// deviation.
//
// Requirements for deviations:
//
//   - Deviations may only use OpenConfig compliant behavior.
//   - Deviations should be small in scope, typically affecting one subtest, one
//     OpenConfig path or small OpenConfig subtree.
//
// If a device could not pass without deviation, that is considered non-compliant
// behavior.  Ideally, a device should pass both with and without a deviation which means
// the deviation could be safely removed.  However, when the OpenConfig model allows the
// device to reject the deviated case even if it is compliant, then this should be
// explained on a case-by-case basis.
//
// To add, remove and enable deviations follow the guidelines at deviations/README.md
package deviations

import (
	"fmt"
	"regexp"

	log "github.com/golang/glog"
	"github.com/openconfig/featureprofiles/internal/metadata"

	mpb "github.com/openconfig/featureprofiles/proto/metadata_go_proto"
	"github.com/openconfig/ondatra"
)

func lookupDeviations(dvc *ondatra.Device) (*mpb.Metadata_PlatformExceptions, error) {
	var matchedPlatformException *mpb.Metadata_PlatformExceptions

	for _, platformExceptions := range metadata.Get().GetPlatformExceptions() {
		if platformExceptions.GetPlatform().GetVendor().String() == "" {
			return nil, fmt.Errorf("vendor should be specified in textproto %v", platformExceptions)
		}

		if dvc.Vendor().String() != platformExceptions.GetPlatform().GetVendor().String() {
			continue
		}

		// If hardware_model_regex is set and does not match, continue
		if hardwareModelRegex := platformExceptions.GetPlatform().GetHardwareModelRegex(); hardwareModelRegex != "" {
			matchHw, errHw := regexp.MatchString(hardwareModelRegex, dvc.Model())
			if errHw != nil {
				return nil, fmt.Errorf("error with regex match %v", errHw)
			}
			if !matchHw {
				continue
			}
		}

		// If software_version_regex is set and does not match, continue
		if softwareVersionRegex := platformExceptions.GetPlatform().GetSoftwareVersionRegex(); softwareVersionRegex != "" {
			matchSw, errSw := regexp.MatchString(softwareVersionRegex, dvc.Version())
			if errSw != nil {
				return nil, fmt.Errorf("error with regex match %v", errSw)
			}
			if !matchSw {
				continue
			}
		}

		if matchedPlatformException != nil {
			return nil, fmt.Errorf("cannot have more than one match within platform_exceptions fields %v and %v", matchedPlatformException, platformExceptions)
		}
		matchedPlatformException = platformExceptions
	}
	return matchedPlatformException, nil
}

func mustLookupDeviations(dvc *ondatra.Device) *mpb.Metadata_Deviations {
	platformExceptions, err := lookupDeviations(dvc)
	if err != nil {
		log.Exitf("Error looking up deviations: %v", err)
	}
	if platformExceptions == nil {
		log.Infof("Did not match any platform_exception %v, returning default values", metadata.Get().GetPlatformExceptions())
		return &mpb.Metadata_Deviations{}
	}
	return platformExceptions.GetDeviations()
}

func lookupDUTDeviations(dut *ondatra.DUTDevice) *mpb.Metadata_Deviations {
	return mustLookupDeviations(dut.Device)
}

func lookupATEDeviations(ate *ondatra.ATEDevice) *mpb.Metadata_Deviations {
	return mustLookupDeviations(ate.Device)
}

// BannerDelimiter returns if device requires the banner to have a delimiter character.
// Full OpenConfig compliant devices should work without delimiter.
func BannerDelimiter(dut *ondatra.DUTDevice) string {
	return lookupDUTDeviations(dut).GetBannerDelimiter()
}

// OmitL2MTU returns if device does not support setting the L2 MTU.
func OmitL2MTU(dut *ondatra.DUTDevice) bool {
	return lookupDUTDeviations(dut).GetOmitL2Mtu()
}

// GRIBIMACOverrideStaticARPStaticRoute returns whether the device needs to configure Static ARP + Static Route to override setting MAC address in Next Hop.
func GRIBIMACOverrideStaticARPStaticRoute(dut *ondatra.DUTDevice) bool {
	return lookupDUTDeviations(dut).GetGribiMacOverrideStaticArpStaticRoute()
}

// AggregateAtomicUpdate returns if device requires that aggregate Port-Channel and its members be defined in a single gNMI Update transaction at /interfaces,
// Otherwise lag-type will be dropped, and no member can be added to the aggregate.
// Full OpenConfig compliant devices should pass both with and without this deviation.
func AggregateAtomicUpdate(dut *ondatra.DUTDevice) bool {
	return lookupDUTDeviations(dut).GetAggregateAtomicUpdate()
}

// DefaultNetworkInstance returns the name used for the default network instance for VRF.
func DefaultNetworkInstance(dut *ondatra.DUTDevice) string {
	if dni := lookupDUTDeviations(dut).GetDefaultNetworkInstance(); dni != "" {
		return dni
	}
	return "DEFAULT"
}

// ISISRestartSuppressUnsupported returns whether the device should skip isis restart-suppress check.
func ISISRestartSuppressUnsupported(dut *ondatra.DUTDevice) bool {
	return lookupDUTDeviations(dut).GetIsisRestartSuppressUnsupported()
}

// MissingBgpLastNotificationErrorCode returns whether the last-notification-error-code leaf is missing in bgp.
func MissingBgpLastNotificationErrorCode(dut *ondatra.DUTDevice) bool {
	return lookupDUTDeviations(dut).GetMissingBgpLastNotificationErrorCode()
}

// GRIBIMACOverrideWithStaticARP returns whether for a gRIBI IPv4 route the device does not support a mac-address only next-hop-entry.
func GRIBIMACOverrideWithStaticARP(dut *ondatra.DUTDevice) bool {
	return lookupDUTDeviations(dut).GetGribiMacOverrideWithStaticArp()
}

// CLITakesPrecedenceOverOC returns whether config pushed through origin CLI takes precedence over config pushed through origin OC.
func CLITakesPrecedenceOverOC(dut *ondatra.DUTDevice) bool {
	return lookupDUTDeviations(dut).GetCliTakesPrecedenceOverOc()
}

// BGPTrafficTolerance returns the allowed tolerance for BGP traffic flow while comparing for pass or fail conditions.
func BGPTrafficTolerance(dut *ondatra.DUTDevice) int32 {
	return lookupDUTDeviations(dut).GetBgpToleranceValue()
}

// StaticProtocolName returns the name used for the static routing protocol.
func StaticProtocolName(dut *ondatra.DUTDevice) string {
	if spn := lookupDUTDeviations(dut).GetStaticProtocolName(); spn != "" {
		return spn
	}
	return "DEFAULT"
}

// SwitchChipIDUnsupported returns whether the device supports id leaf for SwitchChip components.
func SwitchChipIDUnsupported(dut *ondatra.DUTDevice) bool {
	return lookupDUTDeviations(dut).GetSwitchChipIdUnsupported()
}

// BackplaneFacingCapacityUnsupported returns whether the device supports backplane-facing-capacity leaves for some components.
func BackplaneFacingCapacityUnsupported(dut *ondatra.DUTDevice) bool {
	return lookupDUTDeviations(dut).GetBackplaneFacingCapacityUnsupported()
}

// SchedulerInputWeightLimit returns whether the device does not support weight above 100.
func SchedulerInputWeightLimit(dut *ondatra.DUTDevice) bool {
	return lookupDUTDeviations(dut).GetSchedulerInputWeightLimit()
}

// ECNProfileRequiredDefinition returns whether the device requires additional config for ECN.
func ECNProfileRequiredDefinition(dut *ondatra.DUTDevice) bool {
	return lookupDUTDeviations(dut).GetEcnProfileRequiredDefinition()
}

// ISISGlobalAuthenticationNotRequired returns true if ISIS Global authentication not required.
func ISISGlobalAuthenticationNotRequired(dut *ondatra.DUTDevice) bool {
	return lookupDUTDeviations(dut).GetIsisGlobalAuthenticationNotRequired()
}

// ISISExplicitLevelAuthenticationConfig returns true if ISIS Explicit Level Authentication configuration is required
func ISISExplicitLevelAuthenticationConfig(dut *ondatra.DUTDevice) bool {
	return lookupDUTDeviations(dut).GetIsisExplicitLevelAuthenticationConfig()
}

// ISISSingleTopologyRequired sets isis af ipv6 single topology on the device if value is true.
func ISISSingleTopologyRequired(dut *ondatra.DUTDevice) bool {
	return lookupDUTDeviations(dut).GetIsisSingleTopologyRequired()
}

// ISISMultiTopologyUnsupported returns if device skips isis multi-topology check.
func ISISMultiTopologyUnsupported(dut *ondatra.DUTDevice) bool {
	return lookupDUTDeviations(dut).GetIsisMultiTopologyUnsupported()
}

// ISISInterfaceLevel1DisableRequired returns if device should disable isis level1 under interface mode.
func ISISInterfaceLevel1DisableRequired(dut *ondatra.DUTDevice) bool {
	return lookupDUTDeviations(dut).GetIsisInterfaceLevel1DisableRequired()
}

// MissingIsisInterfaceAfiSafiEnable returns if device should set and validate isis interface address family enable.
// Default is validate isis address family enable at global mode.
func MissingIsisInterfaceAfiSafiEnable(dut *ondatra.DUTDevice) bool {
	return lookupDUTDeviations(dut).GetMissingIsisInterfaceAfiSafiEnable()
}

// Ipv6DiscardedPktsUnsupported returns whether the device supports interface ipv6 discarded packet stats.
func Ipv6DiscardedPktsUnsupported(dut *ondatra.DUTDevice) bool {
	return lookupDUTDeviations(dut).GetIpv6DiscardedPktsUnsupported()
}

// LinkQualWaitAfterDeleteRequired returns whether the device requires additional time to complete post delete link qualification cleanup.
func LinkQualWaitAfterDeleteRequired(dut *ondatra.DUTDevice) bool {
	return lookupDUTDeviations(dut).GetLinkQualWaitAfterDeleteRequired()
}

// StatePathsUnsupported returns whether the device supports following state paths
func StatePathsUnsupported(dut *ondatra.DUTDevice) bool {
	return lookupDUTDeviations(dut).GetStatePathUnsupported()
}

// DropWeightLeavesUnsupported returns whether the device supports drop and weight leaves under queue management profile.
func DropWeightLeavesUnsupported(dut *ondatra.DUTDevice) bool {
	return lookupDUTDeviations(dut).GetDropWeightLeavesUnsupported()
}

// SwVersionUnsupported returns true if the device does not support reporting software version according to the requirements in gNMI-1.10.
func SwVersionUnsupported(dut *ondatra.DUTDevice) bool {
	return lookupDUTDeviations(dut).GetSwVersionUnsupported()
}

// HierarchicalWeightResolutionTolerance returns the allowed tolerance for BGP traffic flow while comparing for pass or fail conditions.
// Default minimum value is 0.2. Anything less than 0.2 will be set to 0.2.
func HierarchicalWeightResolutionTolerance(dut *ondatra.DUTDevice) float64 {
	hwrt := lookupDUTDeviations(dut).GetHierarchicalWeightResolutionTolerance()
	if minHWRT := 0.2; hwrt < minHWRT {
		return minHWRT
	}
	return hwrt
}

// InterfaceEnabled returns if device requires interface enabled leaf booleans to be explicitly set to true.
func InterfaceEnabled(dut *ondatra.DUTDevice) bool {
	return lookupDUTDeviations(dut).GetInterfaceEnabled()
}

// InterfaceCountersFromContainer returns if the device only supports querying counters from the state container, not from individual counter leaves.
func InterfaceCountersFromContainer(dut *ondatra.DUTDevice) bool {
	return lookupDUTDeviations(dut).GetInterfaceCountersFromContainer()
}

// IPv4MissingEnabled returns if device does not support interface/ipv4/enabled.
func IPv4MissingEnabled(dut *ondatra.DUTDevice) bool {
	return lookupDUTDeviations(dut).GetIpv4MissingEnabled()
}

// IPNeighborMissing returns true if the device does not support interface/ipv4(6)/neighbor,
// so test can suppress the related check for interface/ipv4(6)/neighbor.
func IPNeighborMissing(dut *ondatra.DUTDevice) bool {
	return lookupDUTDeviations(dut).GetIpNeighborMissing()
}

// GRIBIRIBAckOnly returns if device only supports RIB ack, so tests that normally expect FIB_ACK will allow just RIB_ACK.
// Full gRIBI compliant devices should pass both with and without this deviation.
func GRIBIRIBAckOnly(dut *ondatra.DUTDevice) bool {
	return lookupDUTDeviations(dut).GetGribiRibackOnly()
}

// MissingValueForDefaults returns if device returns no value for some OpenConfig paths if the operational value equals the default.
func MissingValueForDefaults(dut *ondatra.DUTDevice) bool {
	return lookupDUTDeviations(dut).GetMissingValueForDefaults()
}

// TraceRouteL4ProtocolUDP returns if device only support UDP as l4 protocol for traceroute.
// Default value is false.
func TraceRouteL4ProtocolUDP(dut *ondatra.DUTDevice) bool {
	return lookupDUTDeviations(dut).GetTracerouteL4ProtocolUdp()
}

// LLDPInterfaceConfigOverrideGlobal returns if LLDP interface config should override the global config,
// expect neighbours are seen when lldp is disabled globally but enabled on interface
func LLDPInterfaceConfigOverrideGlobal(dut *ondatra.DUTDevice) bool {
	return lookupDUTDeviations(dut).GetLldpInterfaceConfigOverrideGlobal()
}

// SubinterfacePacketCountersMissing returns if device is missing subinterface packet counters for IPv4/IPv6,
// so the test will skip checking them.
// Full OpenConfig compliant devices should pass both with and without this deviation.
func SubinterfacePacketCountersMissing(dut *ondatra.DUTDevice) bool {
	return lookupDUTDeviations(dut).GetSubinterfacePacketCountersMissing()
}

// MissingPrePolicyReceivedRoutes returns if device does not support bgp/neighbors/neighbor/afi-safis/afi-safi/state/prefixes/received-pre-policy.
// Fully-compliant devices should pass with and without this deviation.
func MissingPrePolicyReceivedRoutes(dut *ondatra.DUTDevice) bool {
	return lookupDUTDeviations(dut).GetPrepolicyReceivedRoutes()
}

// DeprecatedVlanID returns if device requires using the deprecated openconfig-vlan:vlan/config/vlan-id or openconfig-vlan:vlan/state/vlan-id leaves.
func DeprecatedVlanID(dut *ondatra.DUTDevice) bool {
	return lookupDUTDeviations(dut).GetDeprecatedVlanId()
}

// OSActivateNoReboot returns if device requires separate reboot to activate OS.
func OSActivateNoReboot(dut *ondatra.DUTDevice) bool {
	return lookupDUTDeviations(dut).GetOsactivateNoreboot()
}

// ConnectRetry returns if /bgp/neighbors/neighbor/timers/config/connect-retry is not supported.
func ConnectRetry(dut *ondatra.DUTDevice) bool {
	return lookupDUTDeviations(dut).GetConnectRetry()
}

// InstallOSForStandbyRP returns if device requires OS installation on standby RP as well as active RP.
func InstallOSForStandbyRP(dut *ondatra.DUTDevice) bool {
	return lookupDUTDeviations(dut).GetOsinstallForStandbyRp()
}

// GNOIStatusWithEmptySubcomponent returns if the response of gNOI reboot status is a single value (not a list),
// the device requires explicit component path to account for a situation when there is more than one active reboot requests.
func GNOIStatusWithEmptySubcomponent(dut *ondatra.DUTDevice) bool {
	return lookupDUTDeviations(dut).GetGnoiStatusEmptySubcomponent()
}

// NetworkInstanceTableDeletionRequired returns if device requires explicit deletion of network-instance table.
func NetworkInstanceTableDeletionRequired(dut *ondatra.DUTDevice) bool {
	return lookupDUTDeviations(dut).GetNetworkInstanceTableDeletionRequired()
}

// ExplicitPortSpeed returns if device requires port-speed to be set because its default value may not be usable.
// Fully compliant devices selects the highest speed available based on negotiation.
func ExplicitPortSpeed(dut *ondatra.DUTDevice) bool {
	return lookupDUTDeviations(dut).GetExplicitPortSpeed()
}

// ExplicitInterfaceInDefaultVRF returns if device requires explicit attachment of an interface or subinterface to the default network instance.
// OpenConfig expects an unattached interface or subinterface to be implicitly part of the default network instance.
// Fully-compliant devices should pass with and without this deviation.
func ExplicitInterfaceInDefaultVRF(dut *ondatra.DUTDevice) bool {
	return lookupDUTDeviations(dut).GetExplicitInterfaceInDefaultVrf()
}

// RibWecmp returns if device requires CLI knob to enable wecmp feature.
func RibWecmp(dut *ondatra.DUTDevice) bool {
	return lookupDUTDeviations(dut).GetRibWecmp()
}

// InterfaceConfigVRFBeforeAddress returns if vrf should be configured before IP address when configuring interface.
func InterfaceConfigVRFBeforeAddress(dut *ondatra.DUTDevice) bool {
	return lookupDUTDeviations(dut).GetInterfaceConfigVrfBeforeAddress()
}

// ExplicitInterfaceRefDefinition returns if device requires explicit interface ref configuration when applying features to interface.
func ExplicitInterfaceRefDefinition(dut *ondatra.DUTDevice) bool {
	return lookupDUTDeviations(dut).GetExplicitInterfaceRefDefinition()
}

// QOSDroppedOctets returns if device should skip checking QOS Dropped octets stats for interface.
func QOSDroppedOctets(dut *ondatra.DUTDevice) bool {
	return lookupDUTDeviations(dut).GetQosDroppedOctets()
}

// BGPMD5RequiresReset returns if device requires a BGP session reset to utilize a new MD5 key.
func BGPMD5RequiresReset(dut *ondatra.DUTDevice) bool {
	return lookupDUTDeviations(dut).GetBgpMd5RequiresReset()
}

// ExplicitIPv6EnableForGRIBI returns if device requires Ipv6 to be enabled on interface for gRIBI NH programmed with destination mac address.
func ExplicitIPv6EnableForGRIBI(dut *ondatra.DUTDevice) bool {
	return lookupDUTDeviations(dut).GetIpv6EnableForGribiNhDmac()
}

// ISISInstanceEnabledRequired returns if isis instance name string should be set on the device.
func ISISInstanceEnabledRequired(dut *ondatra.DUTDevice) bool {
	return lookupDUTDeviations(dut).GetIsisInstanceEnabledRequired()
}

// GNOISubcomponentPath returns if device currently uses component name instead of a full openconfig path.
func GNOISubcomponentPath(dut *ondatra.DUTDevice) bool {
	return lookupDUTDeviations(dut).GetGnoiSubcomponentPath()
}

// NoMixOfTaggedAndUntaggedSubinterfaces returns if device does not support a mix of tagged and untagged subinterfaces
func NoMixOfTaggedAndUntaggedSubinterfaces(dut *ondatra.DUTDevice) bool {
	return lookupDUTDeviations(dut).GetNoMixOfTaggedAndUntaggedSubinterfaces()
}

// DequeueDeleteNotCountedAsDrops returns if device dequeues and deletes the pkts after a while and those are not counted
// as drops
func DequeueDeleteNotCountedAsDrops(dut *ondatra.DUTDevice) bool {
	return lookupDUTDeviations(dut).GetDequeueDeleteNotCountedAsDrops()
}

// RoutePolicyUnderAFIUnsupported returns if Route-Policy under the AFI/SAFI is not supported
func RoutePolicyUnderAFIUnsupported(dut *ondatra.DUTDevice) bool {
	return lookupDUTDeviations(dut).GetRoutePolicyUnderAfiUnsupported()
}

// StorageComponentUnsupported returns if telemetry path /components/component/storage is not supported.
func StorageComponentUnsupported(dut *ondatra.DUTDevice) bool {
	return lookupDUTDeviations(dut).GetStorageComponentUnsupported()
}

// GNOIFabricComponentRebootUnsupported returns if device does not support use using gNOI to reboot the Fabric Component.
func GNOIFabricComponentRebootUnsupported(dut *ondatra.DUTDevice) bool {
	return lookupDUTDeviations(dut).GetGnoiFabricComponentRebootUnsupported()
}

// NtpNonDefaultVrfUnsupported returns true if the device does not support ntp non-default vrf.
// Default value is false.
func NtpNonDefaultVrfUnsupported(dut *ondatra.DUTDevice) bool {
	return lookupDUTDeviations(dut).GetNtpNonDefaultVrfUnsupported()
}

// SkipControllerCardPowerAdmin returns if power-admin-state config on controller card should be skipped.
// Default value is false.
func SkipControllerCardPowerAdmin(dut *ondatra.DUTDevice) bool {
	return lookupDUTDeviations(dut).GetSkipControllerCardPowerAdmin()
}

// QOSOctets returns if device should skip checking QOS octet stats for interface.
func QOSOctets(dut *ondatra.DUTDevice) bool {
	return lookupDUTDeviations(dut).GetQosOctets()
}

// ISISInterfaceAfiUnsupported returns true for devices that don't support configuring
// ISIS /afi-safi/af/config container.
func ISISInterfaceAfiUnsupported(dut *ondatra.DUTDevice) bool {
	return lookupDUTDeviations(dut).GetIsisInterfaceAfiUnsupported()
}

// P4RTModifyTableEntryUnsupported returns true for devices that don't support
// modify table entry operation in P4 Runtime.
func P4RTModifyTableEntryUnsupported(dut *ondatra.DUTDevice) bool {
	return lookupDUTDeviations(dut).GetP4RtModifyTableEntryUnsupported()
}

// OSComponentParentIsSupervisorOrLinecard returns true if parent of OS component is
// of type SUPERVISOR or LINECARD.
func OSComponentParentIsSupervisorOrLinecard(dut *ondatra.DUTDevice) bool {
	return lookupDUTDeviations(dut).GetOsComponentParentIsSupervisorOrLinecard()
}

// OSComponentParentIsChassis returns true if parent of OS component is of type CHASSIS.
func OSComponentParentIsChassis(dut *ondatra.DUTDevice) bool {
	return lookupDUTDeviations(dut).GetOsComponentParentIsChassis()
}

// ISISRequireSameL1MetricWithL2Metric returns true for devices that require configuring
// the same ISIS Metrics for Level 1 when configuring Level 2 Metrics.
func ISISRequireSameL1MetricWithL2Metric(dut *ondatra.DUTDevice) bool {
	return lookupDUTDeviations(dut).GetIsisRequireSameL1MetricWithL2Metric()
}

// BGPSetMedRequiresEqualOspfSetMetric returns true for devices that require configuring
// the same OSPF setMetric when BGP SetMED is configured.
func BGPSetMedRequiresEqualOspfSetMetric(dut *ondatra.DUTDevice) bool {
	return lookupDUTDeviations(dut).GetBgpSetMedRequiresEqualOspfSetMetric()
}

// SetNativeUser creates a user and assigns role/rbac to that user via native model.
func SetNativeUser(dut *ondatra.DUTDevice) bool {
	return lookupDUTDeviations(dut).GetSetNativeUser()
}

// P4RTGdpRequiresDot1QSubinterface returns true for devices that require configuring
// subinterface with tagged vlan for P4RT packet in.
func P4RTGdpRequiresDot1QSubinterface(dut *ondatra.DUTDevice) bool {
	return lookupDUTDeviations(dut).GetP4RtGdpRequiresDot1QSubinterface()
}

// ISISLspLifetimeIntervalRequiresLspRefreshInterval returns true for devices that require
// configuring lspRefreshInterval ISIS timer when lspLifetimeInterval is configured.
func ISISLspLifetimeIntervalRequiresLspRefreshInterval(dut *ondatra.DUTDevice) bool {
	return lookupDUTDeviations(dut).GetIsisLspLifetimeIntervalRequiresLspRefreshInterval()
}

// LinecardCPUUtilizationUnsupported returns if the device does not support telemetry path
// /components/component/cpu/utilization/state/avg for linecards' CPU card.
// Default value is false.
func LinecardCPUUtilizationUnsupported(dut *ondatra.DUTDevice) bool {
	return lookupDUTDeviations(dut).GetLinecardCpuUtilizationUnsupported()
}

// ConsistentComponentNamesUnsupported returns if the device does not support consistent component names for GNOI and GNMI.
// Default value is false.
func ConsistentComponentNamesUnsupported(dut *ondatra.DUTDevice) bool {
	return lookupDUTDeviations(dut).GetConsistentComponentNamesUnsupported()
}

// ControllerCardCPUUtilizationUnsupported returns if the device does not support telemetry path
// /components/component/cpu/utilization/state/avg for controller cards' CPU card.
// Default value is false.
func ControllerCardCPUUtilizationUnsupported(dut *ondatra.DUTDevice) bool {
	return lookupDUTDeviations(dut).GetControllerCardCpuUtilizationUnsupported()
}

// FabricDropCounterUnsupported returns if the device does not support counter for fabric block lost packets.
// Default value is false.
func FabricDropCounterUnsupported(dut *ondatra.DUTDevice) bool {
	return lookupDUTDeviations(dut).GetFabricDropCounterUnsupported()
}

// LinecardMemoryUtilizationUnsupported returns if the device does not support memory utilization related leaves for linecard components.
// Default value is false.
func LinecardMemoryUtilizationUnsupported(dut *ondatra.DUTDevice) bool {
	return lookupDUTDeviations(dut).GetLinecardMemoryUtilizationUnsupported()
}

// QOSVoqDropCounterUnsupported returns if the device does not support telemetry path
// /qos/interfaces/interface/input/virtual-output-queues/voq-interface/queues/queue/state/dropped-pkts.
// Default value is false.
func QOSVoqDropCounterUnsupported(dut *ondatra.DUTDevice) bool {
	return lookupDUTDeviations(dut).GetQosVoqDropCounterUnsupported()
}

// ISISTimersCsnpIntervalUnsupported returns true for devices that do not support
// configuring csnp-interval timer for ISIS.
func ISISTimersCsnpIntervalUnsupported(dut *ondatra.DUTDevice) bool {
	return lookupDUTDeviations(dut).GetIsisTimersCsnpIntervalUnsupported()
}

// ISISCounterManualAddressDropFromAreasUnsupported returns true for devices that do not
// support telemetry for isis system-level-counter manual-address-drop-from-areas.
func ISISCounterManualAddressDropFromAreasUnsupported(dut *ondatra.DUTDevice) bool {
	return lookupDUTDeviations(dut).GetIsisCounterManualAddressDropFromAreasUnsupported()
}

// ISISCounterPartChangesUnsupported returns true for devices that do not
// support telemetry for isis system-level-counter part-changes.
func ISISCounterPartChangesUnsupported(dut *ondatra.DUTDevice) bool {
	return lookupDUTDeviations(dut).GetIsisCounterPartChangesUnsupported()
}

// GRIBISkipFIBFailedTrafficForwardingCheck returns true for devices that do not
// support fib forwarding for fib failed routes.
func GRIBISkipFIBFailedTrafficForwardingCheck(dut *ondatra.DUTDevice) bool {
	return lookupDUTDeviations(dut).GetSkipFibFailedTrafficForwardingCheck()
}

// SkipTCPNegotiatedMSSCheck returns true for devices that do not
// support telemetry to check negotiated tcp mss value.
func SkipTCPNegotiatedMSSCheck(dut *ondatra.DUTDevice) bool {
	return lookupDUTDeviations(dut).GetSkipTcpNegotiatedMssCheck()
}

// TransceiverThresholdsUnsupported returns true if the device does not support threshold container under /components/component/transceiver.
// Default value is false.
func TransceiverThresholdsUnsupported(dut *ondatra.DUTDevice) bool {
	return lookupDUTDeviations(dut).GetTransceiverThresholdsUnsupported()
}

// InterfaceLoopbackModeRawGnmi returns true if interface loopback mode needs to be updated using raw gnmi API due to server version.
// Default value is false.
func InterfaceLoopbackModeRawGnmi(dut *ondatra.DUTDevice) bool {
	return lookupDUTDeviations(dut).GetInterfaceLoopbackModeRawGnmi()
}

// ISISLspMetadataLeafsUnsupported returns true for devices that don't support ISIS-Lsp
// metadata paths: checksum, sequence-number, remaining-lifetime.
func ISISLspMetadataLeafsUnsupported(dut *ondatra.DUTDevice) bool {
	return lookupDUTDeviations(dut).GetIsisLspMetadataLeafsUnsupported()
}

// QOSQueueRequiresID returns if device should configure QOS queue along with queue-id
func QOSQueueRequiresID(dut *ondatra.DUTDevice) bool {
	return lookupDUTDeviations(dut).GetQosQueueRequiresId()
}

// BgpLlgrOcUndefined returns true if device does not support OC path to disable BGP LLGR.
func BgpLlgrOcUndefined(dut *ondatra.DUTDevice) bool {
	return lookupDUTDeviations(dut).GetBgpLlgrOcUndefined()
}

// QOSBufferAllocationConfigRequired returns if device should configure QOS buffer-allocation-profile
func QOSBufferAllocationConfigRequired(dut *ondatra.DUTDevice) bool {
	return lookupDUTDeviations(dut).GetQosBufferAllocationConfigRequired()
}

// BGPGlobalExtendedNextHopEncodingUnsupported returns true for devices that do not support configuring
// BGP ExtendedNextHopEncoding at the global level.
func BGPGlobalExtendedNextHopEncodingUnsupported(dut *ondatra.DUTDevice) bool {
	return lookupDUTDeviations(dut).GetBgpGlobalExtendedNextHopEncodingUnsupported()
}

// TunnelStatePathUnsupported returns true for devices that require configuring
// /interfaces/interface/state/counters/in-pkts, in-octets,out-pkts, out-octetsis not supported.
func TunnelStatePathUnsupported(dut *ondatra.DUTDevice) bool {
	return lookupDUTDeviations(dut).GetTunnelStatePathUnsupported()
}

// TunnelConfigPathUnsupported returns true for devices that require configuring
// Tunnel source-address destination-address, encapsulation type are not supported in OC
func TunnelConfigPathUnsupported(dut *ondatra.DUTDevice) bool {
	return lookupDUTDeviations(dut).GetTunnelConfigPathUnsupported()
}

// EcnSameMinMaxThresholdUnsupported returns true for devices that don't support the same minimum and maximum threshold values
// CISCO: minimum and maximum threshold values are not the same, the difference between minimum and maximum threshold value should be 6144.
func EcnSameMinMaxThresholdUnsupported(dut *ondatra.DUTDevice) bool {
	return lookupDUTDeviations(dut).GetEcnSameMinMaxThresholdUnsupported()
}

// QosSchedulerConfigRequired returns if device should configure QOS buffer-allocation-profile
func QosSchedulerConfigRequired(dut *ondatra.DUTDevice) bool {
	return lookupDUTDeviations(dut).GetQosSchedulerConfigRequired()
}

// QosSetWeightConfigUnsupported returns whether the device does not support set weight leaves under qos ecn.
func QosSetWeightConfigUnsupported(dut *ondatra.DUTDevice) bool {
	return lookupDUTDeviations(dut).GetQosSetWeightConfigUnsupported()
}

// QosGetStatePathUnsupported returns whether the device does not support get state leaves under qos.
func QosGetStatePathUnsupported(dut *ondatra.DUTDevice) bool {
	return lookupDUTDeviations(dut).GetQosGetStatePathUnsupported()
}

// InterfaceRefInterfaceIDFormat returns if device is required to use interface-id format of interface name + .subinterface index with Interface-ref container
func InterfaceRefInterfaceIDFormat(dut *ondatra.DUTDevice) bool {
	return lookupDUTDeviations(dut).GetInterfaceRefInterfaceIdFormat()
}

// ISISLevelEnabled returns if device should enable isis under level.
func ISISLevelEnabled(dut *ondatra.DUTDevice) bool {
	return lookupDUTDeviations(dut).GetIsisLevelEnabled()
}

// MemberLinkLoopbackUnsupported returns true for devices that require configuring
// loopback on aggregated links instead of member links.
func MemberLinkLoopbackUnsupported(dut *ondatra.DUTDevice) bool {
	return lookupDUTDeviations(dut).GetMemberLinkLoopbackUnsupported()
}

// SkipPlqInterfaceOperStatusCheck returns true for devices that do not support
// PLQ operational status check for interfaces
func SkipPlqInterfaceOperStatusCheck(dut *ondatra.DUTDevice) bool {
	return lookupDUTDeviations(dut).GetSkipPlqInterfaceOperStatusCheck()
}

// BGPExplicitPrefixLimitReceived returns if device must specify the received prefix limits explicitly
// under the "prefix-limit-received" field rather than simply "prefix-limit".
func BGPExplicitPrefixLimitReceived(dut *ondatra.DUTDevice) bool {
	return lookupDUTDeviations(dut).GetBgpExplicitPrefixLimitReceived()
}

// BGPMissingOCMaxPrefixesConfiguration returns true for devices that does not configure BGP
// maximum routes correctly when max-prefixes OC leaf is configured.
func BGPMissingOCMaxPrefixesConfiguration(dut *ondatra.DUTDevice) bool {
	return lookupDUTDeviations(dut).GetBgpMissingOcMaxPrefixesConfiguration()
}

// SkipBgpSessionCheckWithoutAfisafi returns if device needs to skip checking AFI-SAFI disable.
func SkipBgpSessionCheckWithoutAfisafi(dut *ondatra.DUTDevice) bool {
	return lookupDUTDeviations(dut).GetSkipBgpSessionCheckWithoutAfisafi()
}

// MismatchedHardwareResourceNameInComponent returns true for devices that have separate
// naming conventions for hardware resource name in /system/ tree and /components/ tree.
func MismatchedHardwareResourceNameInComponent(dut *ondatra.DUTDevice) bool {
	return lookupDUTDeviations(dut).GetMismatchedHardwareResourceNameInComponent()
}

// MissingHardwareResourceTelemetryBeforeConfig returns true for devices that don't
// support telemetry for hardware resources before used-threshold-upper configuration.
func MissingHardwareResourceTelemetryBeforeConfig(dut *ondatra.DUTDevice) bool {
	return lookupDUTDeviations(dut).GetMissingHardwareResourceTelemetryBeforeConfig()
}

// GNOISubcomponentRebootStatusUnsupported returns true for devices that do not support subcomponent reboot status check.
func GNOISubcomponentRebootStatusUnsupported(dut *ondatra.DUTDevice) bool {
	return lookupDUTDeviations(dut).GetGnoiSubcomponentRebootStatusUnsupported()
}

// SkipNonBgpRouteExportCheck returns true for devices that exports routes from all
// protocols to BGP if the export-policy is ACCEPT.
func SkipNonBgpRouteExportCheck(dut *ondatra.DUTDevice) bool {
	return lookupDUTDeviations(dut).GetSkipNonBgpRouteExportCheck()
}

// ISISMetricStyleTelemetryUnsupported returns true for devices that do not support state path
// /network-instances/network-instance/protocols/protocol/isis/levels/level/state/metric-style
func ISISMetricStyleTelemetryUnsupported(dut *ondatra.DUTDevice) bool {
	return lookupDUTDeviations(dut).GetIsisMetricStyleTelemetryUnsupported()
}

// StaticRouteNextHopInterfaceRefUnsupported returns if device does not support Interface-ref under static-route next-hop
func StaticRouteNextHopInterfaceRefUnsupported(dut *ondatra.DUTDevice) bool {
	return lookupDUTDeviations(dut).GetStaticRouteNextHopInterfaceRefUnsupported()
}

// SkipStaticNexthopCheck returns if device needs index starting from non-zero
func SkipStaticNexthopCheck(dut *ondatra.DUTDevice) bool {
	return lookupDUTDeviations(dut).GetSkipStaticNexthopCheck()
}

// Ipv6RouterAdvertisementConfigUnsupported returns true for devices which don't support Ipv6 RouterAdvertisement configuration
func Ipv6RouterAdvertisementConfigUnsupported(dut *ondatra.DUTDevice) bool {
	return lookupDUTDeviations(dut).GetIpv6RouterAdvertisementConfigUnsupported()
}

// PrefixLimitExceededTelemetryUnsupported is to skip checking prefix limit telemetry flag.
func PrefixLimitExceededTelemetryUnsupported(dut *ondatra.DUTDevice) bool {
	return lookupDUTDeviations(dut).GetPrefixLimitExceededTelemetryUnsupported()
}

// SkipSettingAllowMultipleAS return true if device needs to skip setting allow-multiple-as while configuring eBGP
func SkipSettingAllowMultipleAS(dut *ondatra.DUTDevice) bool {
	return lookupDUTDeviations(dut).GetSkipSettingAllowMultipleAs()
}

// SkipPbfWithDecapEncapVrf return true if device needs to skip test with which has PBF with decap encap VRF as action
func SkipPbfWithDecapEncapVrf(dut *ondatra.DUTDevice) bool {
	return lookupDUTDeviations(dut).GetSkipPbfWithDecapEncapVrf()
}

// TTLCopyUnsupported returns true for devices which does not support TTL copy.
func TTLCopyUnsupported(dut *ondatra.DUTDevice) bool {
	return lookupDUTDeviations(dut).GetTtlCopyUnsupported()
}

// GribiDecapMixedPlenUnsupported returns true if devices does not support
// programming with mixed prefix length.
func GribiDecapMixedPlenUnsupported(dut *ondatra.DUTDevice) bool {
	return lookupDUTDeviations(dut).GetGribiDecapMixedPlenUnsupported()
}

// SkipIsisSetLevel return true if device needs to skip setting isis-actions set-level while configuring routing-policy statement action
func SkipIsisSetLevel(dut *ondatra.DUTDevice) bool {
	return lookupDUTDeviations(dut).GetSkipIsisSetLevel()
}

// SkipIsisSetMetricStyleType return true if device needs to skip setting isis-actions set-metric-style-type while configuring routing-policy statement action
func SkipIsisSetMetricStyleType(dut *ondatra.DUTDevice) bool {
	return lookupDUTDeviations(dut).GetSkipIsisSetMetricStyleType()
}

// SkipSetRpMatchSetOptions return true if device needs to skip setting match-prefix-set match-set-options while configuring routing-policy statement condition
func SkipSetRpMatchSetOptions(dut *ondatra.DUTDevice) bool {
	return lookupDUTDeviations(dut).GetSkipSetRpMatchSetOptions()
}

// SkipSettingDisableMetricPropagation return true if device needs to skip setting disable-metric-propagation while configuring table-connection
func SkipSettingDisableMetricPropagation(dut *ondatra.DUTDevice) bool {
	return lookupDUTDeviations(dut).GetSkipSettingDisableMetricPropagation()
}

// BGPConditionsMatchCommunitySetUnsupported returns true if device doesn't support bgp-conditions/match-community-set leaf
func BGPConditionsMatchCommunitySetUnsupported(dut *ondatra.DUTDevice) bool {
	return lookupDUTDeviations(dut).GetBgpConditionsMatchCommunitySetUnsupported()
}

// PfRequireMatchDefaultRule returns true for device which requires match condition for ether type v4 and v6 for default rule with network-instance default-vrf in policy-forwarding.
func PfRequireMatchDefaultRule(dut *ondatra.DUTDevice) bool {
	return lookupDUTDeviations(dut).GetPfRequireMatchDefaultRule()
}

// MissingPortToOpticalChannelMapping returns true for devices missing component tree mapping from hardware port to optical channel.
func MissingPortToOpticalChannelMapping(dut *ondatra.DUTDevice) bool {
	return lookupDUTDeviations(dut).GetMissingPortToOpticalChannelComponentMapping()
}

// SkipContainerOp returns true if gNMI container OP needs to be skipped.
// Cisco: https://partnerissuetracker.corp.google.com/issues/322291556
func SkipContainerOp(dut *ondatra.DUTDevice) bool {
	return lookupDUTDeviations(dut).GetSkipContainerOp()
}

// ReorderCallsForVendorCompatibilty returns true if call needs to be updated/added/deleted.
// Cisco: https://partnerissuetracker.corp.google.com/issues/322291556
func ReorderCallsForVendorCompatibilty(dut *ondatra.DUTDevice) bool {
	return lookupDUTDeviations(dut).GetReorderCallsForVendorCompatibilty()
}

// AddMissingBaseConfigViaCli returns true if missing base config needs to be added using CLI.
// Cisco: https://partnerissuetracker.corp.google.com/issues/322291556
func AddMissingBaseConfigViaCli(dut *ondatra.DUTDevice) bool {
	return lookupDUTDeviations(dut).GetAddMissingBaseConfigViaCli()
}

// SkipMacaddressCheck returns true if mac address for an interface via gNMI needs to be skipped.
// Cisco: https://partnerissuetracker.corp.google.com/issues/322291556
func SkipMacaddressCheck(dut *ondatra.DUTDevice) bool {
	return lookupDUTDeviations(dut).GetSkipMacaddressCheck()
}

// BGPRibOcPathUnsupported returns true if BGP RIB OC telemetry path is not supported.
func BGPRibOcPathUnsupported(dut *ondatra.DUTDevice) bool {
	return lookupDUTDeviations(dut).GetBgpRibOcPathUnsupported()
}

// SkipPrefixSetMode return true if device needs to skip setting prefix-set mode while configuring prefix-set routing-policy
func SkipPrefixSetMode(dut *ondatra.DUTDevice) bool {
	return lookupDUTDeviations(dut).GetSkipPrefixSetMode()
}

// SetMetricAsPreference returns true for devices which set metric as
// preference for static next-hop
func SetMetricAsPreference(dut *ondatra.DUTDevice) bool {
	return lookupDUTDeviations(dut).GetSetMetricAsPreference()
}

// IPv6StaticRouteWithIPv4NextHopRequiresStaticARP returns true if devices don't support having an
// IPv6 static Route with an IPv4 address as next hop and requires configuring a static ARP entry.
// Arista: https://partnerissuetracker.corp.google.com/issues/316593298
func IPv6StaticRouteWithIPv4NextHopRequiresStaticARP(dut *ondatra.DUTDevice) bool {
	return lookupDUTDeviations(dut).GetIpv6StaticRouteWithIpv4NextHopRequiresStaticArp()
}

// PfRequireSequentialOrderPbrRules returns true for device requires policy-forwarding rules to be in sequential order in the gNMI set-request.
func PfRequireSequentialOrderPbrRules(dut *ondatra.DUTDevice) bool {
	return lookupDUTDeviations(dut).GetPfRequireSequentialOrderPbrRules()
}

// MissingStaticRouteNextHopMetricTelemetry returns true for devices missing
// static route next-hop metric telemetry.
// Arista: https://partnerissuetracker.corp.google.com/issues/321010782
func MissingStaticRouteNextHopMetricTelemetry(dut *ondatra.DUTDevice) bool {
	return lookupDUTDeviations(dut).GetMissingStaticRouteNextHopMetricTelemetry()
}

// UnsupportedStaticRouteNextHopRecurse returns true for devices that don't support recursive
// resolution of static route next hop.
// Arista: https://partnerissuetracker.corp.google.com/issues/314449182
func UnsupportedStaticRouteNextHopRecurse(dut *ondatra.DUTDevice) bool {
	return lookupDUTDeviations(dut).GetUnsupportedStaticRouteNextHopRecurse()
}

// MissingStaticRouteDropNextHopTelemetry returns true for devices missing
// static route telemetry with DROP next hop.
// Arista: https://partnerissuetracker.corp.google.com/issues/330619816
func MissingStaticRouteDropNextHopTelemetry(dut *ondatra.DUTDevice) bool {
	return lookupDUTDeviations(dut).GetMissingStaticRouteDropNextHopTelemetry()
}

// MissingZROpticalChannelTunableParametersTelemetry returns true for devices missing 400ZR
// optical-channel tunable parameters telemetry: min/max/avg.
// Arista: https://partnerissuetracker.corp.google.com/issues/319314781
func MissingZROpticalChannelTunableParametersTelemetry(dut *ondatra.DUTDevice) bool {
	return lookupDUTDeviations(dut).GetMissingZrOpticalChannelTunableParametersTelemetry()
}

// PLQReflectorStatsUnsupported returns true for devices that does not support packet link qualification(PLQ) reflector packet sent/received stats.
func PLQReflectorStatsUnsupported(dut *ondatra.DUTDevice) bool {
	return lookupDUTDeviations(dut).GetPlqReflectorStatsUnsupported()
}

// PLQGeneratorCapabilitiesMaxMTU returns supported max_mtu for devices that does not support packet link qualification(PLQ) Generator max_mtu to be at least >= 8184.
func PLQGeneratorCapabilitiesMaxMTU(dut *ondatra.DUTDevice) uint32 {
	return lookupDUTDeviations(dut).GetPlqGeneratorCapabilitiesMaxMtu()
}

// PLQGeneratorCapabilitiesMaxPPS returns supported max_pps for devices that does not support packet link qualification(PLQ) Generator max_pps to be at least >= 100000000.
func PLQGeneratorCapabilitiesMaxPPS(dut *ondatra.DUTDevice) uint64 {
	return lookupDUTDeviations(dut).GetPlqGeneratorCapabilitiesMaxPps()
}

// BgpExtendedCommunityIndexUnsupported return true if BGP extended community index is not supported.
func BgpExtendedCommunityIndexUnsupported(dut *ondatra.DUTDevice) bool {
	return lookupDUTDeviations(dut).GetBgpExtendedCommunityIndexUnsupported()
}

// BgpCommunitySetRefsUnsupported return true if BGP community set refs is not supported.
func BgpCommunitySetRefsUnsupported(dut *ondatra.DUTDevice) bool {
	return lookupDUTDeviations(dut).GetBgpCommunitySetRefsUnsupported()
}

// TableConnectionsUnsupported returns true if Table Connections are unsupported.
func TableConnectionsUnsupported(dut *ondatra.DUTDevice) bool {
	return lookupDUTDeviations(dut).GetTableConnectionsUnsupported()
}

// UseVendorNativeTagSetConfig returns whether a device requires native model to configure tag-set
func UseVendorNativeTagSetConfig(dut *ondatra.DUTDevice) bool {
	return lookupDUTDeviations(dut).GetUseVendorNativeTagSetConfig()
}

// SkipBgpSendCommunityType return true if device needs to skip setting BGP send-community-type
func SkipBgpSendCommunityType(dut *ondatra.DUTDevice) bool {
	return lookupDUTDeviations(dut).GetSkipBgpSendCommunityType()
}

// BgpActionsSetCommunityMethodUnsupported return true if BGP actions set-community method is unsupported
func BgpActionsSetCommunityMethodUnsupported(dut *ondatra.DUTDevice) bool {
	return lookupDUTDeviations(dut).GetBgpActionsSetCommunityMethodUnsupported()

}

// SetNoPeerGroup Ensure that no BGP configurations exists under PeerGroups.
func SetNoPeerGroup(dut *ondatra.DUTDevice) bool {
	return lookupDUTDeviations(dut).GetSetNoPeerGroup()
}

// BgpCommunityMemberIsAString returns true if device community member is not a list
func BgpCommunityMemberIsAString(dut *ondatra.DUTDevice) bool {
	return lookupDUTDeviations(dut).GetBgpCommunityMemberIsAString()
}

// IPv4StaticRouteWithIPv6NextHopUnsupported unsupported ipv4 with ipv6 nexthop
func IPv4StaticRouteWithIPv6NextHopUnsupported(dut *ondatra.DUTDevice) bool {
	return lookupDUTDeviations(dut).GetIpv4StaticRouteWithIpv6NhUnsupported()
}

// IPv6StaticRouteWithIPv4NextHopUnsupported unsupported ipv6 with ipv4 nexthop
func IPv6StaticRouteWithIPv4NextHopUnsupported(dut *ondatra.DUTDevice) bool {
	return lookupDUTDeviations(dut).GetIpv6StaticRouteWithIpv4NhUnsupported()
}

// StaticRouteWithDropNhUnsupported unsupported drop nexthop
func StaticRouteWithDropNhUnsupported(dut *ondatra.DUTDevice) bool {
	return lookupDUTDeviations(dut).GetStaticRouteWithDropNh()
}

// StaticRouteWithExplicitMetric set explicit metric
func StaticRouteWithExplicitMetric(dut *ondatra.DUTDevice) bool {
	return lookupDUTDeviations(dut).GetStaticRouteWithExplicitMetric()
}

// BgpDefaultPolicyUnsupported return true if BGP default-import/export-policy is not supported.
func BgpDefaultPolicyUnsupported(dut *ondatra.DUTDevice) bool {
	return lookupDUTDeviations(dut).GetBgpDefaultPolicyUnsupported()
}

// ExplicitEnableBGPOnDefaultVRF return true if BGP needs to be explicitly enabled on default VRF
func ExplicitEnableBGPOnDefaultVRF(dut *ondatra.DUTDevice) bool {
	return lookupDUTDeviations(dut).GetExplicitEnableBgpOnDefaultVrf()
}

// RoutingPolicyTagSetEmbedded returns true if the implementation does not support tag-set(s) as a
// separate entity, but embeds it in the policy statement
func RoutingPolicyTagSetEmbedded(dut *ondatra.DUTDevice) bool {
	return lookupDUTDeviations(dut).GetRoutingPolicyTagSetEmbedded()
}

// SkipAfiSafiPathForBgpMultipleAs return true if device do not support afi/safi path to enable allow multiple-as for eBGP
func SkipAfiSafiPathForBgpMultipleAs(dut *ondatra.DUTDevice) bool {
	return lookupDUTDeviations(dut).GetSkipAfiSafiPathForBgpMultipleAs()
}

// CommunityMemberRegexUnsupported return true if device do not support community member regex
func CommunityMemberRegexUnsupported(dut *ondatra.DUTDevice) bool {
	return lookupDUTDeviations(dut).GetCommunityMemberRegexUnsupported()
}

// SamePolicyAttachedToAllAfis returns true if same import policy has to be applied for all AFIs
func SamePolicyAttachedToAllAfis(dut *ondatra.DUTDevice) bool {
	return lookupDUTDeviations(dut).GetSamePolicyAttachedToAllAfis()
}

// SkipSettingStatementForPolicy return true if device do not support afi/safi path to enable allow multiple-as for eBGP
func SkipSettingStatementForPolicy(dut *ondatra.DUTDevice) bool {
	return lookupDUTDeviations(dut).GetSkipSettingStatementForPolicy()
}

// SkipCheckingAttributeIndex return true if device do not return bgp attribute for the bgp session specifying the index
func SkipCheckingAttributeIndex(dut *ondatra.DUTDevice) bool {
	return lookupDUTDeviations(dut).GetSkipCheckingAttributeIndex()
}

// FlattenPolicyWithMultipleStatements return true if devices does not support policy-chaining
func FlattenPolicyWithMultipleStatements(dut *ondatra.DUTDevice) bool {
	return lookupDUTDeviations(dut).GetFlattenPolicyWithMultipleStatements()
}

// SlaacPrefixLength128 for Slaac generated IPv6 link local address
func SlaacPrefixLength128(dut *ondatra.DUTDevice) bool {
	return lookupDUTDeviations(dut).GetSlaacPrefixLength128()
}

// DefaultRoutePolicyUnsupported returns true if default route policy is not supported
func DefaultRoutePolicyUnsupported(dut *ondatra.DUTDevice) bool {
	return lookupDUTDeviations(dut).GetDefaultRoutePolicyUnsupported()
}

// CommunityMatchWithRedistributionUnsupported is set to true for devices that do not support matching community at the redistribution attach point.
func CommunityMatchWithRedistributionUnsupported(dut *ondatra.DUTDevice) bool {
	return lookupDUTDeviations(dut).GetCommunityMatchWithRedistributionUnsupported()
}

// BgpMaxMultipathPathsUnsupported returns true if the device does not support
// bgp max multipaths.
func BgpMaxMultipathPathsUnsupported(dut *ondatra.DUTDevice) bool {
	return lookupDUTDeviations(dut).GetBgpMaxMultipathPathsUnsupported()
}

// MultipathUnsupportedNeighborOrAfisafi returns true if the device does not
// support multipath under neighbor or afisafi.
func MultipathUnsupportedNeighborOrAfisafi(dut *ondatra.DUTDevice) bool {
	return lookupDUTDeviations(dut).GetMultipathUnsupportedNeighborOrAfisafi()
}

// ModelNameUnsupported returns true if /components/components/state/model-name
// is not supported for any component type.
func ModelNameUnsupported(dut *ondatra.DUTDevice) bool {
	return lookupDUTDeviations(dut).GetModelNameUnsupported()
}

// InstallPositionAndInstallComponentUnsupported returns true if install
// position and install component are not supported.
func InstallPositionAndInstallComponentUnsupported(dut *ondatra.DUTDevice) bool {
	return lookupDUTDeviations(dut).GetInstallPositionAndInstallComponentUnsupported()
}

// EncapTunnelShutBackupNhgZeroTraffic returns true when encap tunnel is shut then zero traffic flows to back-up NHG
func EncapTunnelShutBackupNhgZeroTraffic(dut *ondatra.DUTDevice) bool {
	return lookupDUTDeviations(dut).GetEncapTunnelShutBackupNhgZeroTraffic()
}

// MaxEcmpPaths supported for isis max ecmp path
func MaxEcmpPaths(dut *ondatra.DUTDevice) bool {
	return lookupDUTDeviations(dut).GetMaxEcmpPaths()
}

// WecmpAutoUnsupported returns true if wecmp auto is not supported
func WecmpAutoUnsupported(dut *ondatra.DUTDevice) bool {
	return lookupDUTDeviations(dut).GetWecmpAutoUnsupported()
}

// RoutingPolicyChainingUnsupported returns true if policy chaining is unsupported
func RoutingPolicyChainingUnsupported(dut *ondatra.DUTDevice) bool {
	return lookupDUTDeviations(dut).GetRoutingPolicyChainingUnsupported()
}

// ISISLoopbackRequired returns true if isis loopback is required.
func ISISLoopbackRequired(dut *ondatra.DUTDevice) bool {
	return lookupDUTDeviations(dut).GetIsisLoopbackRequired()
}

// WeightedEcmpFixedPacketVerification returns true if fixed packet is used in traffic flow
func WeightedEcmpFixedPacketVerification(dut *ondatra.DUTDevice) bool {
	return lookupDUTDeviations(dut).GetWeightedEcmpFixedPacketVerification()
}

// OverrideDefaultNhScale returns true if default NextHop scale needs to be modified
// else returns false
func OverrideDefaultNhScale(dut *ondatra.DUTDevice) bool {
	return lookupDUTDeviations(dut).GetOverrideDefaultNhScale()
}

// BgpExtendedCommunitySetUnsupported returns true if set bgp extended community is unsupported
func BgpExtendedCommunitySetUnsupported(dut *ondatra.DUTDevice) bool {
	return lookupDUTDeviations(dut).GetBgpExtendedCommunitySetUnsupported()
}

// BgpSetExtCommunitySetRefsUnsupported returns true if bgp set ext community refs is unsupported
func BgpSetExtCommunitySetRefsUnsupported(dut *ondatra.DUTDevice) bool {
	return lookupDUTDeviations(dut).GetBgpSetExtCommunitySetRefsUnsupported()
}

// BgpDeleteLinkBandwidthUnsupported returns true if bgp delete link bandwidth is unsupported
func BgpDeleteLinkBandwidthUnsupported(dut *ondatra.DUTDevice) bool {
	return lookupDUTDeviations(dut).GetBgpDeleteLinkBandwidthUnsupported()
}

// QOSInQueueDropCounterUnsupported returns true if /qos/interfaces/interface/input/queues/queue/state/dropped-pkts
// is not supported for any component type.
func QOSInQueueDropCounterUnsupported(dut *ondatra.DUTDevice) bool {
	return lookupDUTDeviations(dut).GetQosInqueueDropCounterUnsupported()
}

// BgpExplicitExtendedCommunityEnable returns true if explicit extended community enable is needed
func BgpExplicitExtendedCommunityEnable(dut *ondatra.DUTDevice) bool {
	return lookupDUTDeviations(dut).GetBgpExplicitExtendedCommunityEnable()
}

// MatchTagSetConditionUnsupported returns true if match tag set condition is not supported
func MatchTagSetConditionUnsupported(dut *ondatra.DUTDevice) bool {
	return lookupDUTDeviations(dut).GetMatchTagSetConditionUnsupported()
}

// PeerGroupDefEbgpVrfUnsupported returns true if peer group definition under ebgp vrf is unsupported
func PeerGroupDefEbgpVrfUnsupported(dut *ondatra.DUTDevice) bool {
	return lookupDUTDeviations(dut).GetPeerGroupDefEbgpVrfUnsupported()
}

// RedisConnectedUnderEbgpVrfUnsupported returns true if redistribution of routes under ebgp vrf is unsupported
func RedisConnectedUnderEbgpVrfUnsupported(dut *ondatra.DUTDevice) bool {
	return lookupDUTDeviations(dut).GetRedisConnectedUnderEbgpVrfUnsupported()
}

// BgpAfiSafiInDefaultNiBeforeOtherNi returns true if certain AFI SAFIs are configured in default network instance before other network instances
func BgpAfiSafiInDefaultNiBeforeOtherNi(dut *ondatra.DUTDevice) bool {
	return lookupDUTDeviations(dut).GetBgpAfiSafiInDefaultNiBeforeOtherNi()
}

// DefaultImportExportPolicyUnsupported returns true when device
// does not support default import export policy.
func DefaultImportExportPolicyUnsupported(dut *ondatra.DUTDevice) bool {
	return lookupDUTDeviations(dut).GetDefaultImportExportPolicyUnsupported()
}

// CommunityInvertAnyUnsupported returns true when device
// does not support community invert any.
func CommunityInvertAnyUnsupported(dut *ondatra.DUTDevice) bool {
	return lookupDUTDeviations(dut).GetCommunityInvertAnyUnsupported()
}

// Ipv6RouterAdvertisementIntervalUnsupported returns true for devices which don't support Ipv6 RouterAdvertisement interval configuration
func Ipv6RouterAdvertisementIntervalUnsupported(dut *ondatra.DUTDevice) bool {
	return lookupDUTDeviations(dut).GetIpv6RouterAdvertisementIntervalUnsupported()
}

// DecapNHWithNextHopNIUnsupported returns true if Decap NH with NextHopNetworkInstance is unsupported
func DecapNHWithNextHopNIUnsupported(dut *ondatra.DUTDevice) bool {
	return lookupDUTDeviations(dut).GetDecapNhWithNexthopNiUnsupported()
}

// SflowSourceAddressUpdateUnsupported returns true if sflow source address update is unsupported
func SflowSourceAddressUpdateUnsupported(dut *ondatra.DUTDevice) bool {
	return lookupDUTDeviations(dut).GetSflowSourceAddressUpdateUnsupported()
}

// LinkLocalMaskLen returns true if linklocal mask length is not 64
func LinkLocalMaskLen(dut *ondatra.DUTDevice) bool {
	return lookupDUTDeviations(dut).GetLinkLocalMaskLen()
}

// UseParentComponentForTemperatureTelemetry returns true if parent component supports temperature telemetry
func UseParentComponentForTemperatureTelemetry(dut *ondatra.DUTDevice) bool {
	return lookupDUTDeviations(dut).GetUseParentComponentForTemperatureTelemetry()
}

// ComponentMfgDateUnsupported returns true if component's mfg-date leaf is unsupported
func ComponentMfgDateUnsupported(dut *ondatra.DUTDevice) bool {
	return lookupDUTDeviations(dut).GetComponentMfgDateUnsupported()
}

// InterfaceCountersUpdateDelayed returns true if telemetry for interface counters
// does not return the latest counter values.
func InterfaceCountersUpdateDelayed(dut *ondatra.DUTDevice) bool {
	return lookupDUTDeviations(dut).GetInterfaceCountersUpdateDelayed()
}

// OTNChannelTribUnsupported returns true if TRIB parameter is unsupported under OTN channel configuration
func OTNChannelTribUnsupported(dut *ondatra.DUTDevice) bool {
	return lookupDUTDeviations(dut).GetOtnChannelTribUnsupported()
}

// EthChannelIngressParametersUnsupported returns true if ingress parameters are unsupported under ETH channel configuration
func EthChannelIngressParametersUnsupported(dut *ondatra.DUTDevice) bool {
	return lookupDUTDeviations(dut).GetEthChannelIngressParametersUnsupported()
}

// EthChannelAssignmentCiscoNumbering returns true if eth channel assignment index starts from 1 instead of 0
func EthChannelAssignmentCiscoNumbering(dut *ondatra.DUTDevice) bool {
	return lookupDUTDeviations(dut).GetEthChannelAssignmentCiscoNumbering()
}

// ChassisGetRPCUnsupported returns true if a Healthz Get RPC against the Chassis component is unsupported
func ChassisGetRPCUnsupported(dut *ondatra.DUTDevice) bool {
	return lookupDUTDeviations(dut).GetChassisGetRpcUnsupported()
}

// PowerDisableEnableLeafRefValidation returns true if definition of leaf-ref is not supported.
func PowerDisableEnableLeafRefValidation(dut *ondatra.DUTDevice) bool {
	return lookupDUTDeviations(dut).GetPowerDisableEnableLeafRefValidation()
}

// SSHServerCountersUnsupported is to skip checking ssh server counters.
func SSHServerCountersUnsupported(dut *ondatra.DUTDevice) bool {
	return lookupDUTDeviations(dut).GetSshServerCountersUnsupported()
}

// OperationalModeUnsupported returns true if operational-mode leaf is unsupported
func OperationalModeUnsupported(dut *ondatra.DUTDevice) bool {
	return lookupDUTDeviations(dut).GetOperationalModeUnsupported()
}

// BgpSessionStateIdleInPassiveMode returns true if BGP session state idle is not supported instead of active in passive mode.
func BgpSessionStateIdleInPassiveMode(dut *ondatra.DUTDevice) bool {
	return lookupDUTDeviations(dut).GetBgpSessionStateIdleInPassiveMode()
}

// EnableMultipathUnderAfiSafi returns true for devices that do not support multipath under /global path and instead support under global/afi/safi path.
func EnableMultipathUnderAfiSafi(dut *ondatra.DUTDevice) bool {
	return lookupDUTDeviations(dut).GetEnableMultipathUnderAfiSafi()
}

// BgpAllowownasDiffDefaultValue permits a device to have a different default value for allow own as.
func BgpAllowownasDiffDefaultValue(dut *ondatra.DUTDevice) bool {
	return lookupDUTDeviations(dut).GetBgpAllowownasDiffDefaultValue()
}

// OTNChannelAssignmentCiscoNumbering returns true if OTN channel assignment index starts from 1 instead of 0
func OTNChannelAssignmentCiscoNumbering(dut *ondatra.DUTDevice) bool {
	return lookupDUTDeviations(dut).GetOtnChannelAssignmentCiscoNumbering()
}

// CiscoPreFECBERInactiveValue returns true if a non-zero pre-fec-ber value is to be used for Cisco
func CiscoPreFECBERInactiveValue(dut *ondatra.DUTDevice) bool {
	return lookupDUTDeviations(dut).GetCiscoPreFecBerInactiveValue()
}

// BgpExtendedNextHopEncodingLeafUnsupported return true if bgp extended next hop encoding leaf is unsupported
// Cisco supports the extended nexthop encoding set to true by default that is exercised in the Script where the extended-nexthop-encoding
// a bool value is set to true.
func BgpExtendedNextHopEncodingLeafUnsupported(dut *ondatra.DUTDevice) bool {
	return lookupDUTDeviations(dut).GetBgpExtendedNextHopEncodingLeafUnsupported()
}

// BgpAfiSafiWildcardNotSupported return true if bgp afi/safi wildcard query is not supported.
// For example, this yang path query includes the wildcard key `afi-safi-name=`:
// `/network-instances/network-instance[name=DEFAULT]/protocols/protocol[identifier=BGP][name=BGP]/bgp/neighbors/neighbor[neighbor-address=192.0.2.2]/afi-safis/afi-safi[afi-safi-name=]`.
// Use of this deviation is permitted if a query using an explicit key is supported (such as
// `oc.BgpTypes_AFI_SAFI_TYPE_IPV4_UNICAST`).
func BgpAfiSafiWildcardNotSupported(dut *ondatra.DUTDevice) bool {
	return lookupDUTDeviations(dut).GetBgpAfiSafiWildcardNotSupported()
}

// NoZeroSuppression returns true if device wants to remove zero suppression
func NoZeroSuppression(dut *ondatra.DUTDevice) bool {
	return lookupDUTDeviations(dut).GetNoZeroSuppression()
}

// IsisInterfaceLevelPassiveUnsupported returns true for devices that do not support passive leaf
func IsisInterfaceLevelPassiveUnsupported(dut *ondatra.DUTDevice) bool {
	return lookupDUTDeviations(dut).GetIsisInterfaceLevelPassiveUnsupported()
}

// IsisDisSysidUnsupported returns true for devices that do not support dis-system-id leaf
func IsisDisSysidUnsupported(dut *ondatra.DUTDevice) bool {
	return lookupDUTDeviations(dut).GetIsisDisSysidUnsupported()
}

// IsisDatabaseOverloadsUnsupported returns true for devices that do not support database-overloads leaf
func IsisDatabaseOverloadsUnsupported(dut *ondatra.DUTDevice) bool {
	return lookupDUTDeviations(dut).GetIsisDatabaseOverloadsUnsupported()
}

<<<<<<< HEAD
// TcDefaultImportPolicyUnsupported returns true if default import policy for table connection is unsupported
func TcDefaultImportPolicyUnsupported(dut *ondatra.DUTDevice) bool {
	return lookupDUTDeviations(dut).GetTcDefaultImportPolicyUnsupported()
}

// TcMetricPropagationUnsupported returns true if metric propagation for table connection is unsupported
func TcMetricPropagationUnsupported(dut *ondatra.DUTDevice) bool {
	return lookupDUTDeviations(dut).GetTcMetricPropagationUnsupported()
}

// TcAttributePropagationUnsupported returns true if attribute propagation for table connection is unsupported
func TcAttributePropagationUnsupported(dut *ondatra.DUTDevice) bool {
	return lookupDUTDeviations(dut).GetTcAttributePropagationUnsupported()
}

// TcSubscriptionUnsupported returns true if subscription for table connection is unsupported
func TcSubscriptionUnsupported(dut *ondatra.DUTDevice) bool {
	return lookupDUTDeviations(dut).GetTcSubscriptionUnsupported()
}

// DefaultBgpInstanceName returns bgp instance name as set in deviation to override default value "DEFAULT"
func DefaultBgpInstanceName(dut *ondatra.DUTDevice) string {
	if dbin := lookupDUTDeviations(dut).GetDefaultBgpInstanceName(); dbin != "" {
		return dbin
	}
	return "DEFAULT"
=======
// BgpSetMedV7Unsupported returns true if devices which are not
// supporting bgp set med union type in OC.
func BgpSetMedV7Unsupported(dut *ondatra.DUTDevice) bool {
	return lookupDUTDeviations(dut).GetBgpSetMedV7Unsupported()
}

// EnableTableConnections returns true if admin state of tableconnections needs to be enabled in SRL native model
func EnableTableConnections(dut *ondatra.DUTDevice) bool {
	return lookupDUTDeviations(dut).GetEnableTableConnections()
>>>>>>> 5cf0a874
}<|MERGE_RESOLUTION|>--- conflicted
+++ resolved
@@ -1254,7 +1254,17 @@
 	return lookupDUTDeviations(dut).GetIsisDatabaseOverloadsUnsupported()
 }
 
-<<<<<<< HEAD
+// BgpSetMedV7Unsupported returns true if devices which are not
+// supporting bgp set med union type in OC.
+func BgpSetMedV7Unsupported(dut *ondatra.DUTDevice) bool {
+	return lookupDUTDeviations(dut).GetBgpSetMedV7Unsupported()
+}
+
+// EnableTableConnections returns true if admin state of tableconnections needs to be enabled in SRL native model
+func EnableTableConnections(dut *ondatra.DUTDevice) bool {
+	return lookupDUTDeviations(dut).GetEnableTableConnections()
+}
+
 // TcDefaultImportPolicyUnsupported returns true if default import policy for table connection is unsupported
 func TcDefaultImportPolicyUnsupported(dut *ondatra.DUTDevice) bool {
 	return lookupDUTDeviations(dut).GetTcDefaultImportPolicyUnsupported()
@@ -1281,15 +1291,4 @@
 		return dbin
 	}
 	return "DEFAULT"
-=======
-// BgpSetMedV7Unsupported returns true if devices which are not
-// supporting bgp set med union type in OC.
-func BgpSetMedV7Unsupported(dut *ondatra.DUTDevice) bool {
-	return lookupDUTDeviations(dut).GetBgpSetMedV7Unsupported()
-}
-
-// EnableTableConnections returns true if admin state of tableconnections needs to be enabled in SRL native model
-func EnableTableConnections(dut *ondatra.DUTDevice) bool {
-	return lookupDUTDeviations(dut).GetEnableTableConnections()
->>>>>>> 5cf0a874
 }